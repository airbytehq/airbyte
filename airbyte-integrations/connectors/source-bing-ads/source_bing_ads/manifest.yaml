version: 6.7.0

type: DeclarativeSource

check:
  type: CheckStream
  stream_names:
    - accounts

definitions:
  authenticator:
    type: OAuthAuthenticator
    refresh_request_body:
      environment: "production"
      oauth_scope: "msads.manage"
      scope: "https://ads.microsoft.com/msads.manage offline_access"
      tenant: "{{ config['tenant_id'] }}"
    token_refresh_endpoint:
      'https://login.microsoftonline.com/{{ config["tenant_id"]
      }}/oauth2/v2.0/token'
    grant_type: refresh_token
    client_id: '{{ config["client_id"] }}'
    client_secret: '{{ config["client_secret"] }}'
    refresh_token: '{{ config["refresh_token"] }}'
  users_stream:
    type: DeclarativeStream
    name: users
    primary_key: Id
    schema_loader:
      type: InlineSchemaLoader
      schema: # this does not matter as we don't expose the stream as public
        type: object
        $schema: http://json-schema.org/draft-07/schema#
        additionalProperties: true
        properties: {}
    retriever:
      type: SimpleRetriever
      requester:
        type: HttpRequester
        url_base: https://clientcenter.api.bingads.microsoft.com/CustomerManagement/v13/User/Query
        http_method: POST
        request_headers:
          Content-Type: application/json
          DeveloperToken: "{{ config['developer_token'] }}"
        request_body_data: '{"UserId": null}'
        authenticator: "#/definitions/authenticator"
      record_selector:
        type: RecordSelector
        extractor:
          type: DpathExtractor
          field_path: ["User"]
        schema_normalization: Default
  accounts_stream:
    type: DeclarativeStream
    name: accounts
    primary_key: Id
    schema_loader:
      type: InlineSchemaLoader
      schema:
        $ref: "#/schemas/accounts"
    retriever:
      type: SimpleRetriever
      requester:
        type: HttpRequester
        url_base: https://clientcenter.api.bingads.microsoft.com/CustomerManagement/v13/Accounts/Search
        http_method: POST
        request_headers:
          Content-Type: application/json
          DeveloperToken: "{{ config['developer_token'] }}"
        request_body_json:
          PageInfo:
            Index: "{{ next_page_token.next_page_token }}"
            Size: 1000
          Predicates: |
            {% if "account_names" in config and config["account_names"] | length %}
            [
              {
                "Field": "UserId",
                "Operator": "Equals",
                "Value": "{{ stream_partition['user_id'] }}"
              },
              {
                "Field": "AccountName",
                "Operator": "{{ stream_partition.account_name['operator'] }}",
                "Value": "{{ stream_partition.account_name['name'] }}"
              }
            ]
            {% else %}
            [
              {
                "Field": "UserId",
                "Operator": "Equals",
                "Value": "{{ stream_partition['user_id'] }}"
              }
            ]
            {% endif %}
          ReturnAdditionalFields: "TaxCertificate,AccountMode"
        authenticator: "#/definitions/authenticator"
      paginator:
        type: DefaultPaginator
        pagination_strategy:
          type: PageIncrement
          inject_on_first_request: true
          page_size: 1000
      partition_router:
        - type: SubstreamPartitionRouter
          parent_stream_configs:
            - type: ParentStreamConfig
              parent_key: Id
              partition_field: user_id
              stream:
                $ref: "#/definitions/users_stream"
        - type: ListPartitionRouter
          values: "{{ config['account_names'] if 'account_names' in config and config['account_names'] | length else [''] }}"
          cursor_field: account_name
      record_selector:
        type: RecordSelector
        record_filter:
          type: CustomRecordFilter
          class_name: source_bing_ads.components.DuplicatedRecordsFilter
        extractor:
          type: DpathExtractor
          field_path: ["Accounts"]
        schema_normalization: Default
    transformations:
      - type: AddFields
        fields:
          - type: AddedFieldDefinition
            path:
              - LinkedAgencies
            value: |
              {% set linked_agencies = [] %}
              {% for agency in (record.get('LinkedAgencies') or []) %}
              {% set _ = linked_agencies.append({ "Id": agency.Id|int, "Name": agency.Name }) %}
              {% endfor %}
              {{ linked_agencies }}
          - type: AddedFieldDefinition
            path:
              - LinkedAgencies
            value: '{{ { "CustomerInfo": record.LinkedAgencies } }}'
          - type: AddedFieldDefinition
            path:
              - LastModifiedTime
            value: '{{ format_datetime(record.LastModifiedTime, "%Y-%m-%dT%H:%M:%S.%f" ) }}'
          # Schema parses Id as integer, we use this parsing for the state as historically value has been saved as string
          - type: AddedFieldDefinition # useful when used as a parent stream
            path:
              - parsed_account_id
            value: "{{ record.Id | string }}"
            value_type: string
  campaigns_stream:
    type: DeclarativeStream
    name: campaigns
    primary_key: Id
    schema_loader:
      type: InlineSchemaLoader
      schema:
        $ref: "#/schemas/campaigns"
    retriever:
      type: SimpleRetriever
      requester:
        type: HttpRequester
        url_base: https://campaign.api.bingads.microsoft.com
        path: /CampaignManagement/v13/Campaigns/QueryByAccountId
        http_method: POST
        request_headers:
          Content-Type: application/json
          CustomerAccountId: "{{ stream_partition['account_id'] }}"
          CustomerId: "{{ stream_slice.extra_fields['ParentCustomerId'][0] }}"
          DeveloperToken: "{{ config['developer_token'] }}"
        request_body_json:
          AccountId: "{{ stream_partition['account_id'] }}"
          CampaignType: "Audience,DynamicSearchAds,Search,Shopping,PerformanceMax"
          ReturnAdditionalFields: "AdScheduleUseSearcherTimeZone,BidStrategyId,CpvCpmBiddingScheme,DynamicDescriptionSetting,DynamicFeedSetting,MaxConversionValueBiddingScheme,MultimediaAdsBidAdjustment,TargetImpressionShareBiddingScheme,TargetSetting,VerifiedTrackingSetting"
        authenticator: "#/definitions/authenticator"
      record_selector:
        type: RecordSelector
        extractor:
          type: DpathExtractor
          field_path: ["Campaigns"]
          schema_normalization: Default
      partition_router:
        type: SubstreamPartitionRouter
        parent_stream_configs:
          - type: ParentStreamConfig
            parent_key: Id
            partition_field: account_id
            stream:
              $ref: "#/definitions/accounts_stream"
            extra_fields:
              - - ParentCustomerId
    transformations:
      - type: AddFields
        fields:
          - type: AddedFieldDefinition
            path:
              - Id
            value: "{{ record.Id|int }}"
          - type: AddedFieldDefinition
            path:
              - ExperimentId
            value: "{{ record.get('ExperimentId')|int if record.get('ExperimentId') is not none else none }}"
          - type: AddedFieldDefinition
            path:
              - AccountId
            value: "{{ stream_partition['account_id'] }}"
          - type: AddedFieldDefinition
            path:
              - CustomerId
            value: "{{ stream_partition.extra_fields['ParentCustomerId'] }}"
          - type: AddedFieldDefinition
            path:
              - DailyBudget
            value: "{{ record.get('DailyBudget')|float if record.get('DailyBudget') is not none else none }}"
          - type: AddedFieldDefinition
            path:
              - BudgetId
            value: "{{ record.get('BudgetId')|int if record.get('BudgetId') is not none else none }}"
          - type: AddedFieldDefinition
            path:
              - BidStrategyId
            value: "{{ record.get('BidStrategyId')|int if record.get('BidStrategyId') is not none else none }}"
          - type: AddedFieldDefinition
            path:
              - ForwardCompatibilityMap
            value: "{{ record.get('ForwardCompatibilityMap') if record.get('ForwardCompatibilityMap') and record.get('ForwardCompatibilityMap') | length > 0 else none }}"
          - type: AddedFieldDefinition
            path:
              - Languages
            value: "{{ {'string': record.get('Languages')} if record.get('Languages') is not none and record.get('Languages') | length > 0 else None }}"
          - type: AddedFieldDefinition
            path:
              - UrlCustomParameters
            value: "{{ {'Parameters': {'CustomParameter': record.UrlCustomParameters.Parameters}} if record.get('UrlCustomParameters') and record.get('UrlCustomParameters').get('Parameters') else record.get('UrlCustomParameters') }}"
      - type: CustomTransformation
        class_name: source_bing_ads.components.BingAdsCampaignsRecordTransformer
      - type: RemoveFields
        field_pointers: []
  ad_groups_stream:
    type: DeclarativeStream
    name: ad_groups
    primary_key: Id
    schema_loader:
      type: InlineSchemaLoader
      schema:
        $ref: "#/schemas/ad_groups"
    retriever:
      type: SimpleRetriever
      requester:
        type: HttpRequester
        url_base: https://campaign.api.bingads.microsoft.com/CampaignManagement/v13/AdGroups/QueryByCampaignId
        http_method: POST
        request_headers:
          Content-Type: application/json
          DeveloperToken: "{{ config['developer_token'] }}"
          CustomerAccountId: "{{ stream_slice.extra_fields['AccountId'][0] }}"
          CustomerId: "{{ stream_slice.extra_fields['CustomerId'][0] }}"
        request_body_json:
          CampaignId: "{{ stream_partition['campaign_id'][0] | string }}"
          ReturnAdditionalFields: "AdGroupType,AdScheduleUseSearcherTimeZone,CpmBid,CpvBid,MultimediaAdsBidAdjustment"
        authenticator: "#/definitions/authenticator"
      partition_router:
        type: GroupingPartitionRouter
        group_size: 1
        underlying_partition_router:
          type: SubstreamPartitionRouter
          parent_stream_configs:
            - type: ParentStreamConfig
              parent_key: Id
              partition_field: campaign_id
              stream:
                $ref: "#/definitions/campaigns_stream"
              extra_fields:
                - - AccountId
                - - CustomerId
      record_selector:
        type: RecordSelector
        extractor:
          type: DpathExtractor
          field_path: ["AdGroups"]
        schema_normalization: Default
    transformations:
      - type: AddFields
        fields:
          - type: AddedFieldDefinition
            path:
              - AccountId
            value: "{{ stream_slice.extra_fields['AccountId'][0] }}"
          - type: AddedFieldDefinition
            path:
              - CampaignId
            value: "{{ stream_partition['campaign_id'][0] }}"
          - type: AddedFieldDefinition
            path:
              - CustomerId
            value: "{{ stream_slice.extra_fields['CustomerId'][0] }}"
          - type: AddedFieldDefinition
            path:
              - ForwardCompatibilityMap
            value: "{{ record.get('ForwardCompatibilityMap') if record.get('ForwardCompatibilityMap') and record.get('ForwardCompatibilityMap') | length > 0 else none }}"
  ads_stream:
    type: DeclarativeStream
    name: ads
    primary_key: Id
    schema_loader:
      type: InlineSchemaLoader
      schema:
        $ref: "#/schemas/ads"
    retriever:
      type: SimpleRetriever
      requester:
        type: HttpRequester
        url_base: https://campaign.api.bingads.microsoft.com/CampaignManagement/v13/Ads/QueryByAdGroupId
        http_method: POST
        request_headers:
          Content-Type: application/json
          DeveloperToken: "{{ config['developer_token'] }}"
          CustomerAccountId: "{{ stream_slice.extra_fields['AccountId'][0] }}"
          CustomerId: "{{ stream_slice.extra_fields['CustomerId'][0] }}"
        request_body_json:
          AdGroupId: "{{ stream_partition['ad_group_id'][0] | string }}"
          AdTypes: '{{ [ "Text", "Image", "Product", "AppInstall", "ExpandedText", "DynamicSearch", "ResponsiveAd", "ResponsiveSearch" ] }}'
          ReturnAdditionalFields: "ImpressionTrackingUrls,Videos,LongHeadlines"
        authenticator: "#/definitions/authenticator"
      partition_router:
        type: GroupingPartitionRouter
        group_size: 1
        underlying_partition_router:
          type: SubstreamPartitionRouter
          parent_stream_configs:
            - type: ParentStreamConfig
              parent_key: Id
              partition_field: ad_group_id
              stream:
                $ref: "#/definitions/ad_groups_stream"
              extra_fields:
                - - AccountId
                - - CustomerId
      record_selector:
        type: RecordSelector
        extractor:
          type: DpathExtractor
          field_path: ["Ads"]
        schema_normalization: Default
    transformations:
      - type: AddFields
        fields:
          - type: AddedFieldDefinition
            path:
              - AccountId
            value: "{{ stream_slice.extra_fields['AccountId'][0] }}"
          - type: AddedFieldDefinition
            path:
              - AdGroupId
            value: "{{ stream_partition['ad_group_id'][0] }}"
          - type: AddedFieldDefinition
            path:
              - CustomerId
            value: "{{ stream_slice.extra_fields['CustomerId'][0] }}"
          - type: AddedFieldDefinition
            path:
              - _tmp_Descriptions_AssetLink
            value: "{{ record.get('Descriptions') }}"
          - type: AddedFieldDefinition
            path:
              - _tmp_FinalMobileUrls_string
            value: "{{ record.get('FinalMobileUrls') }}"
          - type: AddedFieldDefinition
            path:
              - _tmp_FinalUrls_string
            value: "{{ record.get('FinalUrls') }}"
          - type: AddedFieldDefinition
            path:
              - _tmp_Headlines_AssetLink
            value: "{{ record.get('Headlines') }}"
          - type: AddedFieldDefinition
            path:
              - _tmp_Images_AssetLink
            value: "{{ record.get('Images') }}"
          - type: AddedFieldDefinition
            path:
              - _tmp_LongHeadlines_AssetLink
            value: "{{ record.get('LongHeadlines') }}"
          - type: AddedFieldDefinition
            path:
              - _tmp_Videos_AssetLink
            value: "{{ record.get('Videos') }}"
          - type: AddedFieldDefinition
            path:
              - ForwardCompatibilityMap
            value: "{{ record.get('ForwardCompatibilityMap') if record.get('ForwardCompatibilityMap') and record.get('ForwardCompatibilityMap') | length > 0 else none }}"
          - type: AddedFieldDefinition
            path:
              - Path1
            value: "{{ none if record.get('Path1') == '' else record.get('Path1')}}"
          - type: AddedFieldDefinition
            path:
              - Path2
            value: "{{ none if record.get('Path2') == '' else record.get('Path2')}}"
          - type: AddedFieldDefinition
            path:
              - TextPart2
            value: "{{ none if record.get('TextPart2') == '' else record.get('TextPart2')}}"
          - type: AddedFieldDefinition
            path:
              - TitlePart3
            value: "{{ none if record.get('TitlePart3') == '' else record.get('TitlePart3')}}"
      - type: RemoveFields
        field_pointers:
          - - Descriptions
          - - FinalMobileUrls
          - - FinalUrls
          - - Headlines
          - - Images
          - - LongHeadlines
          - - Videos
      - type: AddFields
        fields:
          - type: AddedFieldDefinition
            path:
              - Descriptions
              - AssetLink
            value: "{{ record.get('_tmp_Descriptions_AssetLink') }}"
          - type: AddedFieldDefinition
            path:
              - FinalMobileUrls
              - string
            value: "{{ record.get('_tmp_FinalMobileUrls_string') }}"
          - type: AddedFieldDefinition
            path:
              - FinalUrls
              - string
            value: "{{ record.get('_tmp_FinalUrls_string') }}"
          - type: AddedFieldDefinition
            path:
              - Headlines
              - AssetLink
            value: "{{ record.get('_tmp_Headlines_AssetLink') }}"
          - type: AddedFieldDefinition
            path:
              - Images
              - AssetLink
            value: "{{ record.get('_tmp_Images_AssetLink') }}"
          - type: AddedFieldDefinition
            path:
              - LongHeadlines
              - AssetLink
            value: "{{ record.get('_tmp_Images_AssetLink') }}"
          - type: AddedFieldDefinition
            path:
              - Videos
              - AssetLink
            value: "{{ record.get('_tmp_Videos_AssetLink') }}"
      - type: RemoveFields
        field_pointers:
          - - _tmp_Descriptions_AssetLink
          - - _tmp_FinalMobileUrls_string
          - - _tmp_FinalUrls_string
          - - _tmp_Headlines_AssetLink
          - - _tmp_Images_AssetLink
          - - _tmp_LongHeadlines_AssetLink
          - - _tmp_Videos_AssetLink
      - type: AddFields
        fields:
          - type: AddedFieldDefinition
            path:
              - Descriptions
            value: "{{ none if record.get('Descriptions', {}).get('AssetLink') == none else record.get('Descriptions') }}"
          - type: AddedFieldDefinition
            path:
              - FinalMobileUrls
            value: "{{ none if record.get('FinalMobileUrls', {}).get('string') == none else record.get('FinalMobileUrls') }}"
          - type: AddedFieldDefinition
            path:
              - FinalUrls
            value: "{{ none if record.get('FinalUrls', {}).get('string') == none else record.get('FinalUrls') }}"
          - type: AddedFieldDefinition
            path:
              - Headlines
            value: "{{ none if record.get('Headlines', {}).get('AssetLink') == none else record.get('Headlines') }}"
          - type: AddedFieldDefinition
            path:
              - Images
            value: "{{ none if record.get('Images', {}).get('AssetLink') == none else record.get('Images') }}"
          - type: AddedFieldDefinition
            path:
              - LongHeadlines
            value: "{{ none if record.get('LongHeadlines', {}).get('AssetLink') == none else record.get('LongHeadlines') }}"
          - type: AddedFieldDefinition
            path:
              - Videos
            value: "{{ none if record.get('Videos', {}).get('AssetLink') == none or record.get('Videos', {}).get('AssetLink') == [] else record.get('Videos') }}"
  # Report Streams

  ## Account Performance Reports
  account_performance_report_hourly_stream:
    type: DeclarativeStream
    name: account_performance_report_hourly
    primary_key:
      - AccountId
      - TimePeriod
      - CurrencyCode
      - AdDistribution
      - DeviceType
      - Network
      - DeliveredMatchType
      - DeviceOS
      - TopVsOther
      - BidMatchType
    schema_loader:
      type: InlineSchemaLoader
      schema:
        $ref: "#/schemas/account_performance_report_hourly"
    retriever:
      $ref: "#/definitions/basic_async_retriever"
      creation_requester:
        $ref: "#/definitions/basic_async_retriever/creation_requester"
        request_body_json:
          ReportRequest:
            ExcludeColumnHeaders: false
            ExcludeReportFooter: true
            ExcludeReportHeader: true
            Format: Csv
            FormatVersion: "'2.0'"
            ReportName: AccountPerformanceReport
            ReturnOnlyCompleteData: false
            Type: AccountPerformanceReportRequest
            Aggregation: Hourly
            Columns:
              - AccountId
              - TimePeriod
              - CurrencyCode
              - AdDistribution
              - DeviceType
              - Network
              - DeliveredMatchType
              - DeviceOS
              - TopVsOther
              - BidMatchType
              - AccountName
              - AccountNumber
              - PhoneImpressions
              - PhoneCalls
              - Clicks
              - Ctr
              - Spend
              - Impressions
              - Assists
              - ReturnOnAdSpend
              - AverageCpc
              - AveragePosition
              - AverageCpm
              - Conversions
              - ConversionsQualified
              - ConversionRate
              - CostPerAssist
              - CostPerConversion
              - LowQualityClicks
              - LowQualityClicksPercent
              - LowQualityImpressions
              - LowQualitySophisticatedClicks
              - LowQualityConversions
              - LowQualityConversionRate
              - Revenue
              - RevenuePerAssist
              - RevenuePerConversion
              - Ptr
            Scope:
              AccountIds:
                - "{{ stream_partition['account_id'] }}"
            Time:
              CustomDateRangeStart:
                Day: "{{ str_to_datetime(stream_interval.get('start_time')).day if stream_interval.get('start_time') else str_to_datetime(config.get('reports_start_date')).day}}"
                Month: "{{ str_to_datetime(stream_interval.get('start_time')).month if stream_interval.get('start_time') else str_to_datetime(config.get('reports_start_date')).month}}"
                Year: "{{ str_to_datetime(stream_interval.get('start_time')).year if stream_interval.get('start_time') else str_to_datetime(config.get('reports_start_date')).year}}"
              CustomDateRangeEnd:
                Day: "{{ str_to_datetime(stream_interval.get('end_time')).day }}"
                Month: "{{ str_to_datetime(stream_interval.get('end_time')).month }}"
                Year: "{{ str_to_datetime(stream_interval.get('end_time')).year }}"
              ReportTimeZone: "GreenwichMeanTimeDublinEdinburghLisbonLondon"
    incremental_sync: "#/definitions/incremental_sync_report_hourly_datetime_cursor"
    state_migrations:
      - Type: LegacyToPerPartitionStateMigration
    transformations:
      - type: AddFields
        fields:
          - type: AddedFieldDefinition
            path:
              - TimePeriod
            #            Bing Ads API reports with hourly aggregation provides date fields in custom format: "2023-11-04|11"
            #            Return date in RFC3339 format: "2023-11-04T11:00:00+00:00"
            value: |
              {%- set parts = record.TimePeriod.split('|') -%}
              {%- set time_period = record.TimePeriod -%}
              {%- set date_part = '' -%}
              {%- set hour_part = 0 -%}
              {%- if parts|length > 1 -%}
                {%- set date_part = parts[0] -%}
                {%- set hour_part = parts[1]|int -%}
                {%- set time_period = date_part ~ "T" ~ "%02d" % hour_part ~ ":00:00+00:00" -%}
              {%- endif -%}
              {{ time_period }}
      - type: AddFields
        fields:
          $ref: "#/definitions/transformations/performance_report_common_transformations"
      - type: AddFields
        fields:
          $ref: "#/definitions/transformations/account_performance_report_common_transformations"

  account_performance_report_daily_stream:
    type: DeclarativeStream
    name: account_performance_report_daily
    primary_key:
      - AccountId
      - TimePeriod
      - CurrencyCode
      - AdDistribution
      - DeviceType
      - Network
      - DeliveredMatchType
      - DeviceOS
      - TopVsOther
      - BidMatchType
    schema_loader:
      type: InlineSchemaLoader
      schema:
        $ref: "#/schemas/account_performance_report"
    retriever:
      $ref: "#/definitions/basic_async_retriever"
      creation_requester:
        $ref: "#/definitions/basic_async_retriever/creation_requester"
        request_body_json:
          ReportRequest:
            ExcludeColumnHeaders: false
            ExcludeReportFooter: true
            ExcludeReportHeader: true
            Format: Csv
            FormatVersion: "'2.0'"
            ReportName: AccountPerformanceReport
            ReturnOnlyCompleteData: false
            Type: AccountPerformanceReportRequest
            Aggregation: Daily
            Columns:
              - AccountId
              - TimePeriod
              - CurrencyCode
              - AdDistribution
              - DeviceType
              - Network
              - DeliveredMatchType
              - DeviceOS
              - TopVsOther
              - BidMatchType
              - AccountName
              - AccountNumber
              - PhoneImpressions
              - PhoneCalls
              - Clicks
              - Ctr
              - Spend
              - Impressions
              - Assists
              - ReturnOnAdSpend
              - AverageCpc
              - AveragePosition
              - AverageCpm
              - Conversions
              - ConversionsQualified
              - ConversionRate
              - CostPerAssist
              - CostPerConversion
              - LowQualityClicks
              - LowQualityClicksPercent
              - LowQualityImpressions
              - LowQualitySophisticatedClicks
              - LowQualityConversions
              - LowQualityConversionRate
              - Revenue
              - RevenuePerAssist
              - RevenuePerConversion
              - Ptr
            Scope:
              AccountIds:
                - "{{ stream_partition['account_id'] }}"
            Time:
              CustomDateRangeStart:
                Day: "{{ str_to_datetime(stream_interval.get('start_time')).day if stream_interval.get('start_time') else str_to_datetime(config.get('reports_start_date')).day}}"
                Month: "{{ str_to_datetime(stream_interval.get('start_time')).month if stream_interval.get('start_time') else str_to_datetime(config.get('reports_start_date')).month}}"
                Year: "{{ str_to_datetime(stream_interval.get('start_time')).year if stream_interval.get('start_time') else str_to_datetime(config.get('reports_start_date')).year}}"
              CustomDateRangeEnd:
                Day: "{{ str_to_datetime(stream_interval.get('end_time')).day }}"
                Month: "{{ str_to_datetime(stream_interval.get('end_time')).month }}"
                Year: "{{ str_to_datetime(stream_interval.get('end_time')).year }}"
              ReportTimeZone: "GreenwichMeanTimeDublinEdinburghLisbonLondon"
    incremental_sync: "#/definitions/incremental_sync_report_datetime_cursor"
    state_migrations:
      - Type: LegacyToPerPartitionStateMigration
    transformations:
      - type: AddFields
        fields:
          $ref: "#/definitions/transformations/performance_report_common_transformations"
      - type: AddFields
        fields:
          $ref: "#/definitions/transformations/account_performance_report_common_transformations"

  account_performance_report_weekly_stream:
    type: DeclarativeStream
    name: account_performance_report_weekly
    primary_key:
      - AccountId
      - TimePeriod
      - CurrencyCode
      - AdDistribution
      - DeviceType
      - Network
      - DeliveredMatchType
      - DeviceOS
      - TopVsOther
      - BidMatchType
    schema_loader:
      type: InlineSchemaLoader
      schema:
        $ref: "#/schemas/account_performance_report"
    retriever:
      $ref: "#/definitions/basic_async_retriever"
      creation_requester:
        $ref: "#/definitions/basic_async_retriever/creation_requester"
        request_body_json:
          ReportRequest:
            ExcludeColumnHeaders: false
            ExcludeReportFooter: true
            ExcludeReportHeader: true
            Format: Csv
            FormatVersion: "'2.0'"
            ReportName: AccountPerformanceReport
            ReturnOnlyCompleteData: false
            Type: AccountPerformanceReportRequest
            Aggregation: Weekly
            Columns:
              - AccountId
              - TimePeriod
              - CurrencyCode
              - AdDistribution
              - DeviceType
              - Network
              - DeliveredMatchType
              - DeviceOS
              - TopVsOther
              - BidMatchType
              - AccountName
              - AccountNumber
              - PhoneImpressions
              - PhoneCalls
              - Clicks
              - Ctr
              - Spend
              - Impressions
              - Assists
              - ReturnOnAdSpend
              - AverageCpc
              - AveragePosition
              - AverageCpm
              - Conversions
              - ConversionsQualified
              - ConversionRate
              - CostPerAssist
              - CostPerConversion
              - LowQualityClicks
              - LowQualityClicksPercent
              - LowQualityImpressions
              - LowQualitySophisticatedClicks
              - LowQualityConversions
              - LowQualityConversionRate
              - Revenue
              - RevenuePerAssist
              - RevenuePerConversion
              - Ptr
            Scope:
              AccountIds:
                - "{{ stream_partition['account_id'] }}"
            Time:
              CustomDateRangeStart: # {{ str_to_datetime(stream_interval.get('start_time')).year }}
                Day: "{{ str_to_datetime(stream_interval.get('start_time')).day if stream_interval.get('start_time') else str_to_datetime(config.get('reports_start_date')).day}}"
                Month: "{{ str_to_datetime(stream_interval.get('start_time')).month if stream_interval.get('start_time') else str_to_datetime(config.get('reports_start_date')).month}}"
                Year: "{{ str_to_datetime(stream_interval.get('start_time')).year if stream_interval.get('start_time') else str_to_datetime(config.get('reports_start_date')).year}}"
              CustomDateRangeEnd:
                Day: "{{ str_to_datetime(stream_interval.get('end_time')).day }}"
                Month: "{{ str_to_datetime(stream_interval.get('end_time')).month }}"
                Year: "{{ str_to_datetime(stream_interval.get('end_time')).year }}"
              # "PredefinedTime": "ValueHere"
              "ReportTimeZone": "GreenwichMeanTimeDublinEdinburghLisbonLondon"
    incremental_sync: "#/definitions/incremental_sync_report_datetime_cursor"
    state_migrations:
      - Type: LegacyToPerPartitionStateMigration
    transformations:
      - type: AddFields
        fields:
          $ref: "#/definitions/transformations/performance_report_common_transformations"
      - type: AddFields
        fields:
          $ref: "#/definitions/transformations/account_performance_report_common_transformations"

  account_performance_report_monthly_stream:
    type: DeclarativeStream
    name: account_performance_report_monthly
    primary_key:
      - AccountId
      - TimePeriod
      - CurrencyCode
      - AdDistribution
      - DeviceType
      - Network
      - DeliveredMatchType
      - DeviceOS
      - TopVsOther
      - BidMatchType
    schema_loader:
      type: InlineSchemaLoader
      schema:
        $ref: "#/schemas/account_performance_report"
    retriever:
      $ref: "#/definitions/basic_async_retriever"
      creation_requester:
        $ref: "#/definitions/basic_async_retriever/creation_requester"
        request_body_json:
          ReportRequest:
            ExcludeColumnHeaders: false
            ExcludeReportFooter: true
            ExcludeReportHeader: true
            Format: Csv
            FormatVersion: "'2.0'"
            ReportName: AccountPerformanceReport
            ReturnOnlyCompleteData: false
            Type: AccountPerformanceReportRequest
            Aggregation: Monthly
            Columns:
              - AccountId
              - TimePeriod
              - CurrencyCode
              - AdDistribution
              - DeviceType
              - Network
              - DeliveredMatchType
              - DeviceOS
              - TopVsOther
              - BidMatchType
              - AccountName
              - AccountNumber
              - PhoneImpressions
              - PhoneCalls
              - Clicks
              - Ctr
              - Spend
              - Impressions
              - Assists
              - ReturnOnAdSpend
              - AverageCpc
              - AveragePosition
              - AverageCpm
              - Conversions
              - ConversionsQualified
              - ConversionRate
              - CostPerAssist
              - CostPerConversion
              - LowQualityClicks
              - LowQualityClicksPercent
              - LowQualityImpressions
              - LowQualitySophisticatedClicks
              - LowQualityConversions
              - LowQualityConversionRate
              - Revenue
              - RevenuePerAssist
              - RevenuePerConversion
              - Ptr
            Scope:
              AccountIds:
                - "{{ stream_partition['account_id'] }}"
            Time:
              CustomDateRangeStart:
                Day: "{{ str_to_datetime(stream_interval.get('start_time')).day }}"
                Month: "{{ str_to_datetime(stream_interval.get('start_time')).month }}"
                Year: "{{ str_to_datetime(stream_interval.get('start_time')).year }}"
              CustomDateRangeEnd:
                Day: "{{ str_to_datetime(stream_interval.get('end_time')).day }}"
                Month: "{{ str_to_datetime(stream_interval.get('end_time')).month }}"
                Year: "{{ str_to_datetime(stream_interval.get('end_time')).year }}"
              # "PredefinedTime": "ValueHere"
              "ReportTimeZone": "GreenwichMeanTimeDublinEdinburghLisbonLondon"
    incremental_sync: "#/definitions/incremental_sync_report_datetime_cursor"
    state_migrations:
      - Type: LegacyToPerPartitionStateMigration
    transformations:
      - type: AddFields
        fields:
          $ref: "#/definitions/transformations/performance_report_common_transformations"
      - type: AddFields
        fields:
          $ref: "#/definitions/transformations/account_performance_report_common_transformations"

  ## Ad Performance Reports
  ad_performance_report_hourly_stream:
    type: DeclarativeStream
    name: ad_performance_report_hourly
    primary_key:
      [
        "AccountId",
        "CampaignId",
        "AdGroupId",
        "AdId",
        "TimePeriod",
        "CurrencyCode",
        "AdDistribution",
        "DeviceType",
        "Language",
        "Network",
        "DeviceOS",
        "TopVsOther",
        "BidMatchType",
        "DeliveredMatchType",
      ]
    schema_loader:
      type: InlineSchemaLoader
      schema:
        $ref: "#/schemas/ad_performance_report_hourly"
    retriever:
      $ref: "#/definitions/basic_async_retriever"
      creation_requester:
        $ref: "#/definitions/basic_async_retriever/creation_requester"
        request_body_json:
          ReportRequest:
            ExcludeColumnHeaders: false
            ExcludeReportFooter: true
            ExcludeReportHeader: true
            Format: Csv
            FormatVersion: "'2.0'"
            ReportName: AdPerformanceReport
            ReturnOnlyCompleteData: false
            Type: AdPerformanceReportRequest
            Aggregation: Hourly
            Columns:
              - AccountId
              - CampaignId
              - AdGroupId
              - AdId
              - TimePeriod
              - AbsoluteTopImpressionRatePercent
              - TopImpressionRatePercent
              - CurrencyCode
              - AdDistribution
              - DeviceType
              - Language
              - Network
              - DeviceOS
              - TopVsOther
              - BidMatchType
              - DeliveredMatchType
              - AccountName
              - CampaignName
              - CampaignType
              - AdGroupName
              - Impressions
              - Clicks
              - Ctr
              - Spend
              - CostPerConversion
              - DestinationUrl
              - Assists
              - ReturnOnAdSpend
              - CostPerAssist
              - CustomParameters
              - FinalAppUrl
              - AdDescription
              - AdDescription2
              - ViewThroughConversions
              - ViewThroughConversionsQualified
              - AllCostPerConversion
              - AllReturnOnAdSpend
              - Conversions
              - ConversionRate
              - ConversionsQualified
              - AverageCpc
              - AveragePosition
              - AverageCpm
              - AllConversions
              - AllConversionRate
              - AllRevenue
              - AllRevenuePerConversion
              - Revenue
              - RevenuePerConversion
              - RevenuePerAssist
            Scope:
              AccountIds:
                - "{{ stream_partition['account_id'] }}"
            Time:
              CustomDateRangeStart: # {{ str_to_datetime(stream_interval.get('start_time')).year }}
                Day: "{{ str_to_datetime(stream_interval.get('start_time')).day if stream_interval.get('start_time') else str_to_datetime(config.get('reports_start_date')).day}}"
                Month: "{{ str_to_datetime(stream_interval.get('start_time')).month if stream_interval.get('start_time') else str_to_datetime(config.get('reports_start_date')).month}}"
                Year: "{{ str_to_datetime(stream_interval.get('start_time')).year if stream_interval.get('start_time') else str_to_datetime(config.get('reports_start_date')).year}}"
              CustomDateRangeEnd:
                Day: "{{ str_to_datetime(stream_interval.get('end_time')).day }}"
                Month: "{{ str_to_datetime(stream_interval.get('end_time')).month }}"
                Year: "{{ str_to_datetime(stream_interval.get('end_time')).year }}"
              # "PredefinedTime": "ValueHere"
              "ReportTimeZone": "GreenwichMeanTimeDublinEdinburghLisbonLondon"
    incremental_sync: "#/definitions/incremental_sync_report_hourly_datetime_cursor"
    state_migrations:
      - Type: LegacyToPerPartitionStateMigration
    transformations:
      - type: AddFields
        fields:
          - type: AddedFieldDefinition
            path:
              - TimePeriod
            #            Bing Ads API reports with hourly aggregation provides date fields in custom format: "2023-11-04|11"
            #            Return date in RFC3339 format: "2023-11-04T11:00:00+00:00"
            value: |
              {%- set parts = record.TimePeriod.split('|') -%}
              {%- set time_period = record.TimePeriod -%}
              {%- set date_part = '' -%}
              {%- set hour_part = 0 -%}
              {%- if parts|length > 1 -%}
                {%- set date_part = parts[0] -%}
                {%- set hour_part = parts[1]|int -%}
                {%- set time_period = date_part ~ "T" ~ "%02d" % hour_part ~ ":00:00+00:00" -%}
              {%- endif -%}
              {{ time_period }}
      - type: AddFields
        fields:
          $ref: "#/definitions/transformations/performance_report_common_transformations"
      - type: AddFields
        fields:
          $ref: "#/definitions/transformations/ad_performance_report_common_transformations"
      - type: RemoveFields
        field_pointers:
          - ["TopImpressionRatePercent"]
          - ["AbsoluteTopImpressionRatePercent"]
  ad_performance_report_daily_stream:
    type: DeclarativeStream
    name: ad_performance_report_daily
    primary_key:
      [
        "AccountId",
        "CampaignId",
        "AdGroupId",
        "AdId",
        "TimePeriod",
        "CurrencyCode",
        "AdDistribution",
        "DeviceType",
        "Language",
        "Network",
        "DeviceOS",
        "TopVsOther",
        "BidMatchType",
        "DeliveredMatchType",
      ]
    schema_loader:
      type: InlineSchemaLoader
      schema:
        $ref: "#/schemas/ad_performance_report"
    retriever:
      $ref: "#/definitions/basic_async_retriever"
      creation_requester:
        $ref: "#/definitions/basic_async_retriever/creation_requester"
        request_body_json:
          ReportRequest:
            ExcludeColumnHeaders: false
            ExcludeReportFooter: true
            ExcludeReportHeader: true
            Format: Csv
            FormatVersion: "'2.0'"
            ReportName: AdPerformanceReport
            ReturnOnlyCompleteData: false
            Type: AdPerformanceReportRequest
            Aggregation: Daily
            Columns:
              - AccountId
              - CampaignId
              - AdGroupId
              - AdId
              - TimePeriod
              - AbsoluteTopImpressionRatePercent
              - TopImpressionRatePercent
              - CurrencyCode
              - AdDistribution
              - DeviceType
              - Language
              - Network
              - DeviceOS
              - TopVsOther
              - BidMatchType
              - DeliveredMatchType
              - AccountName
              - CampaignName
              - CampaignType
              - AdGroupName
              - Impressions
              - Clicks
              - Ctr
              - Spend
              - CostPerConversion
              - DestinationUrl
              - Assists
              - ReturnOnAdSpend
              - CostPerAssist
              - CustomParameters
              - FinalAppUrl
              - AdDescription
              - AdDescription2
              - ViewThroughConversions
              - ViewThroughConversionsQualified
              - AllCostPerConversion
              - AllReturnOnAdSpend
              - Conversions
              - ConversionRate
              - ConversionsQualified
              - AverageCpc
              - AveragePosition
              - AverageCpm
              - AllConversions
              - AllConversionRate
              - AllRevenue
              - AllRevenuePerConversion
              - Revenue
              - RevenuePerConversion
              - RevenuePerAssist
            Scope:
              AccountIds:
                - "{{ stream_partition['account_id'] }}"
            Time:
              CustomDateRangeStart: # {{ str_to_datetime(stream_interval.get('start_time')).year }}
                Day: "{{ str_to_datetime(stream_interval.get('start_time')).day if stream_interval.get('start_time') else str_to_datetime(config.get('reports_start_date')).day}}"
                Month: "{{ str_to_datetime(stream_interval.get('start_time')).month if stream_interval.get('start_time') else str_to_datetime(config.get('reports_start_date')).month}}"
                Year: "{{ str_to_datetime(stream_interval.get('start_time')).year if stream_interval.get('start_time') else str_to_datetime(config.get('reports_start_date')).year}}"
              CustomDateRangeEnd:
                Day: "{{ str_to_datetime(stream_interval.get('end_time')).day }}"
                Month: "{{ str_to_datetime(stream_interval.get('end_time')).month }}"
                Year: "{{ str_to_datetime(stream_interval.get('end_time')).year }}"
              # "PredefinedTime": "ValueHere"
              "ReportTimeZone": "GreenwichMeanTimeDublinEdinburghLisbonLondon"
    incremental_sync: "#/definitions/incremental_sync_report_datetime_cursor"
    state_migrations:
      - Type: LegacyToPerPartitionStateMigration
    transformations:
      - type: AddFields
        fields:
          $ref: "#/definitions/transformations/performance_report_common_transformations"
      - type: AddFields
        fields:
          $ref: "#/definitions/transformations/ad_performance_report_common_transformations"
      - type: AddFields
        fields:
          $ref: "#/definitions/transformations/ad_performance_report_transformations"
  ad_performance_report_weekly_stream:
    type: DeclarativeStream
    name: ad_performance_report_weekly
    primary_key:
      [
        "AccountId",
        "CampaignId",
        "AdGroupId",
        "AdId",
        "TimePeriod",
        "CurrencyCode",
        "AdDistribution",
        "DeviceType",
        "Language",
        "Network",
        "DeviceOS",
        "TopVsOther",
        "BidMatchType",
        "DeliveredMatchType",
      ]
    schema_loader:
      type: InlineSchemaLoader
      schema:
        $ref: "#/schemas/ad_performance_report"
    retriever:
      $ref: "#/definitions/basic_async_retriever"
      creation_requester:
        $ref: "#/definitions/basic_async_retriever/creation_requester"
        request_body_json:
          ReportRequest:
            ExcludeColumnHeaders: false
            ExcludeReportFooter: true
            ExcludeReportHeader: true
            Format: Csv
            FormatVersion: "'2.0'"
            ReportName: AdPerformanceReport
            ReturnOnlyCompleteData: false
            Type: AdPerformanceReportRequest
            Aggregation: Weekly
            Columns:
              - AccountId
              - CampaignId
              - AdGroupId
              - AdId
              - TimePeriod
              - AbsoluteTopImpressionRatePercent
              - TopImpressionRatePercent
              - CurrencyCode
              - AdDistribution
              - DeviceType
              - Language
              - Network
              - DeviceOS
              - TopVsOther
              - BidMatchType
              - DeliveredMatchType
              - AccountName
              - CampaignName
              - CampaignType
              - AdGroupName
              - Impressions
              - Clicks
              - Ctr
              - Spend
              - CostPerConversion
              - DestinationUrl
              - Assists
              - ReturnOnAdSpend
              - CostPerAssist
              - CustomParameters
              - FinalAppUrl
              - AdDescription
              - AdDescription2
              - ViewThroughConversions
              - ViewThroughConversionsQualified
              - AllCostPerConversion
              - AllReturnOnAdSpend
              - Conversions
              - ConversionRate
              - ConversionsQualified
              - AverageCpc
              - AveragePosition
              - AverageCpm
              - AllConversions
              - AllConversionRate
              - AllRevenue
              - AllRevenuePerConversion
              - Revenue
              - RevenuePerConversion
              - RevenuePerAssist
            Scope:
              AccountIds:
                - "{{ stream_partition['account_id'] }}"
            Time:
              CustomDateRangeStart: # {{ str_to_datetime(stream_interval.get('start_time')).year }}
                Day: "{{ str_to_datetime(stream_interval.get('start_time')).day if stream_interval.get('start_time') else str_to_datetime(config.get('reports_start_date')).day}}"
                Month: "{{ str_to_datetime(stream_interval.get('start_time')).month if stream_interval.get('start_time') else str_to_datetime(config.get('reports_start_date')).month}}"
                Year: "{{ str_to_datetime(stream_interval.get('start_time')).year if stream_interval.get('start_time') else str_to_datetime(config.get('reports_start_date')).year}}"
              CustomDateRangeEnd:
                Day: "{{ str_to_datetime(stream_interval.get('end_time')).day }}"
                Month: "{{ str_to_datetime(stream_interval.get('end_time')).month }}"
                Year: "{{ str_to_datetime(stream_interval.get('end_time')).year }}"
              # "PredefinedTime": "ValueHere"
              "ReportTimeZone": "GreenwichMeanTimeDublinEdinburghLisbonLondon"
    incremental_sync: "#/definitions/incremental_sync_report_datetime_cursor"
    state_migrations:
      - Type: LegacyToPerPartitionStateMigration
    transformations:
      - type: AddFields
        fields:
          $ref: "#/definitions/transformations/performance_report_common_transformations"
      - type: AddFields
        fields:
          $ref: "#/definitions/transformations/ad_performance_report_common_transformations"
      - type: AddFields
        fields:
          $ref: "#/definitions/transformations/ad_performance_report_transformations"
  ad_performance_report_monthly_stream:
    type: DeclarativeStream
    name: ad_performance_report_monthly
    primary_key:
      [
        "AccountId",
        "CampaignId",
        "AdGroupId",
        "AdId",
        "TimePeriod",
        "CurrencyCode",
        "AdDistribution",
        "DeviceType",
        "Language",
        "Network",
        "DeviceOS",
        "TopVsOther",
        "BidMatchType",
        "DeliveredMatchType",
      ]
    schema_loader:
      type: InlineSchemaLoader
      schema:
        $ref: "#/schemas/ad_performance_report"
    retriever:
      $ref: "#/definitions/basic_async_retriever"
      creation_requester:
        $ref: "#/definitions/basic_async_retriever/creation_requester"
        request_body_json:
          ReportRequest:
            ExcludeColumnHeaders: false
            ExcludeReportFooter: true
            ExcludeReportHeader: true
            Format: Csv
            FormatVersion: "'2.0'"
            ReportName: AdPerformanceReport
            ReturnOnlyCompleteData: false
            Type: AdPerformanceReportRequest
            Aggregation: Monthly
            Columns:
              - AccountId
              - CampaignId
              - AdGroupId
              - AdId
              - TimePeriod
              - AbsoluteTopImpressionRatePercent
              - TopImpressionRatePercent
              - CurrencyCode
              - AdDistribution
              - DeviceType
              - Language
              - Network
              - DeviceOS
              - TopVsOther
              - BidMatchType
              - DeliveredMatchType
              - AccountName
              - CampaignName
              - CampaignType
              - AdGroupName
              - Impressions
              - Clicks
              - Ctr
              - Spend
              - CostPerConversion
              - DestinationUrl
              - Assists
              - ReturnOnAdSpend
              - CostPerAssist
              - CustomParameters
              - FinalAppUrl
              - AdDescription
              - AdDescription2
              - ViewThroughConversions
              - ViewThroughConversionsQualified
              - AllCostPerConversion
              - AllReturnOnAdSpend
              - Conversions
              - ConversionRate
              - ConversionsQualified
              - AverageCpc
              - AveragePosition
              - AverageCpm
              - AllConversions
              - AllConversionRate
              - AllRevenue
              - AllRevenuePerConversion
              - Revenue
              - RevenuePerConversion
              - RevenuePerAssist
            Scope:
              AccountIds:
                - "{{ stream_partition['account_id'] }}"
            Time:
              CustomDateRangeStart:
                Day: "{{ str_to_datetime(stream_interval.get('start_time')).day }}"
                Month: "{{ str_to_datetime(stream_interval.get('start_time')).month }}"
                Year: "{{ str_to_datetime(stream_interval.get('start_time')).year }}"
              CustomDateRangeEnd:
                Day: "{{ str_to_datetime(stream_interval.get('end_time')).day }}"
                Month: "{{ str_to_datetime(stream_interval.get('end_time')).month }}"
                Year: "{{ str_to_datetime(stream_interval.get('end_time')).year }}"
              # "PredefinedTime": "ValueHere"
              "ReportTimeZone": "GreenwichMeanTimeDublinEdinburghLisbonLondon"
    incremental_sync: "#/definitions/incremental_sync_report_datetime_cursor"
    state_migrations:
      - Type: LegacyToPerPartitionStateMigration
    transformations:
      - type: AddFields
        fields:
          $ref: "#/definitions/transformations/performance_report_common_transformations"
      - type: AddFields
        fields:
          $ref: "#/definitions/transformations/ad_performance_report_common_transformations"
      - type: AddFields
        fields:
          $ref: "#/definitions/transformations/ad_performance_report_transformations"

  # TODO: streams above potentially also can share base stream logic, to check and update if so.
  report_base_stream:
    type: DeclarativeStream
    #    set report_aggregation in parameters, for example,
    #    $parameters:
    #      report_aggregation: Monthly
    #      report_columns: [list of columns]
    #      report_name: AgeGenderAudienceReport
    #      report_type: AgeGenderAudienceReportRequest
    retriever:
      $ref: "#/definitions/basic_async_retriever"
      record_selector:
        $ref: "#/definitions/basic_async_retriever/record_selector"
        schema_normalization: Default
      creation_requester:
        $ref: "#/definitions/basic_async_retriever/creation_requester"
        request_body_json:
          ReportRequest:
            ExcludeColumnHeaders: false
            ExcludeReportFooter: true
            ExcludeReportHeader: true
            Format: Csv
            FormatVersion: "'2.0'"
            ReportName: "{{ parameters['report_name'] }}"
            ReturnOnlyCompleteData: false
            Type: "{{ parameters['report_type'] }}"
            Aggregation: "{{ parameters['report_aggregation'] }}"
            Columns: "{{ parameters['report_columns'] }}"
            Scope:
              AccountIds:
                - "{{ stream_partition['account_id'] }}"
            Time:
              CustomDateRangeStart:
                Day: "{{ str_to_datetime(stream_interval.get('start_time')).day }}"
                Month: "{{ str_to_datetime(stream_interval.get('start_time')).month }}"
                Year: "{{ str_to_datetime(stream_interval.get('start_time')).year }}"
              CustomDateRangeEnd:
                Day: "{{ str_to_datetime(stream_interval.get('end_time')).day }}"
                Month: "{{ str_to_datetime(stream_interval.get('end_time')).month }}"
                Year: "{{ str_to_datetime(stream_interval.get('end_time')).year }}"
              "ReportTimeZone": "GreenwichMeanTimeDublinEdinburghLisbonLondon"
    incremental_sync: "#/definitions/incremental_sync_report_datetime_cursor"
    state_migrations:
      - Type: LegacyToPerPartitionStateMigration

  report_primary_keys:
    age_gender_audience:
      - AgeGroup
      - Gender
      - TimePeriod
      - AccountId
      - CampaignId
      - Language
      - AdDistribution
    campaign_performance:
      - AccountId
      - CampaignId
      - TimePeriod
      - CurrencyCode
      - AdDistribution
      - DeviceType
      - Network
      - DeliveredMatchType
      - DeviceOS
      - TopVsOther
      - BidMatchType
    ad_group_performance:
      - AccountId
      - CampaignId
      - AdGroupId
      - TimePeriod
      - CurrencyCode
      - AdDistribution
      - DeviceType
      - Network
      - DeliveredMatchType
      - DeviceOS
      - TopVsOther
      - BidMatchType
      - Language
    keyword_performance_report:
      - AccountId
      - CampaignId
      - AdGroupId
      - KeywordId
      - AdId
      - TimePeriod
      - CurrencyCode
      - DeliveredMatchType
      - AdDistribution
      - DeviceType
      - Language
      - Network
      - DeviceOS
      - TopVsOther
      - BidMatchType
    geographic_performance_report: None

  report_columns:
    age_gender_audience:
      - AccountName
      - AccountNumber
      - AccountId
      - TimePeriod
      - CampaignName
      - CampaignId
      - AdGroupName
      - AdGroupId
      - AdDistribution
      - AgeGroup
      - Gender
      - Impressions
      - Clicks
      - Conversions
      - Spend
      - Revenue
      - ExtendedCost
      - Assists
      - Language
      - AccountStatus
      - CampaignStatus
      - AdGroupStatus
      - BaseCampaignId
      - AllConversions
      - AllRevenue
      - ViewThroughConversions
      - Goal
      - GoalType
      - AbsoluteTopImpressionRatePercent
      - TopImpressionRatePercent
      - ConversionsQualified
      - AllConversionsQualified
      - ViewThroughConversionsQualified
      - ViewThroughRevenue
    campaign_performance_hourly:
      - AccountId
      - CampaignId
      - TimePeriod
      - CurrencyCode
      - AdDistribution
      - DeviceType
      - Network
      - DeliveredMatchType
      - DeviceOS
      - TopVsOther
      - BidMatchType
      - AccountName
      - CampaignName
      - CampaignType
      - CampaignStatus
      - CampaignLabels
      - Impressions
      - Clicks
      - Ctr
      - Spend
      - CostPerConversion
      - QualityScore
      - AdRelevance
      - LandingPageExperience
      - PhoneImpressions
      - PhoneCalls
      - Ptr
      - Assists
      - ReturnOnAdSpend
      - CostPerAssist
      - CustomParameters
      - ViewThroughConversions
      - AllCostPerConversion
      - AllReturnOnAdSpend
      - AllConversions
      - ConversionsQualified
      - AllConversionRate
      - AllRevenue
      - AllRevenuePerConversion
      - AverageCpc
      - AveragePosition
      - AverageCpm
      - Conversions
      - ConversionRate
      - LowQualityClicks
      - LowQualityClicksPercent
      - LowQualityImpressions
      - LowQualitySophisticatedClicks
      - LowQualityConversions
      - LowQualityConversionRate
      - Revenue
      - RevenuePerConversion
      - RevenuePerAssist
      - BudgetName
      - BudgetStatus
      - BudgetAssociationStatus
    campaign_performance_non_hourly:
      - AccountId
      - CampaignId
      - TimePeriod
      - CurrencyCode
      - AdDistribution
      - DeviceType
      - Network
      - DeliveredMatchType
      - DeviceOS
      - TopVsOther
      - BidMatchType
      - AccountName
      - CampaignName
      - CampaignType
      - CampaignStatus
      - CampaignLabels
      - Impressions
      - Clicks
      - Ctr
      - Spend
      - CostPerConversion
      - QualityScore
      - AdRelevance
      - LandingPageExperience
      - PhoneImpressions
      - PhoneCalls
      - Ptr
      - Assists
      - ReturnOnAdSpend
      - CostPerAssist
      - CustomParameters
      - ViewThroughConversions
      - AllCostPerConversion
      - AllReturnOnAdSpend
      - AllConversions
      - ConversionsQualified
      - AllConversionRate
      - AllRevenue
      - AllRevenuePerConversion
      - AverageCpc
      - AveragePosition
      - AverageCpm
      - Conversions
      - ConversionRate
      - LowQualityClicks
      - LowQualityClicksPercent
      - LowQualityImpressions
      - LowQualitySophisticatedClicks
      - LowQualityConversions
      - LowQualityConversionRate
      - Revenue
      - RevenuePerConversion
      - RevenuePerAssist
      - BudgetName
      - BudgetStatus
      - BudgetAssociationStatus
      - HistoricalQualityScore
      - HistoricalExpectedCtr
      - HistoricalAdRelevance
      - HistoricalLandingPageExperience
    ad_group_performance_hourly:
      - AccountId
      - CampaignId
      - AdGroupId
      - TimePeriod
      - CurrencyCode
      - AdDistribution
      - DeviceType
      - Network
      - DeliveredMatchType
      - DeviceOS
      - TopVsOther
      - BidMatchType
      - Language
      - AccountName
      - CampaignName
      - CampaignType
      - AdGroupName
      - AdGroupType
      - Impressions
      - Clicks
      - Ctr
      - Spend
      - CostPerConversion
      - QualityScore
      - ExpectedCtr
      - AdRelevance
      - LandingPageExperience
      - PhoneImpressions
      - PhoneCalls
      - Ptr
      - Assists
      - CostPerAssist
      - CustomParameters
      - FinalUrlSuffix
      - ViewThroughConversions
      - AllCostPerConversion
      - AllReturnOnAdSpend
      - AllConversions
      - AllConversionRate
      - AllRevenue
      - AllRevenuePerConversion
      - AverageCpc
      - AveragePosition
      - AverageCpm
      - Conversions
      - ConversionRate
      - ConversionsQualified
      - Revenue
      - RevenuePerConversion
      - RevenuePerAssist
    ad_group_performance_non_hourly:
      - AccountId
      - CampaignId
      - AdGroupId
      - TimePeriod
      - CurrencyCode
      - AdDistribution
      - DeviceType
      - Network
      - DeliveredMatchType
      - DeviceOS
      - TopVsOther
      - BidMatchType
      - Language
      - AccountName
      - CampaignName
      - CampaignType
      - AdGroupName
      - AdGroupType
      - Impressions
      - Clicks
      - Ctr
      - Spend
      - CostPerConversion
      - QualityScore
      - ExpectedCtr
      - AdRelevance
      - LandingPageExperience
      - PhoneImpressions
      - PhoneCalls
      - Ptr
      - Assists
      - CostPerAssist
      - CustomParameters
      - FinalUrlSuffix
      - ViewThroughConversions
      - AllCostPerConversion
      - AllReturnOnAdSpend
      - AllConversions
      - AllConversionRate
      - AllRevenue
      - AllRevenuePerConversion
      - AverageCpc
      - AveragePosition
      - AverageCpm
      - Conversions
      - ConversionRate
      - ConversionsQualified
      - HistoricalQualityScore
      - HistoricalExpectedCtr
      - HistoricalAdRelevance
      - HistoricalLandingPageExperience
      - Revenue
      - RevenuePerConversion
      - RevenuePerAssist
<<<<<<< HEAD
=======
    keyword_performance_report_hourly:
      - AccountId
      - CampaignId
      - AdGroupId
      - KeywordId
      - Keyword
      - AdId
      - TimePeriod
      - CurrencyCode
      - DeliveredMatchType
      - AdDistribution
      - DeviceType
      - Language
      - Network
      - DeviceOS
      - TopVsOther
      - BidMatchType
      - AccountName
      - CampaignName
      - AdGroupName
      - KeywordStatus
      - Impressions
      - Clicks
      - Ctr
      - CurrentMaxCpc
      - Spend
      - CostPerConversion
      - QualityScore
      - ExpectedCtr
      - AdRelevance
      - LandingPageExperience
      - QualityImpact
      - Assists
      - ReturnOnAdSpend
      - CostPerAssist
      - CustomParameters
      - FinalAppUrl
      - Mainline1Bid
      - MainlineBid
      - FirstPageBid
      - FinalUrlSuffix
      - ViewThroughConversions
      - ViewThroughConversionsQualified
      - AllCostPerConversion
      - AllReturnOnAdSpend
      - Conversions
      - ConversionRate
      - ConversionsQualified
      - AverageCpc
      - AveragePosition
      - AverageCpm
      - AllConversions
      - AllConversionRate
      - AllRevenue
      - AllRevenuePerConversion
      - Revenue
      - RevenuePerConversion
      - RevenuePerAssist
      - CampaignStatus
      - TopImpressionRatePercent
      - AdGroupStatus
      - TrackingTemplate
      - BidStrategyType
      - AccountStatus
      - FinalUrl
      - AdType
      - KeywordLabels
      - FinalMobileUrl
      - Goal
      - GoalType
      - AbsoluteTopImpressionRatePercent
      - BaseCampaignId
      - AccountNumber
      - DestinationUrl
    keyword_performance_report_daily:
      - AccountId
      - CampaignId
      - AdGroupId
      - KeywordId
      - Keyword
      - AdId
      - TimePeriod
      - CurrencyCode
      - DeliveredMatchType
      - AdDistribution
      - DeviceType
      - Language
      - Network
      - DeviceOS
      - TopVsOther
      - BidMatchType
      - AccountName
      - CampaignName
      - AdGroupName
      - KeywordStatus
      - HistoricalExpectedCtr
      - HistoricalAdRelevance
      - HistoricalLandingPageExperience
      - HistoricalQualityScore
      - Impressions
      - Clicks
      - Ctr
      - CurrentMaxCpc
      - Spend
      - CostPerConversion
      - QualityScore
      - ExpectedCtr
      - AdRelevance
      - LandingPageExperience
      - QualityImpact
      - Assists
      - ReturnOnAdSpend
      - CostPerAssist
      - CustomParameters
      - FinalAppUrl
      - Mainline1Bid
      - MainlineBid
      - FirstPageBid
      - FinalUrlSuffix
      - ViewThroughConversions
      - ViewThroughConversionsQualified
      - AllCostPerConversion
      - AllReturnOnAdSpend
      - Conversions
      - ConversionRate
      - ConversionsQualified
      - AverageCpc
      - AveragePosition
      - AverageCpm
      - AllConversions
      - AllConversionRate
      - AllRevenue
      - AllRevenuePerConversion
      - Revenue
      - RevenuePerConversion
      - RevenuePerAssist
      - CampaignStatus
      - TopImpressionRatePercent
      - AdGroupStatus
      - TrackingTemplate
      - BidStrategyType
      - AccountStatus
      - FinalUrl
      - AdType
      - KeywordLabels
      - FinalMobileUrl
      - Goal
      - GoalType
      - AbsoluteTopImpressionRatePercent
      - BaseCampaignId
      - AccountNumber
      - DestinationUrl
    keyword_performance_report:
      - AccountId
      - CampaignId
      - AdGroupId
      - KeywordId
      - Keyword
      - AdId
      - TimePeriod
      - CurrencyCode
      - DeliveredMatchType
      - AdDistribution
      - DeviceType
      - Language
      - Network
      - DeviceOS
      - TopVsOther
      - BidMatchType
      - AccountName
      - CampaignName
      - AdGroupName
      - KeywordStatus
      - Impressions
      - Clicks
      - Ctr
      - CurrentMaxCpc
      - Spend
      - CostPerConversion
      - QualityScore
      - ExpectedCtr
      - AdRelevance
      - LandingPageExperience
      - QualityImpact
      - Assists
      - ReturnOnAdSpend
      - CostPerAssist
      - CustomParameters
      - FinalAppUrl
      - Mainline1Bid
      - MainlineBid
      - FirstPageBid
      - FinalUrlSuffix
      - ViewThroughConversions
      - ViewThroughConversionsQualified
      - AllCostPerConversion
      - AllReturnOnAdSpend
      - Conversions
      - ConversionRate
      - ConversionsQualified
      - AverageCpc
      - AveragePosition
      - AverageCpm
      - AllConversions
      - AllConversionRate
      - AllRevenue
      - AllRevenuePerConversion
      - Revenue
      - RevenuePerConversion
      - RevenuePerAssist
      - CampaignStatus
      - TopImpressionRatePercent
      - AdGroupStatus
      - TrackingTemplate
      - BidStrategyType
      - AccountStatus
      - FinalUrl
      - AdType
      - KeywordLabels
      - FinalMobileUrl
      - Goal
      - GoalType
      - AbsoluteTopImpressionRatePercent
      - BaseCampaignId
      - AccountNumber
      - DestinationUrl
    geographic_performance_report_hourly:
      - AccountId
      - CampaignId
      - AdGroupId
      - TimePeriod
      - AccountNumber
      - Country
      - State
      - MetroArea
      - City
      - ProximityTargetLocation
      - Radius
      - LocationType
      - MostSpecificLocation
      - AccountStatus
      - CampaignStatus
      - AdGroupStatus
      - County
      - PostalCode
      - LocationId
      - BaseCampaignId
      - Goal
      - GoalType
      - AbsoluteTopImpressionRatePercent
      - TopImpressionRatePercent
      - AllConversionsQualified
      - Neighborhood
      - ViewThroughRevenue
      - CampaignType
      - AssetGroupId
      - AssetGroupName
      - AssetGroupStatus
      - CurrencyCode
      - DeliveredMatchType
      - AdDistribution
      - DeviceType
      - Language
      - Network
      - DeviceOS
      - TopVsOther
      - BidMatchType
      - AccountName
      - CampaignName
      - AdGroupName
      - Impressions
      - Clicks
      - Ctr
      - Spend
      - CostPerConversion
      - Assists
      - ReturnOnAdSpend
      - CostPerAssist
      - ViewThroughConversions
      - ViewThroughConversionsQualified
      - AllCostPerConversion
      - AllReturnOnAdSpend
      - Conversions
      - ConversionRate
      - ConversionsQualified
      - AverageCpc
      - AveragePosition
      - AverageCpm
      - AllConversions
      - AllConversionRate
      - AllRevenue
      - AllRevenuePerConversion
      - Revenue
      - RevenuePerConversion
      - RevenuePerAssist
    geographic_performance_report:
      - AccountId
      - CampaignId
      - AdGroupId
      - TimePeriod
      - AccountNumber
      - Country
      - State
      - MetroArea
      - City
      - ProximityTargetLocation
      - Radius
      - LocationType
      - MostSpecificLocation
      - AccountStatus
      - CampaignStatus
      - AdGroupStatus
      - County
      - PostalCode
      - LocationId
      - BaseCampaignId
      - Goal
      - GoalType
      - AbsoluteTopImpressionRatePercent
      - TopImpressionRatePercent
      - AllConversionsQualified
      - Neighborhood
      - ViewThroughRevenue
      - CampaignType
      - AssetGroupId
      - AssetGroupName
      - AssetGroupStatus
      - CurrencyCode
      - DeliveredMatchType
      - AdDistribution
      - DeviceType
      - Language
      - Network
      - DeviceOS
      - TopVsOther
      - BidMatchType
      - AccountName
      - CampaignName
      - AdGroupName
      - Impressions
      - Clicks
      - Ctr
      - Spend
      - CostPerConversion
      - Assists
      - ReturnOnAdSpend
      - CostPerAssist
      - ViewThroughConversions
      - ViewThroughConversionsQualified
      - AllCostPerConversion
      - AllReturnOnAdSpend
      - Conversions
      - ConversionRate
      - ConversionsQualified
      - AverageCpc
      - AveragePosition
      - AverageCpm
      - AllConversions
      - AllConversionRate
      - AllRevenue
      - AllRevenuePerConversion
      - Revenue
      - RevenuePerConversion
      - RevenuePerAssist
>>>>>>> 7de8a5e8

  # base bulk streams
  base_bulk_stream:
    # https://learn.microsoft.com/en-us/advertising/bulk-service/label?view=bingads-13
    type: DeclarativeStream
    primary_key: Id
    # $parameters:
    #   DownloadEntities: to_be_set
    retriever:
      $ref: "#/definitions/basic_bulk_async_retriever"
      creation_requester:
        $ref: "#/definitions/basic_bulk_async_retriever/creation_requester"
        request_body_json:
          AccountIds: "['{{ stream_partition['account_id'] }}']"
          DataScope: EntityData
          DownloadEntities: '{{ parameters["DownloadEntities"] }}'
          DownloadFileType: Csv
          FormatVersion: "'6.0'"
          # Typically, you request a full download the first time you call the operation by setting this element to null.
          # If you set a date and time that is more than 30 days ago, an error will be returned.
          # ref: https://learn.microsoft.com/en-ie/advertising/bulk-service/downloadcampaignsbyaccountids?view=bingads-13&tabs=prod&pivots=rest#request-body
          LastSyncTimeInUTC: >-
            {%- set _start_date = stream_interval.get('start_time') -%}
            {%- set min_available_date = format_datetime(now_utc() - duration('P30D'), '%Y-%m-%d') -%}
            {{ str_to_datetime(_start_date).isoformat('T', 'milliseconds') if _start_date and format_datetime(_start_date, '%Y-%m-%d') >= min_available_date else "" }}
          CompressionType: GZip
    transformations:
      - type: AddFields
        fields:
          - type: AddedFieldDefinition
            path:
              - "Account Id"
            value: "{{ stream_partition['account_id'] }}"
<<<<<<< HEAD
=======
      - type: RemoveFields
        field_pointers:
          - ["Type"]
>>>>>>> 7de8a5e8
      - type: CustomTransformation
        class_name: source_bing_ads.components.BulkDatetimeToRFC3339
    incremental_sync: "#/definitions/incremental_bulk_datetime_cursor"
    state_migrations:
<<<<<<< HEAD
      - type: CustomStateMigration
        class_name: source_bing_ads.components.BulkStreamsStateMigration
      - type: LegacyToPerPartitionStateMigration
=======
      - Type: LegacyToPerPartitionStateMigration
>>>>>>> 7de8a5e8

  # base retrievers
  basic_async_retriever:
    type: AsyncRetriever
    partition_router:
      $ref: "#/definitions/account_substream_partition_router"
    status_mapping:
      failed:
        - Error
      running:
        - Pending
      completed:
        - Success
      timeout: []
    download_target_extractor:
      type: DpathExtractor
      field_path:
        - ReportRequestStatus
        - ReportDownloadUrl
    record_selector:
      type: RecordSelector
      extractor:
        type: DpathExtractor
        field_path: []
    status_extractor:
      type: DpathExtractor
      field_path:
        - ReportRequestStatus
        - Status
    polling_requester:
      type: HttpRequester
      url_base: https://reporting.api.bingads.microsoft.com/
      path: Reporting/v13/GenerateReport/Poll
      http_method: POST
      authenticator: "#/definitions/authenticator"
      request_headers:
        Content-Type: application/json
        DeveloperToken: "{{ config['developer_token'] }}"
        CustomerId: "'{{ stream_partition.extra_fields['ParentCustomerId'] }}'"
        CustomerAccountId: "'{{ stream_partition['account_id'] }}'"
      request_body_json:
        ReportRequestId: "'{{ creation_response['ReportRequestId'] }}'"
    download_requester:
      type: HttpRequester
      url_base: "{{download_target}}"
      http_method: GET
    download_decoder:
      type: ZipfileDecoder
      decoder:
        type: CsvDecoder
        encoding: "utf-8-sig"
        set_values_to_none:
          - ""
          - "--"
    creation_requester:
      type: HttpRequester
      url_base: https://reporting.api.bingads.microsoft.com/
      path: Reporting/v13/GenerateReport/Submit
      http_method: POST
      request_headers:
        Content-Type: application/json
        DeveloperToken: "{{ config['developer_token'] }}"
        CustomerId: "'{{ stream_partition.extra_fields['ParentCustomerId'] }}'"
        CustomerAccountId: "'{{ stream_partition['account_id'] }}'"
      authenticator: "#/definitions/authenticator"
  basic_bulk_async_retriever:
    type: AsyncRetriever
    partition_router:
      $ref: "#/definitions/account_substream_partition_router"
    status_mapping:
      failed:
        - Failed
        - FailedFullSyncRequired
      running:
        - InProgress
      completed:
        - Completed
      timeout: []
    download_target_extractor:
      type: DpathExtractor
      field_path:
        - ResultFileUrl
    record_selector:
      type: RecordSelector
      extractor:
        type: DpathExtractor
        field_path: []
      record_filter:
        type: RecordFilter
        condition: "{{ record['Type'] not in ['Format Version', 'Account']}}"
      schema_normalization: Default
    status_extractor:
      type: DpathExtractor
      field_path:
        - RequestStatus
    polling_requester:
      # https://learn.microsoft.com/en-ie/advertising/bulk-service/getbulkdownloadstatus?view=bingads-13&tabs=prod&pivots=rest
      type: HttpRequester
      url_base: https://bulk.api.bingads.microsoft.com/
      path: Bulk/v13/BulkDownloadStatus/Query
      http_method: POST
      authenticator: "#/definitions/authenticator"
      request_headers:
        Content-Type: application/json
        DeveloperToken: "{{ config['developer_token'] }}"
        CustomerId: "'{{ stream_partition.extra_fields['ParentCustomerId'] }}'"
        CustomerAccountId: "'{{ stream_partition['account_id'] }}'"
      request_body_json:
        RequestId: "'{{ creation_response['DownloadRequestId'] }}'"
    download_requester:
      type: HttpRequester
      url_base: "{{download_target}}"
      http_method: GET
    download_decoder:
      type: GzipDecoder
      decoder:
        type: CsvDecoder
        encoding: "utf-8-sig"
        set_values_to_none:
          - ""
    creation_requester:
      # https://learn.microsoft.com/en-ie/advertising/bulk-service/downloadcampaignsbyaccountids?view=bingads-13&tabs=prod&pivots=rest
      type: HttpRequester
      url_base: https://bulk.api.bingads.microsoft.com/
      path: Bulk/v13/Campaigns/DownloadByAccountIds
      http_method: POST
      request_headers:
        Content-Type: application/json
        DeveloperToken: "{{ config['developer_token'] }}"
        CustomerId: "'{{ stream_partition.extra_fields['ParentCustomerId'] }}'"
        CustomerAccountId: "'{{ stream_partition['account_id'] }}'"
      authenticator: "#/definitions/authenticator"

  # substream partition routers
  account_substream_partition_router:
    type: CustomPartitionRouter
    class_name: source_bing_ads.components.LightSubstreamPartitionRouter
    parent_stream_configs:
      - type: ParentStreamConfig
        # Id is the primary key of the accounts stream but an integer
        # and not a string. We need to convert it to a string to be able
        # to get the state from the previous state format transformed.
        parent_key: parsed_account_id
        partition_field: account_id
        stream: "#/definitions/accounts_stream"
        extra_fields:
          - - ParentCustomerId

  # cursors section
  incremental_sync_report_datetime_cursor:
    type: DatetimeBasedCursor
    cursor_field: TimePeriod
    cursor_datetime_formats:
      - "%Y-%m-%d"
    datetime_format: "%Y-%m-%d"
    lookback_window: P{{ config.get('lookback_window', 0) }}D
    start_datetime:
      type: MinMaxDatetime
      datetime: |
        {%- set last_year = now_utc() - duration('P1Y') -%}
        {%- set default_date = last_year.strftime('%Y-01-01') -%}
        {%- set start_date = config.get('reports_start_date', default_date) -%}
        {{ start_date }}
      datetime_format: "%Y-%m-%d"
    end_datetime:
      type: MinMaxDatetime
      # we need the end time to include the time part as well to distinguish from the start time
      # if we are syncing in same day, then we can evaluate boundaries effectively like lower >= upper
      datetime: "{{ format_datetime(now_utc(), '%Y-%m-%dT%H:%M:%S%z') }}"
      datetime_format: "%Y-%m-%dT%H:%M:%S%z"
  incremental_sync_report_hourly_datetime_cursor:
    type: DatetimeBasedCursor
    cursor_field: TimePeriod
    cursor_datetime_formats:
      - "%Y-%m-%dT%H:%M:%S+00:00"
    datetime_format: "%Y-%m-%dT%H:%M:%S+00:00"
    lookback_window: P{{ config.get('lookback_window', 0) }}D
    start_datetime:
      type: MinMaxDatetime
      datetime: |
        {%- set last_year = now_utc() - duration('P1Y') -%}
        {%- set default_date = last_year.strftime('%Y-01-01') -%}
        {%- set start_date = config.get('reports_start_date', default_date) -%}
        {{ start_date }}
      datetime_format: "%Y-%m-%d"
    end_datetime:
      type: MinMaxDatetime
      # we need the end time to include the time part as well to distinguish from the start time
      # if we are syncing in same day, then we can evaluate boundaries effectively like lower >= upper
      datetime: "{{ format_datetime(now_utc(), '%Y-%m-%dT%H:%M:%S+00:00') }}"
      datetime_format: "%Y-%m-%dT%H:%M:%S+00:00"
  incremental_bulk_datetime_cursor:
    type: DatetimeBasedCursor
    cursor_field: "Modified Time"
    cursor_datetime_formats:
      - "%Y-%m-%dT%H:%M:%S.%_ms%z"
      - "%m/%d/%Y %H:%M:%S.%_ms"
    datetime_format: "%Y-%m-%dT%H:%M:%S.%_ms%z"
    lookback_window: P{{ config.get('lookback_window', 0) }}D
    start_datetime:
      type: MinMaxDatetime
      # falling back 1 year as anyway we will leave empty LastSyncTimeInUTC for dates > 30 Days
      datetime: '{{ config["reports_start_date"] if config.get("reports_start_date") else format_datetime(now_utc() - duration("P1Y"), "%Y-%m-%d") }}'
      datetime_format: "%Y-%m-%d"

  transformations:
    # Shared by multiple performance report streams (account + ad)
    performance_report_common_transformations:
      - type: AddedFieldDefinition
        path:
          - AccountId
        value: |
          {{ record['AccountId'] | int if record.get('AccountId') else none }}
      - type: AddedFieldDefinition
        path:
          - Assists
        value: |
          {{ record['Assists'] | int if record.get('Assists') else 0 }}
      - type: AddedFieldDefinition
        path:
          - AverageCpc
        value: |
          {{ record['AverageCpc'] | float if record.get('AverageCpc') else 0.0 }}
      - type: AddedFieldDefinition
        path:
          - AverageCpm
        value: |
          {{ record['AverageCpm'] | float if record.get('AverageCpm') else 0.0 }}
      - type: AddedFieldDefinition
        path:
          - AveragePosition
        value: |
          {{ record['AveragePosition'] | float if record.get('AveragePosition') else 0.0 }}
      - type: AddedFieldDefinition
        path:
          - Clicks
        value: |
          {{ record['Clicks'] | int if record.get('Clicks') else 0 }}
      - type: AddedFieldDefinition
        path:
          - ConversionRate
        value: |
          {% set v = record.get('ConversionRate') %}
          {{ v | replace('%', '') | float if v is not none and v != "" else None }}
      - type: AddedFieldDefinition
        path:
          - Conversions
        value: |
          {{ record['Conversions'] | float if record.get('Conversions') else 0.0 }}
      - type: AddedFieldDefinition
        path:
          - ConversionsQualified
        value: |
          {{ record['ConversionsQualified'] | float if record.get('ConversionsQualified') else 0.0 }}
      - type: AddedFieldDefinition
        path:
          - CostPerAssist
        value: |
          {% set v = record.get('CostPerAssist') %}
          {{ v | float if v is not none and v != "" else None }}
      - type: AddedFieldDefinition
        path:
          - CostPerConversion
        value: |
          {% set v = record.get('CostPerConversion') %}
          {{ v | float if v is not none and v != "" else None }}
      - type: AddedFieldDefinition
        path:
          - Ctr
        value: |
          {% set v = record.get('Ctr') %}
          {{ v | replace('%', '') | float if v is not none and v != "" else None }}
      - type: AddedFieldDefinition
        path:
          - Impressions
        value: |
          {{ record['Impressions'] | int if record.get('Impressions') else 0 }}
      - type: AddedFieldDefinition
        path:
          - ReturnOnAdSpend
        value: |
          {% set v = record.get('ReturnOnAdSpend') %}
          {{ v | float if v is not none and v != "" else None }}
      - type: AddedFieldDefinition
        path:
          - Revenue
        value: |
          {{ record['Revenue'] | replace(',', '') | float if record.get('Revenue') else 0.0 }}
      - type: AddedFieldDefinition
        path:
          - RevenuePerAssist
        value: |
          {% set v = record.get('RevenuePerAssist') %}
          {{ v | replace(',', '') | float if v is not none and v != "" else None }}
      - type: AddedFieldDefinition
        path:
          - RevenuePerConversion
        value: |
          {% set v = record.get('RevenuePerConversion') %}
          {{ v | replace(',', '') | float if v is not none and v != "" else None }}
      - type: AddedFieldDefinition
        path:
          - Spend
        value: |
          {{ record['Spend'] | float if record.get('Spend') else 0.0 }}

    # used in all account performance report streams
    account_performance_report_common_transformations:
      - type: AddedFieldDefinition
        path:
          - PhoneImpressions
        value: |
          {{ record['PhoneImpressions'] | int if record.get('PhoneImpressions') else 0 }}
      - type: AddedFieldDefinition
        path:
          - PhoneCalls
        value: |
          {{ record['PhoneCalls'] | int if record.get('PhoneCalls') else 0 }}
      - type: AddedFieldDefinition
        path:
          - Ptr
        value: |
          {% set v = record.get('Ptr') %}
          {{ v | replace('%', '') | float if v is not none and v != "" else None }}
      - type: AddedFieldDefinition
        path:
          - LowQualityClicks
        value: |
          {{ record['LowQualityClicks'] | int if record.get('LowQualityClicks') else 0 }}
      - type: AddedFieldDefinition
        path:
          - LowQualityClicksPercent
        value: |
          {% set v = record.get('LowQualityClicksPercent') %}
          {{ v | replace('%', '') | float if v is not none and v != "" else None }}
      - type: AddedFieldDefinition
        path:
          - LowQualityImpressions
        value: |
          {{ record['LowQualityImpressions'] | int if record.get('LowQualityImpressions') else 0 }}
      - type: AddedFieldDefinition
        path:
          - LowQualitySophisticatedClicks
        value: |
          {{ record['LowQualitySophisticatedClicks'] | int if record.get('LowQualitySophisticatedClicks') else 0 }}
      - type: AddedFieldDefinition
        path:
          - LowQualityConversions
        value: |
          {{ record['LowQualityConversions'] | int if record.get('LowQualityConversions') else 0 }}
      - type: AddedFieldDefinition
        path:
          - LowQualityConversionRate
        value: |
          {% set v = record.get('LowQualityConversionRate') %}
          {{ v | replace('%', '') | float if v is not none and v != "" else None }}

    # used in all ad performance report streams
    ad_performance_report_common_transformations:
      - type: AddedFieldDefinition
        path:
          - AdGroupId
        value: |
          {{ record['AdGroupId'] | int if record.get('AdGroupId') else none }}
      - type: AddedFieldDefinition
        path:
          - AdId
        value: |
          {{ record['AdId'] | int if record.get('AdId') else none }}
      - type: AddedFieldDefinition
        path:
          - AllConversionRate
        value: |
          {% set v = record.get('AllConversionRate') %}
          {{ v | replace('%', '') | float if v is not none and v != "" else None }}
      - type: AddedFieldDefinition
        path:
          - AllConversions
        value: |
          {{ record['AllConversions'] | int if record.get('AllConversions') else 0 }}
      - type: AddedFieldDefinition
        path:
          - AllReturnOnAdSpend
        value: |
          {% set v = record.get('AllReturnOnAdSpend') %}
          {{ v | float if v is not none and v != "" else None }}
      - type: AddedFieldDefinition
        path:
          - AllRevenue
        value: |
          {{ record['AllRevenue'] | replace(',', '') | float if record.get('AllRevenue') else 0.0 }}
      - type: AddedFieldDefinition
        path:
          - CampaignId
        value: |
          {{ record['CampaignId'] | int if record.get('CampaignId') else 0 }}
      - type: AddedFieldDefinition
        path:
          - ViewThroughConversions
        value: |
          {{ record['ViewThroughConversions'] | int if record.get('ViewThroughConversions') else 0 }}
      - type: AddedFieldDefinition
        path:
          - AllCostPerConversion
        value: |
          {% set v = record.get('AllCostPerConversion') %}
          {{ v | float if v is not none and v != "" else None }}
      - type: AddedFieldDefinition
        path:
          - AllRevenuePerConversion
        value: |
          {% set v = record.get('AllRevenuePerConversion') %}
          {{ v | float if v is not none and v != "" else None }}
      - type: AddedFieldDefinition
        path:
          - ViewThroughConversionsQualified
        value: |
          {% set v = record.get('ViewThroughConversionsQualified') %}
          {{ v | float if v is not none and v != "" else None }}
      # all below are string fields, just need to ensure they not empty
      - type: AddedFieldDefinition
        path:
          - DestinationUrl
        value: |
          {{ record['DestinationUrl'] if record.get('DestinationUrl') else none }}
      - type: AddedFieldDefinition
        path:
          - CustomParameters
        value: |
          {{ record['CustomParameters'] if record.get('CustomParameters') else none }}
      - type: AddedFieldDefinition
        path:
          - FinalAppUrl
        value: |
          {{ record['FinalAppUrl'] if record.get('FinalAppUrl') else none }}
      - type: AddedFieldDefinition
        path:
          - AdDescription
        value: |
          {{ record['AdDescription'] if record.get('AdDescription') else none }}
      - type: AddedFieldDefinition
        path:
          - AdDescription2
        value: |
          {{ record['AdDescription2'] if record.get('AdDescription2') else none }}

    # used in ad performance report streams (except hourly)
    ad_performance_report_transformations:
      - type: AddedFieldDefinition
        path:
          - AbsoluteTopImpressionRatePercent
        value: |
          {% set v = record.get('AbsoluteTopImpressionRatePercent') %}
          {{ v | replace('%', '') | float if v is not none and v != "" else None }}
      - type: AddedFieldDefinition
        path:
          - TopImpressionRatePercent
        value: |
          {% set v = record.get('TopImpressionRatePercent') %}
          {{ v | replace('%', '') | float if v is not none and v != "" else None }}

    age_gender_audience_report_transformations:
      - type: AddedFieldDefinition
        path:
          - AbsoluteTopImpressionRatePercent
        value: |
          {% set v = record.get('AbsoluteTopImpressionRatePercent') %}
          {{ v | replace('%', '') | float if v is not none and v != "" else None }}
      - type: AddedFieldDefinition
        path:
          - TopImpressionRatePercent
        value: |
          {% set v = record.get('TopImpressionRatePercent') %}
          {{ v | replace('%', '') | float if v is not none and v != "" else None }}
      - type: AddedFieldDefinition
        path:
          - Goal
        value: "{{ none if record.get('Goal') == '' else record.get('Goal') }}"
      - type: AddedFieldDefinition
        path:
          - GoalType
        value: "{{ none if record.get('GoalType') == '' else record.get('GoalType') }}"
      - type: AddedFieldDefinition
        path:
          - ViewThroughConversionsQualified
        value: "{{ none if record.get('ViewThroughConversionsQualified') == '' else record.get('ViewThroughConversionsQualified') }}"
    ad_group_performance_report_transformations:
      - type: AddedFieldDefinition
        path:
          - AllConversionRate
        value: |
          {% set v = record.get('AllConversionRate') %}
          {{ v | replace('%', '') | float if v is not none and v != "" else None }}
      - type: AddedFieldDefinition
        path:
          - AllCostPerConversion
        value: |
          {% set v = record.get('AllCostPerConversion') %}
          {{ v | float if v is not none and v != "" else None }}
      - type: AddedFieldDefinition
        path:
          - AllRevenue
        value: |
          {{ record['AllRevenue'] | replace(',', '') | float if record.get('AllRevenue') else 0.0 }}
      - type: AddedFieldDefinition
        path:
          - AllRevenuePerConversion
        value: |
          {% set v = record.get('AllRevenuePerConversion') %}
          {{ v | float if v is not none and v != "" else None }}
      - type: AddedFieldDefinition
        path:
          - ConversionRate
        value: |
          {% set v = record.get('ConversionRate') %}
          {{ v | replace('%', '') | float if v is not none and v != "" else None }}
      - type: AddedFieldDefinition
        path:
          - Ctr
        value: |
          {% set v = record.get('Ctr') %}
          {{ v | replace('%', '') | float if v is not none and v != "" else None }}
      - type: AddedFieldDefinition
        path:
          - Ptr
        value: |
          {% set v = record.get('Ptr') %}
          {{ v | replace('%', '') | float if v is not none and v != "" else None }}
      - type: AddedFieldDefinition
        path:
          - RevenuePerAssist
        value: |
          {% set v = record.get('RevenuePerAssist') %}
          {{ v | replace(',', '') | float if v is not none and v != "" else None }}

    # used in hourly report streams to convert date-time format for backward compatibility
    hourly_report_transformations:
      - type: AddedFieldDefinition
        path:
          - TimePeriod
        # Bing Ads API reports with hourly aggregation provides date fields in custom format: "2023-11-04|11"
        # Return date in RFC3339 format: "2023-11-04T11:00:00+00:00"
        value: |
          {%- set parts = record.TimePeriod.split('|') -%}
          {%- set time_period = record.TimePeriod -%}
          {%- set date_part = '' -%}
          {%- set hour_part = 0 -%}
          {%- if parts|length > 1 -%}
            {%- set date_part = parts[0] -%}
            {%- set hour_part = parts[1]|int -%}
            {%- set time_period = date_part ~ "T" ~ "%02d" % hour_part ~ ":00:00+00:00" -%}
          {%- endif -%}
          {{ time_period }}

    # Used in campaign performance report streams
    campaign_performance_report_common_transformations:
      - type: AddedFieldDefinition
        path:
          - AllConversionRate
        value: |
          {% set v = record.get('AllConversionRate') %}
          {{ v | replace('%', '') | float if v is not none and v != "" else None }}
      - type: AddedFieldDefinition
        path:
          - AllRevenue
        value: |
          {{ record['AllRevenue'] | replace(',', '') | float if record.get('AllRevenue') else 0.0 }}
      - type: AddedFieldDefinition
        path:
          - ViewThroughConversions
        value: |
          {{ record['ViewThroughConversions'] | int if record.get('ViewThroughConversions') else 0 }}
      - type: AddedFieldDefinition
        path:
          - PhoneImpressions
        value: |
          {{ record['PhoneImpressions'] | int if record.get('PhoneImpressions') else 0 }}
      - type: AddedFieldDefinition
        path:
          - PhoneCalls
        value: |
          {{ record['PhoneCalls'] | int if record.get('PhoneCalls') else 0 }}
      - type: AddedFieldDefinition
        path:
          - LowQualityClicks
        value: |
          {{ record['LowQualityClicks'] | int if record.get('LowQualityClicks') else 0 }}
      - type: AddedFieldDefinition
        path:
          - LowQualityClicksPercent
        value: |
          {% set v = record.get('LowQualityClicksPercent') %}
          {{ v | replace('%', '') | float if v is not none and v != "" else None }}
      - type: AddedFieldDefinition
        path:
          - LowQualityImpressions
        value: |
          {{ record['LowQualityImpressions'] | int if record.get('LowQualityImpressions') else 0 }}
      - type: AddedFieldDefinition
        path:
          - LowQualitySophisticatedClicks
        value: |
          {{ record['LowQualitySophisticatedClicks'] | int if record.get('LowQualitySophisticatedClicks') else 0 }}
      - type: AddedFieldDefinition
        path:
          - LowQualityConversions
        value: |
          {{ record['LowQualityConversions'] | int if record.get('LowQualityConversions') else 0 }}
      - type: AddedFieldDefinition
        path:
          - LowQualityConversionRate
        value: |
          {% set v = record.get('LowQualityConversionRate') %}
          {{ v | replace('%', '') | float if v is not none and v != "" else None }}

    keyword_performance_report_transformations:
      - type: AddedFieldDefinition
        path:
          - AbsoluteTopImpressionRatePercent
        value: |
          {% set v = record.get('AbsoluteTopImpressionRatePercent') %}
          {{ v | replace('%', '') | float if v is not none and v != "" else None }}
      - type: AddedFieldDefinition
        path:
          - Ctr
        value: |
          {% set v = record.get('Ctr') %}
          {{ v | replace('%', '') | float if v is not none and v != "" else None }}
      - type: AddedFieldDefinition
        path:
          - TopImpressionRatePercent
        value: |
          {% set v = record.get('TopImpressionRatePercent') %}
          {{ v | replace('%', '') | float if v is not none and v != "" else None }}
      - type: AddedFieldDefinition
        path:
          - AllConversionRate
        value: |
          {% set v = record.get('AllConversionRate') %}
          {{ v | replace('%', '') | float if v is not none and v != "" else None }}
      - type: AddedFieldDefinition
        path:
          - ConversionRate
        value: |
          {% set v = record.get('ConversionRate') %}
          {{ v | replace('%', '') | float if v is not none and v != "" else None }}
    geographic_performance_report_transformations:
      - type: AddedFieldDefinition
        path:
          - AbsoluteTopImpressionRatePercent
        value: |
          {% set v = record.get('AbsoluteTopImpressionRatePercent') %}
          {{ v | replace('%', '') | float if v is not none and v != "" else None }}
      - type: AddedFieldDefinition
        path:
          - Ctr
        value: |
          {% set v = record.get('Ctr') %}
          {{ v | replace('%', '') | float if v is not none and v != "" else None }}
      - type: AddedFieldDefinition
        path:
          - TopImpressionRatePercent
        value: |
          {% set v = record.get('TopImpressionRatePercent') %}
          {{ v | replace('%', '') | float if v is not none and v != "" else None }}
      - type: AddedFieldDefinition
        path:
          - AllConversionRate
        value: |
          {% set v = record.get('AllConversionRate') %}
          {{ v | replace('%', '') | float if v is not none and v != "" else None }}
      - type: AddedFieldDefinition
        path:
          - ConversionRate
        value: |
          {% set v = record.get('ConversionRate') %}
          {{ v | replace('%', '') | float if v is not none and v != "" else None }}
dynamic_streams:
  # Report streams
  - type: DynamicDeclarativeStream
    stream_template:
      $ref: "#/definitions/report_base_stream"
    components_resolver:
      type: ParametrizedComponentsResolver
      stream_parameters:
        type: StreamParametersDefinition
        list_of_parameters_for_stream:
          ## Age Gender Audience Reports
          - name: age_gender_audience_report_hourly
            parameters:
              report_aggregation: Hourly
              report_type: AgeGenderAudienceReportRequest
              report_name: AgeGenderAudienceReport
              report_columns:
                $ref: "#/definitions/report_columns/age_gender_audience"
            primary_key:
              $ref: "#/definitions/report_primary_keys/age_gender_audience"
            schema_loader:
              type: InlineSchemaLoader
              schema:
                $ref: "#/schemas/age_gender_audience_report_hourly"
            transformations:
              - type: AddFields
                fields:
                  $ref: "#/definitions/transformations/age_gender_audience_report_transformations"
              - type: AddFields
                fields:
                  $ref: "#/definitions/transformations/hourly_report_transformations"
            incremental_sync:
              $ref: "#/definitions/incremental_sync_report_hourly_datetime_cursor"
          - name: age_gender_audience_report_daily
            parameters:
              report_aggregation: Daily
              report_type: AgeGenderAudienceReportRequest
              report_name: AgeGenderAudienceReport
              report_columns:
                $ref: "#/definitions/report_columns/age_gender_audience"
            primary_key:
              $ref: "#/definitions/report_primary_keys/age_gender_audience"
            schema_loader:
              type: InlineSchemaLoader
              schema:
                $ref: "#/schemas/age_gender_audience_report"
            transformations:
              - type: AddFields
                fields:
                  $ref: "#/definitions/transformations/age_gender_audience_report_transformations"
            incremental_sync:
              $ref: "#/definitions/incremental_sync_report_datetime_cursor"
          - name: age_gender_audience_report_weekly
            parameters:
              report_aggregation: Weekly
              report_type: AgeGenderAudienceReportRequest
              report_name: AgeGenderAudienceReport
              report_columns:
                $ref: "#/definitions/report_columns/age_gender_audience"
            primary_key:
              $ref: "#/definitions/report_primary_keys/age_gender_audience"
            schema_loader:
              type: InlineSchemaLoader
              schema:
                $ref: "#/schemas/age_gender_audience_report"
            transformations:
              - type: AddFields
                fields:
                  $ref: "#/definitions/transformations/age_gender_audience_report_transformations"
            incremental_sync:
              $ref: "#/definitions/incremental_sync_report_datetime_cursor"
          - name: age_gender_audience_report_monthly
            parameters:
              report_aggregation: Monthly
              report_type: AgeGenderAudienceReportRequest
              report_name: AgeGenderAudienceReport
              report_columns:
                $ref: "#/definitions/report_columns/age_gender_audience"
            primary_key:
              $ref: "#/definitions/report_primary_keys/age_gender_audience"
            schema_loader:
              type: InlineSchemaLoader
              schema:
                $ref: "#/schemas/age_gender_audience_report"
            transformations:
              - type: AddFields
                fields:
                  $ref: "#/definitions/transformations/age_gender_audience_report_transformations"
            incremental_sync:
              $ref: "#/definitions/incremental_sync_report_datetime_cursor"
          ## Campaign Performance Reports
          - name: campaign_performance_report_hourly
            parameters:
              report_aggregation: Hourly
              report_name: CampaignPerformanceReport
              report_type: CampaignPerformanceReportRequest
              report_columns:
                $ref: "#/definitions/report_columns/campaign_performance_hourly"
            primary_key:
              $ref: "#/definitions/report_primary_keys/campaign_performance"
            schema_loader:
              type: InlineSchemaLoader
              schema:
                $ref: "#/schemas/campaign_performance_report_hourly"
            transformations:
              - type: AddFields
                fields:
                  $ref: "#/definitions/transformations/performance_report_common_transformations"
              - type: AddFields
                fields:
                  $ref: "#/definitions/transformations/campaign_performance_report_common_transformations"
              - type: AddFields
                fields:
                  $ref: "#/definitions/transformations/hourly_report_transformations"
            incremental_sync:
              $ref: "#/definitions/incremental_sync_report_hourly_datetime_cursor"
          - name: campaign_performance_report_daily
            parameters:
              report_aggregation: Daily
              report_name: CampaignPerformanceReport
              report_type: CampaignPerformanceReportRequest
              report_columns:
                $ref: "#/definitions/report_columns/campaign_performance_non_hourly"
            primary_key:
              $ref: "#/definitions/report_primary_keys/campaign_performance"
            schema_loader:
              type: InlineSchemaLoader
              schema:
                $ref: "#/schemas/campaign_performance_report"
            transformations:
              - type: AddFields
                fields:
                  $ref: "#/definitions/transformations/performance_report_common_transformations"
              - type: AddFields
                fields:
                  $ref: "#/definitions/transformations/campaign_performance_report_common_transformations"
            incremental_sync:
              $ref: "#/definitions/incremental_sync_report_datetime_cursor"
          - name: campaign_performance_report_weekly
            parameters:
              report_aggregation: Weekly
              report_name: CampaignPerformanceReport
              report_type: CampaignPerformanceReportRequest
              report_columns:
                $ref: "#/definitions/report_columns/campaign_performance_non_hourly"
            primary_key:
              $ref: "#/definitions/report_primary_keys/campaign_performance"
            schema_loader:
              type: InlineSchemaLoader
              schema:
                $ref: "#/schemas/campaign_performance_report"
            transformations:
              - type: AddFields
                fields:
                  $ref: "#/definitions/transformations/performance_report_common_transformations"
              - type: AddFields
                fields:
                  $ref: "#/definitions/transformations/campaign_performance_report_common_transformations"
            incremental_sync:
              $ref: "#/definitions/incremental_sync_report_datetime_cursor"
          - name: campaign_performance_report_monthly
            parameters:
              report_aggregation: Monthly
              report_name: CampaignPerformanceReport
              report_type: CampaignPerformanceReportRequest
              report_columns:
                $ref: "#/definitions/report_columns/campaign_performance_non_hourly"
            primary_key:
              $ref: "#/definitions/report_primary_keys/campaign_performance"
            schema_loader:
              type: InlineSchemaLoader
              schema:
                $ref: "#/schemas/campaign_performance_report"
            transformations:
              - type: AddFields
                fields:
                  $ref: "#/definitions/transformations/performance_report_common_transformations"
              - type: AddFields
                fields:
                  $ref: "#/definitions/transformations/campaign_performance_report_common_transformations"
            incremental_sync:
              $ref: "#/definitions/incremental_sync_report_datetime_cursor"
          - name: ad_group_performance_report_hourly
            parameters:
              report_aggregation: Hourly
              report_name: AdGroupPerformanceReport
              report_type: AdGroupPerformanceReportRequest
              report_columns:
                $ref: "#/definitions/report_columns/ad_group_performance_hourly"
            primary_key:
              $ref: "#/definitions/report_primary_keys/ad_group_performance"
            schema_loader:
              type: InlineSchemaLoader
              schema:
                $ref: "#/schemas/ad_group_performance_report_hourly"
            transformations:
              - type: AddFields
                fields:
                  $ref: "#/definitions/transformations/ad_group_performance_report_transformations"
              - type: AddFields
                fields:
                  $ref: "#/definitions/transformations/hourly_report_transformations"
            incremental_sync:
              $ref: "#/definitions/incremental_sync_report_hourly_datetime_cursor"
          - name: ad_group_performance_report_daily
            parameters:
              report_aggregation: Daily
              report_name: AdGroupPerformanceReport
              report_type: AdGroupPerformanceReportRequest
              report_columns:
                $ref: "#/definitions/report_columns/ad_group_performance_non_hourly"
            primary_key:
              $ref: "#/definitions/report_primary_keys/ad_group_performance"
            schema_loader:
              type: InlineSchemaLoader
              schema:
                $ref: "#/schemas/ad_group_performance_report"
            transformations:
              - type: AddFields
                fields:
                  $ref: "#/definitions/transformations/ad_group_performance_report_transformations"
            incremental_sync:
              $ref: "#/definitions/incremental_sync_report_datetime_cursor"
          - name: ad_group_performance_report_weekly
            parameters:
              report_aggregation: Weekly
              report_name: AdGroupPerformanceReport
              report_type: AdGroupPerformanceReportRequest
              report_columns:
                $ref: "#/definitions/report_columns/ad_group_performance_non_hourly"
            primary_key:
              $ref: "#/definitions/report_primary_keys/ad_group_performance"
            schema_loader:
              type: InlineSchemaLoader
              schema:
                $ref: "#/schemas/ad_group_performance_report"
            transformations:
              - type: AddFields
                fields:
                  $ref: "#/definitions/transformations/ad_group_performance_report_transformations"
            incremental_sync:
              $ref: "#/definitions/incremental_sync_report_datetime_cursor"
          - name: ad_group_performance_report_monthly
            parameters:
              report_aggregation: Monthly
              report_name: AdGroupPerformanceReport
              report_type: AdGroupPerformanceReportRequest
              report_columns:
                $ref: "#/definitions/report_columns/ad_group_performance_non_hourly"
            primary_key:
              $ref: "#/definitions/report_primary_keys/ad_group_performance"
            schema_loader:
              type: InlineSchemaLoader
              schema:
                $ref: "#/schemas/ad_group_performance_report"
            transformations:
              - type: AddFields
                fields:
                  $ref: "#/definitions/transformations/ad_group_performance_report_transformations"
            incremental_sync:
              $ref: "#/definitions/incremental_sync_report_datetime_cursor"
          ## Keyword Performance Reports
          - name: keyword_performance_report_hourly
            parameters:
              report_aggregation: Hourly
              report_name: KeywordPerformanceReport
              report_type: KeywordPerformanceReportRequest
              report_columns:
                $ref: "#/definitions/report_columns/keyword_performance_report_hourly"
            primary_key:
              $ref: "#/definitions/report_primary_keys/keyword_performance_report"
            schema_loader:
              type: InlineSchemaLoader
              schema:
                $ref: "#/schemas/keyword_performance_report_hourly"
            transformations:
              - type: AddFields
                fields:
                  $ref: "#/definitions/transformations/hourly_report_transformations"
              - type: AddFields
                fields:
                  $ref: "#/definitions/transformations/keyword_performance_report_transformations"
            incremental_sync:
              $ref: "#/definitions/incremental_sync_report_hourly_datetime_cursor"
          - name: keyword_performance_report_daily
            parameters:
              report_aggregation: Daily
              report_name: KeywordPerformanceReport
              report_type: KeywordPerformanceReportRequest
              report_columns:
                $ref: "#/definitions/report_columns/keyword_performance_report_daily"
            primary_key:
              $ref: "#/definitions/report_primary_keys/keyword_performance_report"
            schema_loader:
              type: InlineSchemaLoader
              schema:
                $ref: "#/schemas/keyword_performance_report_daily"
            transformations:
              - type: AddFields
                fields:
                  $ref: "#/definitions/transformations/keyword_performance_report_transformations"
            incremental_sync:
              $ref: "#/definitions/incremental_sync_report_datetime_cursor"
          - name: keyword_performance_report_weekly
            parameters:
              report_aggregation: Weekly
              report_name: KeywordPerformanceReport
              report_type: KeywordPerformanceReportRequest
              report_columns:
                $ref: "#/definitions/report_columns/keyword_performance_report"
            primary_key:
              $ref: "#/definitions/report_primary_keys/keyword_performance_report"
            schema_loader:
              type: InlineSchemaLoader
              schema:
                $ref: "#/schemas/keyword_performance_report"
            transformations:
              - type: AddFields
                fields:
                  $ref: "#/definitions/transformations/keyword_performance_report_transformations"
            incremental_sync:
              $ref: "#/definitions/incremental_sync_report_datetime_cursor"
          - name: keyword_performance_report_monthly
            parameters:
              report_aggregation: Monthly
              report_name: KeywordPerformanceReport
              report_type: KeywordPerformanceReportRequest
              report_columns:
                $ref: "#/definitions/report_columns/keyword_performance_report"
            primary_key:
              $ref: "#/definitions/report_primary_keys/keyword_performance_report"
            schema_loader:
              type: InlineSchemaLoader
              schema:
                $ref: "#/schemas/keyword_performance_report"
            transformations:
              - type: AddFields
                fields:
                  $ref: "#/definitions/transformations/keyword_performance_report_transformations"
            incremental_sync:
              $ref: "#/definitions/incremental_sync_report_datetime_cursor"
          ## Geographic Performance Reports
          - name: geographic_performance_report_hourly
            parameters:
              report_aggregation: Hourly
              report_name: GeographicPerformanceReport
              report_type: GeographicPerformanceReportRequest
              report_columns:
                $ref: "#/definitions/report_columns/geographic_performance_report_hourly"
            primary_key:
              $ref: "#/definitions/report_primary_keys/geographic_performance_report"
            schema_loader:
              type: InlineSchemaLoader
              schema:
                $ref: "#/schemas/geographic_performance_report_hourly"
            transformations:
              - type: AddFields
                fields:
                  $ref: "#/definitions/transformations/hourly_report_transformations"
              - type: AddFields
                fields:
                  $ref: "#/definitions/transformations/geographic_performance_report_transformations"
            incremental_sync:
              $ref: "#/definitions/incremental_sync_report_hourly_datetime_cursor"
          - name: geographic_performance_report_daily
            parameters:
              report_aggregation: Daily
              report_name: GeographicPerformanceReport
              report_type: GeographicPerformanceReportRequest
              report_columns:
                $ref: "#/definitions/report_columns/geographic_performance_report"
            primary_key:
              $ref: "#/definitions/report_primary_keys/geographic_performance_report"
            schema_loader:
              type: InlineSchemaLoader
              schema:
                $ref: "#/schemas/geographic_performance_report"
            transformations:
              - type: AddFields
                fields:
                  $ref: "#/definitions/transformations/geographic_performance_report_transformations"
            incremental_sync:
              $ref: "#/definitions/incremental_sync_report_datetime_cursor"
          - name: geographic_performance_report_weekly
            parameters:
              report_aggregation: Weekly
              report_name: GeographicPerformanceReport
              report_type: GeographicPerformanceReportRequest
              report_columns:
                $ref: "#/definitions/report_columns/geographic_performance_report"
            primary_key:
              $ref: "#/definitions/report_primary_keys/geographic_performance_report"
            schema_loader:
              type: InlineSchemaLoader
              schema:
                $ref: "#/schemas/geographic_performance_report"
            transformations:
              - type: AddFields
                fields:
                  $ref: "#/definitions/transformations/geographic_performance_report_transformations"
            incremental_sync:
              $ref: "#/definitions/incremental_sync_report_datetime_cursor"
          - name: geographic_performance_report_monthly
            parameters:
              report_aggregation: Monthly
              report_name: GeographicPerformanceReport
              report_type: GeographicPerformanceReportRequest
              report_columns:
                $ref: "#/definitions/report_columns/geographic_performance_report"
            primary_key:
              $ref: "#/definitions/report_primary_keys/geographic_performance_report"
            schema_loader:
              type: InlineSchemaLoader
              schema:
                $ref: "#/schemas/geographic_performance_report"
            transformations:
              - type: AddFields
                fields:
                  $ref: "#/definitions/transformations/geographic_performance_report_transformations"
            incremental_sync:
              $ref: "#/definitions/incremental_sync_report_datetime_cursor"
      components_mapping:
        - type: ComponentMappingDefinition
          create_or_update: true
          field_path: ["name"]
          value: "{{components_values['name']}}"
        - type: ComponentMappingDefinition
          create_or_update: true
          field_path: ["$parameters"]
          value: "{{components_values['parameters']}}"
        - type: ComponentMappingDefinition
          create_or_update: true
          field_path: ["primary_key"]
          value: "{{components_values['primary_key']}}"
        - type: ComponentMappingDefinition
          create_or_update: true
          field_path: ["schema_loader"]
          value: "{{components_values['schema_loader']}}"
        - type: ComponentMappingDefinition
          create_or_update: true
          field_path: ["transformations"]
          value: "{{components_values['transformations']}}"
        - type: ComponentMappingDefinition
          create_or_update: true
          field_path: ["incremental_sync"]
          value: "{{components_values['incremental_sync']}}"
  # Bulk streams
  - type: DynamicDeclarativeStream
    stream_template:
      $ref: "#/definitions/base_bulk_stream"
    components_resolver:
      type: ParametrizedComponentsResolver
      stream_parameters:
        type: StreamParametersDefinition
        list_of_parameters_for_stream:
          # https://learn.microsoft.com/en-us/advertising/bulk-service/label?view=bingads-13
          - name: labels
            DownloadEntities: ["Labels"]
            schema_loader:
              type: InlineSchemaLoader
              schema:
                $ref: "#/schemas/labels"
          # https://learn.microsoft.com/en-us/advertising/bulk-service/ad-group-label?view=bingads-13
          - name: ad_group_labels
            DownloadEntities: ["AdGroupLabels"]
            schema_loader:
              type: InlineSchemaLoader
              schema:
                $ref: "#/schemas/ad_group_labels"
          # https://learn.microsoft.com/en-us/advertising/bulk-service/app-install-ad-label?view=bingads-13
          - name: app_install_ad_labels
            DownloadEntities: ["AppInstallAdLabels"]
            schema_loader:
              type: InlineSchemaLoader
              schema:
                $ref: "#/schemas/app_install_ad_labels"
          # https://learn.microsoft.com/en-us/advertising/bulk-service/app-install-ad?view=bingads-13
          - name: app_install_ads
            DownloadEntities: ["AppInstallAds"]
            schema_loader:
              type: InlineSchemaLoader
              schema:
                $ref: "#/schemas/app_install_ads"
          # https://learn.microsoft.com/en-us/advertising/bulk-service/keyword?view=bingads-13
          - name: keywords
            DownloadEntities: ["Keywords"]
            schema_loader:
              type: InlineSchemaLoader
              schema:
                $ref: "#/schemas/keywords"
          # https://learn.microsoft.com/en-us/advertising/bulk-service/keyword-label?view=bingads-13
          - name: keyword_labels
            DownloadEntities: ["KeywordLabels"]
            schema_loader:
              type: InlineSchemaLoader
              schema:
                $ref: "#/schemas/keyword_labels"
          # https://learn.microsoft.com/en-us/advertising/bulk-service/campaign-label?view=bingads-13
          - name: campaign_labels
            DownloadEntities: ["CampaignLabels"]
            schema_loader:
              type: InlineSchemaLoader
              schema:
                $ref: "#/schemas/campaign_labels"
          # https://learn.microsoft.com/en-us/advertising/bulk-service/budget?view=bingads-13&viewFallbackFrom=bingads-13
          - name: budget
            DownloadEntities: ["Budgets"]
            schema_loader:
              type: InlineSchemaLoader
              schema:
                $ref: "#/schemas/budget"
      components_mapping:
        - type: ComponentMappingDefinition
          create_or_update: true
          field_path: ["name"]
          value: "{{components_values['name']}}"
        - type: ComponentMappingDefinition
          create_or_update: true
          field_path: ["$parameters", "DownloadEntities"]
          value: "{{components_values['DownloadEntities']}}"
        - type: ComponentMappingDefinition
          create_or_update: true
          field_path: ["schema_loader"]
          value: "{{components_values['schema_loader']}}"

streams:
  - $ref: "#/definitions/accounts_stream"
  - $ref: "#/definitions/ad_groups_stream"
  - $ref: "#/definitions/ads_stream"
  - $ref: "#/definitions/campaigns_stream"
  - $ref: "#/definitions/account_performance_report_hourly_stream"
  - $ref: "#/definitions/account_performance_report_daily_stream"
  - $ref: "#/definitions/account_performance_report_weekly_stream"
  - $ref: "#/definitions/account_performance_report_monthly_stream"
  - $ref: "#/definitions/ad_performance_report_hourly_stream"
  - $ref: "#/definitions/ad_performance_report_daily_stream"
  - $ref: "#/definitions/ad_performance_report_weekly_stream"
  - $ref: "#/definitions/ad_performance_report_monthly_stream"

schemas:
  accounts:
    $schema: http://json-schema.org/draft-07/schema#
    type: object
    properties:
      Id:
        description: ID of the account
        type:
          - "null"
          - integer
      AccountFinancialStatus:
        description: The financial status of the account
        type:
          - "null"
          - string
      AccountLifeCycleStatus:
        description: The life cycle status of the account
        type:
          - "null"
          - string
      AutoTagType:
        description: The type of auto-tagging
        type:
          - "null"
          - string
      AccountMode:
        description: The mode of the account
        type:
          - "null"
          - string
      ForwardCompatibilityMap:
        description: Map for forward compatibility
        type:
          - "null"
          - string
      PaymentMethodType:
        description: Type of the payment method
        type:
          - "null"
          - string
      Language:
        description: The language used in the account
        type:
          - "null"
          - string
      LinkedAgencies:
        description: The agencies linked to the account for management purposes.
        type:
          - "null"
          - object
        properties:
          Id:
            description: ID of the linked agency
            type:
              - "null"
              - integer
          Name:
            description: Name of the linked agency
            type:
              - "null"
              - string
      TaxInformation:
        description: Tax information of the account
        type:
          - "null"
          - string
      CurrencyCode:
        description: The currency code used by the account
        type:
          - "null"
          - string
      TimeZone:
        description: The time zone of the account
        type:
          - "null"
          - string
      BusinessAddress:
        description: The business address associated with the account.
        type:
          - "null"
          - object
        properties:
          City:
            description: The city of the business address
            type:
              - "null"
              - string
          CountryCode:
            description: The country code of the business address
            type:
              - "null"
              - string
          Id:
            description: ID of the business address
            type:
              - "null"
              - integer
          Line1:
            description: Address line 1
            type:
              - "null"
              - string
          Line2:
            description: Address line 2
            type:
              - "null"
              - string
          Line3:
            description: Address line 3
            type:
              - "null"
              - string
          Line4:
            description: Address line 4
            type:
              - "null"
              - string
          PostalCode:
            description: The postal code of the business address
            type:
              - "null"
              - string
          StateOrProvince:
            description: The state or province of the business address
            type:
              - "null"
              - string
          TimeStamp:
            description: Timestamp of the business address
            type:
              - "null"
              - string
          BusinessName:
            description: The business name
            type:
              - "null"
              - string
      BackUpPaymentInstrumentId:
        description: ID of the backup payment instrument
        type:
          - "null"
          - integer
      BillingThresholdAmount:
        description: The threshold amount for billing
        type:
          - "null"
          - number
      BillToCustomerId:
        description: Customer ID for billing
        type:
          - "null"
          - integer
      LastModifiedByUserId:
        description: ID of the user who last modified the account
        type:
          - "null"
          - integer
      LastModifiedTime:
        description: The date and time of the last modification
        type:
          - "null"
          - string
        format: date-time
        airbyte_type: timestamp_without_timezone
      Name:
        description: The name of the account
        type:
          - "null"
          - string
      Number:
        description: The account number
        type:
          - "null"
          - string
      ParentCustomerId:
        description: ID of the parent customer
        type:
          - "null"
          - integer
      PauseReason:
        description: Reason for pausing the account
        type:
          - "null"
          - integer
      PaymentMethodId:
        description: ID of the payment method
        type:
          - "null"
          - integer
      PrimaryUserId:
        description: ID of the primary user
        type:
          - "null"
          - integer
      SalesHouseCustomerId:
        description: Customer ID for sales house
        type:
          - "null"
          - integer
      SoldToPaymentInstrumentId:
        description: ID of the payment instrument for sales
        type:
          - "null"
          - integer
      TimeStamp:
        description: Timestamp of the account
        type:
          - "null"
          - string
      TaxCertificate:
        type:
          - "null"
          - object
        properties:
          TaxCertificateBlobContainerName:
            type:
              - "null"
              - string
          Status:
            type:
              - "null"
              - string
            enum:
              - Invalid
              - Pending
              - Valid
          TaxCertificates:
            type:
              - "null"
              - array
            items:
              type:
                - "null"
                - object
              properties:
                key:
                  type:
                    - "null"
                    - string
                value:
                  type:
                    - "null"
                    - string

  campaigns:
    $schema: http://json-schema.org/draft-07/schema#
    type: object
    properties:
      AccountId:
        description: The unique identifier of the account associated with the campaign.
        type:
          - "null"
          - integer
      CustomerId:
        description: The unique identifier of the customer associated with the campaign.
        type:
          - "null"
          - integer
      AudienceAdsBidAdjustment:
        description: Bid adjustment value for audience targeting ads.
        type:
          - "null"
          - number
      BiddingScheme:
        description: Details of the bidding scheme for the campaign
        type:
          - "null"
          - object
        properties:
          Type:
            description: The type of bidding strategy used for the campaign.
            type:
              - "null"
              - string
          MaxCpc:
            description: Details of the maximum cost-per-click bid
            type:
              - "null"
              - object
            properties:
              Amount:
                description: The maximum cost-per-click bid for the campaign.
                type:
                  - "null"
                  - number
      BudgetType:
        description: The type of budget (e.g., daily, monthly) for the campaign.
        type:
          - "null"
          - string
      MultimediaAdsBidAdjustment:
        description: Bid adjustment value for multimedia ads.
        type:
          - "null"
          - number
      DailyBudget:
        description: The daily budget amount set for the campaign.
        type:
          - "null"
          - number
      ExperimentId:
        description: The identifier of the experiment linked to the campaign.
        type:
          - "null"
          - number
      FinalUrlSuffix:
        description: The final URL suffix appended to campaign URLs.
        type:
          - "null"
          - string
      ForwardCompatibilityMap:
        description: Forward compatibility map for potential future enhancements
        type:
          - "null"
          - array
        items:
          type:
            - "null"
            - object
          properties:
            key:
              description: The key identifying a forward compatibility setting.
              type:
                - "null"
                - string
            value:
              description: The value associated with the forward compatibility setting.
              type:
                - "null"
                - string
      Id:
        description: The unique identifier of the campaign.
        type:
          - "null"
          - number
      Name:
        description: The name of the campaign.
        type:
          - "null"
          - string
      Status:
        description: The status of the campaign (e.g., Active, Paused).
        type:
          - "null"
          - string
      SubType:
        description: The subtype of the campaign, providing additional context.
        type:
          - "null"
          - string
      TimeZone:
        description: The time zone setting for the campaign.
        type:
          - "null"
          - string
      TrackingUrlTemplate:
        description: The tracking URL template used for the campaign.
        type:
          - "null"
          - string
      UrlCustomParameters:
        description: Custom parameters for campaign URLs
        type:
          - "null"
          - object
        properties:
          Parameters:
            description: Specific URL parameters
            type:
              - "null"
              - array
            items:
              type:
                - "null"
                - object
              properties:
                Key:
                  description: The key parameter for URL customization.
                  type:
                    - "null"
                    - string
                Value:
                  description: The value parameter for URL customization.
                  type:
                    - "null"
                    - string
      CampaignType:
        description: The type of campaign (e.g., Search, Display, Video) being run.
        type:
          - "null"
          - string
      Settings:
        description: Settings related to the campaign
        type:
          - "null"
          - object
        properties:
          Setting:
            description: Specific setting details
            type:
              - "null"
              - array
            items:
              type:
                - "null"
                - object
              properties:
                Type:
                  description: The type of setting applied to the campaign.
                  type:
                    - "null"
                    - string
                Details:
                  description: Specific details of the setting
                  type:
                    - "null"
                    - object
                  properties:
                    TargetSettingDetail:
                      description: Specific target setting details
                      type:
                        - "null"
                        - array
                      items:
                        type:
                          - "null"
                          - object
                        properties:
                          CriterionTypeGroup:
                            description: The group type for targeting.
                            type:
                              - "null"
                              - string
                          TargetAndBid:
                            description: Indicates whether targeting is set to 'Bid only' or 'Target and bid'.
                            type:
                              - "null"
                              - boolean
      BudgetId:
        description: The identifier of the budget associated with the campaign.
        type:
          - "null"
          - number
      Languages:
        description: Languages targeted in the campaign
        type:
          - "null"
          - object
        properties:
          string:
            description: The languages targeted by the campaign.
            type:
              - "null"
              - array
            items:
              type:
                - "null"
                - string
      AdScheduleUseSearcherTimeZone:
        description: Indicates whether ad schedules should be based on the searcher's time zone.
        type:
          - "null"
          - boolean

  ad_groups:
    $schema: http://json-schema.org/draft-07/schema#
    type: object
    properties:
      CampaignId:
        description: The unique identifier of the campaign to which the ad group belongs.
        type:
          - "null"
          - integer
      AccountId:
        description: The unique identifier of the account to which the ad group belongs.
        type:
          - "null"
          - integer
      CustomerId:
        description: The unique identifier of the customer to which the ad group belongs.
        type:
          - "null"
          - integer
      AdRotation:
        description: Defines how ads are rotated within the ad group.
        type:
          - "null"
          - object
        properties:
          EndDate:
            description: The end date for the ad rotation period.
            type:
              - "null"
              - string
          StartDate:
            description: The start date for the ad rotation period.
            type:
              - "null"
              - string
          Type:
            description: The type of ad rotation strategy being used.
            type:
              - "null"
              - string
      AudienceAdsBidAdjustment:
        description: The bid adjustment for audience-based ads.
        type:
          - "null"
          - number
      BiddingScheme:
        description: The bidding strategy used for the ad group.
        type:
          - "null"
          - object
        properties:
          Type:
            description: The type of bidding strategy being used.
            type:
              - "null"
              - string
          InheritedBidStrategyType:
            description: The inherited bid strategy type from the parent campaign.
            type:
              - "null"
              - string
      CpcBid:
        description: The cost-per-click bid for the ad group.
        type:
          - "null"
          - object
        properties:
          Amount:
            description: The amount of the cost-per-click bid.
            type:
              - "null"
              - number
      CpvBid:
        description: The cost-per-view bid for the ad group.
        type:
          - "null"
          - object
        properties:
          Amount:
            description: The amount of the cost-per-view bid.
            type:
              - "null"
              - number
      CpmBid:
        description: The cost-per-thousand-impressions bid for the ad group.
        type:
          - "null"
          - object
        properties:
          Amount:
            description: The amount of the cost-per-thousand-impressions bid.
            type:
              - "null"
              - number
      EndDate:
        description: The end date of the ad group.
        type:
          - "null"
          - object
        properties:
          Day:
            description: The day part of the end date.
            type:
              - "null"
              - integer
          Month:
            description: The month part of the end date.
            type:
              - "null"
              - integer
          Year:
            description: The year part of the end date.
            type:
              - "null"
              - integer
      FinalUrlSuffix:
        description: A string to append to the final URL.
        type:
          - "null"
          - string
      ForwardCompatibilityMap:
        description: A map of key-value pairs for forward compatibility.
        type:
          - "null"
          - array
        items:
          type:
            - "null"
            - object
          properties:
            key:
              description: The key of the compatibility pair.
              type:
                - "null"
                - string
            value:
              description: The value of the compatibility pair.
              type:
                - "null"
                - string
      Id:
        description: The unique identifier of the ad group.
        type:
          - "null"
          - integer
      Language:
        description: The language targeting setting for the ad group.
        type:
          - "null"
          - string
      Name:
        description: The name of the ad group.
        type:
          - "null"
          - string
      Network:
        description: The network targeting setting for the ad group.
        type:
          - "null"
          - string
      PrivacyStatus:
        description: The privacy status of the ad group.
        type:
          - "null"
          - string
      Settings:
        description: The settings associated with the ad group.
        type:
          - "null"
          - array
        items:
          type:
            - "null"
            - object
          properties:
            Type:
              description: The type of setting.
              type:
                - "null"
                - string
      StartDate:
        description: The start date of the ad group.
        type:
          - "null"
          - object
        properties:
          Day:
            description: The day part of the start date.
            type:
              - "null"
              - integer
          Month:
            description: The month part of the start date.
            type:
              - "null"
              - integer
          Year:
            description: The year part of the start date.
            type:
              - "null"
              - integer
      Status:
        description: The status of the ad group.
        type:
          - "null"
          - string
      TrackingUrlTemplate:
        description: The tracking URL template for the ad group.
        type:
          - "null"
          - string
      UrlCustomParameters:
        description: Custom parameters for tracking URLs.
        type:
          - "null"
          - object
        properties:
          Parameters:
            description: The list of custom parameters.
            type:
              - "null"
              - array
            items:
              type:
                - "null"
                - object
              properties:
                key:
                  description: The key of the custom parameter.
                  type:
                    - "null"
                    - string
                value:
                  description: The value of the custom parameter.
                  type:
                    - "null"
                    - string
      AdScheduleUseSearcherTimeZone:
        description: Indicates whether ad scheduling uses the searcher's time zone.
        type:
          - "null"
          - boolean
      AdGroupType:
        description: The type of the ad group (e.g., Search, Display, Video, etc).
        type:
          - "null"
          - string
      MultimediaAdsBidAdjustment:
        description: The bid adjustment for multimedia ads.
        type:
          - "null"
          - integer

  ads:
    $schema: http://json-schema.org/draft-07/schema#
    type: object
    properties:
      AdGroupId:
        description: The unique identifier for the ad group to which the ad belongs
        type:
          - "null"
          - integer
      AccountId:
        description: The unique identifier for the account associated with the ad
        type:
          - "null"
          - integer
      CustomerId:
        description: The unique identifier for the customer associated with the ad
        type:
          - "null"
          - integer
      AdFormatPreference:
        description: Preference for the ad format
        type:
          - "null"
          - string
      DevicePreference:
        description: Preference for the device on which the ad should be displayed
        type:
          - "null"
          - integer
      EditorialStatus:
        description: The editorial review status of the ad
        type:
          - "null"
          - string
      BusinessName:
        description: The name of the business or entity associated with the ad
        type:
          - "null"
          - string
      CallToAction:
        description: The call-to-action message for the ad
        type:
          - "null"
          - string
      CallToActionLanguage:
        description: The language used for the call-to-action message
        type:
          - "null"
          - string
      Headline:
        description: The headline of the ad
        type:
          - "null"
          - string
      Images:
        description: Contains images for the ads
        type:
          - "null"
          - object
        properties:
          AssetLink:
            type:
              - "null"
              - array
            items:
              description: Links to assets used in the images
              type:
                - "null"
                - object
              properties:
                Asset:
                  description: Defines the asset properties
                  type:
                    - "null"
                    - object
                  properties:
                    Id:
                      description: The unique identifier for the asset
                      type:
                        - "null"
                        - integer
                    Name:
                      description: The name of the asset
                      type:
                        - "null"
                        - string
                    Type:
                      description: The type of the asset
                      type:
                        - "null"
                        - string
                    Text:
                      description: The text content of the asset
                      type:
                        - "null"
                        - string
                AssetPerformanceLabel:
                  description: Label indicating the performance of the asset
                  type:
                    - "null"
                    - string
                EditorialStatus:
                  description: The editorial review status of the asset
                  type:
                    - "null"
                    - string
                PinnedField:
                  description: Indicates if the field is pinned
                  type:
                    - "null"
                    - string
      Videos:
        description: Contains videos for the ads
        type:
          - "null"
          - object
        properties:
          AssetLink:
            type:
              - "null"
              - array
            items:
              description: Links to assets used in the videos
              type:
                - "null"
                - object
              properties:
                Asset:
                  description: Defines the asset properties
                  type:
                    - "null"
                    - object
                  properties:
                    Id:
                      description: The unique identifier for the asset
                      type:
                        - "null"
                        - integer
                    Name:
                      description: The name of the asset
                      type:
                        - "null"
                        - string
                    Type:
                      description: The type of the asset
                      type:
                        - "null"
                        - string
                    Text:
                      description: The text content of the asset
                      type:
                        - "null"
                        - string
                AssetPerformanceLabel:
                  description: Label indicating the performance of the asset
                  type:
                    - "null"
                    - string
                EditorialStatus:
                  description: The editorial review status of the asset
                  type:
                    - "null"
                    - string
                PinnedField:
                  description: Indicates if the field is pinned
                  type:
                    - "null"
                    - string
      LongHeadlines:
        description: Contains long headlines for the ads
        type:
          - "null"
          - object
        properties:
          AssetLink:
            type:
              - "null"
              - array
            items:
              description: Links to assets used in the long headlines
              type:
                - "null"
                - object
              properties:
                Asset:
                  description: Defines the asset properties
                  type:
                    - "null"
                    - object
                  properties:
                    Id:
                      description: The unique identifier for the asset
                      type:
                        - "null"
                        - integer
                    Name:
                      description: The name of the asset
                      type:
                        - "null"
                        - string
                    Type:
                      description: The type of the asset
                      type:
                        - "null"
                        - string
                    Text:
                      description: The text content of the asset
                      type:
                        - "null"
                        - string
                AssetPerformanceLabel:
                  description: Label indicating the performance of the asset
                  type:
                    - "null"
                    - string
                EditorialStatus:
                  description: The editorial review status of the asset
                  type:
                    - "null"
                    - string
                PinnedField:
                  description: Indicates if the field is pinned
                  type:
                    - "null"
                    - string
      LongHeadline:
        description: Long headline for the ads
        type:
          - "null"
          - object
        properties:
          Asset:
            description: Defines the asset properties for long headlines
            type:
              - "null"
              - object
            properties:
              Id:
                description: The unique identifier for the asset
                type:
                  - "null"
                  - integer
              Name:
                description: The name of the asset
                type:
                  - "null"
                  - integer
              Type:
                description: The type of the asset
                type:
                  - "null"
                  - integer
          AssetPerformanceLabel:
            description: Label indicating the performance of the asset
            type:
              - "null"
              - string
          EditorialStatus:
            description: The editorial review status of the asset
            type:
              - "null"
              - string
          PinnedField:
            description: Indicates if the field is pinned
            type:
              - "null"
              - string
      LongHeadlineString:
        description: The long headline content as a string
        type:
          - "null"
          - string
      Text:
        description: The text content of the ad
        type:
          - "null"
          - string
      TextPart2:
        description: The second part of the text content for the ad
        type:
          - "null"
          - string
      TitlePart1:
        description: The first part of the ad title
        type:
          - "null"
          - string
      TitlePart2:
        description: The second part of the ad title
        type:
          - "null"
          - string
      TitlePart3:
        description: The third part of the ad title
        type:
          - "null"
          - string
      FinalAppUrls:
        description: Final URLs for mobile app links
        type: "null"
      FinalMobileUrls:
        description: Mobile final URLs for the ads
        type:
          - "null"
          - object
        properties:
          string:
            description: String properties for mobile URLs
            type:
              - "null"
              - array
            items:
              description: Final mobile URL
              type:
                - "null"
                - string
      FinalUrlSuffix:
        description: Suffix to append to the final URL
        type:
          - "null"
          - string
      FinalUrls:
        description: Final URLs for the ads
        type:
          - "null"
          - object
        properties:
          string:
            description: String properties for URLs
            type:
              - "null"
              - array
            items:
              description: Final URL
              type:
                - "null"
                - string
      ForwardCompatibilityMap:
        description: Map for forward compatibility with future API changes
        type:
          - "null"
          - array
        items:
          type:
            - "null"
            - object
          properties:
            key:
              description: Key for the compatibility map
              type:
                - "null"
                - string
            value:
              description: Value for the compatibility map
              type:
                - "null"
                - string
      Id:
        description: The unique identifier for the ad
        type:
          - "null"
          - integer
      Status:
        description: The status of the ad
        type:
          - "null"
          - string
      TrackingUrlTemplate:
        description: Template for tracking URLs
        type:
          - "null"
          - string
      Type:
        description: The type of ad
        type:
          - "null"
          - string
      UrlCustomParameters:
        description: Custom URL parameters for the ads
        type:
          - "null"
          - object
        properties:
          Parameters:
            description: Defines the URL parameter properties
            type:
              - "null"
              - array
            items:
              type:
                - "null"
                - object
              properties:
                key:
                  description: Parameter key
                  type:
                    - "null"
                    - string
                value:
                  description: Parameter value
                  type:
                    - "null"
                    - string
      Descriptions:
        description: Contains descriptions for the ads
        type:
          - "null"
          - object
        properties:
          AssetLink:
            type:
              - "null"
              - array
            items:
              description: Links to assets used in the descriptions
              type:
                - "null"
                - object
              properties:
                Asset:
                  description: Defines the asset properties
                  type:
                    - "null"
                    - object
                  properties:
                    Id:
                      description: The unique identifier for the asset
                      type:
                        - "null"
                        - integer
                    Name:
                      description: The name of the asset
                      type:
                        - "null"
                        - string
                    Type:
                      description: The type of the asset
                      type:
                        - "null"
                        - string
                    Text:
                      description: The text content of the asset
                      type:
                        - "null"
                        - string
                AssetPerformanceLabel:
                  description: Label indicating the performance of the asset
                  type:
                    - "null"
                    - string
                EditorialStatus:
                  description: The editorial review status of the asset
                  type:
                    - "null"
                    - string
                PinnedField:
                  description: Indicates if the field is pinned
                  type:
                    - "null"
                    - string
      Domain:
        description: The domain associated with the ad
        type:
          - "null"
          - string
      Headlines:
        description: Contains headlines for the ads
        type:
          - "null"
          - object
        properties:
          AssetLink:
            type:
              - "null"
              - array
            items:
              description: Links to assets used in the headlines
              type:
                - "null"
                - object
              properties:
                Asset:
                  description: Defines the asset properties
                  type:
                    - "null"
                    - object
                  properties:
                    Id:
                      description: The unique identifier for the asset
                      type:
                        - "null"
                        - integer
                    Name:
                      description: The name of the asset
                      type:
                        - "null"
                        - string
                    Type:
                      description: The type of the asset
                      type:
                        - "null"
                        - string
                    Text:
                      description: The text content of the asset
                      type:
                        - "null"
                        - string
                AssetPerformanceLabel:
                  description: Label indicating the performance of the asset
                  type:
                    - "null"
                    - string
                EditorialStatus:
                  description: The editorial review status of the asset
                  type:
                    - "null"
                    - string
                PinnedField:
                  description: Indicates if the field is pinned
                  type:
                    - "null"
                    - string
      Path1:
        description: The first part of the display URL path
        type:
          - "null"
          - string
      Path2:
        description: The second part of the display URL path
        type:
          - "null"
          - string

  account_performance_report:
    $schema: http://json-schema.org/draft-07/schema#
    type: object
    properties:
      AccountId:
        description: Unique identifier for the Bing Ads account
        type:
          - "null"
          - integer
      TimePeriod:
        description: Time period for the report
        type:
          - "null"
          - string
        format: date
      CurrencyCode:
        description: Currency code used for reporting
        type:
          - "null"
          - string
      AdDistribution:
        description: Type of ad distribution (search, content, both)
        type:
          - "null"
          - string
      DeviceType:
        description: Type of device used
        type:
          - "null"
          - string
      Network:
        description: Type of network (search, audience)
        type:
          - "null"
          - string
      DeliveredMatchType:
        description: Type of match in ad delivery
        type:
          - "null"
          - string
      DeviceOS:
        description: Operating system of the device
        type:
          - "null"
          - string
      TopVsOther:
        description: Performance comparison between top and other ad positions
        type:
          - "null"
          - string
      BidMatchType:
        description: Type of bidding match (exact, phrase, broad)
        type:
          - "null"
          - string
      AccountName:
        description: Name of the Bing Ads account
        type:
          - "null"
          - string
      AccountNumber:
        description: Numeric account number
        type:
          - "null"
          - string
      PhoneImpressions:
        description: Number of ad impressions on phone devices
        type:
          - "null"
          - integer
      PhoneCalls:
        description: Number of phone calls generated
        type:
          - "null"
          - integer
      Clicks:
        description: Total number of clicks
        type:
          - "null"
          - integer
      Ctr:
        description: Click-through rate
        type:
          - "null"
          - number
      Spend:
        description: Total spend on ad campaigns
        type:
          - "null"
          - number
      Impressions:
        description: Total number of ad impressions
        type:
          - "null"
          - integer
      CostPerConversion:
        description: Cost per conversion
        type:
          - "null"
          - number
      Ptr:
        description: Phone-through rate
        type:
          - "null"
          - number
      Assists:
        description: Number of assist conversions
        type:
          - "null"
          - integer
      ReturnOnAdSpend:
        description: Return on ad spend
        type:
          - "null"
          - number
      CostPerAssist:
        description: Cost per assist conversion
        type:
          - "null"
          - number
      AverageCpc:
        description: Average cost per click
        type:
          - "null"
          - number
      AveragePosition:
        description: Average ad position
        type:
          - "null"
          - number
      AverageCpm:
        description: Average cost per thousand impressions
        type:
          - "null"
          - number
      Conversions:
        description: Total number of conversions
        type:
          - "null"
          - number
      ConversionsQualified:
        description: Number of qualified conversions
        type:
          - "null"
          - number
      ConversionRate:
        description: Percentage of conversions from clicks
        type:
          - "null"
          - number
      LowQualityClicks:
        description: Number of low-quality clicks
        type:
          - "null"
          - integer
      LowQualityClicksPercent:
        description: Percentage of low-quality clicks
        type:
          - "null"
          - number
      LowQualityImpressions:
        description: Number of low-quality impressions
        type:
          - "null"
          - integer
      LowQualitySophisticatedClicks:
        description: Number of sophisticated low-quality clicks
        type:
          - "null"
          - integer
      LowQualityConversions:
        description: Total number of low-quality conversions
        type:
          - "null"
          - integer
      LowQualityConversionRate:
        description: Conversion rate for low-quality clicks
        type:
          - "null"
          - number
      Revenue:
        description: Total revenue generated
        type:
          - "null"
          - number
      RevenuePerConversion:
        description: Revenue per conversion
        type:
          - "null"
          - number
      RevenuePerAssist:
        description: Revenue per assist conversion
        type:
          - "null"
          - number

  account_performance_report_hourly:
    $schema: http://json-schema.org/draft-07/schema#
    type: object
    properties:
      AccountId:
        description: The unique identifier for the Bing Ads account
        type:
          - "null"
          - integer
      TimePeriod:
        description: The time period for the report data
        type:
          - "null"
          - string
        format: date-time
        airbyte_type: timestamp_with_timezone
      CurrencyCode:
        description: The currency code used for monetary values
        type:
          - "null"
          - string
      AdDistribution:
        description:
          The distribution network for the ad (search partners, audience network,
          etc.)
        type:
          - "null"
          - string
      DeviceType:
        description: The type of device on which the ad was displayed
        type:
          - "null"
          - string
      Network:
        description: The network on which the ad appeared (e.g., Bing, AOL)
        type:
          - "null"
          - string
      DeliveredMatchType:
        description: The match type for the delivered ad
        type:
          - "null"
          - string
      DeviceOS:
        description: The operating system of the device on which the ad was displayed
        type:
          - "null"
          - string
      TopVsOther:
        description: Indicates whether the ad appeared at the top or other positions
        type:
          - "null"
          - string
      BidMatchType:
        description: The match type for which the bid was set
        type:
          - "null"
          - string
      AccountName:
        description: The name of the Bing Ads account
        type:
          - "null"
          - string
      AccountNumber:
        description: The account number associated with the Bing Ads account
        type:
          - "null"
          - string
      PhoneImpressions:
        description: The number of impressions that included a phone number
        type:
          - "null"
          - integer
      PhoneCalls:
        description: The number of phone calls generated by the ad
        type:
          - "null"
          - integer
      Clicks:
        description: The total number of clicks on the ad
        type:
          - "null"
          - integer
      Ctr:
        description: The click-through rate for the ad
        type:
          - "null"
          - number
      Spend:
        description: The total spend on the ad campaign
        type:
          - "null"
          - number
      Impressions:
        description: The total number of impressions generated by the ad
        type:
          - "null"
          - integer
      CostPerConversion:
        description: The cost per conversion generated by the ad
        type:
          - "null"
          - number
      Ptr:
        description: The phone-through rate for the ad
        type:
          - "null"
          - number
      Assists:
        description: The number of assists generated by the ad
        type:
          - "null"
          - integer
      ReturnOnAdSpend:
        description: The return on ad spend (ROAS) for the ad campaign
        type:
          - "null"
          - number
      CostPerAssist:
        description: The cost per assist generated by the ad
        type:
          - "null"
          - number
      AverageCpc:
        description: The average cost per click for the ad
        type:
          - "null"
          - number
      AveragePosition:
        description:
          The average position where the ad appeared on the search results
          page
        type:
          - "null"
          - number
      AverageCpm:
        description: The average cost per thousand impressions for the ad
        type:
          - "null"
          - number
      Conversions:
        description: The total number of conversions generated by the ad
        type:
          - "null"
          - number
      ConversionsQualified:
        description: The number of conversions that met certain criteria
        type:
          - "null"
          - number
      ConversionRate:
        description: The rate at which clicks on the ad led to conversions
        type:
          - "null"
          - number
      LowQualityClicks:
        description: The number of low-quality clicks on the ad
        type:
          - "null"
          - integer
      LowQualityClicksPercent:
        description: The percentage of low-quality clicks out of total clicks
        type:
          - "null"
          - number
      LowQualityImpressions:
        description: The number of low-quality impressions generated by the ad
        type:
          - "null"
          - integer
      LowQualitySophisticatedClicks:
        description: The number of sophisticated clicks recognized as low-quality
        type:
          - "null"
          - integer
      LowQualityConversions:
        description: The number of conversions from low-quality clicks
        type:
          - "null"
          - integer
      LowQualityConversionRate:
        description: The conversion rate for low-quality clicks
        type:
          - "null"
          - number
      Revenue:
        description: The total revenue generated by the ad
        type:
          - "null"
          - number
      RevenuePerConversion:
        description: The revenue per conversion generated by the ad
        type:
          - "null"
          - number
      RevenuePerAssist:
        description: The revenue per assist generated by the ad
        type:
          - "null"
          - number

  ad_performance_report:
    $schema: http://json-schema.org/draft-07/schema#
    type: object
    properties:
      AccountId:
        description: The unique ID of the account to which the ad belongs
        type:
          - "null"
          - integer
      CampaignId:
        description: The unique ID of the campaign to which the ad belongs
        type:
          - "null"
          - integer
      AdGroupId:
        description: The ID of the ad group to which the ad belongs
        type:
          - "null"
          - integer
      AdId:
        description: The unique ID of the ad
        type:
          - "null"
          - integer
      TimePeriod:
        description: The time period for the report data
        type:
          - "null"
          - string
        format: date
      AbsoluteTopImpressionRatePercent:
        description: The percentage of times your ad is shown in the absolute
          top location
        type:
          - "null"
          - number
      TopImpressionRatePercent:
        description: The percentage of times your ad is shown either at the top
          or absolute top location
        type:
          - "null"
          - number
      CurrencyCode:
        description: The currency code used for monetary values
        type:
          - "null"
          - string
      AdDistribution:
        description: The distribution network where the ad was shown
        type:
          - "null"
          - string
      DeviceType:
        description:
          The type of device where the ad was displayed (Desktop, Mobile,
          Tablet)
        type:
          - "null"
          - string
      Language:
        description: The language targeting of the ad
        type:
          - "null"
          - string
      Network:
        description: The network where the ad was displayed (Bing, Syndicated
          search partners)
        type:
          - "null"
          - string
      DeviceOS:
        description: The operating system of the device where the ad was displayed
        type:
          - "null"
          - string
      TopVsOther:
        description: The comparison between showing at the top or other positions
        type:
          - "null"
          - string
      BidMatchType:
        description: The match type of the keyword that triggered the ad
        type:
          - "null"
          - string
      DeliveredMatchType:
        description: The match type of the keyword that was matched to deliver
          the ad
        type:
          - "null"
          - string
      AccountName:
        description: The name of the account to which the ad belongs
        type:
          - "null"
          - string
      CampaignName:
        description: The name of the campaign to which the ad belongs
        type:
          - "null"
          - string
      CampaignType:
        description: The type of campaign (Search, Display, etc.)
        type:
          - "null"
          - string
      AdGroupName:
        description: The name of the ad group to which the ad belongs
        type:
          - "null"
          - string
      Impressions:
        description: The total number of times the ad was shown
        type:
          - "null"
          - integer
      Clicks:
        description: The total number of clicks on the ad
        type:
          - "null"
          - integer
      Ctr:
        description: The click-through rate
        type:
          - "null"
          - number
      Spend:
        description: The total cost spent on the ad
        type:
          - "null"
          - number
      CostPerConversion:
        description: The cost per conversion
        type:
          - "null"
          - number
      DestinationUrl:
        description: The URL where the user is directed when clicking the ad
        type:
          - "null"
          - string
      Assists:
        description: The number of assist conversions generated
        type:
          - "null"
          - integer
      ReturnOnAdSpend:
        description: The return on ad spend
        type:
          - "null"
          - number
      CostPerAssist:
        description: The cost per assist conversion
        type:
          - "null"
          - number
      CustomParameters:
        description: Custom parameters passed in the ad URL
        type:
          - "null"
          - string
      FinalAppUrl:
        description: The final URL for specific apps in the ad
        type:
          - "null"
          - string
      AdDescription:
        description: The description text of the ad
        type:
          - "null"
          - string
      AdDescription2:
        description: The second description line of the ad
        type:
          - "null"
          - string
      ViewThroughConversions:
        description: The total number of view-through conversions
        type:
          - "null"
          - integer
      ViewThroughConversionsQualified:
        description: The total number of qualified view-through conversions
        type:
          - "null"
          - number
      AllCostPerConversion:
        description: The cost per conversion for all conversion actions
        type:
          - "null"
          - number
      AllReturnOnAdSpend:
        description: The return on ad spend for all conversion actions
        type:
          - "null"
          - number
      Conversions:
        description: The total number of conversions
        type:
          - "null"
          - number
      ConversionRate:
        description: The conversion rate
        type:
          - "null"
          - number
      ConversionsQualified:
        description: The total number of qualified conversions
        type:
          - "null"
          - number
      AverageCpc:
        description: The average cost per click
        type:
          - "null"
          - number
      AveragePosition:
        description: The average position in which the ad appeared
        type:
          - "null"
          - number
      AverageCpm:
        description: The average cost per thousand impressions
        type:
          - "null"
          - number
      AllConversions:
        description: The total number of all conversion actions
        type:
          - "null"
          - integer
      AllConversionRate:
        description: The conversion rate for all conversion actions
        type:
          - "null"
          - number
      AllRevenue:
        description: The total revenue generated from all conversion actions
        type:
          - "null"
          - number
      AllRevenuePerConversion:
        description: The average revenue per conversion for all conversion actions
        type:
          - "null"
          - number
      Revenue:
        description: The total revenue generated by the ad
        type:
          - "null"
          - number
      RevenuePerConversion:
        description: The revenue per conversion
        type:
          - "null"
          - number
      RevenuePerAssist:
        description: The revenue per assist conversion
        type:
          - "null"
          - number

  ad_performance_report_hourly:
    $schema: http://json-schema.org/draft-07/schema#
    type: object
    properties:
      AccountId:
        description: The unique identifier for the account to which the ad belongs
        type:
          - "null"
          - integer
      CampaignId:
        description: The unique identifier for the campaign to which the ad belongs
        type:
          - "null"
          - integer
      AdGroupId:
        description: The unique identifier for the ad group to which the ad belongs
        type:
          - "null"
          - integer
      AdId:
        description: The unique identifier for the ad
        type:
          - "null"
          - integer
      TimePeriod:
        description: The time period to which the data corresponds
        type:
          - "null"
          - string
        format: date-time
        airbyte_type: timestamp_with_timezone
      CurrencyCode:
        description: The currency code used for monetary values
        type:
          - "null"
          - string
      AdDistribution:
        description: The distribution channel for the ad (e.g., Search, Audience
          Network)
        type:
          - "null"
          - string
      DeviceType:
        description:
          The type of device on which the ad was displayed (e.g., Desktop,
          Mobile)
        type:
          - "null"
          - string
      Language:
        description: The language targeting of the ad
        type:
          - "null"
          - string
      Network:
        description: The network where the ad was displayed (e.g., Bing, AOL)
        type:
          - "null"
          - string
      DeviceOS:
        description: The operating system of the device on which the ad was displayed
        type:
          - "null"
          - string
      TopVsOther:
        description: The performance comparison of top positions vs. other positions
        type:
          - "null"
          - string
      BidMatchType:
        description: The type of keyword match (e.g., Broad, Phrase, Exact) for
          the bid
        type:
          - "null"
          - string
      DeliveredMatchType:
        description: The type of keyword match for which the ad has been delivered
        type:
          - "null"
          - string
      AccountName:
        description: The name of the account to which the ad belongs
        type:
          - "null"
          - string
      CampaignName:
        description: The name of the campaign to which the ad belongs
        type:
          - "null"
          - string
      CampaignType:
        description: The type of the campaign (e.g., Search, Audience Network)
        type:
          - "null"
          - string
      AdGroupName:
        description: The name of the ad group to which the ad belongs
        type:
          - "null"
          - string
      Impressions:
        description: The total number of times the ad was shown
        type:
          - "null"
          - integer
      Clicks:
        description: The total number of clicks on the ad
        type:
          - "null"
          - integer
      Ctr:
        description: The click-through rate
        type:
          - "null"
          - number
      Spend:
        description: The total amount spent on the ad campaign
        type:
          - "null"
          - number
      CostPerConversion:
        description: The cost per specific conversion
        type:
          - "null"
          - number
      DestinationUrl:
        description: The destination URL of the ad
        type:
          - "null"
          - string
      Assists:
        description: The number of assists (when an ad indirectly results in a
          conversion)
        type:
          - "null"
          - integer
      ReturnOnAdSpend:
        description: The return on ad spend for specific conversions
        type:
          - "null"
          - number
      CostPerAssist:
        description: The cost per assist (indirect conversion)
        type:
          - "null"
          - number
      CustomParameters:
        description: Any custom parameters set for the ad
        type:
          - "null"
          - string
      FinalAppUrl:
        description: The final URL shown in the ad for app installations
        type:
          - "null"
          - string
      AdDescription:
        description: The text of the first description line in the ad
        type:
          - "null"
          - string
      AdDescription2:
        description: The text of the second description line in the ad
        type:
          - "null"
          - string
      ViewThroughConversions:
        description: The total number of view-through conversions
        type:
          - "null"
          - integer
      ViewThroughConversionsQualified:
        description: The number of qualified view-through conversions
        type:
          - "null"
          - number
      AllCostPerConversion:
        description: The cost per conversion for all conversions
        type:
          - "null"
          - number
      AllReturnOnAdSpend:
        description: The return on ad spend for all conversions
        type:
          - "null"
          - number
      Conversions:
        description: The total number of specific conversions
        type:
          - "null"
          - number
      ConversionRate:
        description: The conversion rate for specific conversions
        type:
          - "null"
          - number
      ConversionsQualified:
        description: The number of qualified conversions
        type:
          - "null"
          - number
      AverageCpc:
        description: The average cost per click
        type:
          - "null"
          - number
      AveragePosition:
        description: The average position of the ad on the search results page
        type:
          - "null"
          - number
      AverageCpm:
        description: The average cost per 1,000 impressions
        type:
          - "null"
          - number
      AllConversions:
        description: The total number of all conversions
        type:
          - "null"
          - integer
      AllConversionRate:
        description: The conversion rate for all conversions
        type:
          - "null"
          - number
      AllRevenue:
        description: The total revenue from all conversions
        type:
          - "null"
          - number
      AllRevenuePerConversion:
        description: The revenue per conversion for all conversions
        type:
          - "null"
          - number
      Revenue:
        description: The total revenue generated by the ad
        type:
          - "null"
          - number
      RevenuePerConversion:
        description: The revenue per specific conversion
        type:
          - "null"
          - number
      RevenuePerAssist:
        description: The revenue per assist (indirect conversion)
        type:
          - "null"
          - number

  labels:
    $schema: https://json-schema.org/draft-07/schema#
    type: object
    properties:
      Account Id:
        description: The unique identifier of the account associated with the
          label.
        type:
          - "null"
          - integer
      Color:
        description: The color code or name associated with the label for visual
          identification purposes.
        type:
          - "null"
          - string
      Client Id:
        description: The unique identifier of the client associated with the label.
        type:
          - "null"
          - string
      Description:
        description: A brief description or notes related to the label.
        type:
          - "null"
          - string
      Id:
        description: The unique identifier of the label.
        type:
          - "null"
          - integer
      Label:
        description: The name or title given to the label for identification.
        type:
          - "null"
          - string
      Modified Time:
        description: The date and time when the label was last modified.
        type:
          - "null"
          - string
        format: date-time
        airbyte_type: timestamp_with_timezone
      Status:
        description: The current status of the label, such as active, inactive,
          or archived.
        type:
          - "null"
          - string

  age_gender_audience_report:
    $schema: https://json-schema.org/draft-07/schema#
    type: object
    properties:
      AccountId:
        description: The ID of the Bing Ads account.
        type:
          - "null"
          - integer
      AgeGroup:
        description: The age group of the audience targeted by the ad campaign.
        type:
          - "null"
          - string
      Gender:
        description: The gender of the audience targeted by the ad campaign.
        type:
          - "null"
          - string
      TimePeriod:
        description: The time period for which the data is reported.
        type:
          - "null"
          - string
        format: date
      AllConversions:
        description: The total number of conversions.
        type:
          - "null"
          - integer
      AccountName:
        description: The name of the Bing Ads account.
        type:
          - "null"
          - string
      AccountNumber:
        description: The account number associated with the Bing Ads account.
        type:
          - "null"
          - string
      CampaignName:
        description: The name of the campaign.
        type:
          - "null"
          - string
      CampaignId:
        description: The ID of the campaign.
        type:
          - "null"
          - integer
      AdGroupName:
        description: The name of the ad group.
        type:
          - "null"
          - string
      AdGroupId:
        description: The ID of the ad group.
        type:
          - "null"
          - integer
      AdDistribution:
        description: The type of ad distribution, such as search or content network.
        type:
          - "null"
          - string
      Impressions:
        description: The number of times the ad was displayed.
        type:
          - "null"
          - integer
      Clicks:
        description: The number of clicks on the ad.
        type:
          - "null"
          - integer
      Conversions:
        description: The number of conversions.
        type:
          - "null"
          - number
      Spend:
        description: The total amount spent on the ad campaign.
        type:
          - "null"
          - number
      Revenue:
        description: The total revenue generated from conversions.
        type:
          - "null"
          - number
      ExtendedCost:
        description: The total cost extended due to possible monthly budget overspend.
        type:
          - "null"
          - number
      Assists:
        description: The number of assists that contributed to conversions.
        type:
          - "null"
          - integer
      Language:
        description: The language used in targeting the audience.
        type:
          - "null"
          - string
      AccountStatus:
        description: The status of the Bing Ads account.
        type:
          - "null"
          - string
      CampaignStatus:
        description: The status of the campaign.
        type:
          - "null"
          - string
      AdGroupStatus:
        description: The status of the ad group.
        type:
          - "null"
          - string
      BaseCampaignId:
        description: The ID of the base campaign.
        type:
          - "null"
          - string
      AllRevenue:
        description: The total revenue generated from all conversions.
        type:
          - "null"
          - number
      ViewThroughConversions:
        description: The number of view-through conversions.
        type:
          - "null"
          - integer
      Goal:
        description: The goal set for the ad campaign.
        type:
          - "null"
          - string
      GoalType:
        description: The type of goal set for the ad campaign.
        type:
          - "null"
          - string
      AbsoluteTopImpressionRatePercent:
        description:
          The percentage of times your ad was shown at the absolute top of the
          search results page.
        type:
          - "null"
          - number
      TopImpressionRatePercent:
        description: The percentage of times your ad was shown above organic search results.
        type:
          - "null"
          - number
      ConversionsQualified:
        description: The number of qualified conversions.
        type:
          - "null"
          - number
      AllConversionsQualified:
        description: The total number of qualified conversions.
        type:
          - "null"
          - number
      ViewThroughConversionsQualified:
        description: The number of qualified view-through conversions.
        type:
          - "null"
          - number
      ViewThroughRevenue:
        description: The total revenue generated from view-through conversions.
        type:
          - "null"
          - number

  age_gender_audience_report_hourly:
    $schema: https://json-schema.org/draft-07/schema#
    type: object
    properties:
      AccountId:
        description: The unique identifier of the account to which the data belongs.
        type:
          - "null"
          - integer
      AgeGroup:
        description: The age group of the audience targeted by the campaign.
        type:
          - "null"
          - string
      Gender:
        description: The gender of the audience targeted by the campaign.
        type:
          - "null"
          - string
      TimePeriod:
        description: The specific date and time period for the collected data.
        type:
          - "null"
          - string
        format: date-time
        airbyte_type: timestamp_with_timezone
      AllConversions:
        description: Total number of all types of conversions.
        type:
          - "null"
          - integer
      AccountName:
        description: The name of the account to which the data belongs.
        type:
          - "null"
          - string
      AccountNumber:
        description: The account number associated with the account.
        type:
          - "null"
          - string
      CampaignName:
        description: The name of the campaign to which the data belongs.
        type:
          - "null"
          - string
      CampaignId:
        description: The unique identifier of the campaign to which the data belongs.
        type:
          - "null"
          - integer
      AdGroupName:
        description: The name of the ad group to which the data belongs.
        type:
          - "null"
          - string
      AdGroupId:
        description: The unique identifier of the ad group to which the data belongs.
        type:
          - "null"
          - integer
      AdDistribution:
        description:
          The distribution network where the ad was displayed (search, display,
          etc.).
        type:
          - "null"
          - string
      Impressions:
        description: The total number of times the ad was displayed to users.
        type:
          - "null"
          - integer
      Clicks:
        description: The total number of times the ad was clicked on.
        type:
          - "null"
          - integer
      Conversions:
        description: The total number of conversions generated by the ad.
        type:
          - "null"
          - number
      Spend:
        description: The total amount spent on running the ad campaign.
        type:
          - "null"
          - number
      Revenue:
        description: The total revenue generated by the ad campaign.
        type:
          - "null"
          - number
      ExtendedCost:
        description:
          The total cost of running the ad campaign including all associated
          costs.
        type:
          - "null"
          - number
      Assists:
        description:
          The number of times this ad appeared in a conversion path but was not
          the last click before the conversion.
        type:
          - "null"
          - integer
      Language:
        description: The language targeting setting for the campaign.
        type:
          - "null"
          - string
      AccountStatus:
        description: The status of the account (active, paused, etc.).
        type:
          - "null"
          - string
      CampaignStatus:
        description: The status of the campaign (active, paused, etc.).
        type:
          - "null"
          - string
      AdGroupStatus:
        description: The status of the ad group (active, paused, etc.).
        type:
          - "null"
          - string
      BaseCampaignId:
        description: The unique identifier of the base campaign to which the data belongs.
        type:
          - "null"
          - string
      AllRevenue:
        description: Total revenue generated from all types of conversions.
        type:
          - "null"
          - number
      ViewThroughConversions:
        description:
          The number of times users saw but did not interact with this ad and
          later converted.
        type:
          - "null"
          - integer
      Goal:
        description: The objective or goal set for the campaign.
        type:
          - "null"
          - string
      GoalType:
        description: The type of goal set for the campaign (e.g., clicks, conversions).
        type:
          - "null"
          - string
      AbsoluteTopImpressionRatePercent:
        description:
          The percentage of times that your ad is shown at the top of the page,
          above the organic search results.
        type:
          - "null"
          - number
      TopImpressionRatePercent:
        description:
          The percentage of times that your ad is shown at the top of the search
          results.
        type:
          - "null"
          - number
      ConversionsQualified:
        description: The total number of conversions that meet specified criteria.
        type:
          - "null"
          - number
      AllConversionsQualified:
        description: Total number of all types of conversions that meet specified criteria.
        type:
          - "null"
          - number
      ViewThroughConversionsQualified:
        description: The number of view-through conversions that meet specified criteria.
        type:
          - "null"
          - number
      ViewThroughRevenue:
        description: The revenue generated from view-through conversions.
        type:
          - "null"
          - number

  campaign_performance_report:
    $schema: http://json-schema.org/draft-07/schema#
    type: object
    properties:
      AccountId:
        description: The unique ID of the account to which the campaign belongs.
        type:
          - "null"
          - integer
      CampaignId:
        description: The unique ID of the campaign.
        type:
          - "null"
          - integer
      TimePeriod:
        description: The time period for which the data is reported.
        type:
          - "null"
          - string
        format: date
      CurrencyCode:
        description: The currency code used for monetary values.
        type:
          - "null"
          - string
      AdDistribution:
        description: The distribution channels where the ads were displayed.
        type:
          - "null"
          - string
      DeviceType:
        description: The type of device where the ad was displayed (e.g., mobile, desktop).
        type:
          - "null"
          - string
      Network:
        description: The advertising network where the ad was displayed.
        type:
          - "null"
          - string
      DeliveredMatchType:
        description: The type of match used for delivering ads.
        type:
          - "null"
          - string
      DeviceOS:
        description: The operating system of the device where the ad was displayed.
        type:
          - "null"
          - string
      TopVsOther:
        description: Comparison of the ad position with top vs. other placements.
        type:
          - "null"
          - string
      BidMatchType:
        description: The type of bid matching used for the campaign.
        type:
          - "null"
          - string
      AccountName:
        description: The name of the account to which the campaign belongs.
        type:
          - "null"
          - string
      CampaignName:
        description: The name of the campaign.
        type:
          - "null"
          - string
      CampaignType:
        description: The type/category of the campaign.
        type:
          - "null"
          - string
      CampaignStatus:
        description: The status of the campaign.
        type:
          - "null"
          - string
      CampaignLabels:
        description: Any labels associated with the campaign.
        type:
          - "null"
          - string
      Impressions:
        description: Total number of times the ad was displayed.
        type:
          - "null"
          - integer
      Clicks:
        description: Total number of clicks on the ad.
        type:
          - "null"
          - integer
      Ctr:
        description: Click-through rate.
        type:
          - "null"
          - number
      Spend:
        description: Total amount spent on the campaign.
        type:
          - "null"
          - number
      CostPerConversion:
        description: The average cost per conversion.
        type:
          - "null"
          - number
      QualityScore:
        description: The quality score of the ad.
        type:
          - "null"
          - number
      AdRelevance:
        description: The relevance score of the ad in relation to the target audience.
        type:
          - "null"
          - number
      LandingPageExperience:
        description: The landing page experience of the ad.
        type:
          - "null"
          - number
      PhoneImpressions:
        description: Number of impressions on phone devices.
        type:
          - "null"
          - integer
      PhoneCalls:
        description: Number of phone calls generated by the ad.
        type:
          - "null"
          - integer
      Ptr:
        description: Phone-through rate.
        type:
          - "null"
          - number
      Assists:
        description: Number of assists in the conversion process.
        type:
          - "null"
          - integer
      ReturnOnAdSpend:
        description: The return on ad spend for conversions.
        type:
          - "null"
          - number
      CostPerAssist:
        description: Average cost per assist in the conversion process.
        type:
          - "null"
          - number
      CustomParameters:
        description: Any custom parameters associated with the campaign.
        type:
          - "null"
          - string
      ViewThroughConversions:
        description: Number of view-through conversions generated by the ad.
        type:
          - "null"
          - integer
      AllCostPerConversion:
        description: The average cost per conversion for all conversion types.
        type:
          - "null"
          - number
      AllReturnOnAdSpend:
        description: The return on ad spend for all conversions.
        type:
          - "null"
          - number
      AllConversions:
        description: Total number of all types of conversions.
        type:
          - "null"
          - integer
      ConversionsQualified:
        description: Number of qualified conversions.
        type:
          - "null"
          - number
      AllConversionRate:
        description: Conversion rate considering all types of conversions.
        type:
          - "null"
          - number
      AllRevenue:
        description: Total revenue generated from all types of conversions.
        type:
          - "null"
          - number
      AllRevenuePerConversion:
        description: The average revenue generated per conversion for all conversion types.
        type:
          - "null"
          - number
      AverageCpc:
        description: Average cost per click.
        type:
          - "null"
          - number
      AveragePosition:
        description: The average position of the ad in search results.
        type:
          - "null"
          - number
      AverageCpm:
        description: Average cost per thousand impressions.
        type:
          - "null"
          - number
      Conversions:
        description: Total number of conversions.
        type:
          - "null"
          - number
      ConversionRate:
        description: The overall conversion rate.
        type:
          - "null"
          - number
      LowQualityClicks:
        description: Number of clicks categorized as low quality.
        type:
          - "null"
          - integer
      LowQualityClicksPercent:
        description: Percentage of clicks categorized as low quality.
        type:
          - "null"
          - number
      LowQualityImpressions:
        description: Number of impressions categorized as low quality.
        type:
          - "null"
          - integer
      LowQualitySophisticatedClicks:
        description: Number of sophisticated clicks categorized as low quality.
        type:
          - "null"
          - integer
      LowQualityConversions:
        description: Number of conversions from low-quality clicks.
        type:
          - "null"
          - integer
      LowQualityConversionRate:
        description: Conversion rate of low-quality clicks.
        type:
          - "null"
          - number
      HistoricalQualityScore:
        description: Historical quality score of the ad.
        type:
          - "null"
          - number
      HistoricalExpectedCtr:
        description: Historical expected click-through rate.
        type:
          - "null"
          - number
      HistoricalAdRelevance:
        description: Historical ad relevance score.
        type:
          - "null"
          - number
      HistoricalLandingPageExperience:
        description: Historical landing page experience score.
        type:
          - "null"
          - number
      Revenue:
        description: Total revenue generated from conversions.
        type:
          - "null"
          - number
      RevenuePerConversion:
        description: The average revenue generated per conversion.
        type:
          - "null"
          - number
      RevenuePerAssist:
        description: Average revenue generated per assist in the conversion process.
        type:
          - "null"
          - number
      BudgetName:
        description: The name of the budget associated with the campaign.
        type:
          - "null"
          - string
      BudgetStatus:
        description: The status of the budget associated with the campaign.
        type:
          - "null"
          - string
      BudgetAssociationStatus:
        description: The status of the campaign's budget association.
        type:
          - "null"
          - string

  campaign_performance_report_hourly:
    $schema: http://json-schema.org/draft-07/schema#
    type: object
    properties:
      AccountId:
        description: The unique identifier for the Bing Ads account.
        type:
          - "null"
          - integer
      CampaignId:
        description: Unique identifier for the campaign.
        type:
          - "null"
          - integer
      TimePeriod:
        description: The time period covered by the reported data.
        type:
          - "null"
          - string
        format: date-time
        airbyte_type: timestamp_with_timezone
      CurrencyCode:
        description: Currency used for monetary values.
        type:
          - "null"
          - string
      AdDistribution:
        description: "Where the ads were displayed, e.g., search, audience network, native, etc."
        type:
          - "null"
          - string
      DeviceType:
        description: "Type of device where the ad was displayed, e.g., mobile, desktop, etc."
        type:
          - "null"
          - string
      Network:
        description: Network where the ad was displayed.
        type:
          - "null"
          - string
      DeliveredMatchType:
        description: Type of the match for delivered ads.
        type:
          - "null"
          - string
      DeviceOS:
        description: Operating system of the device where the ad was displayed.
        type:
          - "null"
          - string
      TopVsOther:
        description: Performance comparison between top and other ad positions.
        type:
          - "null"
          - string
      BidMatchType:
        description: "The type of bid match used, e.g., exact, broad, etc."
        type:
          - "null"
          - string
      AccountName:
        description: The name of the Bing Ads account.
        type:
          - "null"
          - string
      CampaignName:
        description: Name of the campaign.
        type:
          - "null"
          - string
      CampaignType:
        description: "Type of the campaign, e.g., search, shopping, etc."
        type:
          - "null"
          - string
      CampaignStatus:
        description: "Status of the campaign, e.g., active, paused, etc."
        type:
          - "null"
          - string
      CampaignLabels:
        description: Labels associated with the campaign.
        type:
          - "null"
          - string
      Impressions:
        description: Total number of impressions.
        type:
          - "null"
          - integer
      Clicks:
        description: Total number of clicks.
        type:
          - "null"
          - integer
      Ctr:
        description: Click-through rate.
        type:
          - "null"
          - number
      Spend:
        description: Total amount spent on the campaign.
        type:
          - "null"
          - number
      CostPerConversion:
        description: Average cost per tracked conversion.
        type:
          - "null"
          - number
      QualityScore:
        description: Quality score of the ad shown.
        type:
          - "null"
          - number
      AdRelevance:
        description: Relevance score of the ad shown.
        type:
          - "null"
          - number
      LandingPageExperience:
        description: User experience of the landing page.
        type:
          - "null"
          - number
      PhoneImpressions:
        description: Number of impressions with a phone number shown.
        type:
          - "null"
          - integer
      PhoneCalls:
        description: Number of phone calls generated by the ad.
        type:
          - "null"
          - integer
      Ptr:
        description: Phone-through rate.
        type:
          - "null"
          - number
      Assists:
        description: Number of assists provided in the conversion path.
        type:
          - "null"
          - integer
      ReturnOnAdSpend:
        description: Return on ad spend for tracked conversions.
        type:
          - "null"
          - number
      CostPerAssist:
        description: Average cost per assist.
        type:
          - "null"
          - number
      CustomParameters:
        description: Custom parameters associated with the ad.
        type:
          - "null"
          - string
      ViewThroughConversions:
        description: Number of view-through conversions recorded.
        type:
          - "null"
          - integer
      AllCostPerConversion:
        description: Average cost per all conversions.
        type:
          - "null"
          - number
      AllReturnOnAdSpend:
        description: Return on ad spend for all conversions.
        type:
          - "null"
          - number
      AllConversions:
        description: Total number of all conversions.
        type:
          - "null"
          - integer
      ConversionsQualified:
        description: Number of qualified conversions.
        type:
          - "null"
          - number
      AllConversionRate:
        description: Overall conversion rate for all conversions.
        type:
          - "null"
          - number
      AllRevenue:
        description: Total revenue generated from all conversions.
        type:
          - "null"
          - number
      AllRevenuePerConversion:
        description: Average revenue per all conversions.
        type:
          - "null"
          - number
      AverageCpc:
        description: Average cost per click.
        type:
          - "null"
          - number
      AveragePosition:
        description: Average position of the ad when displayed.
        type:
          - "null"
          - number
      AverageCpm:
        description: Average cost per thousand impressions.
        type:
          - "null"
          - number
      Conversions:
        description: Total number of tracked conversions.
        type:
          - "null"
          - number
      ConversionRate:
        description: Conversion rate for tracked conversions.
        type:
          - "null"
          - number
      LowQualityClicks:
        description: Number of clicks on low-quality traffic sources.
        type:
          - "null"
          - integer
      LowQualityClicksPercent:
        description: Percentage of low-quality clicks.
        type:
          - "null"
          - number
      LowQualityImpressions:
        description: Number of impressions from low-quality traffic sources.
        type:
          - "null"
          - integer
      LowQualitySophisticatedClicks:
        description: Number of sophisticated clicks on low-quality traffic sources.
        type:
          - "null"
          - integer
      LowQualityConversions:
        description: Number of conversions from low-quality clicks.
        type:
          - "null"
          - integer
      LowQualityConversionRate:
        description: Conversion rate for low-quality clicks.
        type:
          - "null"
          - number
      Revenue:
        description: Total revenue generated from tracked conversions.
        type:
          - "null"
          - number
      RevenuePerConversion:
        description: Average revenue per tracked conversion.
        type:
          - "null"
          - number
      RevenuePerAssist:
        description: Average revenue per assist.
        type:
          - "null"
          - number
      BudgetName:
        description: Name of the budget associated with the campaign.
        type:
          - "null"
          - string
      BudgetStatus:
        description: "Status of the budget, e.g., active, paused, etc."
        type:
          - "null"
          - string
      BudgetAssociationStatus:
        description: Status of the budget association.
        type:
          - "null"
          - string

  ad_group_performance_report:
    $schema: "http://json-schema.org/draft-07/schema#"
    type: object
    properties:
      AccountId:
        description: The unique identifier for the Bing Ads account.
        type:
          - "null"
          - integer
      CampaignId:
        description: The unique identifier for the campaign.
        type:
          - "null"
          - integer
      AdGroupId:
        description: The unique identifier for the ad group.
        type:
          - "null"
          - integer
      TimePeriod:
        description: The time period for the data.
        type:
          - "null"
          - string
        format: date
      CurrencyCode:
        description: The currency code used for the data.
        type:
          - "null"
          - string
      AdDistribution:
        description: The distribution network where the ad was shown.
        type:
          - "null"
          - string
      DeviceType:
        description: The type of device where the ad was shown.
        type:
          - "null"
          - string
      Network:
        description: The network where the ad was shown.
        type:
          - "null"
          - string
      DeliveredMatchType:
        description: The match type when ads are shown.
        type:
          - "null"
          - string
      DeviceOS:
        description: The operating system of the device.
        type:
          - "null"
          - string
      TopVsOther:
        description: The performance in top positions versus other positions.
        type:
          - "null"
          - string
      BidMatchType:
        description: The match type of the bid.
        type:
          - "null"
          - string
      Language:
        description: The language used in the ad.
        type:
          - "null"
          - string
      AccountName:
        description: The name of the Bing Ads account.
        type:
          - "null"
          - string
      CampaignName:
        description: The name of the campaign.
        type:
          - "null"
          - string
      CampaignType:
        description: "The type of campaign, like search or shopping."
        type:
          - "null"
          - string
      AdGroupName:
        description: The name of the ad group.
        type:
          - "null"
          - string
      AdGroupType:
        description: "The type of ad group, like product ads or audience ads."
        type:
          - "null"
          - string
      Impressions:
        description: The total number of impressions.
        type:
          - "null"
          - integer
      Clicks:
        description: The total number of clicks.
        type:
          - "null"
          - integer
      Ctr:
        description: The click-through rate.
        type:
          - "null"
          - number
      Spend:
        description: The total spend for the specified period.
        type:
          - "null"
          - number
      CostPerConversion:
        description: The cost per specified goal conversion.
        type:
          - "null"
          - number
      QualityScore:
        description: The quality score of the ad.
        type:
          - "null"
          - number
      ExpectedCtr:
        description: The expected click-through rate based on historical data.
        type:
          - "null"
          - string
      AdRelevance:
        description: The relevance of the ad to its targeted keywords.
        type:
          - "null"
          - number
      LandingPageExperience:
        description: The landing page experience score.
        type:
          - "null"
          - number
      PhoneImpressions:
        description: The number of times phone number was shown.
        type:
          - "null"
          - integer
      PhoneCalls:
        description: The number of phone calls made as a result of the ad.
        type:
          - "null"
          - integer
      Ptr:
        description: The phone-through rate.
        type:
          - "null"
          - number
      Assists:
        description: The number of assists for conversions.
        type:
          - "null"
          - integer
      CostPerAssist:
        description: The cost per assist for conversions.
        type:
          - "null"
          - number
      CustomParameters:
        description: Any custom parameters associated with the ad.
        type:
          - "null"
          - string
      FinalUrlSuffix:
        description: The suffix added to the final URL.
        type:
          - "null"
          - string
      ViewThroughConversions:
        description: The number of view-through conversions recorded.
        type:
          - "null"
          - integer
      AllCostPerConversion:
        description: The cost per conversion across all conversions.
        type:
          - "null"
          - number
      AllReturnOnAdSpend:
        description: The return on ad spend across all conversions.
        type:
          - "null"
          - number
      AllConversions:
        description: The total number of all conversions.
        type:
          - "null"
          - integer
      AllConversionRate:
        description: The conversion rate across all conversions.
        type:
          - "null"
          - number
      AllRevenue:
        description: The total revenue across all conversions.
        type:
          - "null"
          - number
      AllRevenuePerConversion:
        description: The revenue per conversion across all conversions.
        type:
          - "null"
          - number
      AverageCpc:
        description: The average cost per click.
        type:
          - "null"
          - number
      AveragePosition:
        description: The average position of the ad when shown.
        type:
          - "null"
          - number
      AverageCpm:
        description: The average cost per thousand impressions.
        type:
          - "null"
          - number
      Conversions:
        description: The total number of specified goal conversions.
        type:
          - "null"
          - number
      ConversionRate:
        description: The conversion rate for a specific goal.
        type:
          - "null"
          - number
      ConversionsQualified:
        description: The number of qualified conversions.
        type:
          - "null"
          - number
      HistoricalQualityScore:
        description: The historical quality score of the ad.
        type:
          - "null"
          - number
      HistoricalExpectedCtr:
        description: The historically expected click-through rate.
        type:
          - "null"
          - number
      HistoricalAdRelevance:
        description: The historical relevance of the ad.
        type:
          - "null"
          - number
      HistoricalLandingPageExperience:
        description: The historical landing page experience.
        type:
          - "null"
          - number
      Revenue:
        description: The total revenue generated.
        type:
          - "null"
          - number
      RevenuePerConversion:
        description: The revenue per specified goal conversion.
        type:
          - "null"
          - number
      RevenuePerAssist:
        description: The revenue per assist for conversions.
        type:
          - "null"
          - number

  ad_group_performance_report_hourly:
    $schema: "http://json-schema.org/draft-07/schema#"
    type: object
    properties:
      AccountId:
        description: Unique identifier for the account where the ad group belongs.
        type:
          - "null"
          - integer
      CampaignId:
        description: Unique identifier for the campaign where the ad group belongs.
        type:
          - "null"
          - integer
      AdGroupId:
        description: Unique identifier for the ad group.
        type:
          - "null"
          - integer
      TimePeriod:
        description: Date and time when the data was recorded.
        type:
          - "null"
          - string
        format: date-time
        airbyte_type: timestamp_with_timezone
      CurrencyCode:
        description: Currency code used for reporting.
        type:
          - "null"
          - string
      AdDistribution:
        description: The types of distribution networks where the ad was shown.
        type:
          - "null"
          - string
      DeviceType:
        description: Type of device where the ad was shown.
        type:
          - "null"
          - string
      Network:
        description: Type of advertising network where the ad was shown.
        type:
          - "null"
          - string
      DeliveredMatchType:
        description: Type of match bid used for the keyword delivered with the ad.
        type:
          - "null"
          - string
      DeviceOS:
        description: Operating system of the device where the ad was shown.
        type:
          - "null"
          - string
      TopVsOther:
        description: Performance comparison of top ad placements versus other placements.
        type:
          - "null"
          - string
      BidMatchType:
        description: Type of match bid used for the keyword triggering the ad.
        type:
          - "null"
          - string
      Language:
        description: Language settings targeting for the ad.
        type:
          - "null"
          - string
      AccountName:
        description: Name of the account where the ad group belongs.
        type:
          - "null"
          - string
      CampaignName:
        description: Name of the campaign where the ad group belongs.
        type:
          - "null"
          - string
      CampaignType:
        description: Type of the campaign.
        type:
          - "null"
          - string
      AdGroupName:
        description: Name of the ad group.
        type:
          - "null"
          - string
      AdGroupType:
        description: Type of the ad group.
        type:
          - "null"
          - string
      Impressions:
        description: Number of times the ad was shown.
        type:
          - "null"
          - integer
      Clicks:
        description: Number of clicks on the ad.
        type:
          - "null"
          - integer
      Ctr:
        description: Click-through rate for the ad.
        type:
          - "null"
          - number
      Spend:
        description: Total spend on the ad.
        type:
          - "null"
          - number
      CostPerConversion:
        description: Average cost per conversion for specific actions.
        type:
          - "null"
          - number
      QualityScore:
        description: Quality score for the ad.
        type:
          - "null"
          - number
      ExpectedCtr:
        description: Expected click-through rate for the ad.
        type:
          - "null"
          - string
      AdRelevance:
        description: Quality score reflecting how relevant the ad is to the audience.
        type:
          - "null"
          - number
      LandingPageExperience:
        description: Quality score for the landing page experience.
        type:
          - "null"
          - number
      PhoneImpressions:
        description: Number of times the phone number was shown in the ad.
        type:
          - "null"
          - integer
      PhoneCalls:
        description: Number of phone calls driven by the ad.
        type:
          - "null"
          - integer
      Ptr:
        description: Phone-through rate for the ad.
        type:
          - "null"
          - number
      Assists:
        description: Number of assist impressions for the ad.
        type:
          - "null"
          - integer
      CostPerAssist:
        description: Average cost per assist for the ad.
        type:
          - "null"
          - number
      CustomParameters:
        description: Custom parameters associated with the ad.
        type:
          - "null"
          - string
      FinalUrlSuffix:
        description: Suffix added to the final URL for tracking purposes.
        type:
          - "null"
          - string
      ViewThroughConversions:
        description: Number of view-through conversions attributed to the ad.
        type:
          - "null"
          - integer
      AllCostPerConversion:
        description: Average cost per all conversions.
        type:
          - "null"
          - number
      AllReturnOnAdSpend:
        description: Return on investment for all actions taken as a result of the ad.
        type:
          - "null"
          - number
      AllConversions:
        description: Total number of all conversions from the ad.
        type:
          - "null"
          - integer
      AllConversionRate:
        description: Overall conversion rate for all actions taken as a result of the ad.
        type:
          - "null"
          - number
      AllRevenue:
        description: Total revenue generated from all conversions.
        type:
          - "null"
          - number
      AllRevenuePerConversion:
        description: Average revenue generated per all conversion.
        type:
          - "null"
          - number
      AverageCpc:
        description: Average cost per click for the ad.
        type:
          - "null"
          - number
      AveragePosition:
        description: The average position of the ad when shown.
        type:
          - "null"
          - number
      AverageCpm:
        description: Average cost per thousand impressions.
        type:
          - "null"
          - number
      Conversions:
        description: Total number of conversions for specific actions from the ad.
        type:
          - "null"
          - number
      ConversionRate:
        description: Conversion rate for specific actions taken as a result of the ad.
        type:
          - "null"
          - number
      ConversionsQualified:
        description: Number of qualified conversions from the ad.
        type:
          - "null"
          - number
      Revenue:
        description: Total revenue generated from specific actions as a result of the ad.
        type:
          - "null"
          - number
      RevenuePerConversion:
        description: Average revenue per conversion for specific actions.
        type:
          - "null"
          - number
      RevenuePerAssist:
        description: Average revenue per assist.
        type:
          - "null"
          - number

  ad_group_labels:
    $schema: https://json-schema.org/draft-07/schema#
    type: object
    properties:
      Account Id:
        description: The unique identifier for the account to which the ad group belongs.
        type:
          - "null"
          - integer
      Campaign Id:
        description: The unique identifier for the campaign to which the ad group belongs.
        type:
          - "null"
          - integer
      Campaign Type:
        description: The type for the campaign to which the ad group belongs.
        type:
          - "null"
          - string
      Ad Group:
        description: The name or identifier of the ad group.
        type:
          - "null"
          - string
      Campaign:
        description: The campaign to which the ad group is associated.
        type:
          - "null"
          - string
      Client Id:
        description: The client identifier associated with the ad group.
        type:
          - "null"
          - string
      Id:
        description: The unique identifier of the ad group label.
        type:
          - "null"
          - integer
      Parent Id:
        description: The identifier of the parent entity, if applicable.
        type:
          - "null"
          - integer
      Modified Time:
        description: The date and time when the ad group label was last modified.
        type:
          - "null"
          - string
        format: date-time
        airbyte_type: timestamp_with_timezone
      Status:
        description: The status of the ad group label.
        type:
          - "null"
          - string

  app_install_ad_labels:
    $schema: https://json-schema.org/draft-07/schema#
    type: object
    properties:
      Account Id:
        description:
          The unique identifier for the account associated with the app install
          ad.
        type:
          - "null"
          - integer
      Client Id:
        description:
          The unique identifier for the client associated with the app install
          ad.
        type:
          - "null"
          - string
      Id:
        description: The unique identifier for the app install ad.
        type:
          - "null"
          - integer
      Parent Id:
        description:
          The unique identifier for the parent resource that this app install
          ad belongs to.
        type:
          - "null"
          - integer
      Modified Time:
        description: The date and time when the app install ad was last modified.
        type:
          - "null"
          - string
        format: date-time
        airbyte_type: timestamp_with_timezone
      Status:
        description: The current status of the app install ad.
        type:
          - "null"
          - string

  app_install_ads:
    $schema: http://json-schema.org/draft-07/schema#
    type: object
    properties:
      Ad Group:
        description: The name or ID of the ad group to which the app install ad belongs.
        type:
          - "null"
          - string
      App Id:
        description: The unique identifier of the mobile app being promoted.
        type:
          - "null"
          - integer
      Campaign:
        description:
          The name or ID of the advertising campaign associated with the app
          install ad.
        type:
          - "null"
          - string
      Client Id:
        description: The unique identifier of the client or advertiser account.
        type:
          - "null"
          - integer
      Custom Parameter:
        description: Optional custom parameters configured for tracking purposes.
        type:
          - "null"
          - string
      Device Preference:
        description: Device preference targeting for the app install ad.
        type:
          - "null"
          - string
      Editorial Appeal Status:
        description: The editorial appeal status of the ad.
        type:
          - "null"
          - string
      Editorial Location:
        description: The editorial location where the ad is being reviewed.
        type:
          - "null"
          - string
      Editorial Reason Code:
        description:
          The editorial reason code indicating the reason for disapproval of
          the ad.
        type:
          - "null"
          - string
      Editorial Status:
        description: The editorial status of the ad (e.g., pending, approved, disapproved).
        type:
          - "null"
          - string
      Editorial Term:
        description: The editorial term triggered in the review process.
        type:
          - "null"
          - string
      Final Url:
        description:
          The final URL users are directed to after clicking the app install
          ad.
        type:
          - "null"
          - string
      Final Url Suffix:
        description: Additional tracking information appended to the final URL.
        type:
          - "null"
          - string
      Id:
        description: The unique identifier of the app install ad.
        type:
          - "null"
          - integer
      Modified Time:
        description: The date and time when the app install ad was last modified.
        type:
          - "null"
          - string
        format: date-time
        airbyte_type: timestamp_with_timezone
      Parent Id:
        description: The ID of the parent object to which the app install ad belongs.
        type:
          - "null"
          - integer
      Publisher Countries:
        description: List of countries targeted for publishing the app install ad.
        type:
          - "null"
          - string
      Status:
        description: The status of the app install ad (e.g., enabled, paused, deleted).
        type:
          - "null"
          - string
      Text:
        description: The text content of the app install ad.
        type:
          - "null"
          - string
      Title:
        description: The title of the app install ad.
        type:
          - "null"
          - string
      Tracking Template:
        description: The tracking template URL for monitoring ad performance.
        type:
          - "null"
          - string

  keyword_performance_report_hourly:
    $schema: http://json-schema.org/draft-07/schema#
    type: object
    properties:
      AccountId:
        description: The unique identifier for the Bing Ads account.
        type:
          - "null"
          - integer
      CampaignId:
        description: The unique identifier for the campaign.
        type:
          - "null"
          - integer
      AdGroupId:
        description: The unique identifier for the ad group.
        type:
          - "null"
          - integer
      KeywordId:
        description: The unique identifier for the keyword.
        type:
          - "null"
          - integer
      Keyword:
        description: The keyword for the ad.
        type:
          - "null"
          - string
      AdId:
        description: The unique identifier for the ad.
        type:
          - "null"
          - integer
      TimePeriod:
        description: The time period the data represents.
        type:
          - "null"
          - string
        format: date-time
        airbyte_type: timestamp_with_timezone
      CurrencyCode:
        description: The currency code.
        type:
          - "null"
          - string
      DeliveredMatchType:
        description: The match type that generated the impression.
        type:
          - "null"
          - string
      AdDistribution:
        description: The ad distribution type.
        type:
          - "null"
          - string
      DeviceType:
        description: The type of device.
        type:
          - "null"
          - string
      Language:
        description: The language of the ads.
        type:
          - "null"
          - string
      Network:
        description: The network where the ad was displayed.
        type:
          - "null"
          - string
      DeviceOS:
        description: The device operating system.
        type:
          - "null"
          - string
      TopVsOther:
        description: Indicates if the ad was displayed on the top or other positions.
        type:
          - "null"
          - string
      BidMatchType:
        description: The match type for which the bid applies.
        type:
          - "null"
          - string
      AccountName:
        description: The name of the Bing Ads account.
        type:
          - "null"
          - string
      CampaignName:
        description: The name of the campaign.
        type:
          - "null"
          - string
      AdGroupName:
        description: The name of the ad group.
        type:
          - "null"
          - string
      KeywordStatus:
        description: The status of the keyword.
        type:
          - "null"
          - string
      Impressions:
        description: The total number of impressions.
        type:
          - "null"
          - integer
      Clicks:
        description: The total number of clicks.
        type:
          - "null"
          - integer
      Ctr:
        description: The click-through rate.
        type:
          - "null"
          - number
      CurrentMaxCpc:
        description: The current maximum cost per click.
        type:
          - "null"
          - number
      Spend:
        description: The total cost.
        type:
          - "null"
          - number
      CostPerConversion:
        description: The cost per conversion.
        type:
          - "null"
          - number
      QualityScore:
        description: The quality score of the ad.
        type:
          - "null"
          - number
      ExpectedCtr:
        description: The expected click-through rate.
        type:
          - "null"
          - string
      AdRelevance:
        description: The relevance score of the ad.
        type:
          - "null"
          - number
      LandingPageExperience:
        description: The landing page experience score.
        type:
          - "null"
          - number
      QualityImpact:
        description: The impact of quality on ad performance.
        type:
          - "null"
          - number
      Assists:
        description: The number of assists.
        type:
          - "null"
          - integer
      ReturnOnAdSpend:
        description: The return on ad spend.
        type:
          - "null"
          - number
      CostPerAssist:
        description: The cost per assist.
        type:
          - "null"
          - number
      CustomParameters:
        description: Custom parameters associated with the ad.
        type:
          - "null"
          - string
      FinalAppUrl:
        description: The final app URL.
        type:
          - "null"
          - string
      Mainline1Bid:
        description: The bid for the mainline position 1.
        type:
          - "null"
          - number
      MainlineBid:
        description: The bid for all mainline positions.
        type:
          - "null"
          - number
      FirstPageBid:
        description: The first page bid.
        type:
          - "null"
          - number
      FinalUrlSuffix:
        description: The final URL suffix.
        type:
          - "null"
          - string
      ViewThroughConversions:
        description: The total number of view-through conversions.
        type:
          - "null"
          - integer
      ViewThroughConversionsQualified:
        description: The number of qualified view-through conversions.
        type:
          - "null"
          - number
      AllCostPerConversion:
        description: The overall cost per conversion.
        type:
          - "null"
          - number
      AllReturnOnAdSpend:
        description: The overall return on ad spend.
        type:
          - "null"
          - number
      Conversions:
        description: The number of conversions.
        type:
          - "null"
          - number
      ConversionRate:
        description: The conversion rate.
        type:
          - "null"
          - number
      ConversionsQualified:
        description: The number of qualified conversions.
        type:
          - "null"
          - number
      AverageCpc:
        description: The average cost per click.
        type:
          - "null"
          - number
      AveragePosition:
        description: The average position of the ad.
        type:
          - "null"
          - number
      AverageCpm:
        description: The average cost per thousand impressions.
        type:
          - "null"
          - number
      AllConversions:
        description: The total number of conversions.
        type:
          - "null"
          - integer
      AllConversionRate:
        description: The overall conversion rate.
        type:
          - "null"
          - number
      AllRevenue:
        description: The total revenue.
        type:
          - "null"
          - number
      AllRevenuePerConversion:
        description: The overall revenue per conversion.
        type:
          - "null"
          - number
      Revenue:
        description: The revenue generated.
        type:
          - "null"
          - number
      RevenuePerConversion:
        description: The revenue per conversion.
        type:
          - "null"
          - number
      RevenuePerAssist:
        description: The revenue per assist.
        type:
          - "null"
          - number
      CampaignStatus:
        type:
          - "null"
          - string
      TopImpressionRatePercent:
        type:
          - "null"
          - number
      AdGroupStatus:
        type:
          - "null"
          - string
      TrackingTemplate:
        type:
          - "null"
          - string
      BidStrategyType:
        type:
          - "null"
          - string
      AccountStatus:
        type:
          - "null"
          - string
      FinalUrl:
        type:
          - "null"
          - string
      AdType:
        type:
          - "null"
          - string
      KeywordLabels:
        type:
          - "null"
          - string
      FinalMobileUrl:
        type:
          - "null"
          - string
      Goal:
        type:
          - "null"
          - string
      GoalType:
        type:
          - "null"
          - string
      AbsoluteTopImpressionRatePercent:
        type:
          - "null"
          - number
      BaseCampaignId:
        type:
          - "null"
          - integer
      AccountNumber:
        type:
          - "null"
          - string
      DestinationUrl:
        type:
          - "null"
          - string

  keyword_performance_report_daily:
    $schema: http://json-schema.org/draft-07/schema#
    type: object
    properties:
      AccountId:
        description: The unique identifier of the Bing Ads account
        type:
          - "null"
          - integer
      CampaignId:
        description: The unique identifier of the campaign
        type:
          - "null"
          - integer
      AdGroupId:
        description: The unique identifier of the ad group
        type:
          - "null"
          - integer
      KeywordId:
        description: The unique identifier of the keyword
        type:
          - "null"
          - integer
      Keyword:
        description: The keyword for the performance data
        type:
          - "null"
          - string
      AdId:
        description: The unique identifier of the ad
        type:
          - "null"
          - integer
      TimePeriod:
        description: The date for which the performance data is reported
        type:
          - "null"
          - string
        format: date
      CurrencyCode:
        description: Currency code used
        type:
          - "null"
          - string
      DeliveredMatchType:
        description: Match type of the delivered ad
        type:
          - "null"
          - string
      AdDistribution:
        description: The ad distribution mechanism for the keyword
        type:
          - "null"
          - string
      DeviceType:
        description: Type of device
        type:
          - "null"
          - string
      Language:
        description: Language used in the ad or campaign
        type:
          - "null"
          - string
      Network:
        description: Network where the ad was displayed
        type:
          - "null"
          - string
      DeviceOS:
        description: Operating system of the device
        type:
          - "null"
          - string
      TopVsOther:
        description: Comparison of top vs. other ad placements
        type:
          - "null"
          - string
      BidMatchType:
        description: Match type of the bid
        type:
          - "null"
          - string
      AccountName:
        description: The name of the Bing Ads account
        type:
          - "null"
          - string
      CampaignName:
        description: The name of the campaign
        type:
          - "null"
          - string
      AdGroupName:
        description: The name of the ad group
        type:
          - "null"
          - string
      KeywordStatus:
        description: Status of the keyword
        type:
          - "null"
          - string
      HistoricalExpectedCtr:
        description: Historical expected click-through rate
        type:
          - "null"
          - number
      HistoricalAdRelevance:
        description: Historical relevance score of the ad
        type:
          - "null"
          - number
      HistoricalLandingPageExperience:
        description: Historical landing page experience score
        type:
          - "null"
          - number
      HistoricalQualityScore:
        description: Historical quality score of the keyword
        type:
          - "null"
          - number
      Impressions:
        description: Total number of ad impressions
        type:
          - "null"
          - integer
      Clicks:
        description: Total number of clicks
        type:
          - "null"
          - integer
      Ctr:
        description: Click-through rate
        type:
          - "null"
          - number
      CurrentMaxCpc:
        description: Current maximum cost per click
        type:
          - "null"
          - number
      Spend:
        description: Total cost incurred for advertising
        type:
          - "null"
          - number
      CostPerConversion:
        description: Cost per specific conversion
        type:
          - "null"
          - number
      QualityScore:
        description: Quality score of the keyword
        type:
          - "null"
          - number
      ExpectedCtr:
        description: Expected click-through rate
        type:
          - "null"
          - string
      AdRelevance:
        description: Relevance score of the ad
        type:
          - "null"
          - number
      LandingPageExperience:
        description: Landing page experience score
        type:
          - "null"
          - number
      QualityImpact:
        description: Impact of quality score on performance
        type:
          - "null"
          - number
      Assists:
        description: Number of assists for conversions
        type:
          - "null"
          - integer
      ReturnOnAdSpend:
        description: Return on ad spend for specific conversions
        type:
          - "null"
          - number
      CostPerAssist:
        description: Cost per assist for conversions
        type:
          - "null"
          - number
      CustomParameters:
        description: Custom parameters used
        type:
          - "null"
          - string
      FinalAppUrl:
        description: Final URL linking to the app
        type:
          - "null"
          - string
      Mainline1Bid:
        description: Bid required for mainline placement 1
        type:
          - "null"
          - number
      MainlineBid:
        description: Bid required for mainline placement
        type:
          - "null"
          - number
      FirstPageBid:
        description: Bid required for first page placement
        type:
          - "null"
          - number
      FinalUrlSuffix:
        description: Additional URL suffix
        type:
          - "null"
          - string
      ViewThroughConversions:
        description: Number of view-through conversions
        type:
          - "null"
          - integer
      ViewThroughConversionsQualified:
        description: Number of qualified view-through conversions
        type:
          - "null"
          - number
      AllCostPerConversion:
        description: Total cost per all conversions
        type:
          - "null"
          - number
      AllReturnOnAdSpend:
        description: Return on ad spend for all conversions
        type:
          - "null"
          - number
      Conversions:
        description: Total number of specific conversions
        type:
          - "null"
          - number
      ConversionRate:
        description: Conversion rate for specific conversions
        type:
          - "null"
          - number
      ConversionsQualified:
        description: Number of qualified conversions
        type:
          - "null"
          - number
      AverageCpc:
        description: Average cost per click
        type:
          - "null"
          - number
      AveragePosition:
        description: Average position of the ad
        type:
          - "null"
          - number
      AverageCpm:
        description: Average cost per thousand impressions
        type:
          - "null"
          - number
      AllConversions:
        description: Total number of all conversions
        type:
          - "null"
          - integer
      AllConversionRate:
        description: Conversion rate for all conversions
        type:
          - "null"
          - number
      AllRevenue:
        description: Total revenue for all conversions
        type:
          - "null"
          - number
      AllRevenuePerConversion:
        description: Revenue per conversion for all conversions
        type:
          - "null"
          - number
      Revenue:
        description: Total revenue generated
        type:
          - "null"
          - number
      RevenuePerConversion:
        description: Revenue per specific conversion
        type:
          - "null"
          - number
      RevenuePerAssist:
        description: Revenue per assist for conversions
        type:
          - "null"
          - number
      CampaignStatus:
        type:
          - "null"
          - string
      TopImpressionRatePercent:
        type:
          - "null"
          - number
      AdGroupStatus:
        type:
          - "null"
          - string
      TrackingTemplate:
        type:
          - "null"
          - string
      BidStrategyType:
        type:
          - "null"
          - string
      AccountStatus:
        type:
          - "null"
          - string
      FinalUrl:
        type:
          - "null"
          - string
      AdType:
        type:
          - "null"
          - string
      KeywordLabels:
        type:
          - "null"
          - string
      FinalMobileUrl:
        type:
          - "null"
          - string
      Goal:
        type:
          - "null"
          - string
      GoalType:
        type:
          - "null"
          - string
      AbsoluteTopImpressionRatePercent:
        type:
          - "null"
          - number
      BaseCampaignId:
        type:
          - "null"
          - integer
      AccountNumber:
        type:
          - "null"
          - string
      DestinationUrl:
        type:
          - "null"
          - string

  keyword_performance_report:
    $schema: http://json-schema.org/draft-07/schema#
    type: object
    properties:
      AccountId:
        description: The unique identifier for the account to which the data belongs.
        type:
          - "null"
          - integer
      CampaignId:
        description: The unique identifier for the campaign to which the keyword belongs.
        type:
          - "null"
          - integer
      AdGroupId:
        description: The unique identifier for the ad group to which the keyword belongs.
        type:
          - "null"
          - integer
      KeywordId:
        description: The unique identifier for the keyword being reported.
        type:
          - "null"
          - integer
      Keyword:
        description: The keyword that triggered the ad and is being reported.
        type:
          - "null"
          - string
      AdId:
        description: The unique identifier for the ad responsible for the keyword's performance.
        type:
          - "null"
          - integer
      TimePeriod:
        description: The time period for which the performance data is reported.
        type:
          - "null"
          - string
        format: date
      CurrencyCode:
        description: The currency code used for monetary values in the data.
        type:
          - "null"
          - string
      DeliveredMatchType:
        description: The match type that delivered the keyword's ad.
        type:
          - "null"
          - string
      AdDistribution:
        description: The type of ad distribution for the performance data.
        type:
          - "null"
          - string
      DeviceType:
        description: The type of device on which the ad was displayed.
        type:
          - "null"
          - string
      Language:
        description: The language targeting for the keyword's ad.
        type:
          - "null"
          - string
      Network:
        description: The network where the ad was displayed (e.g., search, display).
        type:
          - "null"
          - string
      DeviceOS:
        description: The operating system of the device on which the ad was displayed.
        type:
          - "null"
          - string
      TopVsOther:
        description: The comparison between the top ad positions and other ad positions.
        type:
          - "null"
          - string
      BidMatchType:
        description: The match type used for the keyword's bid.
        type:
          - "null"
          - string
      AccountName:
        description: The name of the account to which the data belongs.
        type:
          - "null"
          - string
      CampaignName:
        description: The name of the campaign to which the keyword belongs.
        type:
          - "null"
          - string
      AdGroupName:
        description: The name of the ad group to which the keyword belongs.
        type:
          - "null"
          - string
      KeywordStatus:
        description: The status of the keyword (e.g., active, paused).
        type:
          - "null"
          - string
      Impressions:
        description: The total number of times the keyword's ad was shown.
        type:
          - "null"
          - integer
      Clicks:
        description: The total number of clicks on the keyword's ad.
        type:
          - "null"
          - integer
      Ctr:
        description: The click-through rate for the keyword.
        type:
          - "null"
          - number
      CurrentMaxCpc:
        description: The current maximum cost per click bid for the keyword.
        type:
          - "null"
          - number
      Spend:
        description: The total cost spent on displaying the ad for the keyword.
        type:
          - "null"
          - number
      CostPerConversion:
        description: The average cost per conversion for the keyword.
        type:
          - "null"
          - number
      QualityScore:
        description: The relevance and quality of the keyword's ad.
        type:
          - "null"
          - number
      ExpectedCtr:
        description:
          The expected click-through rate for the keyword based on historical
          data.
        type:
          - "null"
          - string
      AdRelevance:
        description: The relevance score of the ad associated with the keyword.
        type:
          - "null"
          - number
      LandingPageExperience:
        description: The evaluation of the landing page experience for the keyword.
        type:
          - "null"
          - number
      QualityImpact:
        description: The impact of quality score changes on ad performance.
        type:
          - "null"
          - number
      Assists:
        description:
          The number of assists (interactions before a conversion) that the keyword
          contributed to.
        type:
          - "null"
          - integer
      ReturnOnAdSpend:
        description: The return on ad spend specific to the keyword.
        type:
          - "null"
          - number
      CostPerAssist:
        description: The average cost per assist for the keyword.
        type:
          - "null"
          - number
      CustomParameters:
        description: Any custom parameters associated with the keyword.
        type:
          - "null"
          - string
      FinalAppUrl:
        description: The final URL for the app download destination.
        type:
          - "null"
          - string
      Mainline1Bid:
        description: The bid needed to appear in the first mainline position.
        type:
          - "null"
          - number
      MainlineBid:
        description: The bid needed to appear in the mainline positions.
        type:
          - "null"
          - number
      FirstPageBid:
        description: The bid needed to appear on the first page of search results.
        type:
          - "null"
          - number
      FinalUrlSuffix:
        description: The suffix added to the final URL for tracking purposes.
        type:
          - "null"
          - string
      ViewThroughConversions:
        description: The total number of view-through conversions for the keyword.
        type:
          - "null"
          - integer
      ViewThroughConversionsQualified:
        description: The total number of qualified view-through conversions for the keyword.
        type:
          - "null"
          - number
      AllCostPerConversion:
        description: The average cost per conversion for all types of conversions.
        type:
          - "null"
          - number
      AllReturnOnAdSpend:
        description: The return on ad spend considering all conversions.
        type:
          - "null"
          - number
      Conversions:
        description: The total number of conversions generated by the keyword.
        type:
          - "null"
          - number
      ConversionRate:
        description: The conversion rate specific to the keyword.
        type:
          - "null"
          - number
      ConversionsQualified:
        description: The total number of qualified conversions from the keyword.
        type:
          - "null"
          - number
      AverageCpc:
        description: The average cost per click for the keyword.
        type:
          - "null"
          - number
      AveragePosition:
        description: The average position where the ad was shown for the keyword.
        type:
          - "null"
          - number
      AverageCpm:
        description: The average cost per thousand impressions for the keyword.
        type:
          - "null"
          - number
      AllConversions:
        description: The total number of all types of conversions.
        type:
          - "null"
          - integer
      AllConversionRate:
        description: The overall conversion rate considering all conversions.
        type:
          - "null"
          - number
      AllRevenue:
        description: The total revenue generated from all types of conversions.
        type:
          - "null"
          - number
      AllRevenuePerConversion:
        description: The average revenue per conversion for all types of conversions.
        type:
          - "null"
          - number
      Revenue:
        description: The total revenue generated by the keyword.
        type:
          - "null"
          - number
      RevenuePerConversion:
        description: The average revenue per conversion for the keyword.
        type:
          - "null"
          - number
      RevenuePerAssist:
        description: The average revenue per assist for the keyword.
        type:
          - "null"
          - number
      CampaignStatus:
        type:
          - "null"
          - string
      TopImpressionRatePercent:
        type:
          - "null"
          - number
      AdGroupStatus:
        type:
          - "null"
          - string
      TrackingTemplate:
        type:
          - "null"
          - string
      BidStrategyType:
        type:
          - "null"
          - string
      AccountStatus:
        type:
          - "null"
          - string
      FinalUrl:
        type:
          - "null"
          - string
      AdType:
        type:
          - "null"
          - string
      KeywordLabels:
        type:
          - "null"
          - string
      FinalMobileUrl:
        type:
          - "null"
          - string
      Goal:
        type:
          - "null"
          - string
      GoalType:
        type:
          - "null"
          - string
      AbsoluteTopImpressionRatePercent:
        type:
          - "null"
          - number
      BaseCampaignId:
        type:
          - "null"
          - integer
      AccountNumber:
        type:
          - "null"
          - string
      DestinationUrl:
        type:
          - "null"
          - string

  geographic_performance_report_hourly:
    $schema: http://json-schema.org/draft-07/schema#
    type: object
    properties:
      AccountId:
        description: The unique identifier for the Bing Ads account.
        type:
          - "null"
          - integer
      CampaignId:
        description: The unique identifier for the campaign.
        type:
          - "null"
          - integer
      AdGroupId:
        description: The unique identifier for the ad group.
        type:
          - "null"
          - integer
      TimePeriod:
        description: The time period for the data, formatted as date-time.
        type:
          - "null"
          - string
        format: date-time
        airbyte_type: timestamp_with_timezone
      AccountNumber:
        description: The account number associated with the Bing Ads account.
        type:
          - "null"
          - string
      Country:
        description: The country where the ad interactions occurred.
        type:
          - "null"
          - string
      State:
        description: The state where the ad interactions occurred.
        type:
          - "null"
          - string
      MetroArea:
        description: The metropolitan area where the ad interactions occurred.
        type:
          - "null"
          - string
      City:
        description: The city where the ad interactions occurred.
        type:
          - "null"
          - string
      ProximityTargetLocation:
        description: The target location for proximity targeting.
        type:
          - "null"
          - string
      Radius:
        description: The radius set for proximity targeting.
        type:
          - "null"
          - string
      LocationType:
        description: The type of location where the ad interactions occurred.
        type:
          - "null"
          - string
      MostSpecificLocation:
        description: The most specific location where the ad interactions occurred.
        type:
          - "null"
          - string
      AccountStatus:
        description: The status of the Bing Ads account.
        type:
          - "null"
          - string
      CampaignStatus:
        description: The status of the campaign.
        type:
          - "null"
          - string
      AdGroupStatus:
        description: The status of the ad group.
        type:
          - "null"
          - string
      County:
        description: The county where the ad interactions occurred.
        type:
          - "null"
          - string
      PostalCode:
        description: The postal code of the location where the ad interactions occurred.
        type:
          - "null"
          - string
      LocationId:
        description: The unique identifier for the location.
        type:
          - "null"
          - string
      BaseCampaignId:
        description: The base campaign identifier.
        type:
          - "null"
          - string
      Goal:
        description: The goal set for the campaign.
        type:
          - "null"
          - string
      GoalType:
        description: The type of goal set for the campaign.
        type:
          - "null"
          - string
      AbsoluteTopImpressionRatePercent:
        description: The percentage of absolute top impressions in relation to total impressions.
        type:
          - "null"
          - number
      TopImpressionRatePercent:
        description: The percentage of top impressions in relation to total impressions.
        type:
          - "null"
          - string
      AllConversionsQualified:
        description: The number of qualified conversions for all interactions.
        type:
          - "null"
          - string
      Neighborhood:
        description: The neighborhood where the ad interactions occurred.
        type:
          - "null"
          - string
      ViewThroughRevenue:
        description: The total revenue generated from view-through conversions.
        type:
          - "null"
          - string
      CampaignType:
        description: The type of the campaign.
        type:
          - "null"
          - string
      AssetGroupId:
        description: The unique identifier for the asset group.
        type:
          - "null"
          - string
      AssetGroupName:
        description: The name of the asset group.
        type:
          - "null"
          - string
      AssetGroupStatus:
        description: The status of the asset group.
        type:
          - "null"
          - string
      CurrencyCode:
        description: The currency code used for reporting.
        type:
          - "null"
          - string
      DeliveredMatchType:
        description: The match type of the delivered ad.
        type:
          - "null"
          - string
      AdDistribution:
        description: The distribution network where the ad was displayed.
        type:
          - "null"
          - string
      DeviceType:
        description: The type of device where the ad was interacted with.
        type:
          - "null"
          - string
      Language:
        description: The language setting of the user interacting with the ad.
        type:
          - "null"
          - string
      Network:
        description: The network used for ad distribution.
        type:
          - "null"
          - string
      DeviceOS:
        description: The operating system on the device where the ad was interacted with.
        type:
          - "null"
          - string
      TopVsOther:
        description: The comparison of top impressions versus other impression types.
        type:
          - "null"
          - string
      BidMatchType:
        description: The match type used for bidding.
        type:
          - "null"
          - string
      AccountName:
        description: The name of the Bing Ads account.
        type:
          - "null"
          - string
      CampaignName:
        description: The name of the campaign.
        type:
          - "null"
          - string
      AdGroupName:
        description: The name of the ad group.
        type:
          - "null"
          - string
      Impressions:
        description: The total number of times the ad was shown.
        type:
          - "null"
          - integer
      Clicks:
        description: The total number of clicks.
        type:
          - "null"
          - integer
      Ctr:
        description: The click-through rate.
        type:
          - "null"
          - number
      Spend:
        description: The total amount spent on ad interactions.
        type:
          - "null"
          - number
      CostPerConversion:
        description: The cost incurred per conversion.
        type:
          - "null"
          - number
      Assists:
        description: The number of assists in conversions.
        type:
          - "null"
          - integer
      ReturnOnAdSpend:
        description: The return on ad spend for interactions.
        type:
          - "null"
          - number
      CostPerAssist:
        description: The cost incurred per assist in a conversion.
        type:
          - "null"
          - number
      ViewThroughConversions:
        description: The total number of view-through conversions.
        type:
          - "null"
          - integer
      ViewThroughConversionsQualified:
        description: The number of qualified view-through conversions.
        type:
          - "null"
          - number
      AllCostPerConversion:
        description: The cost incurred per all conversion.
        type:
          - "null"
          - number
      AllReturnOnAdSpend:
        description: The return on ad spend for all interactions.
        type:
          - "null"
          - number
      Conversions:
        description: The total number of conversions.
        type:
          - "null"
          - number
      ConversionRate:
        description: The rate of conversions in relation to total interactions.
        type:
          - "null"
          - number
      ConversionsQualified:
        description: The number of qualified conversions.
        type:
          - "null"
          - number
      AverageCpc:
        description: The average cost per click.
        type:
          - "null"
          - number
      AveragePosition:
        description: The average position of the ad when shown.
        type:
          - "null"
          - number
      AverageCpm:
        description: The average cost per thousand impressions.
        type:
          - "null"
          - number
      AllConversions:
        description: The total number of all conversions.
        type:
          - "null"
          - integer
      AllConversionRate:
        description: The rate of all conversions in relation to total interactions.
        type:
          - "null"
          - number
      AllRevenue:
        description: The total revenue generated from all interactions.
        type:
          - "null"
          - number
      AllRevenuePerConversion:
        description: The revenue generated per all conversion.
        type:
          - "null"
          - number
      Revenue:
        description: The total revenue generated from interactions.
        type:
          - "null"
          - number
      RevenuePerConversion:
        description: The revenue generated per conversion.
        type:
          - "null"
          - number
      RevenuePerAssist:
        description: The revenue generated per assist in a conversion.
        type:
          - "null"
          - number

  geographic_performance_report:
    $schema: http://json-schema.org/draft-07/schema#
    type: object
    properties:
      AccountId:
        description: The unique identifier of the account associated with the data.
        type:
          - "null"
          - integer
      CampaignId:
        description: The unique identifier of the campaign.
        type:
          - "null"
          - integer
      AdGroupId:
        description: The unique identifier of the ad group.
        type:
          - "null"
          - integer
      TimePeriod:
        description: The time period for the report data.
        type:
          - "null"
          - string
        format: date
      AccountNumber:
        description: The number of the account associated with the data.
        type:
          - "null"
          - string
      Country:
        description: The country where the ad was shown.
        type:
          - "null"
          - string
      State:
        description: The state where the ad was shown.
        type:
          - "null"
          - string
      MetroArea:
        description: The metro area where the ad was shown.
        type:
          - "null"
          - string
      City:
        description: The city where the ad was shown.
        type:
          - "null"
          - string
      ProximityTargetLocation:
        description: The target location for proximity targeting.
        type:
          - "null"
          - string
      Radius:
        description: The radius used for proximity targeting.
        type:
          - "null"
          - string
      LocationType:
        description: The type of location where the ad was shown.
        type:
          - "null"
          - string
      MostSpecificLocation:
        description: The most specific location where the ad was shown.
        type:
          - "null"
          - string
      AccountStatus:
        description: The status of the account.
        type:
          - "null"
          - string
      CampaignStatus:
        description: The status of the campaign.
        type:
          - "null"
          - string
      AdGroupStatus:
        description: The status of the ad group.
        type:
          - "null"
          - string
      County:
        description: The county where the ad was shown.
        type:
          - "null"
          - string
      PostalCode:
        description: The postal code of the location where the ad was shown.
        type:
          - "null"
          - string
      LocationId:
        description: The unique identifier of the location where the ad was shown.
        type:
          - "null"
          - string
      BaseCampaignId:
        description: The base campaign's unique identifier.
        type:
          - "null"
          - string
      Goal:
        description: The goal set for the campaign.
        type:
          - "null"
          - string
      GoalType:
        description: The type of goal set for the campaign.
        type:
          - "null"
          - string
      AbsoluteTopImpressionRatePercent:
        description:
          The percentage of absolute top impressions divided by the total number
          of impressions.
        type:
          - "null"
          - number
      TopImpressionRatePercent:
        description: The percentage of top impressions divided by the total number of impressions.
        type:
          - "null"
          - string
      AllConversionsQualified:
        description: The number of all conversions that are qualified.
        type:
          - "null"
          - string
      Neighborhood:
        description: The neighborhood where the ad was shown.
        type:
          - "null"
          - string
      ViewThroughRevenue:
        description: The revenue from view-through conversions.
        type:
          - "null"
          - string
      CampaignType:
        description: The type of the campaign.
        type:
          - "null"
          - string
      AssetGroupId:
        description: The unique identifier of the asset group.
        type:
          - "null"
          - string
      AssetGroupName:
        description: The name of the asset group.
        type:
          - "null"
          - string
      AssetGroupStatus:
        description: The status of the asset group.
        type:
          - "null"
          - string
      CurrencyCode:
        description: The currency code used for financial data.
        type:
          - "null"
          - string
      DeliveredMatchType:
        description: The type of matching used for the delivered ad.
        type:
          - "null"
          - string
      AdDistribution:
        description: The distribution network where the ad was shown.
        type:
          - "null"
          - string
      DeviceType:
        description: The type of device used to view the ad.
        type:
          - "null"
          - string
      Language:
        description: The language targeted by the ad.
        type:
          - "null"
          - string
      Network:
        description: The network where the ad was shown.
        type:
          - "null"
          - string
      DeviceOS:
        description: The operating system of the device.
        type:
          - "null"
          - string
      TopVsOther:
        description: The performance comparison of the top positions vs. other positions.
        type:
          - "null"
          - string
      BidMatchType:
        description: The type of matching used for the bid.
        type:
          - "null"
          - string
      AccountName:
        description: The name of the account associated with the data.
        type:
          - "null"
          - string
      CampaignName:
        description: The name of the campaign.
        type:
          - "null"
          - string
      AdGroupName:
        description: The name of the ad group.
        type:
          - "null"
          - string
      Impressions:
        description: The total number of impressions.
        type:
          - "null"
          - integer
      Clicks:
        description: The total number of clicks.
        type:
          - "null"
          - integer
      Ctr:
        description: The click-through rate.
        type:
          - "null"
          - number
      Spend:
        description: The total spend.
        type:
          - "null"
          - number
      CostPerConversion:
        description: The cost per conversion.
        type:
          - "null"
          - number
      Assists:
        description: The number of assists for conversions.
        type:
          - "null"
          - integer
      ReturnOnAdSpend:
        description: The return on ad spend.
        type:
          - "null"
          - number
      CostPerAssist:
        description: The cost per assist for conversions.
        type:
          - "null"
          - number
      ViewThroughConversions:
        description: The number of view-through conversions.
        type:
          - "null"
          - integer
      ViewThroughConversionsQualified:
        description: The number of view-through conversions that are qualified.
        type:
          - "null"
          - number
      AllCostPerConversion:
        description: The cost per all conversion.
        type:
          - "null"
          - number
      AllReturnOnAdSpend:
        description: The return on ad spend for all conversions.
        type:
          - "null"
          - number
      Conversions:
        description: The total number of conversions.
        type:
          - "null"
          - number
      ConversionRate:
        description: The rate at which conversions occur.
        type:
          - "null"
          - number
      ConversionsQualified:
        description: The number of conversions that are qualified.
        type:
          - "null"
          - number
      AverageCpc:
        description: The average cost per click.
        type:
          - "null"
          - number
      AveragePosition:
        description: The average position of the ad.
        type:
          - "null"
          - number
      AverageCpm:
        description: The average cost per thousand impressions.
        type:
          - "null"
          - number
      AllConversions:
        description: The total number of all conversions.
        type:
          - "null"
          - integer
      AllConversionRate:
        description: The rate at which all conversions occur.
        type:
          - "null"
          - number
      AllRevenue:
        description: The total revenue from all conversions.
        type:
          - "null"
          - number
      AllRevenuePerConversion:
        description: The revenue per conversion for all conversions.
        type:
          - "null"
          - number
      Revenue:
        description: The total revenue.
        type:
          - "null"
          - number
      RevenuePerConversion:
        description: The revenue per conversion.
        type:
          - "null"
          - number
      RevenuePerAssist:
        description: The revenue per assist for conversions.
        type:
          - "null"
          - number

  keywords:
    $schema: http://json-schema.org/draft-07/schema#
    type: object
    properties:
      Account Id:
        description: The unique identifier for the Bing Ads account.
        type:
          - "null"
          - integer
      Id:
        description: The unique identifier for the keyword.
        type:
          - "null"
          - integer
      Campaign Id:
        description: The unique identifier for the campaign to which the ad group belongs.
        type:
          - "null"
          - integer
      Campaign Type:
        description: The type for the campaign to which the ad group belongs.
        type:
          - "null"
          - string
      Ad Group:
        description: The name of the ad group where the keyword belongs.
        type:
          - "null"
          - string
      Bid:
        description: The bid amount set for the keyword.
        type:
          - "null"
          - string
      Bid Strategy Type:
        description: The type of bid strategy used for the keyword.
        type:
          - "null"
          - string
      Campaign:
        description: The campaign name where the keyword is associated.
        type:
          - "null"
          - string
      Client Id:
        description: The client identifier linked to the keyword.
        type:
          - "null"
          - integer
      Custom Parameter:
        description: A custom parameter associated with the keyword.
        type:
          - "null"
          - string
      Destination Url:
        description: The destination URL for the keyword.
        type:
          - "null"
          - string
      Modified Time:
        description: The timestamp when the keyword was last modified.
        type:
          - "null"
          - string
        format: date-time
        airbyte_type: timestamp_with_timezone
      Editorial Appeal Status:
        description: The appeal status of the keyword during the editorial review process.
        type:
          - "null"
          - string
      Editorial Location:
        description: The location of the editorial review for the keyword.
        type:
          - "null"
          - string
      Editorial Reason Code:
        description: The reason code provided during the editorial review process.
        type:
          - "null"
          - string
      Editorial Status:
        description: The editorial status of the keyword.
        type:
          - "null"
          - string
      Editorial Term:
        description: The term that was reviewed editorially.
        type:
          - "null"
          - string
      Final Url:
        description: The final URL that the keyword points to.
        type:
          - "null"
          - string
      Final Url Suffix:
        description: The URL suffix added to the final URL.
        type:
          - "null"
          - string
      Inherited Bid Strategy Type:
        description: The bid strategy type inherited for the keyword.
        type:
          - "null"
          - string
      Keyword:
        description: The keyword used for advertising.
        type:
          - "null"
          - string
      Keyword Relevance:
        description: The relevance of the keyword to its ad group or campaign.
        type:
          - "null"
          - string
      Landing Page Relevance:
        description: The relevance of the landing page to the keyword.
        type:
          - "null"
          - string
      Landing Page User Experience:
        description: The user experience on the landing page related to the keyword.
        type:
          - "null"
          - string
      Match Type:
        description: The match type of the keyword (e.g., exact, phrase, broad).
        type:
          - "null"
          - string
      Mobile Final Url:
        description: The final URL for mobile devices.
        type:
          - "null"
          - string
      Param1:
        description: Parameter 1 associated with the keyword.
        type:
          - "null"
          - string
      Param2:
        description: Parameter 2 associated with the keyword.
        type:
          - "null"
          - string
      Param3:
        description: Parameter 3 associated with the keyword.
        type:
          - "null"
          - string
      Parent Id:
        description: The parent identifier to which the keyword belongs.
        type:
          - "null"
          - string
      Publisher Countries:
        description: The countries targeted for publishing the keyword.
        type:
          - "null"
          - string
      Quality Score:
        description: The quality score assigned to the keyword.
        type:
          - "null"
          - string
      Status:
        description: The current status of the keyword.
        type:
          - "null"
          - string
      Tracking Template:
        description: The template used for tracking the performance of the keyword.
        type:
          - "null"
          - string

  keyword_labels:
    $schema: http://json-schema.org/draft-07/schema#
    type: object
    properties:
      Account Id:
        description: Unique identifier for the account associated with the keyword label.
        type:
          - "null"
          - integer
      Client Id:
        description: Unique identifier for the client associated with the keyword label.
        type:
          - "null"
          - string
      Id:
        description: Unique identifier for the keyword label.
        type:
          - "null"
          - integer
      Campaign Id:
        description: The unique identifier for the campaign to which the ad group belongs.
        type:
          - "null"
          - integer
      Campaign Type:
        description: The type for the campaign to which the ad group belongs.
        type:
          - "null"
          - string
      Parent Id:
        description: Unique identifier for the parent entity related to the keyword label.
        type:
          - "null"
          - integer
      Modified Time:
        description: Timestamp indicating when the keyword label was last modified.
        type:
          - "null"
          - string
        format: date-time
        airbyte_type: timestamp_with_timezone
      Status:
        description: Current status of the keyword label.
        type:
          - "null"
          - string

  campaign_labels:
    $schema: http://json-schema.org/draft-07/schema#
    type: object
    properties:
      Account Id:
        description: The unique identifier of the account associated with the campaign label.
        type:
          - "null"
          - integer
      Campaign:
        description: The name or title of the campaign to which the label is applied.
        type:
          - "null"
          - string
      Client Id:
        description: The unique identifier of the client associated with the campaign label.
        type:
          - "null"
          - string
      Id:
        description: The unique identifier of the campaign label.
        type:
          - "null"
          - integer
      Campaign Id:
        description: The unique identifier for the campaign to which the ad group belongs.
        type:
          - "null"
          - integer
      Campaign Type:
        description: The type for the campaign to which the ad group belongs.
        type:
          - "null"
          - string
      Parent Id:
        description:
          The unique identifier of the parent item associated with the campaign
          label.
        type:
          - "null"
          - integer
      Modified Time:
        description: The date and time when the campaign label was last modified.
        type:
          - "null"
          - string
        format: date-time
        airbyte_type: timestamp_with_timezone
      Status:
        description: The current status of the campaign label (e.g., active, paused, deleted).
        type:
          - "null"
          - string

  budget:
    $schema: http://json-schema.org/draft-07/schema#
    type: object
    properties:
      Account Id:
        description: The unique identifier of the account associated with the budget.
        type:
          - "null"
          - integer
      Type:
        description: The type of budget entity, such as campaign or ad group budget.
        type:
          - "null"
          - string
      Status:
        description: The current status of the budget, such as active or paused.
        type:
          - "null"
          - string
      Id:
        description: The unique identifier of the budget entity.
        type:
          - "null"
          - integer
      Parent Id:
        description:
          The identifier of the parent entity to which the budget belongs, if
          applicable.
        type:
          - "null"
          - integer
      Client Id:
        description: The unique identifier of the client associated with the budget.
        type:
          - "null"
          - integer
      Modified Time:
        description: The date and time when the budget information was last modified.
        type:
          - "null"
          - string
        format: date-time
        airbyte_type: timestamp_with_timezone
      Budget Id:
        description: The unique identifier of the budget.
        type:
          - "null"
          - integer
      Budget Name:
        description: The name assigned to the budget for easy identification.
        type:
          - "null"
          - string
      Budget:
        description: The amount allocated for spending on advertising campaigns.
        type:
          - "null"
          - number
      Budget Type:
        description: The type of budget allocation, such as daily or monthly.
        type:
          - "null"
          - string

concurrency_level:
  type: ConcurrencyLevel
  default_concurrency: 2
  max_concurrency: 10<|MERGE_RESOLUTION|>--- conflicted
+++ resolved
@@ -1744,8 +1744,6 @@
       - Revenue
       - RevenuePerConversion
       - RevenuePerAssist
-<<<<<<< HEAD
-=======
     keyword_performance_report_hourly:
       - AccountId
       - CampaignId
@@ -2110,7 +2108,6 @@
       - Revenue
       - RevenuePerConversion
       - RevenuePerAssist
->>>>>>> 7de8a5e8
 
   # base bulk streams
   base_bulk_stream:
@@ -2144,23 +2141,13 @@
             path:
               - "Account Id"
             value: "{{ stream_partition['account_id'] }}"
-<<<<<<< HEAD
-=======
-      - type: RemoveFields
-        field_pointers:
-          - ["Type"]
->>>>>>> 7de8a5e8
       - type: CustomTransformation
         class_name: source_bing_ads.components.BulkDatetimeToRFC3339
     incremental_sync: "#/definitions/incremental_bulk_datetime_cursor"
     state_migrations:
-<<<<<<< HEAD
       - type: CustomStateMigration
         class_name: source_bing_ads.components.BulkStreamsStateMigration
       - type: LegacyToPerPartitionStateMigration
-=======
-      - Type: LegacyToPerPartitionStateMigration
->>>>>>> 7de8a5e8
 
   # base retrievers
   basic_async_retriever:
