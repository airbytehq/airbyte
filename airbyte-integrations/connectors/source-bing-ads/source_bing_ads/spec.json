--- conflicted
+++ resolved
@@ -52,12 +52,8 @@
         "type": "string",
         "title": "Reports replication start date",
         "default": "2020-01-01",
-<<<<<<< HEAD
         "order": 5,
         "examples": ["2020-01-01"]
-=======
-        "description": "The start date from which to begin replicating report data. Any data generated before this date will not be replicated in reports. This is a UTC date in YYYY-MM-DD format.",
-        "order": 5
       },
       "lookback_window": {
         "title": "Lookback window",
@@ -67,7 +63,6 @@
         "minimum": 0,
         "maximum": 90,
         "order": 6
->>>>>>> 055fef19
       }
     }
   },
