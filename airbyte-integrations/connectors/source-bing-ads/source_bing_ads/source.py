#
# Copyright (c) 2023 Airbyte, Inc., all rights reserved.
#
import logging
from itertools import product
from typing import Any, List, Mapping, Optional, Tuple

from airbyte_cdk import TState, YamlDeclarativeSource
from airbyte_cdk.models import ConfiguredAirbyteCatalog, FailureType, SyncMode
from airbyte_cdk.sources.streams import Stream
from airbyte_cdk.utils import AirbyteTracedException
from source_bing_ads.base_streams import Accounts
from source_bing_ads.client import Client
from source_bing_ads.report_streams import (  # noqa: F401
    AccountImpressionPerformanceReportDaily,
    AccountImpressionPerformanceReportHourly,
    AccountImpressionPerformanceReportMonthly,
    AccountImpressionPerformanceReportWeekly,
    AudiencePerformanceReportDaily,
    AudiencePerformanceReportHourly,
    AudiencePerformanceReportMonthly,
    AudiencePerformanceReportWeekly,
    BingAdsReportingServiceStream,
    BudgetSummaryReport,
    CustomReport,
    GoalsAndFunnelsReportDaily,
    GoalsAndFunnelsReportHourly,
    GoalsAndFunnelsReportMonthly,
    GoalsAndFunnelsReportWeekly,
<<<<<<< HEAD
    KeywordPerformanceReportDaily,
    KeywordPerformanceReportHourly,
    KeywordPerformanceReportMonthly,
    KeywordPerformanceReportWeekly,
=======
    ProductDimensionPerformanceReportDaily,
    ProductDimensionPerformanceReportHourly,
    ProductDimensionPerformanceReportMonthly,
    ProductDimensionPerformanceReportWeekly,
>>>>>>> 7db2e2a0
    ProductSearchQueryPerformanceReportDaily,
    ProductSearchQueryPerformanceReportHourly,
    ProductSearchQueryPerformanceReportMonthly,
    ProductSearchQueryPerformanceReportWeekly,
    SearchQueryPerformanceReportDaily,
    SearchQueryPerformanceReportHourly,
    SearchQueryPerformanceReportMonthly,
    SearchQueryPerformanceReportWeekly,
    UserLocationPerformanceReportDaily,
    UserLocationPerformanceReportHourly,
    UserLocationPerformanceReportMonthly,
    UserLocationPerformanceReportWeekly,
)


class SourceBingAds(YamlDeclarativeSource):
    """
    Source implementation of Bing Ads API. Fetches advertising data from accounts
    """

    def __init__(self, catalog: Optional[ConfiguredAirbyteCatalog], config: Optional[Mapping[str, Any]], state: TState, **kwargs):
        super().__init__(catalog=catalog, config=config, state=state, **{"path_to_yaml": "manifest.yaml"})

    def check_connection(self, logger: logging.Logger, config: Mapping[str, Any]) -> Tuple[bool, Any]:
        try:
            client = Client(**config)
            accounts = Accounts(client, config)
            account_ids = set()
            for _slice in accounts.stream_slices():
                account_ids.update({str(account["Id"]) for account in accounts.read_records(SyncMode.full_refresh, _slice)})
            self.validate_custom_reposts(config, client)
            if account_ids:
                return True, None
            else:
                raise AirbyteTracedException(
                    message="Config validation error: You don't have accounts assigned to this user. Please verify your developer token.",
                    internal_message="You don't have accounts assigned to this user.",
                    failure_type=FailureType.config_error,
                )
        except Exception as error:
            return False, error

    def validate_custom_reposts(self, config: Mapping[str, Any], client: Client):
        custom_reports = self.get_custom_reports(config, client)
        for custom_report in custom_reports:
            is_valid, reason = custom_report.validate_report_configuration()
            if not is_valid:
                raise AirbyteTracedException(
                    message=f"Config validation error: {custom_report.name}: {reason}",
                    internal_message=f"{custom_report.name}: {reason}",
                    failure_type=FailureType.config_error,
                )

    def _clear_reporting_object_name(self, report_object: str) -> str:
        # reporting mixin adds it
        if report_object.endswith("Request"):
            return report_object.replace("Request", "")
        return report_object

    def get_custom_reports(self, config: Mapping[str, Any], client: Client) -> List[Optional[Stream]]:
        return [
            type(
                report["name"],
                (CustomReport,),
                {
                    "report_name": self._clear_reporting_object_name(report["reporting_object"]),
                    "custom_report_columns": report["report_columns"],
                    "report_aggregation": report["report_aggregation"],
                },
            )(client, config)
            for report in config.get("custom_reports", [])
        ]

    def streams(self, config: Mapping[str, Any]) -> List[Stream]:
        declarative_streams = super().streams(config)

        client = Client(**config)
        streams = [
            BudgetSummaryReport(client, config),
        ]

        reports = (
            "AccountImpressionPerformanceReport",
            "AudiencePerformanceReport",
<<<<<<< HEAD
            "KeywordPerformanceReport",
            "GeographicPerformanceReport",
=======
            "AdGroupImpressionPerformanceReport",
            "CampaignImpressionPerformanceReport",
>>>>>>> 7db2e2a0
            "GoalsAndFunnelsReport",
            "ProductSearchQueryPerformanceReport",
            "SearchQueryPerformanceReport",
            "UserLocationPerformanceReport",
        )
        report_aggregation = ("Hourly", "Daily", "Weekly", "Monthly")
        streams.extend([eval(f"{report}{aggregation}")(client, config) for (report, aggregation) in product(reports, report_aggregation)])

        custom_reports = self.get_custom_reports(config, client)
        streams.extend(custom_reports)
        streams.extend(declarative_streams)
        return streams<|MERGE_RESOLUTION|>--- conflicted
+++ resolved
@@ -27,17 +27,6 @@
     GoalsAndFunnelsReportHourly,
     GoalsAndFunnelsReportMonthly,
     GoalsAndFunnelsReportWeekly,
-<<<<<<< HEAD
-    KeywordPerformanceReportDaily,
-    KeywordPerformanceReportHourly,
-    KeywordPerformanceReportMonthly,
-    KeywordPerformanceReportWeekly,
-=======
-    ProductDimensionPerformanceReportDaily,
-    ProductDimensionPerformanceReportHourly,
-    ProductDimensionPerformanceReportMonthly,
-    ProductDimensionPerformanceReportWeekly,
->>>>>>> 7db2e2a0
     ProductSearchQueryPerformanceReportDaily,
     ProductSearchQueryPerformanceReportHourly,
     ProductSearchQueryPerformanceReportMonthly,
@@ -122,13 +111,6 @@
         reports = (
             "AccountImpressionPerformanceReport",
             "AudiencePerformanceReport",
-<<<<<<< HEAD
-            "KeywordPerformanceReport",
-            "GeographicPerformanceReport",
-=======
-            "AdGroupImpressionPerformanceReport",
-            "CampaignImpressionPerformanceReport",
->>>>>>> 7db2e2a0
             "GoalsAndFunnelsReport",
             "ProductSearchQueryPerformanceReport",
             "SearchQueryPerformanceReport",
