--- conflicted
+++ resolved
@@ -128,11 +128,6 @@
 
         reports = (
             "AccountImpressionPerformanceReport",
-<<<<<<< HEAD
-            "KeywordPerformanceReport",
-=======
-            "AudiencePerformanceReport",
->>>>>>> 01ebf357
             "AdGroupImpressionPerformanceReport",
             "CampaignImpressionPerformanceReport",
             "GoalsAndFunnelsReport",
