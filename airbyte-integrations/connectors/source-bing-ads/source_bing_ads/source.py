#
# Copyright (c) 2023 Airbyte, Inc., all rights reserved.
#
import logging
from typing import Any, List, Mapping, Optional, Tuple

from airbyte_cdk import TState, YamlDeclarativeSource
from airbyte_cdk.models import ConfiguredAirbyteCatalog, FailureType, SyncMode
from airbyte_cdk.sources.streams import Stream
from airbyte_cdk.utils import AirbyteTracedException
from source_bing_ads.base_streams import Accounts
from source_bing_ads.client import Client
from source_bing_ads.report_streams import (  # noqa: F401
    BingAdsReportingServiceStream,
    CustomReport,
)


class SourceBingAds(YamlDeclarativeSource):
    """
    Source implementation of Bing Ads API. Fetches advertising data from accounts
    """

    def __init__(self, catalog: Optional[ConfiguredAirbyteCatalog], config: Optional[Mapping[str, Any]], state: TState, **kwargs):
        super().__init__(catalog=catalog, config=config, state=state, **{"path_to_yaml": "manifest.yaml"})

    def check_connection(self, logger: logging.Logger, config: Mapping[str, Any]) -> Tuple[bool, Any]:
        try:
            client = Client(**config)
            accounts = Accounts(client, config)
            account_ids = set()
            for _slice in accounts.stream_slices():
                account_ids.update({str(account["Id"]) for account in accounts.read_records(SyncMode.full_refresh, _slice)})
            self.validate_custom_reposts(config, client)
            if account_ids:
                return True, None
            else:
                raise AirbyteTracedException(
                    message="Config validation error: You don't have accounts assigned to this user. Please verify your developer token.",
                    internal_message="You don't have accounts assigned to this user.",
                    failure_type=FailureType.config_error,
                )
        except Exception as error:
            return False, error

    def validate_custom_reposts(self, config: Mapping[str, Any], client: Client):
        custom_reports = self.get_custom_reports(config, client)
        for custom_report in custom_reports:
            is_valid, reason = custom_report.validate_report_configuration()
            if not is_valid:
                raise AirbyteTracedException(
                    message=f"Config validation error: {custom_report.name}: {reason}",
                    internal_message=f"{custom_report.name}: {reason}",
                    failure_type=FailureType.config_error,
                )

    def _clear_reporting_object_name(self, report_object: str) -> str:
        # reporting mixin adds it
        if report_object.endswith("Request"):
            return report_object.replace("Request", "")
        return report_object

    def get_custom_reports(self, config: Mapping[str, Any], client: Client) -> List[Optional[Stream]]:
        return [
            type(
                report["name"],
                (CustomReport,),
                {
                    "report_name": self._clear_reporting_object_name(report["reporting_object"]),
                    "custom_report_columns": report["report_columns"],
                    "report_aggregation": report["report_aggregation"],
                },
            )(client, config)
            for report in config.get("custom_reports", [])
        ]

    def streams(self, config: Mapping[str, Any]) -> List[Stream]:
        declarative_streams = super().streams(config)

        client = Client(**config)

<<<<<<< HEAD
=======
        reports = (
            "ProductSearchQueryPerformanceReport",
            "SearchQueryPerformanceReport",
        )
        report_aggregation = ("Hourly", "Daily", "Weekly", "Monthly")
        streams = [eval(f"{report}{aggregation}")(client, config) for (report, aggregation) in product(reports, report_aggregation)]

>>>>>>> d464a55e
        custom_reports = self.get_custom_reports(config, client)
        streams.extend(custom_reports)
        streams.extend(declarative_streams)
        return streams<|MERGE_RESOLUTION|>--- conflicted
+++ resolved
@@ -78,17 +78,8 @@
         declarative_streams = super().streams(config)
 
         client = Client(**config)
+        streams = []
 
-<<<<<<< HEAD
-=======
-        reports = (
-            "ProductSearchQueryPerformanceReport",
-            "SearchQueryPerformanceReport",
-        )
-        report_aggregation = ("Hourly", "Daily", "Weekly", "Monthly")
-        streams = [eval(f"{report}{aggregation}")(client, config) for (report, aggregation) in product(reports, report_aggregation)]
-
->>>>>>> d464a55e
         custom_reports = self.get_custom_reports(config, client)
         streams.extend(custom_reports)
         streams.extend(declarative_streams)
