#
# Copyright (c) 2023 Airbyte, Inc., all rights reserved.
#
from itertools import product
from typing import Any, List, Mapping, Optional, Tuple

from airbyte_cdk import AirbyteLogger
from airbyte_cdk.models import FailureType, SyncMode
from airbyte_cdk.sources import AbstractSource
from airbyte_cdk.sources.streams import Stream
from airbyte_cdk.utils import AirbyteTracedException
from source_bing_ads.base_streams import Accounts, AdGroups, Ads, Campaigns
from source_bing_ads.bulk_streams import (
    AdGroupLabels,
    AppInstallAdLabels,
    AppInstallAds,
    Budget,
    CampaignLabels,
    KeywordLabels,
    Keywords,
    Labels,
)
from source_bing_ads.client import Client
from source_bing_ads.report_streams import (  # noqa: F401
    AccountImpressionPerformanceReportDaily,
    AccountImpressionPerformanceReportHourly,
    AccountImpressionPerformanceReportMonthly,
    AccountImpressionPerformanceReportWeekly,
    AccountPerformanceReportDaily,
    AccountPerformanceReportHourly,
    AccountPerformanceReportMonthly,
    AccountPerformanceReportWeekly,
    AdGroupImpressionPerformanceReportDaily,
    AdGroupImpressionPerformanceReportHourly,
    AdGroupImpressionPerformanceReportMonthly,
    AdGroupImpressionPerformanceReportWeekly,
    AdGroupPerformanceReportDaily,
    AdGroupPerformanceReportHourly,
    AdGroupPerformanceReportMonthly,
    AdGroupPerformanceReportWeekly,
    AdPerformanceReportDaily,
    AdPerformanceReportHourly,
    AdPerformanceReportMonthly,
    AdPerformanceReportWeekly,
    AgeGenderAudienceReportDaily,
    AgeGenderAudienceReportHourly,
    AgeGenderAudienceReportMonthly,
    AgeGenderAudienceReportWeekly,
    AudiencePerformanceReportDaily,
    AudiencePerformanceReportHourly,
    AudiencePerformanceReportMonthly,
    AudiencePerformanceReportWeekly,
    BingAdsReportingServiceStream,
    BudgetSummaryReport,
    CampaignImpressionPerformanceReportDaily,
    CampaignImpressionPerformanceReportHourly,
    CampaignImpressionPerformanceReportMonthly,
    CampaignImpressionPerformanceReportWeekly,
    CampaignPerformanceReportDaily,
    CampaignPerformanceReportHourly,
    CampaignPerformanceReportMonthly,
    CampaignPerformanceReportWeekly,
    CustomReport,
    GeographicPerformanceReportDaily,
    GeographicPerformanceReportHourly,
    GeographicPerformanceReportMonthly,
    GeographicPerformanceReportWeekly,
    GoalsAndFunnelsReportDaily,
    GoalsAndFunnelsReportHourly,
    GoalsAndFunnelsReportMonthly,
    GoalsAndFunnelsReportWeekly,
    KeywordPerformanceReportDaily,
    KeywordPerformanceReportHourly,
    KeywordPerformanceReportMonthly,
    KeywordPerformanceReportWeekly,
    ProductDimensionPerformanceReportDaily,
    ProductDimensionPerformanceReportHourly,
    ProductDimensionPerformanceReportMonthly,
    ProductDimensionPerformanceReportWeekly,
<<<<<<< HEAD
=======
    ProductSearchQueryPerformanceReportDaily,
    ProductSearchQueryPerformanceReportHourly,
    ProductSearchQueryPerformanceReportMonthly,
    ProductSearchQueryPerformanceReportWeekly,
>>>>>>> be6849f5
    SearchQueryPerformanceReportDaily,
    SearchQueryPerformanceReportHourly,
    SearchQueryPerformanceReportMonthly,
    SearchQueryPerformanceReportWeekly,
    UserLocationPerformanceReportDaily,
    UserLocationPerformanceReportHourly,
    UserLocationPerformanceReportMonthly,
    UserLocationPerformanceReportWeekly,
)


class SourceBingAds(AbstractSource):
    """
    Source implementation of Bing Ads API. Fetches advertising data from accounts
    """

    def check_connection(self, logger: AirbyteLogger, config: Mapping[str, Any]) -> Tuple[bool, Any]:
        try:
            client = Client(**config)
            accounts = Accounts(client, config)
            account_ids = set()
            for _slice in accounts.stream_slices():
                account_ids.update({str(account["Id"]) for account in accounts.read_records(SyncMode.full_refresh, _slice)})
            self.validate_custom_reposts(config, client)
            if account_ids:
                return True, None
            else:
                raise AirbyteTracedException(
                    message="Config validation error: You don't have accounts assigned to this user. Please verify your developer token.",
                    internal_message="You don't have accounts assigned to this user.",
                    failure_type=FailureType.config_error,
                )
        except Exception as error:
            return False, error

    def validate_custom_reposts(self, config: Mapping[str, Any], client: Client):
        custom_reports = self.get_custom_reports(config, client)
        for custom_report in custom_reports:
            is_valid, reason = custom_report.validate_report_configuration()
            if not is_valid:
                raise AirbyteTracedException(
                    message=f"Config validation error: {custom_report.name}: {reason}",
                    internal_message=f"{custom_report.name}: {reason}",
                    failure_type=FailureType.config_error,
                )

    def _clear_reporting_object_name(self, report_object: str) -> str:
        # reporting mixin adds it
        if report_object.endswith("Request"):
            return report_object.replace("Request", "")
        return report_object

    def get_custom_reports(self, config: Mapping[str, Any], client: Client) -> List[Optional[Stream]]:
        return [
            type(
                report["name"],
                (CustomReport,),
                {
                    "report_name": self._clear_reporting_object_name(report["reporting_object"]),
                    "custom_report_columns": report["report_columns"],
                    "report_aggregation": report["report_aggregation"],
                },
            )(client, config)
            for report in config.get("custom_reports", [])
        ]

    def streams(self, config: Mapping[str, Any]) -> List[Stream]:
        client = Client(**config)
        streams = [
            Accounts(client, config),
            AdGroups(client, config),
            AdGroupLabels(client, config),
            AppInstallAds(client, config),
            AppInstallAdLabels(client, config),
            Ads(client, config),
            Budget(client, config),
            Campaigns(client, config),
            BudgetSummaryReport(client, config),
            Labels(client, config),
            KeywordLabels(client, config),
            Keywords(client, config),
            CampaignLabels(client, config),
        ]

        reports = (
            "AgeGenderAudienceReport",
            "AccountImpressionPerformanceReport",
            "AccountPerformanceReport",
            "AudiencePerformanceReport",
            "KeywordPerformanceReport",
            "AdGroupPerformanceReport",
            "AdPerformanceReport",
            "AdGroupImpressionPerformanceReport",
            "CampaignPerformanceReport",
            "CampaignImpressionPerformanceReport",
            "GeographicPerformanceReport",
<<<<<<< HEAD
            "ProductDimensionPerformanceReport",
=======
            "GoalsAndFunnelsReport",
            "ProductDimensionPerformanceReport",
            "ProductSearchQueryPerformanceReport",
>>>>>>> be6849f5
            "SearchQueryPerformanceReport",
            "UserLocationPerformanceReport",
        )
        report_aggregation = ("Hourly", "Daily", "Weekly", "Monthly")
        streams.extend([eval(f"{report}{aggregation}")(client, config) for (report, aggregation) in product(reports, report_aggregation)])

        custom_reports = self.get_custom_reports(config, client)
        streams.extend(custom_reports)
        return streams<|MERGE_RESOLUTION|>--- conflicted
+++ resolved
@@ -77,13 +77,10 @@
     ProductDimensionPerformanceReportHourly,
     ProductDimensionPerformanceReportMonthly,
     ProductDimensionPerformanceReportWeekly,
-<<<<<<< HEAD
-=======
     ProductSearchQueryPerformanceReportDaily,
     ProductSearchQueryPerformanceReportHourly,
     ProductSearchQueryPerformanceReportMonthly,
     ProductSearchQueryPerformanceReportWeekly,
->>>>>>> be6849f5
     SearchQueryPerformanceReportDaily,
     SearchQueryPerformanceReportHourly,
     SearchQueryPerformanceReportMonthly,
@@ -180,13 +177,9 @@
             "CampaignPerformanceReport",
             "CampaignImpressionPerformanceReport",
             "GeographicPerformanceReport",
-<<<<<<< HEAD
-            "ProductDimensionPerformanceReport",
-=======
             "GoalsAndFunnelsReport",
             "ProductDimensionPerformanceReport",
             "ProductSearchQueryPerformanceReport",
->>>>>>> be6849f5
             "SearchQueryPerformanceReport",
             "UserLocationPerformanceReport",
         )
