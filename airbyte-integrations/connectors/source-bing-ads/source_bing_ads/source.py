--- conflicted
+++ resolved
@@ -26,13 +26,6 @@
     AdGroupImpressionPerformanceReportHourly,
     AdGroupImpressionPerformanceReportMonthly,
     AdGroupImpressionPerformanceReportWeekly,
-<<<<<<< HEAD
-=======
-    AudiencePerformanceReportDaily,
-    AudiencePerformanceReportHourly,
-    AudiencePerformanceReportMonthly,
-    AudiencePerformanceReportWeekly,
->>>>>>> 977930d9
     BingAdsReportingServiceStream,
     BudgetSummaryReport,
     CampaignImpressionPerformanceReportDaily,
