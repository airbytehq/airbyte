version: "0.1.0"

definitions:
  schema_loader:
    file_path: "./source_posthog/schemas/{{ parameters['name'] }}.json"

  selector:
    type: RecordSelector
    extractor:
      type: DpathExtractor
      field_path: ["results"]

  requester:
    type: HttpRequester
    url_base: "{{ config['base_url'] or 'https://app.posthog.com'}}/api/"
    http_method: "GET"
    authenticator:
      type: BearerAuthenticator
      api_token: "{{ config['api_key'] }}"

  retriever:
    type: SimpleRetriever
    record_selector:
      $ref: "#/definitions/selector"
    paginator:
      type: "DefaultPaginator"
      page_size_option:
        inject_into: "request_parameter"
        field_name: "limit"
      pagination_strategy:
        type: "OffsetIncrement"
        page_size: 100
      page_token_option:
        field_name: "offset"
        inject_into: "request_parameter"

  base_stream:
    primary_key: "id"
    schema_loader:
      $ref: "#/definitions/schema_loader"
    retriever:
      $ref: "#/definitions/retriever"
      requester:
        $ref: "#/definitions/requester"

  projects_stream:
    $ref: "#/definitions/base_stream"
    $parameters:
      name: "projects"
      path: "projects"

  base_slicing_stream:
    $ref: "#/definitions/base_stream"
    retriever:
      $ref: "#/definitions/retriever"
      requester:
        $ref: "#/definitions/requester"
        path: "/projects/{{ stream_slice.id }}/{{ parameters['name'] }}"
      partition_router:
        type: SubstreamSlicer
        parent_stream_configs:
          - stream: "#/definitions/projects_stream"
            parent_key: id
            stream_slice_field: id

  cohorts_stream:
    $ref: "#/definitions/base_slicing_stream"
    $parameters:
      name: "cohorts"
      path: "cohorts"

  feature_flags_stream:
    $ref: "#/definitions/base_slicing_stream"
    $parameters:
      name: "feature_flags"
      path: "feature_flags"

  persons_stream:
    $ref: "#/definitions/base_slicing_stream"
    $parameters:
      name: "persons"
      path: "persons"

  annotations_stream:
    $ref: "#/definitions/base_slicing_stream"
    $parameters:
      name: "annotations"
      path: "annotations"

  insights_stream:
    $ref: "#/definitions/base_slicing_stream"
    $parameters:
      name: "insights"
      path: "insights"

  events_stream:
    $parameters:
      name: "events"
      path: "events"
    primary_key: "id"
<<<<<<< HEAD
    stream_cursor_field: "timestamp"
    incremental_sync:
      type: CustomIncrementalSync
      class_name: source_posthog.components.EventsCartesianProductStreamSlicer
      partition_routers:
        - type: SubstreamSlicer
          parent_stream_configs:
            - stream: "#/definitions/projects_stream"
              parent_key: "id"
              stream_slice_field: "project_id"
        - type: DatetimeBasedCursor
          start_datetime:
            datetime: "{{ config['start_date'] }}"
            datetime_format: "%Y-%m-%dT%H:%M:%S%z"
          end_datetime:
            datetime: "{{ now_utc().strftime('%Y-%m-%dT%H:%M:%S%z') }}"
            datetime_format: "%Y-%m-%dT%H:%M:%S%z"
          datetime_format: "%Y-%m-%dT%H:%M:%S.%f%z"
          cursor_granularity: "PT0.000001S"
          step: "P30D"
          cursor_field: timestamp
          start_time_option:
            field_name: after
            inject_into: request_parameter
          end_time_option:
            field_name: before
            inject_into: request_parameter
=======
>>>>>>> a2d954d2
    schema_loader:
      $ref: "#/definitions/schema_loader"
    retriever:
      class_name: source_posthog.components.EventsSimpleRetriever
      name: "{{ parameters['name'] }}"
      primary_key: "{{ parameters['primary_key'] }}"
      record_selector:
        $ref: "#/definitions/selector"
      requester:
        $ref: "#/definitions/requester"
        path: "/projects/{{ stream_slice.project_id }}/{{ parameters['name'] }}/"
      paginator:
        type: "DefaultPaginator"
        page_size_option:
          inject_into: "request_parameter"
          field_name: "limit"
        pagination_strategy:
          type: "CursorPagination"
          cursor_value: "{{ response['next'] }}"
          page_size: 100
        page_token_option:
          inject_into: "path"
        $parameters:
          kwargs:
            url_base:
              $ref: "#/definitions/requester/url_base"

streams:
  - "#/definitions/projects_stream"
  - "#/definitions/cohorts_stream"
  - "#/definitions/feature_flags_stream"
  - "#/definitions/persons_stream"
  - "#/definitions/events_stream"
  - "#/definitions/annotations_stream"
  - "#/definitions/insights_stream"

check:
  type: CheckStream
  stream_names: ["projects"]<|MERGE_RESOLUTION|>--- conflicted
+++ resolved
@@ -98,8 +98,6 @@
       name: "events"
       path: "events"
     primary_key: "id"
-<<<<<<< HEAD
-    stream_cursor_field: "timestamp"
     incremental_sync:
       type: CustomIncrementalSync
       class_name: source_posthog.components.EventsCartesianProductStreamSlicer
@@ -126,8 +124,6 @@
           end_time_option:
             field_name: before
             inject_into: request_parameter
-=======
->>>>>>> a2d954d2
     schema_loader:
       $ref: "#/definitions/schema_loader"
     retriever:
