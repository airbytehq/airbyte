--- conflicted
+++ resolved
@@ -98,11 +98,10 @@
       name: "events"
       path: "events"
     primary_key: "id"
-<<<<<<< HEAD
-    stream_cursor_field: "timestamp"
     incremental_sync:
       type: CustomIncrementalSync
       class_name: source_posthog.components.EventsCartesianProductStreamSlicer
+      cursor_field: timestamp
       partition_routers:
         - type: SubstreamSlicer
           parent_stream_configs:
@@ -126,8 +125,6 @@
           end_time_option:
             field_name: before
             inject_into: request_parameter
-=======
->>>>>>> b5cd33ec
     schema_loader:
       $ref: "#/definitions/schema_loader"
     retriever:
