version: "0.1.0"

definitions:
  schema_loader:
    file_path: "./source_posthog/schemas/{{ parameters['name'] }}.json"

  selector:
    type: RecordSelector
    extractor:
      type: DpathExtractor
      field_path: ["results"]

  requester:
    type: HttpRequester
    url_base: "{{ config['base_url'] or 'https://app.posthog.com'}}/api/"
    http_method: "GET"
    authenticator:
      type: BearerAuthenticator
      api_token: "{{ config['api_key'] }}"

  retriever:
    type: SimpleRetriever
    record_selector:
      $ref: "#/definitions/selector"
    paginator:
      type: "DefaultPaginator"
      page_size_option:
        inject_into: "request_parameter"
        field_name: "limit"
      pagination_strategy:
        type: "OffsetIncrement"
        page_size: 100
      page_token_option:
        type: RequestOption
        field_name: "offset"
        inject_into: "request_parameter"

  base_stream:
    primary_key: "id"
    schema_loader:
      $ref: "#/definitions/schema_loader"
    retriever:
      $ref: "#/definitions/retriever"
      requester:
        $ref: "#/definitions/requester"

  projects_stream:
    $ref: "#/definitions/base_stream"
    $parameters:
      name: "projects"
      path: "projects"

  base_slicing_stream:
    $ref: "#/definitions/base_stream"
    retriever:
      $ref: "#/definitions/retriever"
      requester:
        $ref: "#/definitions/requester"
        path: "/projects/{{ stream_slice.id }}/{{ parameters['name'] }}"
      partition_router:
        type: SubstreamPartitionRouter
        parent_stream_configs:
          - stream: "#/definitions/projects_stream"
            parent_key: id
            partition_field: id

  cohorts_stream:
    $ref: "#/definitions/base_slicing_stream"
    $parameters:
      name: "cohorts"
      path: "cohorts"

  feature_flags_stream:
    $ref: "#/definitions/base_slicing_stream"
    $parameters:
      name: "feature_flags"
      path: "feature_flags"

  persons_stream:
    $ref: "#/definitions/base_slicing_stream"
    $parameters:
      name: "persons"
      path: "persons"

  annotations_stream:
    $ref: "#/definitions/base_slicing_stream"
    $parameters:
      name: "annotations"
      path: "annotations"

  insights_stream:
    $ref: "#/definitions/base_slicing_stream"
    $parameters:
      name: "insights"
      path: "insights"

  events_stream:
    $parameters:
      name: "events"
      path: "events"
    primary_key: "id"
    incremental_sync:
      type: CustomIncrementalSync
      class_name: source_posthog.components.EventsCartesianProductStreamSlicer
<<<<<<< HEAD
      cursor_field: timestamp
      stream_slicers:
        - type: SubstreamPartitionRouter
=======
<<<<<<< HEAD
      partition_routers:
        - type: SubstreamPartitionRouter
=======
      cursor_field: timestamp
      stream_slicers:
        - type: SubstreamSlicer
>>>>>>> issue-19961_rename-stream-slicer-review-branch
>>>>>>> 77226536
          parent_stream_configs:
            - stream: "#/definitions/projects_stream"
              parent_key: "id"
              partition_field: "project_id"
        - type: DatetimeBasedCursor
          start_datetime:
            datetime: "{{ config['start_date'] }}"
            datetime_format: "%Y-%m-%dT%H:%M:%S%z"
          end_datetime:
            datetime: "{{ now_utc().strftime('%Y-%m-%dT%H:%M:%S%z') }}"
            datetime_format: "%Y-%m-%dT%H:%M:%S%z"
          datetime_format: "%Y-%m-%dT%H:%M:%S.%f%z"
          cursor_granularity: "PT0.000001S"
          step: "P30D"
          cursor_field: timestamp
          start_time_option:
            field_name: after
            inject_into: request_parameter
          end_time_option:
            field_name: before
            inject_into: request_parameter
    schema_loader:
      $ref: "#/definitions/schema_loader"
    retriever:
      class_name: source_posthog.components.EventsSimpleRetriever
      name: "{{ parameters['name'] }}"
      primary_key: "{{ parameters['primary_key'] }}"
      record_selector:
        $ref: "#/definitions/selector"
      requester:
        $ref: "#/definitions/requester"
        path: "/projects/{{ stream_slice.project_id }}/{{ parameters['name'] }}/"
<<<<<<< HEAD
=======
<<<<<<< HEAD
      partition_router:
        type: CustomStreamSlicer
        class_name: source_posthog.components.EventsCartesianProductStreamSlicer
        partition_routers:
          - type: SubstreamSlicer
            parent_stream_configs:
              - stream: "#/definitions/projects_stream"
                parent_key: "id"
                partition_field: "project_id"
          - type: DatetimeStreamSlicer
            start_datetime:
              datetime: "{{ config['start_date'] }}"
              datetime_format: "%Y-%m-%dT%H:%M:%S%z"
            end_datetime:
              datetime: "{{ now_utc().strftime('%Y-%m-%dT%H:%M:%S%z') }}"
              datetime_format: "%Y-%m-%dT%H:%M:%S%z"
            datetime_format: "%Y-%m-%dT%H:%M:%S.%f%z"
            cursor_granularity: "PT0.000001S"
            step: "P30D"
            cursor_field: timestamp
            start_time_option:
              field_name: after
              inject_into: request_parameter
            end_time_option:
              field_name: before
              inject_into: request_parameter
=======
>>>>>>> issue-19961_rename-stream-slicer-review-branch
>>>>>>> 77226536
      paginator:
        type: "DefaultPaginator"
        page_size_option:
          inject_into: "request_parameter"
          field_name: "limit"
        pagination_strategy:
          type: "CursorPagination"
          cursor_value: "{{ response['next'] }}"
          page_size: 100
        page_token_option:
          type: RequestPath

streams:
  - "#/definitions/projects_stream"
  - "#/definitions/cohorts_stream"
  - "#/definitions/feature_flags_stream"
  - "#/definitions/persons_stream"
  - "#/definitions/events_stream"
  - "#/definitions/annotations_stream"
  - "#/definitions/insights_stream"

check:
  type: CheckStream
  stream_names: ["projects"]<|MERGE_RESOLUTION|>--- conflicted
+++ resolved
@@ -102,20 +102,9 @@
     incremental_sync:
       type: CustomIncrementalSync
       class_name: source_posthog.components.EventsCartesianProductStreamSlicer
-<<<<<<< HEAD
       cursor_field: timestamp
-      stream_slicers:
-        - type: SubstreamPartitionRouter
-=======
-<<<<<<< HEAD
       partition_routers:
         - type: SubstreamPartitionRouter
-=======
-      cursor_field: timestamp
-      stream_slicers:
-        - type: SubstreamSlicer
->>>>>>> issue-19961_rename-stream-slicer-review-branch
->>>>>>> 77226536
           parent_stream_configs:
             - stream: "#/definitions/projects_stream"
               parent_key: "id"
@@ -148,38 +137,6 @@
       requester:
         $ref: "#/definitions/requester"
         path: "/projects/{{ stream_slice.project_id }}/{{ parameters['name'] }}/"
-<<<<<<< HEAD
-=======
-<<<<<<< HEAD
-      partition_router:
-        type: CustomStreamSlicer
-        class_name: source_posthog.components.EventsCartesianProductStreamSlicer
-        partition_routers:
-          - type: SubstreamSlicer
-            parent_stream_configs:
-              - stream: "#/definitions/projects_stream"
-                parent_key: "id"
-                partition_field: "project_id"
-          - type: DatetimeStreamSlicer
-            start_datetime:
-              datetime: "{{ config['start_date'] }}"
-              datetime_format: "%Y-%m-%dT%H:%M:%S%z"
-            end_datetime:
-              datetime: "{{ now_utc().strftime('%Y-%m-%dT%H:%M:%S%z') }}"
-              datetime_format: "%Y-%m-%dT%H:%M:%S%z"
-            datetime_format: "%Y-%m-%dT%H:%M:%S.%f%z"
-            cursor_granularity: "PT0.000001S"
-            step: "P30D"
-            cursor_field: timestamp
-            start_time_option:
-              field_name: after
-              inject_into: request_parameter
-            end_time_option:
-              field_name: before
-              inject_into: request_parameter
-=======
->>>>>>> issue-19961_rename-stream-slicer-review-branch
->>>>>>> 77226536
       paginator:
         type: "DefaultPaginator"
         page_size_option:
