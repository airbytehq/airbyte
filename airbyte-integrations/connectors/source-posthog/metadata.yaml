data:
  ab_internal:
    ql: 300
    sl: 100
  allowedHosts:
    hosts:
      - ${base_url}
      - app.posthog.com
  connectorSubtype: api
  connectorType: source
  definitionId: af6d50ee-dddf-4126-a8ee-7faee990774f
<<<<<<< HEAD
  dockerImageTag: 1.0.0
=======
  dockerImageTag: 0.1.15
>>>>>>> 9dae0d3c
  dockerRepository: airbyte/source-posthog
  documentationUrl: https://docs.airbyte.com/integrations/sources/posthog
  githubIssueLabel: source-posthog
  icon: posthog.svg
  license: MIT
  name: PostHog
  registries:
    cloud:
      enabled: true
    oss:
      enabled: true
  releaseStage: beta
  supportLevel: community
  tags:
    - language:low-code
    - language:python
metadataSpecVersion: "1.0"<|MERGE_RESOLUTION|>--- conflicted
+++ resolved
@@ -9,11 +9,7 @@
   connectorSubtype: api
   connectorType: source
   definitionId: af6d50ee-dddf-4126-a8ee-7faee990774f
-<<<<<<< HEAD
-  dockerImageTag: 1.0.0
-=======
-  dockerImageTag: 0.1.15
->>>>>>> 9dae0d3c
+  dockerImageTag: 1.0.1
   dockerRepository: airbyte/source-posthog
   documentationUrl: https://docs.airbyte.com/integrations/sources/posthog
   githubIssueLabel: source-posthog
