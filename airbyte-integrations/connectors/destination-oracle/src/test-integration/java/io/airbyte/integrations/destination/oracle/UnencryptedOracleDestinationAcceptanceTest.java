/*
 * Copyright (c) 2022 Airbyte, Inc., all rights reserved.
 */

package io.airbyte.integrations.destination.oracle;

import static io.airbyte.integrations.util.HostPortResolver.resolveHost;
import static io.airbyte.integrations.util.HostPortResolver.resolvePort;
import static org.hamcrest.CoreMatchers.equalTo;
import static org.hamcrest.CoreMatchers.is;
import static org.hamcrest.MatcherAssert.assertThat;

import com.fasterxml.jackson.databind.JsonNode;
import com.fasterxml.jackson.databind.node.ObjectNode;
import com.google.common.collect.ImmutableMap;
import io.airbyte.commons.json.Jsons;
import io.airbyte.commons.string.Strings;
import io.airbyte.db.Database;
import io.airbyte.db.factory.DSLContextFactory;
import io.airbyte.db.factory.DataSourceFactory;
import io.airbyte.db.factory.DatabaseDriver;
import io.airbyte.db.jdbc.DefaultJdbcDatabase;
import io.airbyte.db.jdbc.JdbcDatabase;
import io.airbyte.db.jdbc.JdbcUtils;
import io.airbyte.integrations.destination.ExtendedNameTransformer;
import io.airbyte.integrations.standardtest.destination.DestinationAcceptanceTest;
import io.airbyte.integrations.standardtest.destination.comparator.TestDataComparator;
import java.sql.SQLException;
import java.util.ArrayList;
import java.util.List;
import java.util.stream.Collectors;
import javax.sql.DataSource;
import org.jooq.DSLContext;
import org.junit.jupiter.api.Test;

public class UnencryptedOracleDestinationAcceptanceTest extends DestinationAcceptanceTest {

  private final ExtendedNameTransformer namingResolver = new OracleNameTransformer();
  private static OracleContainer db;
  private static JsonNode config;
  private final String schemaName = "TEST_ORCL";

  @Override
  protected String getImageName() {
    return "airbyte/destination-oracle:dev";
  }

  private JsonNode getConfig(final OracleContainer db) {

    return Jsons.jsonNode(ImmutableMap.builder()
<<<<<<< HEAD
        .put("host", resolveHost(db))
        .put("port", resolvePort(db))
=======
        .put(JdbcUtils.HOST_KEY, db.getHost())
        .put(JdbcUtils.PORT_KEY, db.getFirstMappedPort())
>>>>>>> fefcc22b
        .put("sid", db.getSid())
        .put(JdbcUtils.USERNAME_KEY, db.getUsername())
        .put(JdbcUtils.PASSWORD_KEY, db.getPassword())
        .put(JdbcUtils.SCHEMAS_KEY, List.of("JDBC_SPACE"))
        .put(JdbcUtils.ENCRYPTION_KEY, Jsons.jsonNode(ImmutableMap.builder()
            .put("encryption_method", "unencrypted")
            .build()))
        .build());
  }

  @Override
  protected JsonNode getConfig() {
    return Jsons.clone(config);
  }

  @Override
  protected List<JsonNode> retrieveRecords(final TestDestinationEnv env,
      final String streamName,
      final String namespace,
      final JsonNode streamSchema)
      throws Exception {
    return retrieveRecordsFromTable(namingResolver.getRawTableName(streamName), namespace)
        .stream()
        .map(r -> Jsons.deserialize(
            r.get(OracleDestination.COLUMN_NAME_DATA.replace("\"", "")).asText()))
        .collect(Collectors.toList());
  }

  @Override
  protected boolean implementsNamespaces() {
    return true;
  }

  @Override
  protected boolean supportsDBT() {
    return false;
  }

  @Override
  protected TestDataComparator getTestDataComparator() {
    return new OracleTestDataComparator();
  }

  @Override
  protected boolean supportBasicDataTypeTest() {
    return true;
  }

  @Override
  protected boolean supportArrayDataTypeTest() {
    return true;
  }

  @Override
  protected boolean supportObjectDataTypeTest() {
    return true;
  }

  @Override
  protected List<JsonNode> retrieveNormalizedRecords(final TestDestinationEnv env,
      final String streamName,
      final String namespace)
      throws Exception {
    final String tableName = namingResolver.getIdentifier(streamName);
    return retrieveRecordsFromTable(tableName, namespace);
  }

  @Override
  protected JsonNode getFailCheckConfig() {
    final JsonNode invalidConfig = getConfig();
    ((ObjectNode) invalidConfig).put("password", "wrong password");
    return invalidConfig;
  }

  private List<JsonNode> retrieveRecordsFromTable(final String tableName, final String schemaName)
      throws SQLException {
    try (final DSLContext dslContext = getDSLContext(config)) {
      final List<org.jooq.Record> result = getDatabase(dslContext)
          .query(ctx -> new ArrayList<>(ctx.fetch(
              String.format("SELECT * FROM %s.%s ORDER BY %s ASC", schemaName, tableName,
                  OracleDestination.COLUMN_NAME_EMITTED_AT))));
      return result
          .stream()
          .map(r -> r.formatJSON(JdbcUtils.getDefaultJSONFormat()))
          .map(Jsons::deserialize)
          .collect(Collectors.toList());
    }
  }

  private static DSLContext getDSLContext(final JsonNode config) {
    return DSLContextFactory.create(
        config.get(JdbcUtils.USERNAME_KEY).asText(), config.get(JdbcUtils.PASSWORD_KEY).asText(), DatabaseDriver.ORACLE.getDriverClassName(),
        String.format(DatabaseDriver.ORACLE.getUrlFormatString(),
            config.get(JdbcUtils.HOST_KEY).asText(),
            config.get(JdbcUtils.PORT_KEY).asInt(),
            config.get("sid").asText()),
        null);
  }

  private static Database getDatabase(final DSLContext dslContext) {
    return new Database(dslContext);
  }

  @Override
  protected void setup(final TestDestinationEnv testEnv) throws Exception {
    final String dbName = Strings.addRandomSuffix("db", "_", 10);
    db = new OracleContainer()
        .withUsername("test")
        .withPassword("oracle")
        .usingSid();
    db.start();

    config = getConfig(db);

    try (final DSLContext dslContext = getDSLContext(config)) {
      final Database database = getDatabase(dslContext);
      database.query(
          ctx -> ctx.fetch(String.format("CREATE USER %s IDENTIFIED BY %s", schemaName, schemaName)));
      database.query(ctx -> ctx.fetch(String.format("GRANT ALL PRIVILEGES TO %s", schemaName)));

      ((ObjectNode) config).put(JdbcUtils.SCHEMA_KEY, dbName);
    }
  }

  @Override
  protected void tearDown(final TestDestinationEnv testEnv) {
    db.stop();
    db.close();
  }

  @Test
  public void testNoneEncryption() throws SQLException {
    final JsonNode config = getConfig();

    final DataSource dataSource =
        DataSourceFactory.create(config.get(JdbcUtils.USERNAME_KEY).asText(), config.get(JdbcUtils.PASSWORD_KEY).asText(),
            DatabaseDriver.ORACLE.getDriverClassName(),
            String.format(DatabaseDriver.ORACLE.getUrlFormatString(),
                config.get(JdbcUtils.HOST_KEY).asText(),
                config.get(JdbcUtils.PORT_KEY).asInt(),
                config.get("sid").asText()));
    final JdbcDatabase database = new DefaultJdbcDatabase(dataSource);

    final String networkServiceBanner =
        "select network_service_banner from v$session_connect_info where sid in (select distinct sid from v$mystat)";
    final List<JsonNode> collect = database.queryJsons(networkServiceBanner);

    assertThat(collect.get(1).get("NETWORK_SERVICE_BANNER").asText(),
        is(equalTo("Encryption service for Linux: Version 18.0.0.0.0 - Production")));
  }

}<|MERGE_RESOLUTION|>--- conflicted
+++ resolved
@@ -48,13 +48,8 @@
   private JsonNode getConfig(final OracleContainer db) {
 
     return Jsons.jsonNode(ImmutableMap.builder()
-<<<<<<< HEAD
-        .put("host", resolveHost(db))
-        .put("port", resolvePort(db))
-=======
-        .put(JdbcUtils.HOST_KEY, db.getHost())
-        .put(JdbcUtils.PORT_KEY, db.getFirstMappedPort())
->>>>>>> fefcc22b
+        .put(JdbcUtils.HOST_KEY, resolveHost(db))
+        .put(JdbcUtils.PORT_KEY, resolvePort(db))
         .put("sid", db.getSid())
         .put(JdbcUtils.USERNAME_KEY, db.getUsername())
         .put(JdbcUtils.PASSWORD_KEY, db.getPassword())
