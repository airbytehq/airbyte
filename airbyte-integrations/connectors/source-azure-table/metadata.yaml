data:
  connectorSubtype: database
  connectorType: source
  definitionId: 798ae795-5189-42b6-b64e-3cb91db93338
<<<<<<< HEAD
  dockerImageTag: 0.1.6
=======
  dockerImageTag: 0.1.7
>>>>>>> 2914cad5
  dockerRepository: airbyte/source-azure-table
  githubIssueLabel: source-azure-table
  icon: azureblobstorage.svg
  license: MIT
  name: Azure Table Storage
  remoteRegistries:
    pypi:
      enabled: true
      packageName: airbyte-source-azure-table
  registries:
    cloud:
      enabled: true
    oss:
      enabled: true
  releaseStage: alpha
  documentationUrl: https://docs.airbyte.com/integrations/sources/azure-table
  tags:
    - language:python
    - cdk:python
  ab_internal:
    sl: 100
    ql: 100
  supportLevel: community
  connectorTestSuitesOptions:
    - suite: unitTests
    - suite: acceptanceTests
      testSecrets:
        - name: SECRET_SOURCE_AZURE_TABLE__CREDS
          fileName: config.json
          secretStore:
            type: GSM
            alias: airbyte-connector-testing-secret-store
  connectorBuildOptions:
    baseImage: docker.io/airbyte/python-connector-base:1.2.1@sha256:4a4255e2bccab71fa5912487e42d9755cdecffae77273fed8be01a081cd6e795
metadataSpecVersion: "1.0"<|MERGE_RESOLUTION|>--- conflicted
+++ resolved
@@ -2,11 +2,7 @@
   connectorSubtype: database
   connectorType: source
   definitionId: 798ae795-5189-42b6-b64e-3cb91db93338
-<<<<<<< HEAD
-  dockerImageTag: 0.1.6
-=======
-  dockerImageTag: 0.1.7
->>>>>>> 2914cad5
+  dockerImageTag: 0.1.8
   dockerRepository: airbyte/source-azure-table
   githubIssueLabel: source-azure-table
   icon: azureblobstorage.svg
