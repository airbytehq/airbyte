/*
 * Copyright (c) 2021 Airbyte, Inc., all rights reserved.
 */

package io.airbyte.integrations.source.oracle;

import com.fasterxml.jackson.databind.JsonNode;
import com.google.common.collect.ImmutableMap;
import io.airbyte.commons.json.Jsons;
import io.airbyte.db.Database;
import io.airbyte.db.Databases;
import io.airbyte.integrations.standardtest.source.AbstractSourceDatabaseTypeTest;
import io.airbyte.integrations.standardtest.source.TestDataHolder;
import io.airbyte.integrations.standardtest.source.TestDestinationEnv;
import io.airbyte.protocol.models.JsonSchemaType;
import java.text.DateFormat;
import java.text.ParseException;
import java.text.SimpleDateFormat;
import java.time.Instant;
import java.util.Calendar;
import java.util.Date;
import java.util.List;
import java.util.TimeZone;
import org.slf4j.Logger;
import org.slf4j.LoggerFactory;
import org.testcontainers.containers.OracleContainer;

public class OracleSourceDatatypeTest extends AbstractSourceDatabaseTypeTest {

  private OracleContainer container;
  private JsonNode config;

  private static final Logger LOGGER = LoggerFactory.getLogger(OracleSourceDatatypeTest.class);

  @Override
  protected Database setupDatabase() throws Exception {
    container = new OracleContainer("epiclabs/docker-oracle-xe-11g");
    container.start();

    config = Jsons.jsonNode(ImmutableMap.builder()
        .put("host", container.getHost())
        .put("port", container.getFirstMappedPort())
        .put("sid", container.getSid())
        .put("username", container.getUsername())
        .put("password", container.getPassword())
        .put("schemas", List.of("TEST"))
        .build());

    final Database database = Databases.createOracleDatabase(config.get("username").asText(),
        config.get("password").asText(),
        String.format("jdbc:oracle:thin:@//%s:%s/%s",
            config.get("host").asText(),
            config.get("port").asText(),
            config.get("sid").asText()));
    LOGGER.warn("config: " + config);

    database.query(ctx -> ctx.fetch("CREATE USER test IDENTIFIED BY test DEFAULT TABLESPACE USERS QUOTA UNLIMITED ON USERS"));

    return database;
  }

  @Override
  protected String getIdColumnName() {
    return "ID";
  }

  @Override
  protected String getTestColumnName() {
    return "TEST_COLUMN";
  }

  @Override
  protected String getNameSpace() {
    return "TEST";
  }

  @Override
  protected void tearDown(final TestDestinationEnv testEnv) {
    container.close();
  }

  @Override
  protected String getImageName() {
    return "airbyte/source-oracle:dev";
  }

  @Override
  protected JsonNode getConfig() {
    return config;
  }

  @Override
  protected void initTests() {

    addDataTypeTestData(
        TestDataHolder.builder()
            .sourceType("CHAR")
            .airbyteType(JsonSchemaType.STRING)
            .fullSourceDataType("CHAR(3 CHAR)")
            .addInsertValues("null", "'a'", "'ab'", "'abc'")
            .addExpectedValues(null, "a  ", "ab ", "abc")
            .build());

    addDataTypeTestData(
        TestDataHolder.builder()
            .sourceType("VARCHAR2")
            .airbyteType(JsonSchemaType.STRING)
            .fullSourceDataType("VARCHAR2(256)")
            .addInsertValues("null", "'тест'", "'⚡ test ��'", "q'[{|}!\"#$%&'()*+,-./:;<=>?@[]^_`~]'")
            .addExpectedValues(null, "тест", "⚡ test ��", "{|}!\"#$%&'()*+,-./:;<=>?@[]^_`~")
            .build());

    addDataTypeTestData(
        TestDataHolder.builder()
            .sourceType("VARCHAR2")
            .airbyteType(JsonSchemaType.STRING)
            .fullSourceDataType("VARCHAR2(256)")
            .addInsertValues("chr(33) || chr(34) || chr(35) || chr(36) || chr(37) || chr(38) || chr(39) || chr(40) || chr(41)")
            .addExpectedValues("!\"#$%&'()")
            .build());

    addDataTypeTestData(
        TestDataHolder.builder()
            .sourceType("NVARCHAR2")
            .airbyteType(JsonSchemaType.STRING)
            .fullSourceDataType("NVARCHAR2(3)")
            .addInsertValues("null", "N'テスト'")
            .addExpectedValues(null, "テスト")
            .build());

    addDataTypeTestData(
        TestDataHolder.builder()
            .sourceType("NUMBER")
            .airbyteType(JsonSchemaType.NUMBER)
            .addInsertValues("null", "1", "123.45", "power(10, -130)", "9.99999999999999999999 * power(10, 125)")
            .addExpectedValues(null, "1", "123.45", String.valueOf(Math.pow(10, -130)), String.valueOf(9.99999999999999999999 * Math.pow(10, 125)))
            .build());

    addDataTypeTestData(
        TestDataHolder.builder()
            .sourceType("NUMBER")
            .airbyteType(JsonSchemaType.NUMBER)
            .fullSourceDataType("NUMBER(6,-2)")
            .addInsertValues("123.89")
            .addExpectedValues("100.0")
            .build());

    addDataTypeTestData(
        TestDataHolder.builder()
            .sourceType("FLOAT")
            .airbyteType(JsonSchemaType.NUMBER)
            .fullSourceDataType("FLOAT(5)")
            .addInsertValues("1.34", "126.45")
            .addExpectedValues("1.3", "130.0")
            .build());

    addDataTypeTestData(
        TestDataHolder.builder()
            .sourceType("FLOAT")
            .airbyteType(JsonSchemaType.NUMBER)
            .addInsertValues("126.45", "126")
            .addExpectedValues("126.45", "126")
            .build());

    addDataTypeTestData(
        TestDataHolder.builder()
            .sourceType("BINARY_FLOAT")
            .airbyteType(JsonSchemaType.NUMBER)
            .addInsertValues("126.45f", "1.17549E-38f", "3.40282347E+038f", "BINARY_FLOAT_INFINITY")
            .addExpectedValues("126.45", "1.17549E-38", "3.4028235E38", "Infinity")
            .build());

    addDataTypeTestData(
        TestDataHolder.builder()
            .sourceType("BINARY_DOUBLE")
            .airbyteType(JsonSchemaType.NUMBER)
            .addInsertValues("126.45d", "2.22507485850720E-308", "1.79769313486231E+308d", "BINARY_DOUBLE_INFINITY")
            .addExpectedValues("126.45", "0.0", "1.79769313486231E308", "Infinity")
            .build());

    addDataTypeTestData(
        TestDataHolder.builder()
            .sourceType("DATE")
<<<<<<< HEAD
            .airbyteType(JsonSchemaPrimitive.STRING)
            .addInsertValues("to_date('-4700/01/01','syyyy/mm/dd')",
                "to_date('9999/12/31 23:59:59','yyyy/mm/dd hh24:mi:ss')", "null")
            .addExpectedValues("4700-01-01T00:00:00.0000Z", "9999-12-31T23:59:59.0000Z", null)
=======
            .airbyteType(JsonSchemaType.STRING)
            .addInsertValues("to_date('-4700/01/01','syyyy/mm/dd')", "to_date('9999/12/31 23:59:59','yyyy/mm/dd hh24:mi:ss')", "null")
            .addExpectedValues("4700-01-01T00:00:00Z", "9999-12-31T23:59:59Z", null)
>>>>>>> b742a451
            // @TODO stream fails when gets Zero date value
            // .addInsertValues("'2021/01/00'", "'2021/00/00'", "'0000/00/00'")
            .build());

    addDataTypeTestData(
        TestDataHolder.builder()
            .sourceType("TIMESTAMP")
<<<<<<< HEAD
            .airbyteType(JsonSchemaPrimitive.STRING)
            .addInsertValues("to_timestamp('2020-06-10 06:14:00.742', 'YYYY-MM-DD HH24:MI:SS.FF')",
                "to_timestamp('2020-06-10 06:14:00.742123', 'YYYY-MM-DD HH24:MI:SS.FF')")
            .addExpectedValues("2020-06-10T06:14:00.7420Z", "2020-06-10T06:14:00.742123Z")
=======
            .airbyteType(JsonSchemaType.STRING)
            .addInsertValues("to_timestamp('2020-06-10 06:14:00.742000000', 'YYYY-MM-DD HH24:MI:SS.FF')")
            .addExpectedValues("2020-06-10T06:14:01Z")
>>>>>>> b742a451
            .build());

    addDataTypeTestData(
        TestDataHolder.builder()
            .sourceType("TIMESTAMP")
            .airbyteType(JsonSchemaType.STRING)
            .fullSourceDataType("TIMESTAMP WITH TIME ZONE")
            .addInsertValues("to_timestamp_tz('21-FEB-2009 18:00:00 EST', 'DD-MON-YYYY HH24:MI:SS TZR')",
                "to_timestamp_tz('21-FEB-2009 18:00:00.123456 EST', 'DD-MON-YYYY HH24:MI:SS.FF TZR')",
                "to_timestamp_tz('21-FEB-2009 18:00:00 -5:00', 'DD-MON-YYYY HH24:MI:SS TZH:TZM')",
                "to_timestamp_tz('21-FEB-2009 18:00:00.123456 -5:00', 'DD-MON-YYYY HH24:MI:SS.FF TZH:TZM')")
            .addExpectedValues("2009-02-21 18:00:00.0 EST", "2009-02-21 18:00:00.123456 EST",
                "2009-02-21 18:00:00.0 -5:00", "2009-02-21 18:00:00.123456 -5:00")
            .build());

    final DateFormat utcFormat = new SimpleDateFormat("dd-MMM-yyyy HH:mm:ss.SSSSSS");
    utcFormat.setTimeZone(TimeZone.getTimeZone(Calendar.getInstance().getTimeZone().getID()));
    Date date = null;
    try {
      date = utcFormat.parse("21-Feb-2009 18:00:00.000456");
    } catch (final ParseException e) {
      LOGGER.error("Unparseable date");
      date = Date.from(Instant.parse("2009-02-21T18:00:00.000456Z"));
    }
    final DateFormat currentTFormat = new SimpleDateFormat("yyyy-MM-dd HH:mm:ss.SSSSSS");
    currentTFormat.setTimeZone(TimeZone.getTimeZone("UTC"));
    final String utc = currentTFormat.format(date);
    addDataTypeTestData(
        TestDataHolder.builder()
            .sourceType("TIMESTAMP")
            .airbyteType(JsonSchemaType.STRING)
            .fullSourceDataType("TIMESTAMP WITH LOCAL TIME ZONE")
            .addInsertValues("to_timestamp_tz('21-FEB-2009 18:00:00.000456', 'DD-MON-YYYY HH24:MI:SS.FF')")
            .addExpectedValues(utc + " UTC")
            .build());

    addDataTypeTestData(
        TestDataHolder.builder()
            .sourceType("INTERVAL")
            .airbyteType(JsonSchemaType.STRING)
            .fullSourceDataType("INTERVAL YEAR TO MONTH")
            .addInsertValues("INTERVAL '10-2' YEAR TO MONTH", "INTERVAL '9' MONTH", "null")
            .addExpectedValues("10-2", "0-9", null)
            .build());

    addDataTypeTestData(
        TestDataHolder.builder()
            .sourceType("BLOB")
            .airbyteType(JsonSchemaType.STRING)
            .addInsertValues("utl_raw.cast_to_raw('some content here')", "null")
            .addExpectedValues("c29tZSBjb250ZW50IGhlcmU=", null)
            .build());

    addDataTypeTestData(
        TestDataHolder.builder()
            .sourceType("CLOB")
            .airbyteType(JsonSchemaType.STRING)
            .addInsertValues("utl_raw.cast_to_raw('some content here')", "null")
            .addExpectedValues("736F6D6520636F6E74656E742068657265", null)
            .build());

    addDataTypeTestData(
        TestDataHolder.builder()
            .sourceType("RAW")
            .airbyteType(JsonSchemaType.STRING)
            .fullSourceDataType("RAW(200)")
            .addInsertValues("utl_raw.cast_to_raw('some content here')", "null")
            .addExpectedValues("c29tZSBjb250ZW50IGhlcmU=", null)
            .build());

    addDataTypeTestData(
        TestDataHolder.builder()
            .sourceType("LONG")
            .airbyteType(JsonSchemaType.STRING)
            .fullSourceDataType("LONG RAW")
            .addInsertValues("utl_raw.cast_to_raw('some content here')", "null")
            .addExpectedValues("c29tZSBjb250ZW50IGhlcmU=", null)
            .build());

    addDataTypeTestData(
        TestDataHolder.builder()
            .sourceType("XMLTYPE")
            .airbyteType(JsonSchemaType.STRING)
            .addInsertValues("xmltype('<?xml version=\"1.0\" encoding=\"UTF-8\"?>\n" +
                "<list_configuration>\n" +
                "<config>1</config>\n" +
                "<config>2</config>\n" +
                "</list_configuration>')")
            .addExpectedValues("<?xml version = '1.0' encoding = 'UTF-8'?>" +
                "<list_configuration>\n" +
                "   <config>1</config>\n" +
                "   <config>2</config>\n" +
                "</list_configuration>")
            .build());
  }

}<|MERGE_RESOLUTION|>--- conflicted
+++ resolved
@@ -181,16 +181,10 @@
     addDataTypeTestData(
         TestDataHolder.builder()
             .sourceType("DATE")
-<<<<<<< HEAD
-            .airbyteType(JsonSchemaPrimitive.STRING)
+            .airbyteType(JsonSchemaType.STRING)
             .addInsertValues("to_date('-4700/01/01','syyyy/mm/dd')",
                 "to_date('9999/12/31 23:59:59','yyyy/mm/dd hh24:mi:ss')", "null")
             .addExpectedValues("4700-01-01T00:00:00.0000Z", "9999-12-31T23:59:59.0000Z", null)
-=======
-            .airbyteType(JsonSchemaType.STRING)
-            .addInsertValues("to_date('-4700/01/01','syyyy/mm/dd')", "to_date('9999/12/31 23:59:59','yyyy/mm/dd hh24:mi:ss')", "null")
-            .addExpectedValues("4700-01-01T00:00:00Z", "9999-12-31T23:59:59Z", null)
->>>>>>> b742a451
             // @TODO stream fails when gets Zero date value
             // .addInsertValues("'2021/01/00'", "'2021/00/00'", "'0000/00/00'")
             .build());
@@ -198,16 +192,10 @@
     addDataTypeTestData(
         TestDataHolder.builder()
             .sourceType("TIMESTAMP")
-<<<<<<< HEAD
-            .airbyteType(JsonSchemaPrimitive.STRING)
+            .airbyteType(JsonSchemaType.STRING)
             .addInsertValues("to_timestamp('2020-06-10 06:14:00.742', 'YYYY-MM-DD HH24:MI:SS.FF')",
                 "to_timestamp('2020-06-10 06:14:00.742123', 'YYYY-MM-DD HH24:MI:SS.FF')")
             .addExpectedValues("2020-06-10T06:14:00.7420Z", "2020-06-10T06:14:00.742123Z")
-=======
-            .airbyteType(JsonSchemaType.STRING)
-            .addInsertValues("to_timestamp('2020-06-10 06:14:00.742000000', 'YYYY-MM-DD HH24:MI:SS.FF')")
-            .addExpectedValues("2020-06-10T06:14:01Z")
->>>>>>> b742a451
             .build());
 
     addDataTypeTestData(
