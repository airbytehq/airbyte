--- conflicted
+++ resolved
@@ -55,7 +55,6 @@
   public JsonNode toDatabaseConfig(final JsonNode config) {
     final List<String> additionalParameters = new ArrayList<>();
 
-<<<<<<< HEAD
     /*
       The property useFetchSizeWithLongColumn required to select LONG or LONG RAW columns.
       Oracle recommends avoiding LONG and LONG RAW columns. Use LOB instead. They are included in Oracle only for legacy reasons.
@@ -65,10 +64,7 @@
      */
     additionalParameters.add("oracle.jdbc.useFetchSizeWithLongColumn=true");
 
-    Protocol protocol = config.has("encryption")
-=======
     final Protocol protocol = config.has("encryption")
->>>>>>> e3be3d2a
         ? obtainConnectionProtocol(config.get("encryption"), additionalParameters)
         : Protocol.TCP;
     final String connectionString = String.format(
