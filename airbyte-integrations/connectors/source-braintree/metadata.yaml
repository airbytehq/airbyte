--- conflicted
+++ resolved
@@ -24,10 +24,6 @@
   releaseStage: alpha
   supportLevel: community
   tags:
-<<<<<<< HEAD
-    - language:low-code
-=======
     - language:python
     - cdk:low-code
->>>>>>> be6849f5
 metadataSpecVersion: "1.0"