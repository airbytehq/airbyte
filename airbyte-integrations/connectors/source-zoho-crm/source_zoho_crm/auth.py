--- conflicted
+++ resolved
@@ -29,11 +29,7 @@
         attrs = vars(self)
         print(", ".join("%s: %s" % item for item in attrs.items()))
         try:
-<<<<<<< HEAD
-            response = requests.request(method="POST", url=self.get_token_refresh_endpoint(), params=self._prepare_refresh_token_params())
-=======
             response = requests.request(method="POST", url=self._token_refresh_endpoint, params=self._prepare_refresh_token_params())
->>>>>>> 580fdc63
             response.raise_for_status()
             response_json = response.json()
             return response_json[self.get_access_token_name()], response_json[self.get_expires_in_name()]
