#
# Copyright (c) 2024 Airbyte, Inc., all rights reserved.
#

import logging
from types import MappingProxyType
from typing import Any, List, Mapping, MutableMapping, Tuple
from urllib.parse import urlsplit, urlunsplit

import requests

from .auth import ZohoOauth2Authenticator


logger = logging.getLogger(__name__)


class ZohoAPI:
    _DC_REGION_TO_ACCESS_URL = MappingProxyType(
        {
            "US": "https://accounts.zoho.com",
            "AU": "https://accounts.zoho.com.au",
            "EU": "https://accounts.zoho.eu",
            "IN": "https://accounts.zoho.in",
            "CN": "https://accounts.zoho.com.cn",
            "JP": "https://accounts.zoho.jp",
        }
    )
    _DC_REGION_TO_API_URL = MappingProxyType(
        {
            "US": "https://zohoapis.com",
            "AU": "https://zohoapis.com.au",
            "EU": "https://zohoapis.eu",
            "IN": "https://zohoapis.in",
            "CN": "https://zohoapis.com.cn",
            "JP": "https://zohoapis.jp",
        }
    )
    _API_ENV_TO_URL_PREFIX = MappingProxyType({"production": "", "developer": "developer", "sandbox": "sandbox"})
    _CONCURRENCY_API_LIMITS = MappingProxyType({"Free": 5, "Standard": 10, "Professional": 15, "Enterprise": 20, "Ultimate": 25})

    def __init__(self, config: Mapping[str, Any]):
        self.config = config
        self._authenticator = None

    @property
    def authenticator(self) -> ZohoOauth2Authenticator:
        if not self._authenticator:
            authenticator = ZohoOauth2Authenticator(
                f"{self._access_url}/oauth/v2/token", self.config["client_id"], self.config["client_secret"], self.config["refresh_token"]
            )
            self._authenticator = authenticator
        return self._authenticator

    @property
    def _access_url(self) -> str:
        return self._DC_REGION_TO_ACCESS_URL[self.config["dc_region"].upper()]

    @property
    def max_concurrent_requests(self) -> int:
        return self._CONCURRENCY_API_LIMITS[self.config["edition"]]

    @property
    def api_url(self) -> str:
        schema, domain, *_ = urlsplit(self._DC_REGION_TO_API_URL[self.config["dc_region"].upper()])
        prefix = self._API_ENV_TO_URL_PREFIX[self.config["environment"].lower()]
        if prefix:
            domain = f"{prefix}.{domain}"
        return urlunsplit((schema, domain, *_))

    def _json_from_path(self, path: str, key: str, params: MutableMapping[str, str] = None) -> List[MutableMapping[Any, Any]]:
        response = requests.get(url=f"{self.api_url}{path}", headers=self.authenticator.get_auth_header(), params=params or {})
        if response.status_code == 204:
            # Zoho CRM returns `No content` for Metadata of some modules
            logger.warning(f"{key.capitalize()} Metadata inaccessible: {response.text} (path {params}) [HTTP status {response.status_code}]")
            return []
        return response.json()[key]

    def module_settings(self, module_name: str) -> List[MutableMapping[Any, Any]]:
<<<<<<< HEAD
        return self._json_from_path(f"/crm/v8/settings/modules/{module_name}", key="modules")

    def modules_settings(self) -> List[MutableMapping[Any, Any]]:
=======
        logger.info(f"Fetching settings for module: {module_name}")
        return self._json_from_path(f"/crm/v8/settings/modules/{module_name}", key="modules")

    def modules_settings(self) -> List[MutableMapping[Any, Any]]:
        logger.info(f"Fetching settings for modules")
>>>>>>> a9264a8c
        return self._json_from_path("/crm/v8/settings/modules", key="modules")

    def fields_settings(self, module_name: str) -> List[MutableMapping[Any, Any]]:
        logger.info(f"Fetching fields settings for module: {module_name}")
        return self._json_from_path("/crm/v8/settings/fields", key="fields", params={"module": module_name})

    def check_connection(self) -> Tuple[bool, Any]:
        path = "/crm/v8/settings/modules"
        response = requests.get(url=f"{self.api_url}{path}", headers=self.authenticator.get_auth_header())
        try:
            response.raise_for_status()
        except requests.exceptions.HTTPError as exc:
            return False, exc.response.content
        return True, None<|MERGE_RESOLUTION|>--- conflicted
+++ resolved
@@ -77,17 +77,11 @@
         return response.json()[key]
 
     def module_settings(self, module_name: str) -> List[MutableMapping[Any, Any]]:
-<<<<<<< HEAD
-        return self._json_from_path(f"/crm/v8/settings/modules/{module_name}", key="modules")
-
-    def modules_settings(self) -> List[MutableMapping[Any, Any]]:
-=======
         logger.info(f"Fetching settings for module: {module_name}")
         return self._json_from_path(f"/crm/v8/settings/modules/{module_name}", key="modules")
 
     def modules_settings(self) -> List[MutableMapping[Any, Any]]:
         logger.info(f"Fetching settings for modules")
->>>>>>> a9264a8c
         return self._json_from_path("/crm/v8/settings/modules", key="modules")
 
     def fields_settings(self, module_name: str) -> List[MutableMapping[Any, Any]]:
