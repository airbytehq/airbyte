--- conflicted
+++ resolved
@@ -12,7 +12,7 @@
       "dc_region",
       "edition"
     ],
-    "additionalProperties": true,
+    "additionalProperties": false,
     "properties": {
       "client_id": {
         "type": "string",
@@ -46,11 +46,7 @@
       },
       "start_datetime": {
         "title": "Start Date",
-<<<<<<< HEAD
         "type": ["string", "null"],
-=======
-        "type": "string",
->>>>>>> 326387b6
         "examples": [
           "2000-01-01",
           "2000-01-01 13:00",
