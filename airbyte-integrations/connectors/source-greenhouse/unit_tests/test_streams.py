#
# Copyright (c) 2022 Airbyte, Inc., all rights reserved.
#

import json

import pytest
import requests
from source_greenhouse.source import SourceGreenhouse


@pytest.fixture
def applications_stream():
    source = SourceGreenhouse()
    streams = source.streams({})

    return [s for s in streams if s.name == "applications"][0]


def create_response(headers):
    response = requests.Response()
    response_body = {"next": "https://airbyte.io/next_url"}
    response._content = json.dumps(response_body).encode("utf-8")
    response.headers = headers
    return response

def test_next_page_token_has_next(applications_stream):
    headers = {"link": '<https://harvest.greenhouse.io/v1/applications?per_page=100&since_id=123456789>; rel="next"'}
    response = create_response(headers)
    next_page_token = applications_stream.retriever.next_page_token(response=response)
    assert next_page_token == {"next_page_token": "https://harvest.greenhouse.io/v1/applications?per_page=100&since_id=123456789"}


def test_next_page_token_has_not_next(applications_stream):
    response = create_response({})
    next_page_token = applications_stream.retriever.next_page_token(response=response)

    assert next_page_token is None


def test_request_params_next_page_token_is_not_none(applications_stream):
    response = create_response({"link": f'<https://harvest.greenhouse.io/v1/applications?per_page={100}&since_id=123456789>; rel="next"'})
    next_page_token = applications_stream.retriever.next_page_token(response=response)
    request_params = applications_stream.retriever.request_params(next_page_token=next_page_token, stream_state={})
    path = applications_stream.retriever.path(next_page_token=next_page_token, stream_state={})
    assert "applications?per_page=100&since_id=123456789" == path
    assert request_params == {"per_page": 100}


def test_request_params_next_page_token_is_none(applications_stream):
    request_params = applications_stream.retriever.request_params(stream_state={})

    assert request_params == {"per_page": 100}


def test_parse_response_expected_response(applications_stream):
    response = requests.Response()
    response.status_code = 200
    response_content = b"""
        [
          {
            "status": "active",
            "source": {
              "public_name": "HRMARKET",
              "id": 4000067003
            },
            "rejection_reason": null,
            "rejection_details": null,
            "rejected_at": null,
            "prospective_office": null,
            "prospective_department": null,
            "prospect_detail": {
              "prospect_stage": null,
              "prospect_pool": null,
              "prospect_owner": {
                "name": "John Lafleur",
                "id": 4218086003
              }
            },
            "prospect": true,
            "location": null,
            "last_activity_at": "2020-11-24T23:24:37.049Z",
            "jobs": [],
            "job_post_id": null,
            "id": 19214950003,
            "current_stage": null,
            "credited_to": {
              "name": "John Lafleur",
              "last_name": "Lafleur",
              "id": 4218086003,
              "first_name": "John",
              "employee_id": null
            },
            "candidate_id": 17130511003,
            "attachments": [],
            "applied_at": "2020-11-24T23:24:37.023Z",
            "answers": []
          },
          {
            "status": "active",
            "source": {
              "public_name": "Jobs page on your website",
              "id": 4000177003
            },
            "rejection_reason": null,
            "rejection_details": null,
            "rejected_at": null,
            "prospective_office": null,
            "prospective_department": null,
            "prospect_detail": {
              "prospect_stage": null,
              "prospect_pool": null,
              "prospect_owner": {
                "name": "John Lafleur",
                "id": 4218086003
              }
            },
            "prospect": true,
            "location": null,
            "last_activity_at": "2020-11-24T23:25:13.804Z",
            "jobs": [],
            "job_post_id": null,
            "id": 19214993003,
            "current_stage": null,
            "credited_to": {
              "name": "John Lafleur",
              "last_name": "Lafleur",
              "id": 4218086003,
              "first_name": "John",
              "employee_id": null
            },
            "candidate_id": 17130554003,
            "attachments": [],
            "applied_at": "2020-11-24T23:25:13.781Z",
            "answers": []
          }
        ]
    """
    response._content = response_content
    parsed_response = applications_stream.retriever.parse_response(response, stream_state={})
    records = [record for record in parsed_response]

    assert records == json.loads(response_content)


def test_parse_response_empty_content(applications_stream):
    response = requests.Response()
    response.status_code = 200
    response._content = b"[]"
    parsed_response = applications_stream.retriever.parse_response(response, stream_state={})
    records = [record for record in parsed_response]

    assert records == []


<<<<<<< HEAD
def test_number_of_streams():
    source = SourceGreenhouse()
    streams = source.streams({})
    assert len(streams) == 36
=======
def test_ignore_403(applications_stream):
    response = requests.Response()
    response.status_code = 403
    response._content = b""
    parsed_response = applications_stream.retriever.parse_response(response, stream_state={})
    records = [record for record in parsed_response]
    assert records == []


def test_retry_429(applications_stream):
    response = requests.Response()
    response.status_code = 429
    response._content = b"{}"
    should_retry = applications_stream.retriever.should_retry(response)
    assert should_retry is True
>>>>>>> cae0e3a0
<|MERGE_RESOLUTION|>--- conflicted
+++ resolved
@@ -153,12 +153,12 @@
     assert records == []
 
 
-<<<<<<< HEAD
 def test_number_of_streams():
     source = SourceGreenhouse()
     streams = source.streams({})
     assert len(streams) == 36
-=======
+
+
 def test_ignore_403(applications_stream):
     response = requests.Response()
     response.status_code = 403
@@ -173,5 +173,4 @@
     response.status_code = 429
     response._content = b"{}"
     should_retry = applications_stream.retriever.should_retry(response)
-    assert should_retry is True
->>>>>>> cae0e3a0
+    assert should_retry is True