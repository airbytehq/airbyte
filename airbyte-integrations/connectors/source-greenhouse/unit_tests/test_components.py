#
# Copyright (c) 2023 Airbyte, Inc., all rights reserved.
#
<<<<<<< HEAD


# from source_greenhouse.components import GreenHouseSlicer, GreenHouseSubstreamSlicer
from unittest.mock import MagicMock, Mock

import pytest

from airbyte_cdk.sources.streams import Stream


@pytest.fixture
def greenhouse_slicer(components_module):
    GreenHouseSlicer = components_module.GreenHouseSlicer
    date_time = "2022-09-05T10:10:10.000000Z"
    return GreenHouseSlicer(cursor_field=date_time, parameters={}, request_cursor_field=None)


@pytest.fixture
def greenhouse_substream_slicer(components_module):
    GreenHouseSubstreamSlicer = components_module.GreenHouseSubstreamSlicer
    parent_stream = MagicMock(spec=Stream)
    return GreenHouseSubstreamSlicer(
        cursor_field="cursor_field",
        stream_slice_field="slice_field",
        parent_stream=parent_stream,
        parent_key="parent_key",
        parameters={},
        request_cursor_field=None,
    )


from unittest.mock import MagicMock, Mock

import pytest

from airbyte_cdk.sources.streams import Stream


@pytest.fixture
def greenhouse_slicer(components_module):
    GreenHouseSlicer = components_module.GreenHouseSlicer
    date_time = "2022-09-05T10:10:10.000000Z"
    return GreenHouseSlicer(cursor_field=date_time, parameters={}, request_cursor_field=None)


@pytest.fixture
def greenhouse_substream_slicer(components_module):
    GreenHouseSubstreamSlicer = components_module.GreenHouseSubstreamSlicer
    parent_stream = MagicMock(spec=Stream)
    return GreenHouseSubstreamSlicer(
        cursor_field="cursor_field",
        stream_slice_field="slice_field",
        parent_stream=parent_stream,
        parent_key="parent_key",
        parameters={},
        request_cursor_field=None,
    )


def test_slicer(greenhouse_slicer):
    date_time = "2022-09-05T10:10:10.000000Z"
    date_time_dict = {date_time: date_time}
    slicer = greenhouse_slicer
    slicer.close_slice(date_time_dict, date_time_dict)
    assert slicer.get_stream_state() == {date_time: "2022-09-05T10:10:10.000Z"}
    assert slicer.get_request_headers() == {}
    assert slicer.get_request_body_data() == {}
    assert slicer.get_request_body_json() == {}


@pytest.mark.parametrize(
    "last_record, expected, records",
    [
        (
            {"2022-09-05T10:10:10.000000Z": "2022-09-05T10:10:10.000000Z"},
            {"parent_key": {"2022-09-05T10:10:10.000000Z": "2022-09-05T10:10:10.000Z"}},
            [{"parent_key": "parent_key"}],
        ),
        (None, {}, []),
    ],
)
def test_sub_slicer(components_module, last_record, expected, records):
    GreenHouseSubstreamSlicer = components_module.GreenHouseSubstreamSlicer
    date_time = "2022-09-05T10:10:10.000000Z"
    parent_stream = Mock(spec=Stream)
    parent_stream.stream_slices.return_value = [{"a slice": "value"}]
    parent_stream.read_records = MagicMock(return_value=records)
    slicer = GreenHouseSubstreamSlicer(
        cursor_field=date_time,
        parameters={},
        request_cursor_field=None,
        parent_stream=parent_stream,
        stream_slice_field=date_time,
        parent_key="parent_key",
    )
    stream_slice = next(slicer.stream_slices()) if records else {}
    slicer.close_slice(stream_slice, last_record)
    assert slicer.get_stream_state() == expected


@pytest.mark.parametrize(
    "stream_state, cursor_field, expected_state",
    [
        ({"cursor_field_1": "2022-09-05T10:10:10.000Z"}, "cursor_field_1", {"cursor_field_1": "2022-09-05T10:10:10.000Z"}),
        ({"cursor_field_2": "2022-09-05T10:10:100000Z"}, "cursor_field_3", {}),
        ({"cursor_field_4": None}, "cursor_field_4", {}),
        ({"cursor_field_5": ""}, "cursor_field_5", {}),
    ],
    ids=["cursor_value_present", "cursor_value_not_present", "cursor_value_is_None", "cursor_value_is_empty_string"],
)
def test_slicer_set_initial_state(components_module, stream_state, cursor_field, expected_state):
    GreenHouseSlicer = components_module.GreenHouseSlicer
    slicer = GreenHouseSlicer(cursor_field=cursor_field, parameters={}, request_cursor_field=None)
    # Set initial state
    slicer.set_initial_state(stream_state)
    assert slicer.get_stream_state() == expected_state


@pytest.mark.parametrize(
    "stream_state, initial_state, expected_state",
    [
        (
            {"id1": {"cursor_field": "2023-01-01T10:00:00.000Z"}},
            {"id2": {"cursor_field": "2023-01-02T11:00:00.000Z"}},
            {"id1": {"cursor_field": "2023-01-01T10:00:00.000Z"}, "id2": {"cursor_field": "2023-01-02T11:00:00.000Z"}},
        ),
        (
            {"id1": {"cursor_field": "2023-01-01T10:00:00.000Z"}},
            {"id1": {"cursor_field": "2023-01-01T09:00:00.000Z"}},
            {"id1": {"cursor_field": "2023-01-01T10:00:00.000Z"}},
        ),
        ({}, {}, {}),
    ],
    ids=[
        "stream_state and initial_state have different keys",
        "stream_state and initial_state have overlapping keys with different values",
        "stream_state and initial_state are empty",
    ],
)
def test_substream_set_initial_state(greenhouse_substream_slicer, stream_state, initial_state, expected_state):
    slicer = greenhouse_substream_slicer
    # Set initial state
    slicer._state = initial_state
    slicer.set_initial_state(stream_state)
    assert slicer._state == expected_state


@pytest.mark.parametrize(
    "first_record, second_record, expected_result",
    [
        ({"cursor_field": "2023-01-01T00:00:00.000Z"}, {"cursor_field": "2023-01-02T00:00:00.000Z"}, False),
        ({"cursor_field": "2023-02-01T00:00:00.000Z"}, {"cursor_field": "2023-01-01T00:00:00.000Z"}, True),
        ({"cursor_field": "2023-01-02T00:00:00.000Z"}, {"cursor_field": ""}, True),
        ({"cursor_field": ""}, {"cursor_field": "2023-01-02T00:00:00.000Z"}, False),
    ],
)
def test_is_greater_than_or_equal(greenhouse_substream_slicer, first_record, second_record, expected_result):
    slicer = greenhouse_substream_slicer
    assert slicer.is_greater_than_or_equal(first_record, second_record) == expected_result
=======
from unittest.mock import MagicMock

from source_greenhouse.components import GreenhouseStateMigration


def test_migrate():
    declarative_stream = MagicMock()
    declarative_stream.retriever.partition_router.parent_stream_configs = [
        {"partition_field": "parent_id"},
    ]
    config = MagicMock()
    state_migrator = GreenhouseStateMigration(declarative_stream, config)

    stream_state = {
        "1111111111": {"updated_at": "2025-01-01T00:00:00.000Z"},
        "2222222222": {"updated_at": "2025-01-01T00:00:00.000Z"},
    }
    expected_state = {
        "states": [
            {"cursor": {"updated_at": "2025-01-01T00:00:00.000Z"}, "partition": {"parent_id": 1111111111, "parent_slice": {}}},
            {"cursor": {"updated_at": "2025-01-01T00:00:00.000Z"}, "partition": {"parent_id": 2222222222, "parent_slice": {}}},
        ]
    }
    migrated_state = state_migrator.migrate(stream_state)
    assert migrated_state == expected_state
>>>>>>> b0d34da3
<|MERGE_RESOLUTION|>--- conflicted
+++ resolved
@@ -1,167 +1,6 @@
 #
 # Copyright (c) 2023 Airbyte, Inc., all rights reserved.
 #
-<<<<<<< HEAD
-
-
-# from source_greenhouse.components import GreenHouseSlicer, GreenHouseSubstreamSlicer
-from unittest.mock import MagicMock, Mock
-
-import pytest
-
-from airbyte_cdk.sources.streams import Stream
-
-
-@pytest.fixture
-def greenhouse_slicer(components_module):
-    GreenHouseSlicer = components_module.GreenHouseSlicer
-    date_time = "2022-09-05T10:10:10.000000Z"
-    return GreenHouseSlicer(cursor_field=date_time, parameters={}, request_cursor_field=None)
-
-
-@pytest.fixture
-def greenhouse_substream_slicer(components_module):
-    GreenHouseSubstreamSlicer = components_module.GreenHouseSubstreamSlicer
-    parent_stream = MagicMock(spec=Stream)
-    return GreenHouseSubstreamSlicer(
-        cursor_field="cursor_field",
-        stream_slice_field="slice_field",
-        parent_stream=parent_stream,
-        parent_key="parent_key",
-        parameters={},
-        request_cursor_field=None,
-    )
-
-
-from unittest.mock import MagicMock, Mock
-
-import pytest
-
-from airbyte_cdk.sources.streams import Stream
-
-
-@pytest.fixture
-def greenhouse_slicer(components_module):
-    GreenHouseSlicer = components_module.GreenHouseSlicer
-    date_time = "2022-09-05T10:10:10.000000Z"
-    return GreenHouseSlicer(cursor_field=date_time, parameters={}, request_cursor_field=None)
-
-
-@pytest.fixture
-def greenhouse_substream_slicer(components_module):
-    GreenHouseSubstreamSlicer = components_module.GreenHouseSubstreamSlicer
-    parent_stream = MagicMock(spec=Stream)
-    return GreenHouseSubstreamSlicer(
-        cursor_field="cursor_field",
-        stream_slice_field="slice_field",
-        parent_stream=parent_stream,
-        parent_key="parent_key",
-        parameters={},
-        request_cursor_field=None,
-    )
-
-
-def test_slicer(greenhouse_slicer):
-    date_time = "2022-09-05T10:10:10.000000Z"
-    date_time_dict = {date_time: date_time}
-    slicer = greenhouse_slicer
-    slicer.close_slice(date_time_dict, date_time_dict)
-    assert slicer.get_stream_state() == {date_time: "2022-09-05T10:10:10.000Z"}
-    assert slicer.get_request_headers() == {}
-    assert slicer.get_request_body_data() == {}
-    assert slicer.get_request_body_json() == {}
-
-
-@pytest.mark.parametrize(
-    "last_record, expected, records",
-    [
-        (
-            {"2022-09-05T10:10:10.000000Z": "2022-09-05T10:10:10.000000Z"},
-            {"parent_key": {"2022-09-05T10:10:10.000000Z": "2022-09-05T10:10:10.000Z"}},
-            [{"parent_key": "parent_key"}],
-        ),
-        (None, {}, []),
-    ],
-)
-def test_sub_slicer(components_module, last_record, expected, records):
-    GreenHouseSubstreamSlicer = components_module.GreenHouseSubstreamSlicer
-    date_time = "2022-09-05T10:10:10.000000Z"
-    parent_stream = Mock(spec=Stream)
-    parent_stream.stream_slices.return_value = [{"a slice": "value"}]
-    parent_stream.read_records = MagicMock(return_value=records)
-    slicer = GreenHouseSubstreamSlicer(
-        cursor_field=date_time,
-        parameters={},
-        request_cursor_field=None,
-        parent_stream=parent_stream,
-        stream_slice_field=date_time,
-        parent_key="parent_key",
-    )
-    stream_slice = next(slicer.stream_slices()) if records else {}
-    slicer.close_slice(stream_slice, last_record)
-    assert slicer.get_stream_state() == expected
-
-
-@pytest.mark.parametrize(
-    "stream_state, cursor_field, expected_state",
-    [
-        ({"cursor_field_1": "2022-09-05T10:10:10.000Z"}, "cursor_field_1", {"cursor_field_1": "2022-09-05T10:10:10.000Z"}),
-        ({"cursor_field_2": "2022-09-05T10:10:100000Z"}, "cursor_field_3", {}),
-        ({"cursor_field_4": None}, "cursor_field_4", {}),
-        ({"cursor_field_5": ""}, "cursor_field_5", {}),
-    ],
-    ids=["cursor_value_present", "cursor_value_not_present", "cursor_value_is_None", "cursor_value_is_empty_string"],
-)
-def test_slicer_set_initial_state(components_module, stream_state, cursor_field, expected_state):
-    GreenHouseSlicer = components_module.GreenHouseSlicer
-    slicer = GreenHouseSlicer(cursor_field=cursor_field, parameters={}, request_cursor_field=None)
-    # Set initial state
-    slicer.set_initial_state(stream_state)
-    assert slicer.get_stream_state() == expected_state
-
-
-@pytest.mark.parametrize(
-    "stream_state, initial_state, expected_state",
-    [
-        (
-            {"id1": {"cursor_field": "2023-01-01T10:00:00.000Z"}},
-            {"id2": {"cursor_field": "2023-01-02T11:00:00.000Z"}},
-            {"id1": {"cursor_field": "2023-01-01T10:00:00.000Z"}, "id2": {"cursor_field": "2023-01-02T11:00:00.000Z"}},
-        ),
-        (
-            {"id1": {"cursor_field": "2023-01-01T10:00:00.000Z"}},
-            {"id1": {"cursor_field": "2023-01-01T09:00:00.000Z"}},
-            {"id1": {"cursor_field": "2023-01-01T10:00:00.000Z"}},
-        ),
-        ({}, {}, {}),
-    ],
-    ids=[
-        "stream_state and initial_state have different keys",
-        "stream_state and initial_state have overlapping keys with different values",
-        "stream_state and initial_state are empty",
-    ],
-)
-def test_substream_set_initial_state(greenhouse_substream_slicer, stream_state, initial_state, expected_state):
-    slicer = greenhouse_substream_slicer
-    # Set initial state
-    slicer._state = initial_state
-    slicer.set_initial_state(stream_state)
-    assert slicer._state == expected_state
-
-
-@pytest.mark.parametrize(
-    "first_record, second_record, expected_result",
-    [
-        ({"cursor_field": "2023-01-01T00:00:00.000Z"}, {"cursor_field": "2023-01-02T00:00:00.000Z"}, False),
-        ({"cursor_field": "2023-02-01T00:00:00.000Z"}, {"cursor_field": "2023-01-01T00:00:00.000Z"}, True),
-        ({"cursor_field": "2023-01-02T00:00:00.000Z"}, {"cursor_field": ""}, True),
-        ({"cursor_field": ""}, {"cursor_field": "2023-01-02T00:00:00.000Z"}, False),
-    ],
-)
-def test_is_greater_than_or_equal(greenhouse_substream_slicer, first_record, second_record, expected_result):
-    slicer = greenhouse_substream_slicer
-    assert slicer.is_greater_than_or_equal(first_record, second_record) == expected_result
-=======
 from unittest.mock import MagicMock
 
 from source_greenhouse.components import GreenhouseStateMigration
@@ -186,5 +25,4 @@
         ]
     }
     migrated_state = state_migrator.migrate(stream_state)
-    assert migrated_state == expected_state
->>>>>>> b0d34da3
+    assert migrated_state == expected_state