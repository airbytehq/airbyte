data:
  ab_internal:
    ql: 400
    sl: 200
  allowedHosts:
    hosts:
      - mixpanel.com
      - eu.mixpanel.com
  connectorBuildOptions:
    baseImage: docker.io/airbyte/python-connector-base:1.1.0@sha256:bd98f6505c6764b1b5f99d3aedc23dfc9e9af631a62533f60eb32b1d3dbab20c
  connectorSubtype: api
  connectorType: source
  definitionId: 12928b32-bf0a-4f1e-964f-07e12e37153a
<<<<<<< HEAD
  dockerImageTag: 3.0.0
=======
  dockerImageTag: 2.3.1
>>>>>>> fbb26ef9
  dockerRepository: airbyte/source-mixpanel
  documentationUrl: https://docs.airbyte.com/integrations/sources/mixpanel
  githubIssueLabel: source-mixpanel
  icon: mixpanel.svg
  license: MIT
  maxSecondsBetweenMessages: 3600
  name: Mixpanel
  remoteRegistries:
    pypi:
      enabled: true
      packageName: airbyte-source-mixpanel
  registries:
    cloud:
      enabled: true
    oss:
      enabled: true
  releaseStage: generally_available
  releases:
    breakingChanges:
      3.0.0:
        message:
          In this release, state for CohortMembers is changed to per partition format.
          Key for CohortMembers stream was changed to new unique key based on
          distinct_id and cohort_id fields since previous key was not unique and
          didn't support possibility for user be in a few different cohorts.
          Semi-incremental Cohorts, Cohort_members and Engage streams with client side
          filtering extract data since user provided or default (1 year old) start_date.
        upgradeDeadline: "2024-06-03"
      2.0.0:
        message: In this release, the default primary key for stream Export has been deleted, allowing users to select the key that best fits their data. Refreshing the source schema and resetting affected streams is necessary only if new primary keys are to be applied following the upgrade.
        upgradeDeadline: "2023-11-30"
      1.0.0:
        message: In this release, the datetime field of stream engage has had its type changed from date-time to string due to inconsistent data from Mixpanel. Additionally, the primary key for stream export has been fixed to uniquely identify records. Users will need to refresh the source schema and reset affected streams after upgrading.
        upgradeDeadline: "2023-10-31"
  suggestedStreams:
    streams:
      - export
      - cohorts
      - cohort_members
      - engage
      - annotations
      - revenue
      - funnels
  supportLevel: certified
  tags:
    - language:python
    - cdk:low-code
  connectorTestSuitesOptions:
    - suite: unitTests
    - suite: acceptanceTests
      testSecrets:
        - name: SECRET_SOURCE-MIXPANEL_CONFIG_INCREMENTAL
          fileName: config_incremental.json
          secretStore:
            type: GSM
            alias: airbyte-connector-testing-secret-store
        - name: SECRET_SOURCE-MIXPANEL_PROJECT_SECRET
          fileName: config_project_secret.json
          secretStore:
            type: GSM
            alias: airbyte-connector-testing-secret-store
        - name: SECRET_SOURCE-MIXPANEL_SERVICE_ACCOUNT
          fileName: config.json
          secretStore:
            type: GSM
            alias: airbyte-connector-testing-secret-store
        - name: SECRET_SOURCE-MIXPANEL__CREDS
          fileName: config_old.json
          secretStore:
            type: GSM
            alias: airbyte-connector-testing-secret-store
metadataSpecVersion: "1.0"<|MERGE_RESOLUTION|>--- conflicted
+++ resolved
@@ -11,11 +11,7 @@
   connectorSubtype: api
   connectorType: source
   definitionId: 12928b32-bf0a-4f1e-964f-07e12e37153a
-<<<<<<< HEAD
   dockerImageTag: 3.0.0
-=======
-  dockerImageTag: 2.3.1
->>>>>>> fbb26ef9
   dockerRepository: airbyte/source-mixpanel
   documentationUrl: https://docs.airbyte.com/integrations/sources/mixpanel
   githubIssueLabel: source-mixpanel
@@ -45,10 +41,19 @@
           filtering extract data since user provided or default (1 year old) start_date.
         upgradeDeadline: "2024-06-03"
       2.0.0:
-        message: In this release, the default primary key for stream Export has been deleted, allowing users to select the key that best fits their data. Refreshing the source schema and resetting affected streams is necessary only if new primary keys are to be applied following the upgrade.
+        message:
+          In this release, the default primary key for stream Export has been
+          deleted, allowing users to select the key that best fits their data. Refreshing
+          the source schema and resetting affected streams is necessary only if new
+          primary keys are to be applied following the upgrade.
         upgradeDeadline: "2023-11-30"
       1.0.0:
-        message: In this release, the datetime field of stream engage has had its type changed from date-time to string due to inconsistent data from Mixpanel. Additionally, the primary key for stream export has been fixed to uniquely identify records. Users will need to refresh the source schema and reset affected streams after upgrading.
+        message:
+          In this release, the datetime field of stream engage has had its
+          type changed from date-time to string due to inconsistent data from Mixpanel.
+          Additionally, the primary key for stream export has been fixed to uniquely
+          identify records. Users will need to refresh the source schema and reset
+          affected streams after upgrading.
         upgradeDeadline: "2023-10-31"
   suggestedStreams:
     streams:
