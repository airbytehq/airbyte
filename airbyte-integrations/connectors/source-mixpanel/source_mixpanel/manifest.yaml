--- conflicted
+++ resolved
@@ -130,13 +130,8 @@
     $ref: "#/definitions/stream_base"
     $parameters:
       name: cohorts
-<<<<<<< HEAD
-      path: 2.0/cohorts/list
-      extractor_field_path: []
-=======
       path: query/cohorts/list
       field_path: []
->>>>>>> a0975f08
     retriever:
       $ref: "#/definitions/retriever"
       record_selector:
@@ -226,13 +221,8 @@
       - cohort_id
     $parameters:
       name: cohort_members
-<<<<<<< HEAD
-      path: 2.0/engage
+      path: query/engage
       extractor_field_path: results
-=======
-      path: query/engage
-      field_path: results
->>>>>>> a0975f08
     retriever:
       $ref: "#/definitions/retriever"
       requester:
@@ -274,13 +264,8 @@
     primary_key: "date"
     $parameters:
       name: revenue
-<<<<<<< HEAD
-      path: 2.0/engage/revenue
+      path: query/engage/revenue
       extractor_field_path: results
-=======
-      path: query/engage/revenue
-      field_path: results
->>>>>>> a0975f08
     retriever:
       $ref: "#/definitions/retriever"
       record_selector:
