--- conflicted
+++ resolved
@@ -610,13 +610,8 @@
     assert records_length == 2
 
 
-<<<<<<< HEAD
 def test_export_get_json_schema(requests_mock, export_schema_response, config_raw):
-    requests_mock.register_uri("GET", "https://mixpanel.com/api/2.0/events/properties/top", export_schema_response)
-=======
-def test_export_get_json_schema(requests_mock, export_schema_response, config):
     requests_mock.register_uri("GET", "https://mixpanel.com/api/query/events/properties/top", export_schema_response)
->>>>>>> a0975f08
 
     stream = init_stream("export", config_raw)
     schema = stream.get_json_schema()
@@ -650,7 +645,7 @@
     stream = init_stream("export", config_raw)
 
     requests_mock.register_uri("GET", get_url_to_mock(stream), export_response)
-    requests_mock.register_uri("GET", "https://mixpanel.com/api/2.0/events/properties/top", json={})
+    requests_mock.register_uri("GET", "https://mixpanel.com/api/query/events/properties/top", json={})
     stream_slice = StreamSlice(partition={}, cursor_slice={"start_time": "2017-01-25T00:00:00Z", "end_time": "2017-02-25T00:00:00Z"})
     # read records for single slice
     records = stream.read_records(sync_mode=SyncMode.incremental, stream_slice=stream_slice)
@@ -663,7 +658,7 @@
     stream = init_stream("export", config_raw)
     error_message = ""
     requests_mock.register_uri("GET", get_url_to_mock(stream), status_code=400, text="Unable to authenticate request")
-    requests_mock.register_uri("GET", "https://mixpanel.com/api/2.0/events/properties/top", json={})
+    requests_mock.register_uri("GET", "https://mixpanel.com/api/query/events/properties/top", json={})
     stream_slice = StreamSlice(partition={}, cursor_slice={"start_time": "2017-01-25T00:00:00Z", "end_time": "2017-01-25T00:00:00Z"})
     try:
         records = stream.read_records(sync_mode=SyncMode.incremental, stream_slice=stream_slice)
@@ -676,7 +671,7 @@
 def test_handle_time_zone_mismatch(requests_mock, export_config, caplog):
     stream = init_stream("export", export_config)
     requests_mock.register_uri("GET", get_url_to_mock(stream), status_code=400, text="to_date cannot be later than today")
-    requests_mock.register_uri("GET", "https://mixpanel.com/api/2.0/events/properties/top", json={})
+    requests_mock.register_uri("GET", "https://mixpanel.com/api/query/events/properties/top", json={})
     records = []
     try:
         for slice_ in stream.stream_slices(sync_mode=SyncMode.full_refresh):
@@ -690,7 +685,7 @@
 def test_export_terminated_early(requests_mock, export_config):
     stream = init_stream("export", export_config)
     requests_mock.register_uri("GET", get_url_to_mock(stream), text="terminated early\n")
-    requests_mock.register_uri("GET", "https://mixpanel.com/api/2.0/events/properties/top", json={})
+    requests_mock.register_uri("GET", "https://mixpanel.com/api/query/events/properties/top", json={})
     assert list(read_full_refresh(stream)) == []
 
 
