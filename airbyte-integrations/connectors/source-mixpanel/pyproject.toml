[build-system]
requires = ["poetry-core>=1.0.0"]
build-backend = "poetry.core.masonry.api"

[tool.poetry]
<<<<<<< HEAD
version = "3.5.0"
=======
version = "3.5.1"
>>>>>>> c2cd98d4
name = "source-mixpanel"
description = "Source implementation for Mixpanel."
authors = ["Airbyte <contact@airbyte.io>"]
license = "MIT"
readme = "README.md"
documentation = "https://docs.airbyte.com/integrations/sources/mixpanel"
homepage = "https://airbyte.com"
repository = "https://github.com/airbytehq/airbyte"
[[tool.poetry.packages]]
include = "source_mixpanel"

[tool.poetry.dependencies]
python = "^3.10,<3.12"
airbyte-cdk = "^6"
pendulum = "2.1.2"

[tool.poetry.scripts]
source-mixpanel = "source_mixpanel.run:run"

[tool.poetry.group.dev.dependencies]
requests-mock = "^1.9.3"
pytest-mock = "^3.6"
pytest = "^8.0.0"


[tool.poe]
include = [
    # Shared tasks definition file(s) can be imported here.
    # Run `poe` or `poe --help` to see the list of available tasks.
    "${POE_GIT_DIR}/poe-tasks/poetry-connector-tasks.toml",
]<|MERGE_RESOLUTION|>--- conflicted
+++ resolved
@@ -3,11 +3,7 @@
 build-backend = "poetry.core.masonry.api"
 
 [tool.poetry]
-<<<<<<< HEAD
-version = "3.5.0"
-=======
-version = "3.5.1"
->>>>>>> c2cd98d4
+version = "3.6.0"
 name = "source-mixpanel"
 description = "Source implementation for Mixpanel."
 authors = ["Airbyte <contact@airbyte.io>"]
