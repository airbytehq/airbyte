--- conflicted
+++ resolved
@@ -27,11 +27,9 @@
 import io.airbyte.protocol.models.Field;
 import io.airbyte.protocol.models.JsonSchemaType;
 import io.airbyte.protocol.models.SyncMode;
-import java.time.Duration;
 import java.util.HashMap;
 import javax.sql.DataSource;
 import org.testcontainers.containers.ClickHouseContainer;
-import org.testcontainers.containers.wait.strategy.Wait;
 
 public class ClickHouseSourceAcceptanceTest extends SourceAcceptanceTest {
 
@@ -105,16 +103,10 @@
         config.get(JdbcUtils.PASSWORD_KEY).asText(),
         ClickHouseSource.DRIVER_CLASS,
         String.format(DatabaseDriver.CLICKHOUSE.getUrlFormatString(),
-<<<<<<< HEAD
             ClickHouseSource.HTTP_PROTOCOL,
-            config.get("host").asText(),
-            config.get("port").asInt(),
-            config.get("database").asText()));
-=======
             config.get(JdbcUtils.HOST_KEY).asText(),
             config.get(JdbcUtils.PORT_KEY).asInt(),
             config.get(JdbcUtils.DATABASE_KEY).asText()));
->>>>>>> 29d6fc8d
 
     try {
       final JdbcDatabase database = new DefaultJdbcDatabase(dataSource);
