--- conflicted
+++ resolved
@@ -85,13 +85,8 @@
   }
 
   @Override
-<<<<<<< HEAD
-  protected void setupEnvironment(TestDestinationEnv environment) throws Exception {
+  protected void setupEnvironment(final TestDestinationEnv environment) throws Exception {
     db = new ClickHouseContainer("yandex/clickhouse-server:21.8.8.29-alpine");
-=======
-  protected void setupEnvironment(final TestDestinationEnv environment) throws Exception {
-    db = new ClickHouseContainer("yandex/clickhouse-server:21.3.10.1-alpine");
->>>>>>> 25110c16
     db.start();
 
     config = Jsons.jsonNode(ImmutableMap.builder()
