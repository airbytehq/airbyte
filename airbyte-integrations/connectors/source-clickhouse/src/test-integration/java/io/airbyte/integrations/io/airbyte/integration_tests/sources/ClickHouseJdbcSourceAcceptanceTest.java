/*
 * Copyright (c) 2022 Airbyte, Inc., all rights reserved.
 */

package io.airbyte.integrations.io.airbyte.integration_tests.sources;

import static java.time.temporal.ChronoUnit.SECONDS;

import com.fasterxml.jackson.databind.JsonNode;
import com.google.common.collect.ImmutableMap;
import io.airbyte.commons.json.Jsons;
import io.airbyte.db.jdbc.JdbcUtils;
import io.airbyte.integrations.source.clickhouse.ClickHouseSource;
import io.airbyte.integrations.source.jdbc.AbstractJdbcSource;
import io.airbyte.integrations.source.jdbc.test.JdbcSourceAcceptanceTest;
import io.airbyte.integrations.util.HostPortResolver;
import java.sql.JDBCType;
import java.sql.SQLException;
import java.time.Duration;
import java.util.List;
import org.junit.jupiter.api.AfterEach;
import org.junit.jupiter.api.BeforeEach;
import org.testcontainers.containers.ClickHouseContainer;
import org.testcontainers.containers.wait.strategy.Wait;

public class ClickHouseJdbcSourceAcceptanceTest extends JdbcSourceAcceptanceTest {

  private static final String SCHEMA_NAME = "default";
  private ClickHouseContainer db;
  private JsonNode config;

  @Override
  public boolean supportsSchemas() {
    return false;
  }

  @Override
  public JsonNode getConfig() {
    return Jsons.clone(config);
  }

  @Override
  public String getDriverClass() {
    return ClickHouseSource.DRIVER_CLASS;
  }

  @Override
  public String createTableQuery(final String tableName, final String columnClause, final String primaryKeyClause) {
    // ClickHouse requires Engine to be mentioned as part of create table query.
    // Refer : https://clickhouse.tech/docs/en/engines/table-engines/ for more information
    return String.format("CREATE TABLE %s(%s) %s",
        tableName, columnClause, primaryKeyClause.equals("") ? "Engine = TinyLog"
            : "ENGINE = MergeTree() ORDER BY " + primaryKeyClause + " PRIMARY KEY "
                + primaryKeyClause);
  }

  @Override
  @AfterEach
  public void tearDown() throws SQLException {
    db.close();
    db.stop();
    super.tearDown();
  }

  @Override
  public String primaryKeyClause(final List<String> columns) {
    if (columns.isEmpty()) {
      return "";
    }

    final StringBuilder clause = new StringBuilder();
    clause.append("(");
    for (int i = 0; i < columns.size(); i++) {
      clause.append(columns.get(i));
      if (i != (columns.size() - 1)) {
        clause.append(",");
      }
    }
    clause.append(")");
    return clause.toString();
  }

  @Override
  @BeforeEach
  public void setup() throws Exception {
    db = new ClickHouseContainer("clickhouse/clickhouse-server:22.5")
        .waitingFor(Wait.forHttp("/ping").forPort(8123)
            .forStatusCode(200).withStartupTimeout(Duration.of(60, SECONDS)));
    db.start();

    config = Jsons.jsonNode(ImmutableMap.builder()
<<<<<<< HEAD
        .put("host", HostPortResolver.resolveHost(db))
        .put("port", HostPortResolver.resolvePort(db))
        .put("database", SCHEMA_NAME)
        .put("username", db.getUsername())
        .put("password", db.getPassword())
        .put("ssl", false)
=======
        .put(JdbcUtils.HOST_KEY, db.getHost())
        .put(JdbcUtils.PORT_KEY, db.getFirstMappedPort())
        .put(JdbcUtils.DATABASE_KEY, SCHEMA_NAME)
        .put(JdbcUtils.USERNAME_KEY, db.getUsername())
        .put(JdbcUtils.PASSWORD_KEY, db.getPassword())
        .put(JdbcUtils.SSL_KEY, false)
>>>>>>> 29d6fc8d
        .build());

    super.setup();
  }

  @Override
  public AbstractJdbcSource<JDBCType> getJdbcSource() {
    return new ClickHouseSource();
  }

}<|MERGE_RESOLUTION|>--- conflicted
+++ resolved
@@ -89,21 +89,12 @@
     db.start();
 
     config = Jsons.jsonNode(ImmutableMap.builder()
-<<<<<<< HEAD
-        .put("host", HostPortResolver.resolveHost(db))
-        .put("port", HostPortResolver.resolvePort(db))
-        .put("database", SCHEMA_NAME)
-        .put("username", db.getUsername())
-        .put("password", db.getPassword())
-        .put("ssl", false)
-=======
-        .put(JdbcUtils.HOST_KEY, db.getHost())
-        .put(JdbcUtils.PORT_KEY, db.getFirstMappedPort())
+        .put(JdbcUtils.HOST_KEY, HostPortResolver.resolveHost(db))
+        .put(JdbcUtils.PORT_KEY, HostPortResolver.resolvePort(db))
         .put(JdbcUtils.DATABASE_KEY, SCHEMA_NAME)
         .put(JdbcUtils.USERNAME_KEY, db.getUsername())
         .put(JdbcUtils.PASSWORD_KEY, db.getPassword())
         .put(JdbcUtils.SSL_KEY, false)
->>>>>>> 29d6fc8d
         .build());
 
     super.setup();
