/*
 * Copyright (c) 2021 Airbyte, Inc., all rights reserved.
 */

package io.airbyte.integrations.source.clickhouse;

import com.fasterxml.jackson.databind.JsonNode;
import com.google.common.collect.ImmutableMap;
import io.airbyte.commons.json.Jsons;
import io.airbyte.db.jdbc.JdbcDatabase;
import io.airbyte.db.jdbc.NoOpJdbcStreamingQueryConfiguration;
import io.airbyte.integrations.base.IntegrationRunner;
import io.airbyte.integrations.base.Source;
import io.airbyte.integrations.source.jdbc.AbstractJdbcSource;
import io.airbyte.integrations.source.relationaldb.TableInfo;
import io.airbyte.protocol.models.CommonField;
import java.sql.JDBCType;
import java.sql.PreparedStatement;
import java.sql.SQLException;
import java.util.Collections;
import java.util.List;
import java.util.Map;
import java.util.Set;
import java.util.stream.Collectors;
import org.slf4j.Logger;
import org.slf4j.LoggerFactory;

public class ClickHouseSource extends AbstractJdbcSource implements Source {

  /**
   * The default implementation relies on {@link java.sql.DatabaseMetaData#getPrimaryKeys} method to
   * get it but the ClickHouse JDBC driver returns an empty result set from the method
   * {@link ru.yandex.clickhouse.ClickHouseDatabaseMetadata#getPrimaryKeys}. That's why we have to
   * query the system table mentioned here
   * https://clickhouse.tech/docs/en/operations/system-tables/columns/ to fetch the primary keys.
   */

  public static final List<String> SSL_PARAMETERS = List.of(
      "ssl=true",
      "sslmode=none");

  @Override
  protected Map<String, List<String>> discoverPrimaryKeys(final JdbcDatabase database,
                                                          final List<TableInfo<CommonField<JDBCType>>> tableInfos) {
    return tableInfos.stream()
        .collect(Collectors.toMap(
            tableInfo -> sourceOperations
                .getFullyQualifiedTableName(tableInfo.getNameSpace(), tableInfo.getName()),
            tableInfo -> {
              try {
                return database.resultSetQuery(connection -> {
                  final String sql = "SELECT name FROM system.columns WHERE database = ? AND  table = ? AND is_in_primary_key = 1";
                  final PreparedStatement preparedStatement = connection.prepareStatement(sql);
                  preparedStatement.setString(1, tableInfo.getNameSpace());
                  preparedStatement.setString(2, tableInfo.getName());
                  return preparedStatement.executeQuery();

                }, resultSet -> resultSet.getString("name")).collect(Collectors.toList());
              } catch (final SQLException e) {
                throw new RuntimeException(e);
              }
            }));
  }

  private static final Logger LOGGER = LoggerFactory.getLogger(ClickHouseSource.class);
  public static final String DRIVER_CLASS = "ru.yandex.clickhouse.ClickHouseDriver";

  public static Source getWrappedSource() {
    return new ClickHouseSource();
  }

  /**
   * The reason we use NoOpJdbcStreamingQueryConfiguration(not setting auto commit to false and not
   * setting fetch size to 1000) for ClickHouse is cause method
   * {@link ru.yandex.clickhouse.ClickHouseConnectionImpl#setAutoCommit} is empty and method
   * {@link ru.yandex.clickhouse.ClickHouseStatementImpl#setFetchSize} is empty
   */
  public ClickHouseSource() {
    super(DRIVER_CLASS, new NoOpJdbcStreamingQueryConfiguration());
  }

  @Override
  public JsonNode toDatabaseConfig(final JsonNode config) {
<<<<<<< HEAD
    final StringBuilder jdbcUrl = new StringBuilder(String.format("jdbc:clickhouse://%s:%s/%s",
        config.get("host").asText(),
        config.get("port").asText(),
        config.get("database").asText()));

    // assume ssl if not explicitly mentioned.
    if (!config.has("ssl") || config.get("ssl").asBoolean()) {
      jdbcUrl.append("?").append(String.join("&", SSL_PARAMETERS));
    }

=======
>>>>>>> 25110c16
    return Jsons.jsonNode(ImmutableMap.builder()
        .put("username", config.get("username").asText())
        .put("password", config.get("password").asText())
        .put("jdbc_url", jdbcUrl.toString())
        .build());
  }

  @Override
  public Set<String> getExcludedInternalNameSpaces() {
    return Collections.singleton("system");
  }

  public static void main(final String[] args) throws Exception {
<<<<<<< HEAD
    final Source source = ClickHouseSource.getWrappedSource();
=======
    final Source source = new ClickHouseSource();
>>>>>>> 25110c16
    LOGGER.info("starting source: {}", ClickHouseSource.class);
    new IntegrationRunner(source).run(args);
    LOGGER.info("completed source: {}", ClickHouseSource.class);
  }

}<|MERGE_RESOLUTION|>--- conflicted
+++ resolved
@@ -81,7 +81,6 @@
 
   @Override
   public JsonNode toDatabaseConfig(final JsonNode config) {
-<<<<<<< HEAD
     final StringBuilder jdbcUrl = new StringBuilder(String.format("jdbc:clickhouse://%s:%s/%s",
         config.get("host").asText(),
         config.get("port").asText(),
@@ -92,8 +91,6 @@
       jdbcUrl.append("?").append(String.join("&", SSL_PARAMETERS));
     }
 
-=======
->>>>>>> 25110c16
     return Jsons.jsonNode(ImmutableMap.builder()
         .put("username", config.get("username").asText())
         .put("password", config.get("password").asText())
@@ -107,11 +104,7 @@
   }
 
   public static void main(final String[] args) throws Exception {
-<<<<<<< HEAD
     final Source source = ClickHouseSource.getWrappedSource();
-=======
-    final Source source = new ClickHouseSource();
->>>>>>> 25110c16
     LOGGER.info("starting source: {}", ClickHouseSource.class);
     new IntegrationRunner(source).run(args);
     LOGGER.info("completed source: {}", ClickHouseSource.class);
