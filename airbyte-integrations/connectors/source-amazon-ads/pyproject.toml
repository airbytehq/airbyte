--- conflicted
+++ resolved
@@ -3,11 +3,7 @@
 build-backend = "poetry.core.masonry.api"
 
 [tool.poetry]
-<<<<<<< HEAD
-version = "7.1.2"
-=======
-version = "7.1.3"
->>>>>>> 02dcdd2e
+version = "7.1.4"
 name = "source-amazon-ads"
 description = "Source implementation for Amazon Ads."
 authors = [ "Airbyte <contact@airbyte.io>",]
