--- conflicted
+++ resolved
@@ -3,11 +3,7 @@
 build-backend = "poetry.core.masonry.api"
 
 [tool.poetry]
-<<<<<<< HEAD
 version = "7.2.0"
-=======
-version = "7.2.0-rc.2"
->>>>>>> 5c25f5f5
 name = "source-amazon-ads"
 description = "Source implementation for Amazon Ads."
 authors = [ "Airbyte <contact@airbyte.io>",]
