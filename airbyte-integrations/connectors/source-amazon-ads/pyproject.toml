[build-system]
requires = [ "poetry-core>=1.0.0",]
build-backend = "poetry.core.masonry.api"

[tool.poetry]
version = "7.0.0"
name = "source-amazon-ads"
description = "Source implementation for Amazon Ads."
authors = [ "Airbyte <contact@airbyte.io>",]
license = "MIT"
readme = "README.md"
documentation = "https://docs.airbyte.com/integrations/sources/amazon-ads"
homepage = "https://airbyte.com"
repository = "https://github.com/airbytehq/airbyte"
[[tool.poetry.packages]]
include = "source_amazon_ads"

[tool.poetry.dependencies]
python = "^3.10,<3.12"
airbyte-cdk = "^6"

[tool.poetry.scripts]
source-amazon-ads = "source_amazon_ads.run:run"

[tool.poetry.group.dev.dependencies]
freezegun = "*"
requests-mock = "*"
pytest-mock = "*"
<<<<<<< HEAD
pendulum = "<3.0.0"
=======


[tool.poe]
include = [
    # Shared tasks definition file(s) can be imported here.
    # Run `poe` or `poe --help` to see the list of available tasks.
    "${POE_GIT_DIR}/poe-tasks/poetry-connector-tasks.toml",
]
>>>>>>> 6aacfa25
<|MERGE_RESOLUTION|>--- conflicted
+++ resolved
@@ -26,9 +26,7 @@
 freezegun = "*"
 requests-mock = "*"
 pytest-mock = "*"
-<<<<<<< HEAD
 pendulum = "<3.0.0"
-=======
 
 
 [tool.poe]
@@ -36,5 +34,4 @@
     # Shared tasks definition file(s) can be imported here.
     # Run `poe` or `poe --help` to see the list of available tasks.
     "${POE_GIT_DIR}/poe-tasks/poetry-connector-tasks.toml",
-]
->>>>>>> 6aacfa25
+]