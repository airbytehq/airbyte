--- conflicted
+++ resolved
@@ -2,10 +2,7 @@
   "streams": [
     {
       "stream": {
-<<<<<<< HEAD
         "name": "sponsored_products_report_stream",
-=======
-        "name": "profiles",
         "json_schema": {},
         "supported_sync_modes": ["full_refresh"],
         "source_defined_primary_key": [["profileId"]]
@@ -56,15 +53,12 @@
     {
       "stream": {
         "name": "sponsored_product_campaigns",
->>>>>>> ac33e193
         "json_schema": {},
         "supported_sync_modes": ["full_refresh"],
         "source_defined_primary_key": [["campaignId"]]
       },
       "sync_mode": "full_refresh",
       "destination_sync_mode": "overwrite"
-<<<<<<< HEAD
-=======
     },
     {
       "stream": {
@@ -145,7 +139,6 @@
       },
       "sync_mode": "full_refresh",
       "destination_sync_mode": "overwrite"
->>>>>>> ac33e193
     }
   ]
 }