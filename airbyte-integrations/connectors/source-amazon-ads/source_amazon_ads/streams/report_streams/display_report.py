#
# Copyright (c) 2023 Airbyte, Inc., all rights reserved.
#

from enum import Enum

from .report_streams import RecordType, ReportStream

METRICS_MAP = {
    "campaigns": [
        "campaignName",
        "campaignId",
        "impressions",
        "clicks",
        "cost",
        "currency",
        "attributedConversions1d",
        "attributedConversions7d",
        "attributedConversions14d",
        "attributedConversions30d",
        "attributedConversions1dSameSKU",
        "attributedConversions7dSameSKU",
        "attributedConversions14dSameSKU",
        "attributedConversions30dSameSKU",
        "attributedUnitsOrdered1d",
        "attributedUnitsOrdered7d",
        "attributedUnitsOrdered14d",
        "attributedUnitsOrdered30d",
        "attributedSales1d",
        "attributedSales7d",
        "attributedSales14d",
        "attributedSales30d",
        "attributedSales1dSameSKU",
        "attributedSales7dSameSKU",
        "attributedSales14dSameSKU",
        "attributedSales30dSameSKU",
        "attributedOrdersNewToBrand14d",
        "attributedSalesNewToBrand14d",
        "attributedUnitsOrderedNewToBrand14d",
        "costType",
        "campaignBudget",
        "campaignStatus",
        "attributedBrandedSearches14d",
        "attributedDetailPageView14d",
        "viewAttributedBrandedSearches14d",
        "viewAttributedConversions14d",
        "viewAttributedDetailPageView14d",
        "viewAttributedOrdersNewToBrand14d",
        "viewAttributedSales14d",
        "viewAttributedSalesNewToBrand14d",
        "viewAttributedUnitsOrdered14d",
        "viewAttributedUnitsOrderedNewToBrand14d",
        "viewImpressions",
    ],
    "adGroups": [
        "campaignName",
        "campaignId",
        "adGroupName",
        "adGroupId",
        "impressions",
        "clicks",
        "cost",
        "currency",
        "attributedConversions1d",
        "attributedConversions7d",
        "attributedConversions14d",
        "attributedConversions30d",
        "attributedConversions1dSameSKU",
        "attributedConversions7dSameSKU",
        "attributedConversions14dSameSKU",
        "attributedConversions30dSameSKU",
        "attributedUnitsOrdered1d",
        "attributedUnitsOrdered7d",
        "attributedUnitsOrdered14d",
        "attributedUnitsOrdered30d",
        "attributedSales1d",
        "attributedSales7d",
        "attributedSales14d",
        "attributedSales30d",
        "attributedSales1dSameSKU",
        "attributedSales7dSameSKU",
        "attributedSales14dSameSKU",
        "attributedSales30dSameSKU",
        "attributedOrdersNewToBrand14d",
        "attributedUnitsOrderedNewToBrand14d",
        "attributedBrandedSearches14d",
        "attributedDetailPageView14d",
        "bidOptimization",
        "viewAttributedBrandedSearches14d",
        "viewAttributedConversions14d",
        "viewAttributedDetailPageView14d",
        "viewAttributedOrdersNewToBrand14d",
        "viewAttributedSales14d",
        "viewAttributedSalesNewToBrand14d",
        "viewAttributedUnitsOrdered14d",
        "viewAttributedUnitsOrderedNewToBrand14d",
        "viewImpressions",
    ],
    "productAds": [
        "campaignName",
        "campaignId",
        "adGroupName",
        "adGroupId",
        "asin",
        "sku",  # Available for seller accounts only.
        "adId",
        "impressions",
        "clicks",
        "cost",
        "currency",
        "attributedConversions1d",
        "attributedConversions7d",
        "attributedConversions14d",
        "attributedConversions30d",
        "attributedConversions1dSameSKU",
        "attributedConversions7dSameSKU",
        "attributedConversions14dSameSKU",
        "attributedConversions30dSameSKU",
        "attributedUnitsOrdered1d",
        "attributedUnitsOrdered7d",
        "attributedUnitsOrdered14d",
        "attributedUnitsOrdered30d",
        "attributedSales1d",
        "attributedSales7d",
        "attributedSales14d",
        "attributedSales30d",
        "attributedSales1dSameSKU",
        "attributedSales7dSameSKU",
        "attributedSales14dSameSKU",
        "attributedSales30dSameSKU",
        "attributedOrdersNewToBrand14d",
        "attributedSalesNewToBrand14d",
        "attributedUnitsOrderedNewToBrand14d",
        "attributedBrandedSearches14d",
        "attributedDetailPageView14d",
        "viewAttributedBrandedSearches14d",
        "viewAttributedConversions14d",
        "viewAttributedDetailPageView14d",
        "viewAttributedOrdersNewToBrand14d",
        "viewAttributedSales14d",
        "viewAttributedSalesNewToBrand14d",
        "viewAttributedUnitsOrdered14d",
        "viewAttributedUnitsOrderedNewToBrand14d",
        "viewImpressions",
    ],
    "targets": [
        "campaignName",
        "campaignId",
        "adGroupName",
        "adGroupId",
        "targetId",
        "targetingExpression",
        "targetingText",
        "targetingType",
        "impressions",
        "clicks",
        "cost",
        "currency",
        "attributedConversions1d",
        "attributedConversions7d",
        "attributedConversions14d",
        "attributedConversions30d",
        "attributedConversions1dSameSKU",
        "attributedConversions7dSameSKU",
        "attributedConversions14dSameSKU",
        "attributedConversions30dSameSKU",
        "attributedUnitsOrdered1d",
        "attributedUnitsOrdered7d",
        "attributedUnitsOrdered14d",
        "attributedUnitsOrdered30d",
        "attributedSales1d",
        "attributedSales7d",
        "attributedSales14d",
        "attributedSales30d",
        "attributedSales1dSameSKU",
        "attributedSales7dSameSKU",
        "attributedSales14dSameSKU",
        "attributedSales30dSameSKU",
        "attributedOrdersNewToBrand14d",
        "attributedSalesNewToBrand14d",
        "attributedUnitsOrderedNewToBrand14d",
        "attributedBrandedSearches14d",
        "attributedDetailPageView14d",
        "viewAttributedBrandedSearches14d",
        "viewAttributedConversions14d",
        "viewAttributedDetailPageView14d",
        "viewAttributedOrdersNewToBrand14d",
        "viewAttributedSales14d",
        "viewAttributedSalesNewToBrand14d",
        "viewAttributedUnitsOrdered14d",
        "viewAttributedUnitsOrderedNewToBrand14d",
        "viewImpressions",
    ],
    "asins": [
        "campaignName",
        "campaignId",
        "adGroupName",
        "adGroupId",
        "asin",
        "otherAsin",
<<<<<<< HEAD
        "sku", # Available for seller accounts only.
=======
        "sku",  # Available for seller accounts only.
>>>>>>> 0fc11c51
        "currency",
        "attributedUnitsOrdered1dOtherSKU",
        "attributedUnitsOrdered7dOtherSKU",
        "attributedUnitsOrdered14dOtherSKU",
        "attributedUnitsOrdered30dOtherSKU",
        "attributedSales1dOtherSKU",
        "attributedSales7dOtherSKU",
        "attributedSales14dOtherSKU",
        "attributedSales30dOtherSKU",
    ],
}


METRICS_TYPE_TO_ID_MAP = {"campaigns": "campaignId", "adGroups": "adGroupId", "productAds": "adId", "targets": "targetId", "asins": "asin"}


class Tactics(str, Enum):
    T00001 = "T00001"
    T00020 = "T00020"
    T00030 = "T00030"
    REMARKETING = "remarketing"


class SponsoredDisplayReportStream(ReportStream):
    """
    https://advertising.amazon.com/API/docs/en-us/sponsored-display/3-0/openapi#/Reports
    """

    def report_init_endpoint(self, record_type: str) -> str:
        return f"/sd/{record_type}/report"

    metrics_map = METRICS_MAP
    metrics_type_to_id_map = METRICS_TYPE_TO_ID_MAP

    def _get_init_report_body(self, report_date: str, record_type: str, profile):
        metrics_list = self.metrics_map[record_type]
        if record_type == RecordType.ASINS and profile.accountInfo.type == "vendor":
            return None
        elif record_type == RecordType.PRODUCTADS and profile.accountInfo.type != "seller":
            # Remove SKU from metrics since it is only available for seller accounts in Product Ad report
            metrics_list = [m for m in metrics_list if m != "sku"]
        return {
            "reportDate": report_date,
            # Only for most common T00020 tactic for now
            "tactic": Tactics.T00020,
            "metrics": ",".join(metrics_list),
        }<|MERGE_RESOLUTION|>--- conflicted
+++ resolved
@@ -198,11 +198,7 @@
         "adGroupId",
         "asin",
         "otherAsin",
-<<<<<<< HEAD
-        "sku", # Available for seller accounts only.
-=======
         "sku",  # Available for seller accounts only.
->>>>>>> 0fc11c51
         "currency",
         "attributedUnitsOrdered1dOtherSKU",
         "attributedUnitsOrdered7dOtherSKU",
