#
# Copyright (c) 2023 Airbyte, Inc., all rights reserved.
#


from http import HTTPStatus
from typing import List

from .report_streams import ReportInfo, ReportStream

METRICS_MAP = {
    "campaigns": [
        "campaignName",
        "campaignId",
        "campaignStatus",
        "campaignBudgetAmount",
        "campaignRuleBasedBudgetAmount",
        "campaignApplicableBudgetRuleId",
        "campaignApplicableBudgetRuleName",
        "impressions",
        "clicks",
        "cost",
        "purchases1d",
        "purchases7d",
        "purchases14d",
        "purchases30d",
        "purchasesSameSku1d",
        "purchasesSameSku7d",
        "purchasesSameSku14d",
        "purchasesSameSku30d",
        "unitsSoldClicks1d",
        "unitsSoldClicks7d",
        "unitsSoldClicks14d",
        "unitsSoldClicks30d",
        "sales1d",
        "sales7d",
        "sales14d",
        "sales30d",
        "attributedSalesSameSku1d",
        "attributedSalesSameSku7d",
        "attributedSalesSameSku14d",
        "attributedSalesSameSku30d",
        "unitsSoldSameSku1d",
        "unitsSoldSameSku7d",
        "unitsSoldSameSku14d",
        "unitsSoldSameSku30d",
    ],
    "adGroups": [
        "campaignName",
        "campaignId",
        "adGroupName",
        "adGroupId",
        "impressions",
        "clicks",
        "cost",
        "purchases1d",
        "purchases7d",
        "purchases14d",
        "purchases30d",
        "purchasesSameSku1d",
        "purchasesSameSku7d",
        "purchasesSameSku14d",
        "purchasesSameSku30d",
        "unitsSoldClicks1d",
        "unitsSoldClicks7d",
        "unitsSoldClicks14d",
        "unitsSoldClicks30d",
        "sales1d",
        "sales7d",
        "sales14d",
        "sales30d",
        "attributedSalesSameSku1d",
        "attributedSalesSameSku7d",
        "attributedSalesSameSku14d",
        "attributedSalesSameSku30d",
        "unitsSoldSameSku1d",
        "unitsSoldSameSku7d",
        "unitsSoldSameSku14d",
        "unitsSoldSameSku30d",
    ],
    "keywords": [
        "campaignName",
        "campaignId",
        "adGroupName",
        "adGroupId",
        "keywordId",
        "keyword",
        "matchType",
        "impressions",
        "clicks",
        "cost",
        "purchases1d",
        "purchases7d",
        "purchases14d",
        "purchases30d",
        "purchasesSameSku1d",
        "purchasesSameSku7d",
        "purchasesSameSku14d",
        "purchasesSameSku30d",
        "unitsSoldClicks1d",
        "unitsSoldClicks7d",
        "unitsSoldClicks14d",
        "unitsSoldClicks30d",
        "sales1d",
        "sales7d",
        "sales14d",
        "sales30d",
        "attributedSalesSameSku1d",
        "attributedSalesSameSku7d",
        "attributedSalesSameSku14d",
        "attributedSalesSameSku30d",
        "unitsSoldSameSku1d",
        "unitsSoldSameSku7d",
        "unitsSoldSameSku14d",
        "unitsSoldSameSku30d",
    ],
<<<<<<< HEAD
    "keywords_searchTerms": [
        "campaignName",
        "campaignId",
        "adGroupName",
        "adGroupId",
        "keywordId",
        "keywordText",
        "matchType",
        "impressions",
        "clicks",
        "cost",
        "attributedConversions1d",
        "attributedConversions7d",
        "attributedConversions14d",
        "attributedConversions30d",
        "attributedConversions1dSameSKU",
        "attributedConversions7dSameSKU",
        "attributedConversions14dSameSKU",
        "attributedConversions30dSameSKU",
        "attributedUnitsOrdered1d",
        "attributedUnitsOrdered7d",
        "attributedUnitsOrdered14d",
        "attributedUnitsOrdered30d",
        "attributedSales1d",
        "attributedSales7d",
        "attributedSales14d",
        "attributedSales30d",
        "attributedSales1dSameSKU",
        "attributedSales7dSameSKU",
        "attributedSales14dSameSKU",
        "attributedSales30dSameSKU",
        "attributedUnitsOrdered1dSameSKU",
        "attributedUnitsOrdered7dSameSKU",
        "attributedUnitsOrdered14dSameSKU",
        "attributedUnitsOrdered30dSameSKU",
        "query",
    ],
    "productAds": [
=======
    "targets": [
>>>>>>> 2e1f23cd
        "campaignName",
        "campaignId",
        "adGroupName",
        "adGroupId",
        "keywordId",
        "keyword",
        "targeting",
        "keywordType",
        "impressions",
        "clicks",
        "cost",
        "purchases1d",
        "purchases7d",
        "purchases14d",
        "purchases30d",
        "purchasesSameSku1d",
        "purchasesSameSku7d",
        "purchasesSameSku14d",
        "purchasesSameSku30d",
        "unitsSoldClicks1d",
        "unitsSoldClicks7d",
        "unitsSoldClicks14d",
        "unitsSoldClicks30d",
        "sales1d",
        "sales7d",
        "sales14d",
        "sales30d",
        "attributedSalesSameSku1d",
        "attributedSalesSameSku7d",
        "attributedSalesSameSku14d",
        "attributedSalesSameSku30d",
        "unitsSoldSameSku1d",
        "unitsSoldSameSku7d",
        "unitsSoldSameSku14d",
        "unitsSoldSameSku30d",
    ],
    "productAds": [
        "campaignName",
        "campaignId",
        "adGroupName",
        "adGroupId",
        "adId",
        "impressions",
        "clicks",
        "cost",
        "campaignBudgetCurrencyCode",
        "advertisedAsin",
        "purchases1d",
        "purchases7d",
        "purchases14d",
        "purchases30d",
        "purchasesSameSku1d",
        "purchasesSameSku7d",
        "purchasesSameSku14d",
        "purchasesSameSku30d",
        "unitsSoldClicks1d",
        "unitsSoldClicks7d",
        "unitsSoldClicks14d",
        "unitsSoldClicks30d",
        "sales1d",
        "sales7d",
        "sales14d",
        "sales30d",
        "attributedSalesSameSku1d",
        "attributedSalesSameSku7d",
        "attributedSalesSameSku14d",
        "attributedSalesSameSku30d",
        "unitsSoldSameSku1d",
        "unitsSoldSameSku7d",
        "unitsSoldSameSku14d",
        "unitsSoldSameSku30d",
    ],
    "asins_keywords": [
        "campaignName",
        "campaignId",
        "adGroupName",
        "adGroupId",
        "keywordId",
        "keyword",
        "advertisedAsin",
        "purchasedAsin",
        "advertisedSku",
        "campaignBudgetCurrencyCode",
        "matchType",
        "unitsSoldClicks1d",
        "unitsSoldClicks7d",
        "unitsSoldClicks14d",
        "unitsSoldClicks30d",
        "unitsSoldOtherSku1d",
        "unitsSoldOtherSku7d",
        "unitsSoldOtherSku14d",
        "unitsSoldOtherSku30d",
        "salesOtherSku1d",
        "salesOtherSku7d",
        "salesOtherSku14d",
        "salesOtherSku30d",
    ],
    "asins_targets": [
        "campaignName",
        "campaignId",
        "adGroupName",
        "adGroupId",
        "advertisedAsin",
        "purchasedAsin",
        "advertisedSku",
        "campaignBudgetCurrencyCode",
        "matchType",
        "unitsSoldClicks1d",
        "unitsSoldClicks7d",
        "unitsSoldClicks14d",
        "unitsSoldClicks30d",
        "unitsSoldOtherSku1d",
        "unitsSoldOtherSku7d",
        "unitsSoldOtherSku14d",
        "unitsSoldOtherSku30d",
        "salesOtherSku1d",
        "salesOtherSku7d",
        "salesOtherSku14d",
        "salesOtherSku30d",
        "keywordId",
        "targeting",
        "keywordType",
    ],
}


METRICS_TYPE_TO_ID_MAP = {
    "campaigns": "campaignId",
    "adGroups": "adGroupId",
    "keywords": "keywordId",
    "productAds": "adId",
    "asins_keywords": "advertisedAsin",
    "asins_targets": "advertisedAsin",
    "targets": "keywordId",
}


class SponsoredProductsReportStream(ReportStream):
    """
    https://advertising.amazon.com/API/docs/en-us/sponsored-products/2-0/openapi#/Reports
    https://advertising.amazon.com/API/docs/en-us/reporting/v3/migration-guide
    https://advertising.amazon.com/API/docs/en-us/reporting/v3/report-types#sponsored-products
    """

    API_VERSION = "reporting"  # v3
    REPORT_DATE_FORMAT = "YYYY-MM-DD"
    ad_product = "SPONSORED_PRODUCTS"
    report_is_created = HTTPStatus.OK
    metrics_map = METRICS_MAP
    metrics_type_to_id_map = METRICS_TYPE_TO_ID_MAP

    def report_init_endpoint(self, record_type: str) -> str:
        return f"/{self.API_VERSION}/reports"

    def _download_report(self, report_info: ReportInfo, url: str) -> List[dict]:
        """
        Download and parse report result
        """
        return super()._download_report(None, url)

    def _get_init_report_body(self, report_date: str, record_type: str, profile):
        metrics_list = self.metrics_map[record_type]

        reportTypeId = "spCampaigns"
        group_by = ["campaign"]
        filters = []

        if record_type == "adGroups":
            group_by.append("adGroup")

        elif record_type == "productAds":
            reportTypeId = "spAdvertisedProduct"
            group_by = ["advertiser"]

        elif "asin" in record_type:
            reportTypeId = "spPurchasedProduct"
            group_by = ["asin"]

        elif record_type == "keywords" or record_type == "targets":
            group_by = ["targeting"]
            reportTypeId = "spTargeting"
            filters = [{"field": "keywordType", "values": ["TARGETING_EXPRESSION", "TARGETING_EXPRESSION_PREDEFINED"]}]

            if record_type == "keywords":
                filters = [{"field": "keywordType", "values": ["BROAD", "PHRASE", "EXACT"]}]

        body = {
            "name": f"{record_type} report {report_date}",
            "startDate": report_date,
            "endDate": report_date,
            "configuration": {
                "adProduct": self.ad_product,
                "groupBy": group_by,
                "columns": metrics_list,
                "reportTypeId": reportTypeId,
                "filters": filters,
                "timeUnit": "SUMMARY",
                "format": "GZIP_JSON",
            },
        }
<<<<<<< HEAD
        if RecordType.ASINS in record_type:
            body["campaignType"] = "sponsoredProducts"
            if profile.accountInfo.type == "vendor":
                metrics_list = copy(metrics_list)
                metrics_list.remove("sku")
        if record_type == "keywords_searchTerms":
            body["segment"] = "query"

        # adId is automatically added to the report by amazon and requesting adId causes an amazon error
        if "adId" in metrics_list:
            metrics_list.remove("adId")
        # query is automatically added to the report by amazon and requesting query causes an amazon error
        if "query" in metrics_list:
            metrics_list.remove("query")
=======
>>>>>>> 2e1f23cd

        return body<|MERGE_RESOLUTION|>--- conflicted
+++ resolved
@@ -114,7 +114,6 @@
         "unitsSoldSameSku14d",
         "unitsSoldSameSku30d",
     ],
-<<<<<<< HEAD
     "keywords_searchTerms": [
         "campaignName",
         "campaignId",
@@ -152,10 +151,7 @@
         "attributedUnitsOrdered30dSameSKU",
         "query",
     ],
-    "productAds": [
-=======
     "targets": [
->>>>>>> 2e1f23cd
         "campaignName",
         "campaignId",
         "adGroupName",
@@ -356,7 +352,7 @@
                 "format": "GZIP_JSON",
             },
         }
-<<<<<<< HEAD
+
         if RecordType.ASINS in record_type:
             body["campaignType"] = "sponsoredProducts"
             if profile.accountInfo.type == "vendor":
@@ -371,7 +367,5 @@
         # query is automatically added to the report by amazon and requesting query causes an amazon error
         if "query" in metrics_list:
             metrics_list.remove("query")
-=======
->>>>>>> 2e1f23cd
 
         return body