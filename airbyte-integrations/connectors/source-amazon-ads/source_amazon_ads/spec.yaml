--- conflicted
+++ resolved
@@ -86,16 +86,6 @@
       type: "integer"
       default: 3
       order: 8
-<<<<<<< HEAD
-    look_back_window_stream:
-      title: "Look Back Window Stream"
-      description: "Enable Look Back Window with incremental sync"
-      examples:
-      - true
-      - false
-      type: "boolean"
-      default: false
-=======
     report_record_types:
       title: Report Record Types
       description:
@@ -117,8 +107,16 @@
           - targets
       type: array
       uniqueItems: true
->>>>>>> 64d9c7dc
       order: 9
+    look_back_window_stream:
+      title: "Look Back Window Stream"
+      description: "Enable Look Back Window with incremental sync"
+      examples:
+      - true
+      - false
+      type: "boolean"
+      default: false
+      order: 10
   required:
     - client_id
     - client_secret
