#
# Copyright (c) 2023 Airbyte, Inc., all rights reserved.
#


import logging
from typing import Any, List, Mapping, Optional, Tuple

import pendulum
from airbyte_cdk.sources import AbstractSource
from airbyte_cdk.sources.streams import Stream
from airbyte_cdk.sources.streams.http.auth import Oauth2Authenticator

from .schemas import Profile
from .streams import (
    AttributionReportPerformanceAdgroup,
    AttributionReportPerformanceCampaign,
    AttributionReportPerformanceCreative,
    AttributionReportProducts,
    Profiles,
    SponsoredBrandsAdGroups,
    SponsoredBrandsCampaigns,
    SponsoredBrandsKeywords,
    SponsoredBrandsReportStream,
    SponsoredBrandsVideoReportStream,
    SponsoredDisplayAdGroups,
    SponsoredDisplayCampaigns,
    SponsoredDisplayProductAds,
    SponsoredDisplayReportStream,
    SponsoredDisplayTargetings,
    SponsoredProductAdGroups,
    SponsoredProductAds,
    SponsoredProductCampaigns,
    SponsoredProductKeywords,
    SponsoredProductNegativeKeywords,
    SponsoredProductsReportStream,
    SponsoredProductTargetings,
)

# Oauth 2.0 authentication URL for amazon
TOKEN_URL = "https://api.amazon.com/auth/o2/token"
CONFIG_DATE_FORMAT = "YYYY-MM-DD"


class SourceAmazonAds(AbstractSource):
    def _validate_and_transform(self, config: Mapping[str, Any]):
        start_date = config.get("start_date")
        if start_date:
            config["start_date"] = pendulum.from_format(start_date, CONFIG_DATE_FORMAT).date()
        else:
            config["start_date"] = None
        if not config.get("region"):
            source_spec = self.spec(logging.getLogger("airbyte"))
            config["region"] = source_spec.connectionSpecification["properties"]["region"]["default"]
        if not config.get("look_back_window"):
            source_spec = self.spec(logging.getLogger("airbyte"))
            config["look_back_window"] = source_spec.connectionSpecification["properties"]["look_back_window"]["default"]
<<<<<<< HEAD
        if not config.get("look_back_window_stream"):
            source_spec = self.spec(logging.getLogger("airbyte"))
            config["look_back_window_stream"] = source_spec.connectionSpecification["properties"]["look_back_window_stream"]["default"]
=======
        config["report_record_types"] = config.get("report_record_types", [])
>>>>>>> 64d9c7dc
        return config

    def check_connection(self, logger: logging.Logger, config: Mapping[str, Any]) -> Tuple[bool, Optional[Any]]:
        """
        :param config:  the user-input config object conforming to the connector's spec.json
        :param logger:  logger object
        :return Tuple[bool, any]: (True, None) if the input config can be used to connect to the API successfully, (False, error) otherwise.
        """
        try:
            config = self._validate_and_transform(config)
        except Exception as e:
            return False, str(e)
        # Check connection by sending list of profiles request. Its most simple
        # request, not require additional parameters and usually has few data
        # in response body.
        # It doesnt support pagination so there is no sense of reading single
        # record, it would fetch all the data anyway.
        Profiles(config, authenticator=self._make_authenticator(config)).get_all_profiles()
        return True, None

    def streams(self, config: Mapping[str, Any]) -> List[Stream]:
        """
        :param config: A Mapping of the user input configuration as defined in the connector spec.
        :return list of streams for current source
        """
        config = self._validate_and_transform(config)
        auth = self._make_authenticator(config)
        stream_args = {"config": config, "authenticator": auth}
        # All data for individual Amazon Ads stream divided into sets of data for
        # each profile. Every API request except profiles has required
        # paramater passed over "Amazon-Advertising-API-Scope" http header and
        # should contain profile id. So every stream is dependant on Profiles
        # stream and should have information about all profiles.
        profiles_stream = Profiles(**stream_args)
        profiles_list = profiles_stream.get_all_profiles()
        stream_args["profiles"] = self._choose_profiles(config, profiles_list)
        non_profile_stream_classes = [
            SponsoredDisplayCampaigns,
            SponsoredDisplayAdGroups,
            SponsoredDisplayProductAds,
            SponsoredDisplayTargetings,
            SponsoredDisplayReportStream,
            SponsoredProductCampaigns,
            SponsoredProductAdGroups,
            SponsoredProductKeywords,
            SponsoredProductNegativeKeywords,
            SponsoredProductAds,
            SponsoredProductTargetings,
            SponsoredProductsReportStream,
            SponsoredBrandsCampaigns,
            SponsoredBrandsAdGroups,
            SponsoredBrandsKeywords,
            SponsoredBrandsReportStream,
            SponsoredBrandsVideoReportStream,
            AttributionReportPerformanceAdgroup,
            AttributionReportPerformanceCampaign,
            AttributionReportPerformanceCreative,
            AttributionReportProducts,
        ]
        return [profiles_stream, *[stream_class(**stream_args) for stream_class in non_profile_stream_classes]]

    @staticmethod
    def _make_authenticator(config: Mapping[str, Any]):
        return Oauth2Authenticator(
            token_refresh_endpoint=TOKEN_URL,
            client_id=config["client_id"],
            client_secret=config["client_secret"],
            refresh_token=config["refresh_token"],
        )

    @staticmethod
    def _choose_profiles(config: Mapping[str, Any], profiles: List[Profile]):
        if not config.get("profiles"):
            return profiles
        return list(filter(lambda profile: profile.profileId in config["profiles"], profiles))<|MERGE_RESOLUTION|>--- conflicted
+++ resolved
@@ -55,13 +55,10 @@
         if not config.get("look_back_window"):
             source_spec = self.spec(logging.getLogger("airbyte"))
             config["look_back_window"] = source_spec.connectionSpecification["properties"]["look_back_window"]["default"]
-<<<<<<< HEAD
         if not config.get("look_back_window_stream"):
             source_spec = self.spec(logging.getLogger("airbyte"))
             config["look_back_window_stream"] = source_spec.connectionSpecification["properties"]["look_back_window_stream"]["default"]
-=======
         config["report_record_types"] = config.get("report_record_types", [])
->>>>>>> 64d9c7dc
         return config
 
     def check_connection(self, logger: logging.Logger, config: Mapping[str, Any]) -> Tuple[bool, Optional[Any]]:
