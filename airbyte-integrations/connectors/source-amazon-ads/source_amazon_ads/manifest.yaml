--- conflicted
+++ resolved
@@ -3042,13 +3042,9 @@
       authenticator: "#/definitions/oauth_authenticator"
       http_method: GET
       request_headers:
-<<<<<<< HEAD
-        Amazon-Advertising-API-Scope: "{{ creation_response['headers']['Amazon-Advertising-API-Scope'] }}"
-=======
         # TODO Fix me: The creation_response interpolation context should be available directly in the headers.
         # https://github.com/airbytehq/airbyte/pull/55806#issuecomment-2734493924
         Amazon-Advertising-API-Scope: "{{ stream_slice.extra_fields['creation_response'].request.headers['Amazon-Advertising-API-Scope'] }}"
->>>>>>> 4b35df8c
         Amazon-Advertising-API-ClientId: '{{ config["client_id"] }}'
       error_handler:
         $ref: "#/definitions/report_polling_error_handler"
