--- conflicted
+++ resolved
@@ -5,11 +5,7 @@
 from .common import CatalogModel, Keywords, MetricsReport, NegativeKeywords, Portfolio
 from .profile import Profile
 from .sponsored_brands import BrandsAdGroup, BrandsCampaign
-<<<<<<< HEAD
 from .sponsored_display import DisplayAdGroup, DisplayBudgetRules, DisplayCampaign, DisplayCreatives, DisplayProductAds, DisplayTargeting
-from .sponsored_products import ProductAd, ProductAdGroups, ProductCampaign, ProductTargeting
-=======
-from .sponsored_display import DisplayAdGroup, DisplayBudgetRules, DisplayCampaign, DisplayProductAds, DisplayTargeting
 from .sponsored_products import (
     ProductAd,
     ProductAdGroupBidRecommendations,
@@ -18,7 +14,6 @@
     ProductCampaign,
     ProductTargeting,
 )
->>>>>>> bdaddd4c
 
 __all__ = [
     "BrandsAdGroup",
