--- conflicted
+++ resolved
@@ -47,13 +47,11 @@
     resolvedExpression: List[Dict[str, str]]
 
 
-<<<<<<< HEAD
 class DisplayCreatives(CatalogModel):
     name: str
     adGroupId: Decimal
     creativeId: Decimal
      
-=======
 class DisplayBudgetRuleDetailsPerformanceMeasureCondition(CatalogModel):
     metricName: str
     comparisonOperator: str
@@ -104,5 +102,4 @@
     lastUpdatedDate: Decimal
     createdDate: Decimal
     ruleDetails: DisplayBudgetRuleDetails = None
-    ruleStatusDetails: Dict[str, str] = None
->>>>>>> 9ac7793b
+    ruleStatusDetails: Dict[str, str] = None