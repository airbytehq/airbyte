# Copyright (c) 2023 Airbyte, Inc., all rights reserved.

import json
import uuid
from unittest import TestCase

import pendulum
import requests_mock
from airbyte_cdk.models import AirbyteStateBlob
from airbyte_cdk.models import Level as LogLevel
from airbyte_cdk.models import SyncMode
from airbyte_cdk.test.mock_http import HttpMocker, HttpRequestMatcher
from source_amazon_ads.streams.report_streams import brands_report, display_report, products_report

from .ad_requests import (
    OAuthRequestBuilder,
    ProfilesRequestBuilder,
    ReportCheckStatusRequestBuilder,
    ReportDownloadRequestBuilder,
    SponsoredBrandsV3ReportRequestBuilder,
    SponsoredDisplayReportRequestBuilder,
    SponsoredProductsReportRequestBuilder,
)
from .ad_responses import (
    ErrorResponseBuilder,
    OAuthResponseBuilder,
    ProfilesResponseBuilder,
    ReportCheckStatusResponseBuilder,
    ReportDownloadResponseBuilder,
    ReportInitResponseBuilder,
)
from .ad_responses.records import (
    ErrorRecordBuilder,
    ProfilesRecordBuilder,
    ReportCheckStatusRecordBuilder,
    ReportFileRecordBuilder,
    ReportInitResponseRecordBuilder,
)
from .config import ConfigBuilder
from .utils import get_log_messages_by_log_level, read_stream


class TestDisplayReportStreams(TestCase):
    @property
    def _config(self):
        return ConfigBuilder().build()

    def _given_oauth_and_profiles(self, http_mocker: HttpMocker, config: dict) -> None:
        """
        Authenticate and get profiles
        """
        http_mocker.post(
            OAuthRequestBuilder.oauth_endpoint(client_id=config["client_id"], client_secred=config["client_secret"],
                                               refresh_token=config["refresh_token"]).build(),
            OAuthResponseBuilder.token_response().build()
        )
        http_mocker.get(
            ProfilesRequestBuilder.profiles_endpoint(client_id=config["client_id"], client_access_token=config["access_token"]).build(),
            ProfilesResponseBuilder.profiles_response().with_record(ProfilesRecordBuilder.profiles_record()).build()
        )

    @HttpMocker()
    def test_given_file_when_read_display_report_then_return_records(self, http_mocker):
        """
        Check display report stream: normal stream read flow
        In this test we prepare http mocker to handle all report types and tactics as well as workaround to handle gzipped file content
        Request structure:
            1. Request report for start processing
            2. Check status and get a download link
            3. Download report file using the link
        """
        self._given_oauth_and_profiles(http_mocker, self._config)

        profile_timezone = ProfilesRecordBuilder.profiles_record().build().get("timezone")
        start_date = pendulum.today(tz=profile_timezone).date()

        for report_type, metrics in display_report.METRICS_MAP_V3.items():
            report_id = str(uuid.uuid4())
            http_mocker.post(
                SponsoredDisplayReportRequestBuilder._init_report_endpoint(
                    self._config["client_id"], self._config["access_token"], self._config["profiles"][0], report_type, metrics, start_date
                ).build(),
                ReportInitResponseBuilder.report_init_response().with_record(
                    ReportInitResponseRecordBuilder.init_response_record().with_status("PENDING").with_id(report_id)
                ).with_status_code(200).build()
            )
            download_request_builder = ReportDownloadRequestBuilder.download_endpoint(report_id)
            http_mocker.get(
                ReportCheckStatusRequestBuilder.check_sponsored_display_report_status_endpoint(
                    self._config["client_id"], self._config["access_token"], self._config["profiles"][0], report_id
                ).build(),
                ReportCheckStatusResponseBuilder.check_status_response().with_record(
                    ReportCheckStatusRecordBuilder.status_record().with_status("COMPLETED").with_url(download_request_builder.url)
                ).build()
            )

            # a workaround to pass compressed document to the mocked response
            gzip_file_report_response = ReportDownloadResponseBuilder.download_report().with_record(
                ReportFileRecordBuilder.report_file_record()).build()
            request_matcher = HttpRequestMatcher(download_request_builder.build(), minimum_number_of_expected_match=1)
            http_mocker._matchers.append(request_matcher)

            http_mocker._mocker.get(
                requests_mock.ANY,
                additional_matcher=http_mocker._matches_wrapper(request_matcher),
                response_list=[{"content": gzip_file_report_response.body, "status_code": gzip_file_report_response.status_code}],
            )

        output = read_stream("sponsored_display_report_stream", SyncMode.full_refresh, self._config)
        assert len(output.records) == 5

    @HttpMocker()
    def test_given_file_when_read_products_report_then_return_records(self, http_mocker):
        """
        Check products report stream: normal stream read flow.
        In this test we prepare http mocker to handle all report types based on metrics defined for the report stream
        as well as workaround to handle gzipped file content.
        Request structure:
            1. Request report for start processing
            2. Check status and get a download link
            3. Download report file using the link
        """
        self._given_oauth_and_profiles(http_mocker, self._config)

        profile_timezone = ProfilesRecordBuilder.profiles_record().build().get("timezone")
        start_date = pendulum.today(tz=profile_timezone).date()

        for report_type, metrics in products_report.METRICS_MAP.items():
            report_id = str(uuid.uuid4())
            http_mocker.post(
                SponsoredProductsReportRequestBuilder._init_report_endpoint(
                    self._config["client_id"], self._config["access_token"], self._config["profiles"][0], report_type, metrics, start_date
                ).build(),
                ReportInitResponseBuilder.report_init_response().with_record(
                    ReportInitResponseRecordBuilder.init_response_record().with_status("PENDING").with_id(report_id)
                ).with_status_code(200).build()
            )
            download_request_builder = ReportDownloadRequestBuilder.download_endpoint(report_id)
            http_mocker.get(
                ReportCheckStatusRequestBuilder.check_sponsored_products_report_status_endpoint(
                    self._config["client_id"], self._config["access_token"], self._config["profiles"][0], report_id
                ).build(),
                ReportCheckStatusResponseBuilder.check_status_response().with_record(
                    ReportCheckStatusRecordBuilder.status_record().with_status("COMPLETED").with_url(download_request_builder.url)
                ).build()
            )

            # a workaround to pass compressed document to the mocked response
            gzip_file_report_response = ReportDownloadResponseBuilder.download_report().with_record(
                ReportFileRecordBuilder.report_file_record()
            ).build()
            request_matcher = HttpRequestMatcher(download_request_builder.build(), minimum_number_of_expected_match=1)
            http_mocker._matchers.append(request_matcher)

            http_mocker._mocker.get(
                requests_mock.ANY,
                additional_matcher=http_mocker._matches_wrapper(request_matcher),
                response_list=[{"content": gzip_file_report_response.body, "status_code": gzip_file_report_response.status_code}],
            )

        output = read_stream("sponsored_products_report_stream", SyncMode.full_refresh, self._config)
        assert len(output.records) == 7


    @HttpMocker()
    def test_given_file_when_read_brands_v3_report_then_return_records(self, http_mocker):
        """
        Check brands v3 report stream: normal stream read flow.
        In this test we prepare http mocker to handle all report types based on metrics defined for the report stream
        as well as workaround to handle gzipped file content.
        Request structure:
            1. Request report for start processing
            2. Check status and get a download link
            3. Download report file using the link
        """
        self._given_oauth_and_profiles(http_mocker, self._config)

        profile_timezone = ProfilesRecordBuilder.profiles_record().build().get("timezone")
        start_date = pendulum.today(tz=profile_timezone).date()

        for report_type, metrics in brands_report.METRICS_MAP_V3.items():
            report_id = str(uuid.uuid4())
            http_mocker.post(
                SponsoredBrandsV3ReportRequestBuilder._init_report_endpoint(
                    self._config["client_id"], self._config["access_token"], self._config["profiles"][0], report_type, metrics, start_date
                ).build(),
                ReportInitResponseBuilder.report_init_response().with_record(
                    ReportInitResponseRecordBuilder.init_response_record().with_status("PENDING").with_id(report_id)
                ).with_status_code(200).build()
            )
            download_request_builder = ReportDownloadRequestBuilder.download_endpoint(report_id)
            http_mocker.get(
                ReportCheckStatusRequestBuilder.check_sponsored_brands_v3_report_status_endpoint(
                    self._config["client_id"], self._config["access_token"], self._config["profiles"][0], report_id
                ).build(),
                ReportCheckStatusResponseBuilder.check_status_response().with_record(
                    ReportCheckStatusRecordBuilder.status_record().with_status("COMPLETED").with_url(download_request_builder.url)
                ).build()
            )

            # a workaround to pass compressed document to the mocked response
            gzip_file_report_response = ReportDownloadResponseBuilder.download_report().with_record(
                ReportFileRecordBuilder.report_file_record()
            ).build()
            request_matcher = HttpRequestMatcher(download_request_builder.build(), minimum_number_of_expected_match=1)
            http_mocker._matchers.append(request_matcher)

            http_mocker._mocker.get(
                requests_mock.ANY,
                additional_matcher=http_mocker._matches_wrapper(request_matcher),
                response_list=[{"content": gzip_file_report_response.body, "status_code": gzip_file_report_response.status_code}],
            )

        output = read_stream("sponsored_brands_v3_report_stream", SyncMode.full_refresh, self._config)
<<<<<<< HEAD
        assert output.most_recent_state.stream_state == AirbyteStateBlob({"1":{'reportDate': start_date.format("YYYY-MM-DD")}})
=======
        assert output.most_recent_state.stream_state == AirbyteStateBlob({"1":{"reportDate": start_date.format("YYYY-MM-DD")}})
>>>>>>> ff545381
        assert len(output.records) == 1

    @HttpMocker()
    def test_given_known_error_when_read_brands_v3_report_then_skip_report(self, http_mocker):
        """
        Check brands v3 stream: non-breaking errors are ignored.
        When error of this kind happen, we warn and then keep syncing another reports if possible.
        In this test all report init requests are failed with known error and skipped
        """

        ERRORS = [
            (400, "KDP authors do not have access to Sponsored Brands functionality"),
            (401, "Not authorized to access scope 0001"),
            (406, "Report date is too far in the past."),
        ]

        for status_code, msg in ERRORS:
            self._given_oauth_and_profiles(http_mocker, self._config)
            profile_timezone = ProfilesRecordBuilder.profiles_record().build().get("timezone")
            start_date = pendulum.today(tz=profile_timezone).date()
            non_breaking_error = ErrorRecordBuilder.non_breaking_error().with_error_message(msg)

            for report_type, metrics in brands_report.METRICS_MAP_V3.items():
                http_mocker.post(
                    SponsoredBrandsV3ReportRequestBuilder._init_report_endpoint(
                        self._config["client_id"], self._config["access_token"], self._config["profiles"][0], report_type, metrics,
                        start_date
                    ).build(),
                    ErrorResponseBuilder.non_breaking_error_response().with_record(non_breaking_error).with_status_code(
                        status_code).build(),
                )

            output = read_stream("sponsored_brands_v3_report_stream", SyncMode.full_refresh, self._config)
            assert len(output.records) == 0

            warning_logs = get_log_messages_by_log_level(output.logs, LogLevel.WARN)
            expected_warning_log = (
                f"Unexpected HTTP status code {status_code} when registering purchasedAsin, "
                f"SponsoredBrandsV3ReportStream for 1 profile: {json.dumps(non_breaking_error.build())}"
            )
            assert any([expected_warning_log in warn for warn in warning_logs])
            http_mocker.clear_all_matchers()

    @HttpMocker()
    def test_given_known_error_when_read_display_report_then_partially_skip_records(self, http_mocker):
        """
        Check display v3 stream: non-breaking errors are ignored.
        When error of this kind happen, we warn and then keep syncing another reports if possible.
        In this test half of report init requests are failed with known error and skipped while another half of reports successfully processed
        """
        self._given_oauth_and_profiles(http_mocker, self._config)

        profile_timezone = ProfilesRecordBuilder.profiles_record().build().get("timezone")
        start_date = pendulum.today(tz=profile_timezone).date()

        for report_type, metrics in display_report.METRICS_MAP_V3.items():
            report_id = str(uuid.uuid4())
            http_mocker.post(
                SponsoredDisplayReportRequestBuilder._init_report_endpoint(
                    self._config["client_id"], self._config["access_token"], self._config["profiles"][0], report_type, metrics,
                    start_date
                ).build(),
                ReportInitResponseBuilder.report_init_response().with_record(
                    ReportInitResponseRecordBuilder.init_response_record().with_status("PENDING").with_id(report_id)
                ).with_status_code(200).build()
            )
            download_request_builder = ReportDownloadRequestBuilder.download_endpoint(report_id)
            http_mocker.get(
                ReportCheckStatusRequestBuilder.check_sponsored_display_report_status_endpoint(
                    self._config["client_id"], self._config["access_token"], self._config["profiles"][0], report_id
                ).build(),
                ReportCheckStatusResponseBuilder.check_status_response().with_record(
                    ReportCheckStatusRecordBuilder.status_record().with_status("COMPLETED").with_url(download_request_builder.url)
                ).build()
            )

            # a workaround to pass compressed document to the mocked response
            gzip_file_report_response = ReportDownloadResponseBuilder.download_report().with_record(
                ReportFileRecordBuilder.report_file_record()).build()
            request_matcher = HttpRequestMatcher(download_request_builder.build(), minimum_number_of_expected_match=1)
            http_mocker._matchers.append(request_matcher)

            http_mocker._mocker.get(
                requests_mock.ANY,
                additional_matcher=http_mocker._matches_wrapper(request_matcher),
                response_list=[{"content": gzip_file_report_response.body, "status_code": gzip_file_report_response.status_code}],
            )

        output = read_stream("sponsored_display_report_stream", SyncMode.full_refresh, self._config)
        assert len(output.records) == 5
<|MERGE_RESOLUTION|>--- conflicted
+++ resolved
@@ -212,11 +212,7 @@
             )
 
         output = read_stream("sponsored_brands_v3_report_stream", SyncMode.full_refresh, self._config)
-<<<<<<< HEAD
-        assert output.most_recent_state.stream_state == AirbyteStateBlob({"1":{'reportDate': start_date.format("YYYY-MM-DD")}})
-=======
         assert output.most_recent_state.stream_state == AirbyteStateBlob({"1":{"reportDate": start_date.format("YYYY-MM-DD")}})
->>>>>>> ff545381
         assert len(output.records) == 1
 
     @HttpMocker()
