--- conflicted
+++ resolved
@@ -10,46 +10,6 @@
 
 from airbyte_cdk.models import Level as LogLevel
 from airbyte_cdk.models import SyncMode
-<<<<<<< HEAD
-from airbyte_cdk.test.mock_http import HttpMocker, HttpRequestMatcher
-from airbyte_cdk.test.mock_http.mocker import SupportedHttpMethods
-
-from .ad_requests import (
-    OAuthRequestBuilder,
-    ProfilesRequestBuilder,
-    ReportCheckStatusRequestBuilder,
-    ReportDownloadRequestBuilder,
-    SponsoredBrandsV3ReportRequestBuilder,
-    SponsoredDisplayReportRequestBuilder,
-    SponsoredProductsReportRequestBuilder,
-)
-from .ad_responses import (
-    ErrorResponseBuilder,
-    OAuthResponseBuilder,
-    ProfilesResponseBuilder,
-    ReportCheckStatusResponseBuilder,
-    ReportDownloadResponseBuilder,
-    ReportInitResponseBuilder,
-)
-from .ad_responses.records import (
-    ErrorRecordBuilder,
-    ProfilesRecordBuilder,
-    ReportCheckStatusRecordBuilder,
-    ReportFileRecordBuilder,
-    ReportInitResponseRecordBuilder,
-)
-from .config import ConfigBuilder
-from .metrics_map import BRANDS_METRICS_MAP_V3, DISPLAY_REPORT_METRICS_MAP, PRODUCTS_REPORT_METRICS_MAP
-from .utils import get_log_messages_by_log_level, read_stream
-
-
-class TestDisplayReportStreams(TestCase):
-    @property
-    def _config(self):
-        return ConfigBuilder().build()
-
-    def _given_oauth_and_profiles(self, http_mocker: HttpMocker, config: dict) -> None:
-=======
 from airbyte_cdk.test.catalog_builder import CatalogBuilder
 from airbyte_cdk.test.entrypoint_wrapper import EntrypointOutput, read
 from airbyte_cdk.test.state_builder import StateBuilder
@@ -105,7 +65,6 @@
     def test_given_file_when_read_brands_v3_report_then_return_records(
         self, requests_mock: requests_mock.Mocker, config: Mapping[str, Any], mock_oauth, mock_profiles
     ):
->>>>>>> 4b35df8c
         """
         Check Sponsored Brands V3 report stream: normal stream read flow
         In this test, we prepare HTTP mocks to handle report initiation, status checks, and file downloads.
@@ -153,48 +112,6 @@
             2. GET request to check report status and retrieve the download URL for each stream.
             3. GET request to download the gzipped report file for each stream.
         """
-<<<<<<< HEAD
-        self._given_oauth_and_profiles(http_mocker, self._config)
-
-        profile_timezone = ProfilesRecordBuilder.profiles_record().build().get("timezone")
-        start_date = pendulum.today(tz=profile_timezone).date()
-
-        for report_type, metrics in DISPLAY_REPORT_METRICS_MAP.items():
-            report_id = str(uuid.uuid4())
-            http_mocker.post(
-                SponsoredDisplayReportRequestBuilder._init_report_endpoint(
-                    self._config["client_id"], self._config["access_token"], self._config["profiles"][0], report_type, metrics, start_date
-                ).build(),
-                ReportInitResponseBuilder.report_init_response()
-                .with_record(ReportInitResponseRecordBuilder.init_response_record().with_status("PENDING").with_id(report_id))
-                .with_status_code(200)
-                .build(),
-            )
-            download_request_builder = ReportDownloadRequestBuilder.download_endpoint(report_id)
-            http_mocker.get(
-                ReportCheckStatusRequestBuilder.check_sponsored_display_report_status_endpoint(
-                    self._config["client_id"], self._config["access_token"], self._config["profiles"][0], report_id
-                ).build(),
-                ReportCheckStatusResponseBuilder.check_status_response()
-                .with_record(ReportCheckStatusRecordBuilder.status_record().with_status("COMPLETED").with_url(download_request_builder.url))
-                .build(),
-            )
-
-            # a workaround to pass compressed document to the mocked response
-            gzip_file_report_response = (
-                ReportDownloadResponseBuilder.download_report().with_record(ReportFileRecordBuilder.report_file_record()).build()
-            )
-            request_matcher = HttpRequestMatcher(download_request_builder.build(), minimum_number_of_expected_match=1)
-            http_mocker._matchers[SupportedHttpMethods.GET].append(request_matcher)
-
-            http_mocker._mocker.get(
-                requests_mock.ANY,
-                additional_matcher=http_mocker._matches_wrapper(request_matcher),
-                response_list=[{"content": gzip_file_report_response.body, "status_code": gzip_file_report_response.status_code}],
-            )
-
-=======
->>>>>>> 4b35df8c
         number_of_records = 0
         for stream_name in (
             "sponsored_display_campaigns_report_stream",
@@ -239,47 +156,6 @@
             2. GET request to check report status and retrieve the download URL for each stream.
             3. GET request to download the gzipped report file for each stream.
         """
-<<<<<<< HEAD
-        self._given_oauth_and_profiles(http_mocker, self._config)
-
-        profile_timezone = ProfilesRecordBuilder.profiles_record().build().get("timezone")
-        start_date = pendulum.today(tz=profile_timezone).date()
-
-        for report_type, metrics in PRODUCTS_REPORT_METRICS_MAP.items():
-            report_id = str(uuid.uuid4())
-            http_mocker.post(
-                SponsoredProductsReportRequestBuilder._init_report_endpoint(
-                    self._config["client_id"], self._config["access_token"], self._config["profiles"][0], report_type, metrics, start_date
-                ).build(),
-                ReportInitResponseBuilder.report_init_response()
-                .with_record(ReportInitResponseRecordBuilder.init_response_record().with_status("PENDING").with_id(report_id))
-                .with_status_code(200)
-                .build(),
-            )
-            download_request_builder = ReportDownloadRequestBuilder.download_endpoint(report_id)
-            http_mocker.get(
-                ReportCheckStatusRequestBuilder.check_sponsored_products_report_status_endpoint(
-                    self._config["client_id"], self._config["access_token"], self._config["profiles"][0], report_id
-                ).build(),
-                ReportCheckStatusResponseBuilder.check_status_response()
-                .with_record(ReportCheckStatusRecordBuilder.status_record().with_status("COMPLETED").with_url(download_request_builder.url))
-                .build(),
-            )
-
-            # a workaround to pass compressed document to the mocked response
-            gzip_file_report_response = (
-                ReportDownloadResponseBuilder.download_report().with_record(ReportFileRecordBuilder.report_file_record()).build()
-            )
-            request_matcher = HttpRequestMatcher(download_request_builder.build(), minimum_number_of_expected_match=1)
-            http_mocker._matchers[SupportedHttpMethods.GET].append(request_matcher)
-
-            http_mocker._mocker.get(
-                requests_mock.ANY,
-                additional_matcher=http_mocker._matches_wrapper(request_matcher),
-                response_list=[{"content": gzip_file_report_response.body, "status_code": gzip_file_report_response.status_code}],
-            )
-=======
->>>>>>> 4b35df8c
         number_of_records = 0
         for stream_name in (
             "sponsored_products_campaigns_report_stream",
@@ -304,26 +180,11 @@
                 status_code=200,
                 request_headers={"Authorization": "Bearer test-access-token"},
             )
-<<<<<<< HEAD
-
-            # a workaround to pass compressed document to the mocked response
-            gzip_file_report_response = (
-                ReportDownloadResponseBuilder.download_report().with_record(ReportFileRecordBuilder.report_file_record()).build()
-            )
-            request_matcher = HttpRequestMatcher(download_request_builder.build(), minimum_number_of_expected_match=1)
-            http_mocker._matchers[SupportedHttpMethods.GET].append(request_matcher)
-
-            http_mocker._mocker.get(
-                requests_mock.ANY,
-                additional_matcher=http_mocker._matches_wrapper(request_matcher),
-                response_list=[{"content": gzip_file_report_response.body, "status_code": gzip_file_report_response.status_code}],
-=======
             report_data = gzip.compress(b'[{"record": "data"}]')
             requests_mock.get(
                 download_url,
                 content=report_data,
                 status_code=200,
->>>>>>> 4b35df8c
             )
             output = self._read(config, stream_name)
             number_of_records += len(output.records)
@@ -385,51 +246,7 @@
             2. GET request to check report status and retrieve the download URL for each stream.
             3. GET request to download the gzipped report file (data for even-indexed, empty for odd-indexed).
         """
-<<<<<<< HEAD
-        self._given_oauth_and_profiles(http_mocker, self._config)
-
-        profile_timezone = ProfilesRecordBuilder.profiles_record().build().get("timezone")
-        start_date = pendulum.today(tz=profile_timezone).date()
-
-        for report_type, metrics in DISPLAY_REPORT_METRICS_MAP.items():
-            report_id = str(uuid.uuid4())
-            http_mocker.post(
-                SponsoredDisplayReportRequestBuilder._init_report_endpoint(
-                    self._config["client_id"], self._config["access_token"], self._config["profiles"][0], report_type, metrics, start_date
-                ).build(),
-                ReportInitResponseBuilder.report_init_response()
-                .with_record(ReportInitResponseRecordBuilder.init_response_record().with_status("PENDING").with_id(report_id))
-                .with_status_code(200)
-                .build(),
-            )
-            download_request_builder = ReportDownloadRequestBuilder.download_endpoint(report_id)
-            http_mocker.get(
-                ReportCheckStatusRequestBuilder.check_sponsored_display_report_status_endpoint(
-                    self._config["client_id"], self._config["access_token"], self._config["profiles"][0], report_id
-                ).build(),
-                ReportCheckStatusResponseBuilder.check_status_response()
-                .with_record(ReportCheckStatusRecordBuilder.status_record().with_status("COMPLETED").with_url(download_request_builder.url))
-                .build(),
-            )
-
-            # a workaround to pass compressed document to the mocked response
-            gzip_file_report_response = (
-                ReportDownloadResponseBuilder.download_report().with_record(ReportFileRecordBuilder.report_file_record()).build()
-            )
-            request_matcher = HttpRequestMatcher(download_request_builder.build(), minimum_number_of_expected_match=1)
-            http_mocker._matchers[SupportedHttpMethods.GET].append(request_matcher)
-
-            http_mocker._mocker.get(
-                requests_mock.ANY,
-                additional_matcher=http_mocker._matches_wrapper(request_matcher),
-                response_list=[{"content": gzip_file_report_response.body, "status_code": gzip_file_report_response.status_code}],
-            )
-
-        number_of_records = 0
-        for stream_name in (
-=======
         streams = (
->>>>>>> 4b35df8c
             "sponsored_display_campaigns_report_stream",
             "sponsored_display_adgroups_report_stream",
             "sponsored_display_productads_report_stream",
