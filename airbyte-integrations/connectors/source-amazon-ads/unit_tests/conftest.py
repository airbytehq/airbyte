#
# Copyright (c) 2023 Airbyte, Inc., all rights reserved.
#

import json
from copy import deepcopy

from pytest import fixture


@fixture
def config():
    return {
        "client_id": "test_client_id",
        "client_secret": "test_client_secret",
        "refresh_token": "test_refresh",
        "region": "NA",
        "look_back_window": 3,
<<<<<<< HEAD
        "look_back_window_stream": False,
=======
        "report_record_types": []
>>>>>>> 64d9c7dc
    }


@fixture
def config_gen(config):
    def inner(**kwargs):
        new_config = deepcopy(config)
        # WARNING, no support deep dictionaries
        new_config.update(kwargs)
        return {k: v for k, v in new_config.items() if v is not ...}

    return inner


@fixture
def profiles_response():
    return """
[{"profileId":3991703629696934,"countryCode":"CA","currencyCode":"CAD","dailyBudget":9.99999999E8,"timezone":"America/Los_Angeles","accountInfo":{"marketplaceStringId":"A2EUQ1WTGCTBG2","id":"A3LUQZ2NBMFGO4","type":"seller","name":"The Airbyte Store","validPaymentMethod":true}},{"profileId":2935840597082037,"countryCode":"CA","currencyCode":"CAD","timezone":"America/Los_Angeles","accountInfo":{"marketplaceStringId":"A2EUQ1WTGCTBG2","id":"ENTITY1T4PQ8E0Y1LVJ","type":"vendor","name":"test","validPaymentMethod":false}},{"profileId":3664951271230581,"countryCode":"MX","currencyCode":"MXN","dailyBudget":9.99999999E8,"timezone":"America/Los_Angeles","accountInfo":{"marketplaceStringId":"A1AM78C64UM0Y8","id":"A3LUQZ2NBMFGO4","type":"seller","name":"The Airbyte Store","validPaymentMethod":true}},{"profileId":3312910465837761,"countryCode":"US","currencyCode":"USD","dailyBudget":9.99999999E8,"timezone":"America/Los_Angeles","accountInfo":{"marketplaceStringId":"ATVPDKIKX0DER","id":"A3LUQZ2NBMFGO4","type":"seller","name":"The Airbyte Store","validPaymentMethod":true}}]
"""


@fixture
def campaigns_response():
    return """
[{"campaignId":37387403419888,"name":"sswdd","tactic":"T00020","startDate":"20220101","state":"enabled","costType":"cpc","budget":3.0,"budgetType":"daily","deliveryProfile":"as_soon_as_possible"},{"campaignId":59249214322256,"name":"My test camp","tactic":"T00020","startDate":"20220101","state":"enabled","costType":"cpc","budget":3.0,"budgetType":"daily","deliveryProfile":"as_soon_as_possible"},{"campaignId":16117299922278,"name":"ssw","tactic":"T00020","startDate":"20220101","state":"enabled","costType":"cpc","budget":3.0,"budgetType":"daily","deliveryProfile":"as_soon_as_possible"},{"campaignId":202914386115504,"name":"ssdf","tactic":"T00020","startDate":"20220101","state":"enabled","costType":"cpc","budget":3.0,"budgetType":"daily","deliveryProfile":"as_soon_as_possible"}]
"""


@fixture
def adgroups_response():
    return """
[{"name":"string","campaignId":0,"defaultBid":0,"bidOptimization":"clicks","state":"enabled","adGroupId":0,"tactic":"T00020"}]
"""


@fixture
def product_ads_response():
    return """
[{"state":"enabled","adId":0,"adGroupId":0,"campaignId":0,"asin":"string","sku":"string"}]
"""


@fixture
def targeting_response():
    return """
[{"targetId":123,"adGroupId":321,"state":"enabled","expressionType":"manual","bid":1.5,"expression":{"type":"asinSameAs","value":"B0123456789"},"resolvedExpression":{"type":"views","values":{"type":"asinCategorySameAs","value":"B0123456789"}}}]
"""


@fixture
def attribution_report_response():
    def _internal(report_type: str):
        responses = {
            "PRODUCTS": {
                "reports": [
                    {
                        "date": "20220829",
                        "attributedDetailPageViewsClicks14d": "0",
                        "attributedPurchases14d": "0",
                        "adGroupId": "bestselling_fan-dusters",
                        "advertiserName": "name",
                        "productName": "some product name",
                        "productCategory": "Chemicals",
                        "productSubcategory": "Applicators",
                        "brandHaloAttributedPurchases14d": "0",
                        "brandHaloUnitsSold14d": "0",
                        "attributedNewToBrandSales14d": "0",
                        "attributedAddToCartClicks14d": "0",
                        "brandHaloNewToBrandPurchases14d": "0",
                        "brandName": "name",
                        "marketplace": "AMAZON.COM",
                        "brandHaloAttributedSales14d": "0",
                        "campaignId": "my-campaign",
                        "brandHaloNewToBrandUnitsSold14d": "0",
                        "productAsin": "AAAAAAA",
                        "productConversionType": "Brand Halo",
                        "attributedNewToBrandUnitsSold14d": "0",
                        "brandHaloAttributedAddToCartClicks14d": "0",
                        "attributedNewToBrandPurchases14d": "0",
                        "unitsSold14d": "0",
                        "productGroup": "Automotive",
                        "brandHaloNewToBrandSales14d": "0",
                        "publisher": "Display - Other",
                        "brandHaloDetailPageViewsClicks14d": "0",
                        "attributedSales14d": "0",
                    }
                ]
            },
            "PERFORMANCE_ADGROUP": {
                "reports": [
                    {
                        "date": "20220829",
                        "attributedAddToCartClicks14d": "5",
                        "brb_bonus_amount": "14.280000000000001",
                        "campaignId": "16719043411",
                        "attributedDetailPageViewsClicks14d": "30",
                        "attributedPurchases14d": "3",
                        "attributedTotalAddToCartClicks14d": "5",
                        "attributedTotalPurchases14d": "3",
                        "adGroupId": "135021988277",
                        "advertiserName": "Eversprout",
                        "totalUnitsSold14d": "4",
                        "unitsSold14d": "4",
                        "Click-throughs": "30",
                        "publisher": "Google Ads",
                        "attributedTotalDetailPageViewsClicks14d": "30",
                        "attributedSales14d": "191.95999999999998",
                        "totalAttributedSales14d": "191.95999999999998",
                    }
                ]
            },
            "PERFORMANCE_CAMPAIGN": {
                "reports": [
                    {
                        "date": "20220830",
                        "attributedAddToCartClicks14d": "1",
                        "brb_bonus_amount": "0",
                        "campaignId": "3936789099315437-B082P9Y919",
                        "attributedDetailPageViewsClicks14d": "9",
                        "attributedPurchases14d": "0",
                        "attributedTotalAddToCartClicks14d": "1",
                        "attributedTotalPurchases14d": "0",
                        "advertiserName": "Eversprout",
                        "totalUnitsSold14d": "0",
                        "unitsSold14d": "0",
                        "Click-throughs": "12",
                        "attributedTotalDetailPageViewsClicks14d": "16",
                        "attributedSales14d": "0",
                        "totalAttributedSales14d": "0",
                    }
                ]
            },
            "PERFORMANCE_CREATIVE": {
                "reports": [
                    {
                        "date": "20220830",
                        "attributedAddToCartClicks14d": "0",
                        "campaignId": "16719043411",
                        "attributedDetailPageViewsClicks14d": "0",
                        "attributedPurchases14d": "0",
                        "attributedTotalAddToCartClicks14d": "0",
                        "attributedTotalPurchases14d": "0",
                        "adGroupId": "135021988277",
                        "advertiserName": "Eversprout",
                        "creativeId": "135021988277",
                        "totalUnitsSold14d": "0",
                        "unitsSold14d": "0",
                        "Click-throughs": "1",
                        "publisher": "Google Ads",
                        "attributedTotalDetailPageViewsClicks14d": "0",
                        "attributedSales14d": "0",
                        "totalAttributedSales14d": "0",
                    }
                ]
            },
        }

        return json.dumps(responses[report_type])

    return _internal


@fixture
def attribution_report_bad_response():
    return "bad response"<|MERGE_RESOLUTION|>--- conflicted
+++ resolved
@@ -16,11 +16,8 @@
         "refresh_token": "test_refresh",
         "region": "NA",
         "look_back_window": 3,
-<<<<<<< HEAD
         "look_back_window_stream": False,
-=======
         "report_record_types": []
->>>>>>> 64d9c7dc
     }
 
 
