--- conflicted
+++ resolved
@@ -8,11 +8,7 @@
   connectorSubtype: api
   connectorType: source
   definitionId: c6b0a29e-1da9-4512-9002-7bfd0cba2246
-<<<<<<< HEAD
-  dockerImageTag: 3.0.1
-=======
-  dockerImageTag: 3.1.0
->>>>>>> b5d3ca85
+  dockerImageTag: 3.1.1
   dockerRepository: airbyte/source-amazon-ads
   githubIssueLabel: source-amazon-ads
   icon: amazonads.svg
