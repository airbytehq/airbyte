--- conflicted
+++ resolved
@@ -13,11 +13,7 @@
   connectorSubtype: api
   connectorType: source
   definitionId: c6b0a29e-1da9-4512-9002-7bfd0cba2246
-<<<<<<< HEAD
-  dockerImageTag: 7.1.7
-=======
-  dockerImageTag: 7.2.0-rc.2
->>>>>>> 4b35df8c
+  dockerImageTag: 7.2.1
   dockerRepository: airbyte/source-amazon-ads
   documentationUrl: https://docs.airbyte.com/integrations/sources/amazon-ads
   githubIssueLabel: source-amazon-ads
