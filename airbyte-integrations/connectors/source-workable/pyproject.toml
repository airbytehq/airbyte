--- conflicted
+++ resolved
@@ -3,11 +3,7 @@
 build-backend = "poetry.core.masonry.api"
 
 [tool.poetry]
-<<<<<<< HEAD
-version = "0.1.5"
-=======
-version = "0.1.8"
->>>>>>> 79325e41
+version = "0.1.9"
 name = "source-workable"
 description = "Source implementation for workable."
 authors = [ "Airbyte <contact@airbyte.io>",]
