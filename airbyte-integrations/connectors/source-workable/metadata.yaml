--- conflicted
+++ resolved
@@ -5,11 +5,7 @@
   connectorSubtype: api
   connectorType: source
   definitionId: ef3c99c6-9e90-43c8-9517-926cfd978517
-<<<<<<< HEAD
-  dockerImageTag: 0.1.5
-=======
-  dockerImageTag: 0.1.8
->>>>>>> 79325e41
+  dockerImageTag: 0.1.9
   dockerRepository: airbyte/source-workable
   githubIssueLabel: source-workable
   icon: workable.svg
