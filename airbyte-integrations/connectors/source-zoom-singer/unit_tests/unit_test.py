"""
MIT License

Copyright (c) 2020 Airbyte

Permission is hereby granted, free of charge, to any person obtaining a copy
of this software and associated documentation files (the "Software"), to deal
in the Software without restriction, including without limitation the rights
to use, copy, modify, merge, publish, distribute, sublicense, and/or sell
copies of the Software, and to permit persons to whom the Software is
furnished to do so, subject to the following conditions:

The above copyright notice and this permission notice shall be included in all
copies or substantial portions of the Software.

THE SOFTWARE IS PROVIDED "AS IS", WITHOUT WARRANTY OF ANY KIND, EXPRESS OR
IMPLIED, INCLUDING BUT NOT LIMITED TO THE WARRANTIES OF MERCHANTABILITY,
FITNESS FOR A PARTICULAR PURPOSE AND NONINFRINGEMENT. IN NO EVENT SHALL THE
AUTHORS OR COPYRIGHT HOLDERS BE LIABLE FOR ANY CLAIM, DAMAGES OR OTHER
LIABILITY, WHETHER IN AN ACTION OF CONTRACT, TORT OR OTHERWISE, ARISING FROM,
OUT OF OR IN CONNECTION WITH THE SOFTWARE OR THE USE OR OTHER DEALINGS IN THE
SOFTWARE.
"""

<<<<<<< HEAD
=======
# format anchor


>>>>>>> 84eb4e3c
def test_example_method():
    assert True<|MERGE_RESOLUTION|>--- conflicted
+++ resolved
@@ -22,11 +22,6 @@
 SOFTWARE.
 """
 
-<<<<<<< HEAD
-=======
-# format anchor
 
-
->>>>>>> 84eb4e3c
 def test_example_method():
     assert True