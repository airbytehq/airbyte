--- conflicted
+++ resolved
@@ -8,11 +8,8 @@
 import pendulum
 import pytest
 import requests
-<<<<<<< HEAD
 from airbyte_cdk.sources.declarative.types import StreamSlice
 from airbyte_cdk.sources.streams.http import HttpStream
-=======
->>>>>>> fefbb72e
 from freezegun import freeze_time
 from source_twilio.auth import HttpBasicAuthenticator
 from source_twilio.source import SourceTwilio
@@ -30,9 +27,6 @@
     UsageRecords,
     UsageTriggers,
 )
-
-from airbyte_cdk.sources.streams.http import HttpStream
-
 
 TEST_CONFIG = {
     "account_sid": "airbyte.io",
