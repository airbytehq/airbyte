--- conflicted
+++ resolved
@@ -76,18 +76,12 @@
 
         backoff_time = response.headers.get("Retry-After")
         if backoff_time is not None:
-<<<<<<< HEAD
+        refactor/source-twilio-muttdata
           return float(backoff_time)
           
     
     def request_params(self, stream_state: Mapping[str, Any], next_page_token: Mapping[str, Any] = None, **kwargs) -> MutableMapping[str, Any]:
-=======
-            return float(backoff_time)
-
-    def request_params(
-        self, stream_state: Mapping[str, Any], next_page_token: Mapping[str, Any] = None, **kwargs
-    ) -> MutableMapping[str, Any]:
->>>>>>> fed651ba
+        master
         params = super().request_params(stream_state=stream_state, next_page_token=next_page_token, **kwargs)
         params["PageSize"] = self._page_size  
         if next_page_token:
