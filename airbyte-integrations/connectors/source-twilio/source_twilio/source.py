#
# Copyright (c) 2023 Airbyte, Inc., all rights reserved.
#

import datetime
from typing import Any, List, Mapping, Tuple

import pendulum
from airbyte_cdk.logger import AirbyteLogger
from airbyte_cdk.models import SyncMode
from airbyte_cdk.sources import AbstractSource
from airbyte_cdk.sources.streams import Stream
from source_twilio.auth import HttpBasicAuthenticator
from source_twilio.streams import (
    Accounts,
    Addresses,
    Alerts,
    Applications,
    AvailablePhoneNumberCountries,
    AvailablePhoneNumbersLocal,
    AvailablePhoneNumbersMobile,
    AvailablePhoneNumbersTollFree,
    Calls,
    ConversationParticipants,
    ConferenceParticipants,
    Conferences,
    Conversations,
    DependentPhoneNumbers,
    IncomingPhoneNumbers,
    Keys,
    MessageMedia,
    Messages,
    OutgoingCallerIds,
    Queues,
    Recordings,
    Transcriptions,
    UsageRecords,
    UsageTriggers,
)

RETENTION_WINDOW_LIMIT = 400


class SourceTwilio(AbstractSource):
    def check_connection(self, logger: AirbyteLogger, config: Mapping[str, Any]) -> Tuple[bool, Any]:
        try:
            auth = HttpBasicAuthenticator(
                (
                    config["account_sid"],
                    config["auth_token"],
                ),
            )
            accounts_gen = Accounts(authenticator=auth).read_records(sync_mode=SyncMode.full_refresh)
            next(accounts_gen)
            return True, None
        except Exception as error:
            return False, f"Unable to connect to Twilio API with the provided credentials - {repr(error)}"

    def streams(self, config: Mapping[str, Any]) -> List[Stream]:
        """
        :param config: A Mapping of the user input configuration as defined in the connector spec.
        """
        auth = HttpBasicAuthenticator(
            (
                config["account_sid"],
                config["auth_token"],
            ),
        )
        full_refresh_stream_kwargs = {"authenticator": auth}
        incremental_stream_kwargs = {
            "authenticator": auth,
            "start_date": config["start_date"],
            "lookback_window": config.get("lookback_window", 0),
            "slice_step_map": config.get("slice_step_map", {}),
        }

        # Fix for `Date range specified in query is partially or entirely outside of retention window of 400 days`
        # See: https://app.zenhub.com/workspaces/python-connectors-6262f8b593bb82001df56c65/issues/airbytehq/airbyte/10418
        incremental_stream_kwargs_message_stream = dict(**incremental_stream_kwargs)
        if pendulum.now().diff(pendulum.parse(config["start_date"])).days >= RETENTION_WINDOW_LIMIT:
            incremental_stream_kwargs_message_stream["start_date"] = (
                pendulum.now() - datetime.timedelta(days=RETENTION_WINDOW_LIMIT - 1)
            ).to_iso8601_string()

        streams = [
            Accounts(**full_refresh_stream_kwargs),
            Addresses(**full_refresh_stream_kwargs),
            Alerts(**incremental_stream_kwargs),
            Applications(**full_refresh_stream_kwargs),
            AvailablePhoneNumberCountries(**full_refresh_stream_kwargs),
            AvailablePhoneNumbersLocal(**full_refresh_stream_kwargs),
            AvailablePhoneNumbersMobile(**full_refresh_stream_kwargs),
            AvailablePhoneNumbersTollFree(**full_refresh_stream_kwargs),
            Calls(**incremental_stream_kwargs),
            ConferenceParticipants(**full_refresh_stream_kwargs),
            Conferences(**incremental_stream_kwargs),
<<<<<<< HEAD
            ConversationParticipants(**full_refresh_stream_kwargs),
=======
            Conversations(**full_refresh_stream_kwargs),
>>>>>>> 3ba5a3c6
            DependentPhoneNumbers(**full_refresh_stream_kwargs),
            IncomingPhoneNumbers(**full_refresh_stream_kwargs),
            Keys(**full_refresh_stream_kwargs),
            MessageMedia(**incremental_stream_kwargs_message_stream),
            Messages(**incremental_stream_kwargs_message_stream),
            OutgoingCallerIds(**full_refresh_stream_kwargs),
            Queues(**full_refresh_stream_kwargs),
            Recordings(**incremental_stream_kwargs),
            Transcriptions(**full_refresh_stream_kwargs),
            UsageRecords(**incremental_stream_kwargs),
            UsageTriggers(**full_refresh_stream_kwargs),
        ]
        return streams<|MERGE_RESOLUTION|>--- conflicted
+++ resolved
@@ -94,11 +94,8 @@
             Calls(**incremental_stream_kwargs),
             ConferenceParticipants(**full_refresh_stream_kwargs),
             Conferences(**incremental_stream_kwargs),
-<<<<<<< HEAD
+            Conversations(**full_refresh_stream_kwargs),
             ConversationParticipants(**full_refresh_stream_kwargs),
-=======
-            Conversations(**full_refresh_stream_kwargs),
->>>>>>> 3ba5a3c6
             DependentPhoneNumbers(**full_refresh_stream_kwargs),
             IncomingPhoneNumbers(**full_refresh_stream_kwargs),
             Keys(**full_refresh_stream_kwargs),
