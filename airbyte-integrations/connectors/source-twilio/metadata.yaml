data:
  ab_internal:
    ql: 200
    sl: 200
  allowedHosts:
    hosts:
      - api.twilio.com
      - monitor.twilio.com
      - chat.twilio.com
      - trunking.twilio.com
  connectorBuildOptions:
    baseImage: docker.io/airbyte/python-connector-base:4.0.0@sha256:d9894b6895923b379f3006fa251147806919c62b7d9021b5cd125bb67d7bbe22
  connectorSubtype: api
  connectorType: source
  definitionId: b9dc6155-672e-42ea-b10d-9f1f1fb95ab1
<<<<<<< HEAD
  dockerImageTag: 0.12.0
=======
  dockerImageTag: 0.11.17
>>>>>>> 1645341f
  dockerRepository: airbyte/source-twilio
  documentationUrl: https://docs.airbyte.com/integrations/sources/twilio
  githubIssueLabel: source-twilio
  icon: twilio.svg
  license: MIT
  maxSecondsBetweenMessages: 5400
  name: Twilio
  remoteRegistries:
    pypi:
      enabled: true
      packageName: airbyte-source-twilio
  registryOverrides:
    cloud:
      enabled: true
    oss:
      enabled: true
  releaseStage: generally_available
  supportLevel: certified
  tags:
    - language:python
    - cdk:python
  connectorTestSuitesOptions:
    - suite: liveTests
      testConnections:
        - name: twilio_config_with_lookback_dev_null
          id: 57c28219-3a06-48db-9aec-df3cd20be9f6
        - name: twilio_config_dev_null
          id: 91aac9a6-6ece-42e2-9ed5-c6f6a226cc3e
    - suite: unitTests
    - suite: acceptanceTests
      testSecrets:
        - name: SECRET_SOURCE-TWILIO_LOOKBACK_WINDOW__CREDS
          fileName: config_with_lookback.json
          secretStore:
            type: GSM
            alias: airbyte-connector-testing-secret-store
        - name: SECRET_SOURCE-TWILIO__CREDS
          fileName: config.json
          secretStore:
            type: GSM
            alias: airbyte-connector-testing-secret-store
metadataSpecVersion: "1.0"<|MERGE_RESOLUTION|>--- conflicted
+++ resolved
@@ -13,11 +13,7 @@
   connectorSubtype: api
   connectorType: source
   definitionId: b9dc6155-672e-42ea-b10d-9f1f1fb95ab1
-<<<<<<< HEAD
   dockerImageTag: 0.12.0
-=======
-  dockerImageTag: 0.11.17
->>>>>>> 1645341f
   dockerRepository: airbyte/source-twilio
   documentationUrl: https://docs.airbyte.com/integrations/sources/twilio
   githubIssueLabel: source-twilio
