--- conflicted
+++ resolved
@@ -236,8 +236,6 @@
       },
       "sync_mode": "full_refresh",
       "destination_sync_mode": "overwrite"
-<<<<<<< HEAD
-=======
     },
     {
       "stream": {
@@ -265,7 +263,6 @@
       },
       "sync_mode": "full_refresh",
       "destination_sync_mode": "overwrite"
->>>>>>> 6edb5b82
     }
   ]
 }