--- conflicted
+++ resolved
@@ -170,7 +170,15 @@
     },
     {
       "stream": {
-<<<<<<< HEAD
+        "name": "conversations",
+        "json_schema": {},
+        "supported_sync_modes": ["full_refresh"]
+      },
+      "sync_mode": "full_refresh",
+      "destination_sync_mode": "overwrite"
+    },
+    {
+      "stream": {
         "name": "flows",
         "json_schema": {},
         "supported_sync_modes": ["full_refresh"]
@@ -181,9 +189,6 @@
     {
       "stream": {
         "name": "executions",
-=======
-        "name": "conversations",
->>>>>>> 7eea0ff2
         "json_schema": {},
         "supported_sync_modes": ["full_refresh"]
       },
