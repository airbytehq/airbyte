--- conflicted
+++ resolved
@@ -173,12 +173,15 @@
       },
       "sync_mode": "full_refresh",
       "destination_sync_mode": "overwrite"
-<<<<<<< HEAD
-    },    
+    },
     {
       "stream": {
         "name": "conversation_participants",
-=======
+        "json_schema": {},
+        "supported_sync_modes": ["full_refresh"]
+      },
+      "sync_mode": "full_refresh",
+      "destination_sync_mode": "overwrite"
     },
     {
       "stream": {
@@ -192,7 +195,6 @@
     {
       "stream": {
         "name": "executions",
->>>>>>> 1e059c40
         "json_schema": {},
         "supported_sync_modes": ["full_refresh"]
       },
