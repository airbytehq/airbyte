{
  "streams": [
    {
      "stream": {
        "name": "addresses",
        "json_schema": {},
        "supported_sync_modes": ["full_refresh"]
      },
      "sync_mode": "full_refresh",
      "destination_sync_mode": "overwrite"
    },
    {
      "stream": {
        "name": "applications",
        "json_schema": {},
        "supported_sync_modes": ["full_refresh"]
      },
      "sync_mode": "full_refresh",
      "destination_sync_mode": "overwrite"
    },
    {
      "stream": {
        "name": "incoming_phone_numbers",
        "json_schema": {},
        "supported_sync_modes": ["full_refresh"]
      },
      "sync_mode": "full_refresh",
      "destination_sync_mode": "overwrite"
    },
    {
      "stream": {
        "name": "keys",
        "json_schema": {},
        "supported_sync_modes": ["full_refresh"]
      },
      "sync_mode": "full_refresh",
      "destination_sync_mode": "overwrite"
    },
    {
      "stream": {
        "name": "conversation_messages",
        "json_schema": {},
        "supported_sync_modes": ["full_refresh"]
      },
      "sync_mode": "full_refresh",
      "destination_sync_mode": "overwrite"
    },
    {
      "stream": {
        "name": "calls",
        "json_schema": {},
        "supported_sync_modes": ["incremental", "full_refresh"],
        "source_defined_cursor": true,
        "default_cursor_field": ["end_time"]
      },
      "cursor_field": ["end_time"],
      "sync_mode": "incremental",
      "destination_sync_mode": "append"
    },
    {
      "stream": {
        "name": "conferences",
        "json_schema": {},
        "supported_sync_modes": ["incremental", "full_refresh"],
        "source_defined_cursor": true,
        "default_cursor_field": ["date_created"]
      },
      "cursor_field": ["date_created"],
      "sync_mode": "incremental",
      "destination_sync_mode": "append"
    },
    {
      "stream": {
        "name": "outgoing_caller_ids",
        "json_schema": {},
        "supported_sync_modes": ["full_refresh"]
      },
      "sync_mode": "full_refresh",
      "destination_sync_mode": "overwrite"
    },
    {
      "stream": {
        "name": "recordings",
        "json_schema": {},
        "supported_sync_modes": ["incremental", "full_refresh"],
        "source_defined_cursor": true,
        "default_cursor_field": ["date_created"]
      },
      "cursor_field": ["date_created"],
      "sync_mode": "incremental",
      "destination_sync_mode": "append"
    },
    {
      "stream": {
        "name": "services",
        "json_schema": {},
        "supported_sync_modes": ["full_refresh"]
      },
      "sync_mode": "full_refresh",
      "destination_sync_mode": "overwrite"
    },
    {
      "stream": {
        "name": "roles",
        "json_schema": {},
        "supported_sync_modes": ["full_refresh"]
      },
      "sync_mode": "full_refresh",
      "destination_sync_mode": "overwrite"
    },
    {
      "stream": {
        "name": "transcriptions",
        "json_schema": {},
        "supported_sync_modes": ["full_refresh"]
      },
      "sync_mode": "full_refresh",
      "destination_sync_mode": "overwrite"
    },
    {
      "stream": {
        "name": "trunks",
        "json_schema": {},
        "supported_sync_modes": ["full_refresh"]
      },
      "sync_mode": "full_refresh",
      "destination_sync_mode": "overwrite"
    },
    {
      "stream": {
        "name": "queues",
        "json_schema": {},
        "supported_sync_modes": ["full_refresh"]
      },
      "sync_mode": "full_refresh",
      "destination_sync_mode": "overwrite"
    },
    {
      "stream": {
        "name": "messages",
        "json_schema": {},
        "supported_sync_modes": ["incremental", "full_refresh"],
        "source_defined_cursor": true,
        "default_cursor_field": ["date_sent"]
      },
      "sync_mode": "incremental",
      "cursor_field": ["date_sent"],
      "destination_sync_mode": "append"
    },
    {
      "stream": {
        "name": "message_media",
        "json_schema": {},
        "supported_sync_modes": ["incremental", "full_refresh"],
        "source_defined_cursor": true,
        "default_cursor_field": ["date_created"]
      },
      "sync_mode": "incremental",
      "cursor_field": ["date_created"],
      "destination_sync_mode": "append"
    },
    {
      "stream": {
        "name": "usage_records",
        "json_schema": {},
        "supported_sync_modes": ["incremental", "full_refresh"],
        "source_defined_cursor": true,
        "default_cursor_field": ["start_date"]
      },
      "cursor_field": ["start_date"],
      "sync_mode": "incremental",
      "destination_sync_mode": "append"
    },
    {
      "stream": {
        "name": "usage_triggers",
        "json_schema": {},
        "supported_sync_modes": ["full_refresh"]
      },
      "sync_mode": "full_refresh",
      "destination_sync_mode": "overwrite"
    },
    {
      "stream": {
        "name": "alerts",
        "json_schema": {},
        "supported_sync_modes": ["incremental", "full_refresh"],
        "source_defined_cursor": true,
        "default_cursor_field": ["date_created"]
      },
      "cursor_field": ["date_created"],
      "sync_mode": "incremental",
      "destination_sync_mode": "append"
    },
    {
      "stream": {
        "name": "conversations",
        "json_schema": {},
        "supported_sync_modes": ["full_refresh"]
      },
      "sync_mode": "full_refresh",
      "destination_sync_mode": "overwrite"
    },
    {
      "stream": {
        "name": "conversation_participants",
        "json_schema": {},
        "supported_sync_modes": ["full_refresh"]
      },
      "sync_mode": "full_refresh",
      "destination_sync_mode": "overwrite"
    },
    {
      "stream": {
        "name": "flows",
        "json_schema": {},
        "supported_sync_modes": ["full_refresh"]
      },
      "sync_mode": "full_refresh",
      "destination_sync_mode": "overwrite"
    },
    {
      "stream": {
        "name": "executions",
        "json_schema": {},
        "supported_sync_modes": ["full_refresh"]
      },
      "sync_mode": "full_refresh",
      "destination_sync_mode": "overwrite"
    },
    {
      "stream": {
<<<<<<< HEAD
        "name": "step",
=======
        "name": "verify_services",
>>>>>>> f2b48d00
        "json_schema": {},
        "supported_sync_modes": ["full_refresh"]
      },
      "sync_mode": "full_refresh",
      "destination_sync_mode": "overwrite"
    }
  ]
}<|MERGE_RESOLUTION|>--- conflicted
+++ resolved
@@ -230,11 +230,16 @@
     },
     {
       "stream": {
-<<<<<<< HEAD
         "name": "step",
-=======
+        "json_schema": {},
+        "supported_sync_modes": ["full_refresh"]
+      },
+      "sync_mode": "full_refresh",
+      "destination_sync_mode": "overwrite"
+    }
+    {
+      "stream": {
         "name": "verify_services",
->>>>>>> f2b48d00
         "json_schema": {},
         "supported_sync_modes": ["full_refresh"]
       },
