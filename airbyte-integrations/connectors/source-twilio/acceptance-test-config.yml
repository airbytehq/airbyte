connector_image: airbyte/source-twilio:dev
test_strictness_level: high
acceptance_tests:
  spec:
    tests:
    - spec_path: "source_twilio/spec.json"
  connection:
    tests:
    - config_path: "secrets/config.json"
      status: "succeed"
    - config_path: "integration_tests/invalid_config.json"
      status: "failed"
  discovery:
    tests:
    - config_path: "secrets/config.json"
  basic_read:
    tests:
    - config_path: "secrets/config.json"
      expect_records:
        path: "integration_tests/expected_records.jsonl"
      empty_streams:
          # TODO: SAT should be able to exclude expected records validation on the stream > field level
          # to avoid exposures such as `auth_token`
          # reference: https://github.com/airbytehq/airbyte/pull/20430
<<<<<<< HEAD
          - name: "accounts"
            bypass_reason: "expected records could not be provided without field bypassing, skipping for now. Read #TODO above."
          - name: "alerts"
            bypass_reason: "alerts are transient - they emerge and disappear from time to time"
          - name: "dependent_phone_numbers"
            bypass_reason: "stream not filled yet"
          - name: "conference_participants"
            bypass_reason: "stream not filled yet"
          - name: "keys"
            bypass_reason: "stream not filled yet"
          - name: "available_phone_numbers_local"
            bypass_reason: "very volatile data"
          - name: "available_phone_numbers_mobile"
            bypass_reason: "very volatile data"
          - name: "available_phone_numbers_toll_free"
            bypass_reason: "very volatile data"
          - name: "usage_records"
            bypass_reason: "very volatile data"
        timeout_seconds: 600
=======
      - name: "accounts"
        bypass_reason: "expected records could not be provided without field bypassing, skipping for now. Read #TODO above."
      - name: "alerts"
        bypass_reason: "alerts are transient - they emerge and disappear from time to time"
      - name: "dependent_phone_numbers"
        bypass_reason: "stream not filled yet"
      - name: "conference_participants"
        bypass_reason: "stream not filled yet"
      - name: "keys"
        bypass_reason: "stream not filled yet"
      - name: "available_phone_numbers_local"
        bypass_reason: "very volatile data"
      - name: "available_phone_numbers_mobile"
        bypass_reason: "very volatile data"
      - name: "available_phone_numbers_toll_free"
        bypass_reason: "very volatile data"
      - name: "usage_records"
        bypass_reason: "very volatile data"
      timeout_seconds: 600
      fail_on_extra_columns: false
>>>>>>> 7eea0ff2
  incremental:
    tests:
    - config_path: "secrets/config.json"
      configured_catalog_path: "integration_tests/incremental_catalog.json"
      future_state:
        future_state_path: "integration_tests/abnormal_state.json"
      timeout_seconds: 3600
    - config_path: "secrets/config_with_lookback.json"
      configured_catalog_path: "integration_tests/incremental_catalog.json"
      future_state:
        future_state_path: "integration_tests/abnormal_state.json"
      threshold_days: 30
      timeout_seconds: 3600
  full_refresh:
    tests:
    - config_path: "secrets/config.json"
        # `constant_records_catalog.json` does not contain the available phone numbers streams,
        # as they may change on each request
      configured_catalog_path: "integration_tests/constant_records_catalog.json"
      timeout_seconds: 3600<|MERGE_RESOLUTION|>--- conflicted
+++ resolved
@@ -22,27 +22,6 @@
           # TODO: SAT should be able to exclude expected records validation on the stream > field level
           # to avoid exposures such as `auth_token`
           # reference: https://github.com/airbytehq/airbyte/pull/20430
-<<<<<<< HEAD
-          - name: "accounts"
-            bypass_reason: "expected records could not be provided without field bypassing, skipping for now. Read #TODO above."
-          - name: "alerts"
-            bypass_reason: "alerts are transient - they emerge and disappear from time to time"
-          - name: "dependent_phone_numbers"
-            bypass_reason: "stream not filled yet"
-          - name: "conference_participants"
-            bypass_reason: "stream not filled yet"
-          - name: "keys"
-            bypass_reason: "stream not filled yet"
-          - name: "available_phone_numbers_local"
-            bypass_reason: "very volatile data"
-          - name: "available_phone_numbers_mobile"
-            bypass_reason: "very volatile data"
-          - name: "available_phone_numbers_toll_free"
-            bypass_reason: "very volatile data"
-          - name: "usage_records"
-            bypass_reason: "very volatile data"
-        timeout_seconds: 600
-=======
       - name: "accounts"
         bypass_reason: "expected records could not be provided without field bypassing, skipping for now. Read #TODO above."
       - name: "alerts"
@@ -63,7 +42,6 @@
         bypass_reason: "very volatile data"
       timeout_seconds: 600
       fail_on_extra_columns: false
->>>>>>> 7eea0ff2
   incremental:
     tests:
     - config_path: "secrets/config.json"
