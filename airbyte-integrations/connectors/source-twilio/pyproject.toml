--- conflicted
+++ resolved
@@ -3,11 +3,7 @@
 build-backend = "poetry.core.masonry.api"
 
 [tool.poetry]
-<<<<<<< HEAD
-version = "0.15.0"
-=======
-version = "0.14.0"
->>>>>>> 359e8976
+version = "0.15.0-rc.1"
 name = "source-twilio"
 description = "Source implementation for Twilio."
 authors = [ "Airbyte <contact@airbyte.io>",]
