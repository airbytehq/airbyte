--- conflicted
+++ resolved
@@ -75,11 +75,7 @@
     "type": "STREAM",
     "stream": {
       "stream_state": {
-<<<<<<< HEAD
-        "createdAt": "2121-04-14T16:23:30.700000+00:00"
-=======
         "createdAt": "2121-04-14T16:25:56+00:00"
->>>>>>> 65339a33
       },
       "stream_descriptor": { "name": "email_send_skip" }
     }
