--- conflicted
+++ resolved
@@ -67,17 +67,9 @@
 
     def check_connection(self, logger, config) -> Tuple[bool, any]:
         try:
-<<<<<<< HEAD
-            list_gen = Lists(api_key=config["api_key"]).read_records(sync_mode=SyncMode.full_refresh)
-            # use for loop to check for one record and also gracefully handle empty iterator
-            # https://stackoverflow.com/questions/14413969/why-does-next-raise-a-stopiteration-but-for-do-a-normal-return
-            for l in list_gen:
-                break
-=======
             authenticator = TokenAuthenticator(token=config["api_key"], auth_header="Api-Key", auth_method="")
             list_gen = Lists(authenticator=authenticator).read_records(sync_mode=SyncMode.full_refresh)
             next(list_gen)
->>>>>>> 9cb32437
             return True, None
         except Exception as e:
             return False, f"Unable to connect to Iterable API with the provided credentials - {e}"
