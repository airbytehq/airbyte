# See [Connector Acceptance Tests](https://docs.airbyte.com/connector-development/testing-connectors/connector-acceptance-tests-reference)
# for more information about how to configure these tests
# intentionally left out explicit configured_catalog.json to test all streams from discovery
connector_image: airbyte/source-zendesk-talk:dev
test_strictness_level: "high"
acceptance_tests:
  spec:
    tests:
    - spec_path: "source_zendesk_talk/spec.json"
  connection:
    tests:
<<<<<<< HEAD
    - config_path: "secrets/config.json"
      status: "succeed"
    - config_path: "integration_tests/invalid_config.json"
      status: "failed"
    - config_path: "secrets/config_old.json"
      status: "succeed"
=======
      - config_path: "secrets/config.json"
        status: "succeed"
      - config_path: "integration_tests/invalid_config.json"
        status: "exception"
      - config_path: "secrets/config_old.json"
        status: "succeed"
>>>>>>> c2799133
  discovery:
    tests:
    - config_path: "secrets/config.json"
      backward_compatibility_tests_config:
        disable_for_version: "0.1.3"
    - config_path: "secrets/config_old.json"
      backward_compatibility_tests_config:
        disable_for_version: "0.1.3"
  basic_read:
    tests:
<<<<<<< HEAD
    - config_path: "secrets/config.json"
      expect_records:
        path: "integration_tests/expected_records.jsonl"
      ignored_fields:
        greetings:
        - name: audio_url
          bypass_reason: In url present auto generated hash
        account_overview:
        - name: current_timestamp
          bypass_reason: Depend on current time
        agents_overview:
        - name: current_timestamp
          bypass_reason: Depend on current time
        current_queue_activity:
        - name: current_timestamp
          bypass_reason: Depend on current time
      fail_on_extra_columns: false
=======
      - config_path: "secrets/config.json"
        expect_records:
          path: "integration_tests/expected_records.jsonl"
        ignored_fields:
          greetings:
            - name: audio_url
              bypass_reason: In url present auto generated hash
          account_overview:
            - name: current_timestamp
              bypass_reason: Depend on current time
          agents_overview:
            - name: current_timestamp
              bypass_reason: Depend on current time
          current_queue_activity:
            - name: current_timestamp
              bypass_reason: Depend on current time
>>>>>>> c2799133
  incremental:
    tests:
    - config_path: "secrets/config.json"
      future_state:
        future_state_path: "integration_tests/abnormal_state.json"
  full_refresh:
    tests:
<<<<<<< HEAD
    - config_path: "secrets/config.json"
      configured_catalog_path: "integration_tests/configured_catalog.json"
      ignored_fields:
        account_overview:
        - name: current_timestamp
          bypass_reason: Depend on current time
        agents_overview:
        - name: current_timestamp
          bypass_reason: Depend on current time
        current_queue_activity:
        - name: current_timestamp
          bypass_reason: Depend on current time
=======
      - config_path: "secrets/config.json"
        configured_catalog_path: "integration_tests/configured_catalog.json"
        ignored_fields:
          account_overview:
            - name: current_timestamp
              bypass_reason: Depend on current time
          agents_overview:
            - name: current_timestamp
              bypass_reason: Depend on current time
          current_queue_activity:
            - name: current_timestamp
              bypass_reason: Depend on current time
>>>>>>> c2799133
<|MERGE_RESOLUTION|>--- conflicted
+++ resolved
@@ -9,21 +9,12 @@
     - spec_path: "source_zendesk_talk/spec.json"
   connection:
     tests:
-<<<<<<< HEAD
-    - config_path: "secrets/config.json"
-      status: "succeed"
-    - config_path: "integration_tests/invalid_config.json"
-      status: "failed"
-    - config_path: "secrets/config_old.json"
-      status: "succeed"
-=======
       - config_path: "secrets/config.json"
         status: "succeed"
       - config_path: "integration_tests/invalid_config.json"
         status: "exception"
       - config_path: "secrets/config_old.json"
         status: "succeed"
->>>>>>> c2799133
   discovery:
     tests:
     - config_path: "secrets/config.json"
@@ -34,25 +25,6 @@
         disable_for_version: "0.1.3"
   basic_read:
     tests:
-<<<<<<< HEAD
-    - config_path: "secrets/config.json"
-      expect_records:
-        path: "integration_tests/expected_records.jsonl"
-      ignored_fields:
-        greetings:
-        - name: audio_url
-          bypass_reason: In url present auto generated hash
-        account_overview:
-        - name: current_timestamp
-          bypass_reason: Depend on current time
-        agents_overview:
-        - name: current_timestamp
-          bypass_reason: Depend on current time
-        current_queue_activity:
-        - name: current_timestamp
-          bypass_reason: Depend on current time
-      fail_on_extra_columns: false
-=======
       - config_path: "secrets/config.json"
         expect_records:
           path: "integration_tests/expected_records.jsonl"
@@ -69,7 +41,7 @@
           current_queue_activity:
             - name: current_timestamp
               bypass_reason: Depend on current time
->>>>>>> c2799133
+        fail_on_extra_columns: false
   incremental:
     tests:
     - config_path: "secrets/config.json"
@@ -77,20 +49,6 @@
         future_state_path: "integration_tests/abnormal_state.json"
   full_refresh:
     tests:
-<<<<<<< HEAD
-    - config_path: "secrets/config.json"
-      configured_catalog_path: "integration_tests/configured_catalog.json"
-      ignored_fields:
-        account_overview:
-        - name: current_timestamp
-          bypass_reason: Depend on current time
-        agents_overview:
-        - name: current_timestamp
-          bypass_reason: Depend on current time
-        current_queue_activity:
-        - name: current_timestamp
-          bypass_reason: Depend on current time
-=======
       - config_path: "secrets/config.json"
         configured_catalog_path: "integration_tests/configured_catalog.json"
         ignored_fields:
@@ -102,5 +60,4 @@
               bypass_reason: Depend on current time
           current_queue_activity:
             - name: current_timestamp
-              bypass_reason: Depend on current time
->>>>>>> c2799133
+              bypass_reason: Depend on current time