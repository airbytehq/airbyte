--- conflicted
+++ resolved
@@ -4,11 +4,7 @@
   connectorSubtype: database
   connectorType: destination
   definitionId: 042ee9b5-eb98-4e99-a4e5-3f0d573bee66
-<<<<<<< HEAD
-  dockerImageTag: 0.2.0
-=======
-  dockerImageTag: 0.1.9
->>>>>>> 2a749a47
+  dockerImageTag: 0.1.10
   dockerRepository: airbyte/destination-motherduck
   githubIssueLabel: destination-motherduck
   icon: duckdb.svg
