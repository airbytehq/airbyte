[tool.poetry]
name = "destination-motherduck"
<<<<<<< HEAD
version = "0.2.0"
=======
version = "0.1.9"
>>>>>>> 2a749a47
description = "Destination implementation for MotherDuck."
authors = ["Guen Prawiroatmodjo, Simon Späti, Airbyte"]
license = "MIT"
readme = "README.md"

[tool.poetry.dependencies]
python = "^3.10"

# NOTE: You can toggle between pinned and local CDK version for testing:
airbyte-cdk = {version = "^5.15.0", extras = ["sql"] }
# airbyte-cdk = { path = "../../../airbyte-cdk/python", extras = ["sql"] }
duckdb = "0.10.3"
pyarrow = "15.0.2"
sqlalchemy = ">=1.4.51,!=2.0.36,<3.0"
rich = "^13.7.0"
overrides = "^7.4.0"
duckdb-engine = "^0.13.2"
python-ulid = "^3.0.0"

[tool.poetry.group.dev.dependencies]
pytest = "^8.3.2"
ruff = "^0.0.286"
black = "^23.7.0"
mypy = "^1.5.1"
faker = "24.4.0"
coverage = "^7.5.3"

[build-system]
requires = ["poetry-core"]
build-backend = "poetry.core.masonry.api"

[tool.poe.tasks]
test = { shell = "pytest" }

coverage = { shell = "coverage run -m pytest && coverage report" }
coverage-report = { shell = "coverage report" }
coverage-html = { shell = "coverage html -d htmlcov && open htmlcov/index.html" }
coverage-reset = { shell = "coverage erase" }

check = { shell = "ruff check . && mypy ." }

fix = { shell = "ruff format . && ruff check --fix -s || ruff format ." }
fix-unsafe = { shell = "ruff format . && ruff check --fix --unsafe-fixes . && ruff format ." }
fix-and-check = { shell = "poe fix && poe check" }

[tool.poetry.scripts]
destination-motherduck = "destination_motherduck.run:run"<|MERGE_RESOLUTION|>--- conflicted
+++ resolved
@@ -1,10 +1,6 @@
 [tool.poetry]
 name = "destination-motherduck"
-<<<<<<< HEAD
-version = "0.2.0"
-=======
-version = "0.1.9"
->>>>>>> 2a749a47
+version = "0.1.10"
 description = "Destination implementation for MotherDuck."
 authors = ["Guen Prawiroatmodjo, Simon Späti, Airbyte"]
 license = "MIT"
