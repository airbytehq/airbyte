--- conflicted
+++ resolved
@@ -9,11 +9,7 @@
 from airbyte_cdk.sources import AbstractSource
 from airbyte_cdk.sources.streams import Stream
 
-<<<<<<< HEAD
 from .streams import Addon, AttachedItem, Coupon, Customer, Invoice, Item, ItemPrice, Order, Plan, Subscription
-=======
-from .streams import Addon, AttachedItem, Customer, Event, Invoice, Item, ItemPrice, Order, Plan, Subscription
->>>>>>> 25760e48
 
 
 class SourceChargebee(AbstractSource):
