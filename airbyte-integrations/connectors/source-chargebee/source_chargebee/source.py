#
# Copyright (c) 2021 Airbyte, Inc., all rights reserved.
#

from typing import Any, List, Mapping, Tuple

import chargebee
from airbyte_cdk.models import SyncMode
from airbyte_cdk.sources import AbstractSource
from airbyte_cdk.sources.streams import Stream

<<<<<<< HEAD
from .streams import Addon, AttachedItem, Transactions, Customer, Event, Invoice, Item, ItemPrice, Order, Plan, Subscription
=======
from .streams import Addon, AttachedItem, Coupon, Customer, Event, Invoice, Item, ItemPrice, Order, Plan, Subscription
>>>>>>> c27e2a07


class SourceChargebee(AbstractSource):
    def check_connection(self, logger, config: Mapping[str, Any]) -> Tuple[bool, any]:
        # Configure the Chargebee Python SDK
        chargebee.configure(api_key=config["site_api_key"], site=config["site"])
        try:
            subscription_stream = Subscription(start_date=config["start_date"])
            next(subscription_stream.read_records(sync_mode=SyncMode.full_refresh))
            return True, None
        except Exception as err:
            # Should catch all exceptions which are already handled by Chargebee Python wrapper.
            # https://github.com/chargebee/chargebee-python/blob/5346d833781de78a9eedbf9d12502f52c617c2d2/chargebee/http_request.py
            return False, repr(err)

    def streams(self, config) -> List[Stream]:
        # Configure the Chargebee Python SDK
        chargebee.configure(api_key=config["site_api_key"], site=config["site"])

        kwargs = {"start_date": config["start_date"]}
        product_catalog_version = config["product_catalog"]

        # Below streams are suitable for both `Product Catalog 1.0` and `Product Catalog 2.0`.
        common_streams = [
            Coupon(**kwargs),
            Customer(**kwargs),
            Event(**kwargs),
            Invoice(**kwargs),
            Order(**kwargs),
            Subscription(**kwargs),
            Transactions(**kwargs)
        ]

        if product_catalog_version == "1.0":
            # Below streams are suitable only for `Product Catalog 1.0`.
            product_catalog_v1_streams = [
                Addon(**kwargs),
                Plan(**kwargs),
            ]
            return common_streams + product_catalog_v1_streams

        # Below streams are suitable only for `Product Catalog 2.0`.
        product_catalog_v2_streams = [
            Item(**kwargs),
            ItemPrice(**kwargs),
            AttachedItem(**kwargs),
        ]
        return common_streams + product_catalog_v2_streams<|MERGE_RESOLUTION|>--- conflicted
+++ resolved
@@ -9,12 +9,7 @@
 from airbyte_cdk.sources import AbstractSource
 from airbyte_cdk.sources.streams import Stream
 
-<<<<<<< HEAD
 from .streams import Addon, AttachedItem, Transactions, Customer, Event, Invoice, Item, ItemPrice, Order, Plan, Subscription
-=======
-from .streams import Addon, AttachedItem, Coupon, Customer, Event, Invoice, Item, ItemPrice, Order, Plan, Subscription
->>>>>>> c27e2a07
-
 
 class SourceChargebee(AbstractSource):
     def check_connection(self, logger, config: Mapping[str, Any]) -> Tuple[bool, any]:
