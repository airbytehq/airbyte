#
# Copyright (c) 2021 Airbyte, Inc., all rights reserved.
#

from typing import Any, Iterable, List, Mapping, MutableMapping, Optional

import pendulum
from airbyte_cdk.models import SyncMode
from airbyte_cdk.sources.streams import Stream
from chargebee import APIError
from chargebee.list_result import ListResult
from chargebee.model import Model
from chargebee.models import Addon as AddonModel
from chargebee.models import AttachedItem as AttachedItemModel
from chargebee.models import Coupon as CouponModel
from chargebee.models import Customer as CustomerModel
from chargebee.models import Event as EventModel
from chargebee.models import Transactions as TransactionModel
from chargebee.models import Invoice as InvoiceModel
from chargebee.models import Item as ItemModel
from chargebee.models import ItemPrice as ItemPriceModel
from chargebee.models import Order as OrderModel
from chargebee.models import Plan as PlanModel
from chargebee.models import Subscription as SubscriptionModel
from chargebee.models import Transaction as TransactionModel

from .rate_limiting import default_backoff_handler

# Backoff params below according to Chargebee's guidance on rate limit.
# https://apidocs.chargebee.com/docs/api?prod_cat_ver=2#api_rate_limits
MAX_TRIES = 10  # arbitrary max_tries
MAX_TIME = 90  # because Chargebee API enforce a per-minute limit


class ChargebeeStream(Stream):
    primary_key = "id"
    page_size = 100
    api: Model = None

    def next_page_token(self, list_result: ListResult) -> Optional[Mapping[str, Any]]:
        # Reference for Chargebee's pagination strategy below:
        # https://apidocs.chargebee.com/docs/api/#pagination_and_filtering
        if list_result:
            next_offset = list_result.next_offset
            if next_offset:
                return {"offset": next_offset}

    def request_params(
        self, stream_state: Mapping[str, Any], stream_slice: Mapping[str, Any] = None, next_page_token: Mapping[str, Any] = None
    ) -> MutableMapping[str, Any]:
        params = {
            "limit": self.page_size,
        }

        if next_page_token:
            params.update(next_page_token)

        return params

    def parse_response(self, list_result: ListResult, **kwargs) -> Iterable[Mapping]:
        for message in list_result:
            yield message._response[self.name]

    @default_backoff_handler(max_tries=MAX_TRIES, factor=MAX_TIME)
    def _send_request(self, **kwargs) -> ListResult:
        """
        Just a wrapper to allow @backoff decorator
        Reference: https://apidocs.chargebee.com/docs/api/#error_codes_list
        """
        params = self.request_params(**kwargs)
        return self.api.list(params=params)

    def read_records(
        self,
        sync_mode: SyncMode,
        cursor_field: List[str] = None,
        stream_slice: Mapping[str, Any] = None,
        stream_state: Mapping[str, Any] = None,
    ) -> Iterable[Mapping[str, Any]]:
        """
        Override airbyte_cdk Stream's `read_records` method.
        """
        stream_state = stream_state or {}
        pagination_completed = False

        next_page_token = None
        while not pagination_completed:
            try:
                # Request the ListResult object from Chargebee with back-off implemented through self._send_request().
                list_result = self._send_request(stream_state=stream_state, stream_slice=stream_slice, next_page_token=next_page_token)
            except APIError as e:
                self.logger.warn(str(e))
                break

            yield from self.parse_response(list_result=list_result, stream_state=stream_state, stream_slice=stream_slice)

            next_page_token = self.next_page_token(list_result)
            if not next_page_token:
                pagination_completed = True

        # Always return an empty generator just in case no records were ever yielded
        yield from []


class SemiIncrementalChargebeeStream(ChargebeeStream):
    """
    Semi incremental streams are also incremental but with one difference, they:
      - read all records;
      - output only new records.
    This means that semi incremental streams read all records (like full_refresh streams) but do filtering directly
    in the code and output only latest records (like incremental streams).
    """

    cursor_field = "updated_at"

    def __init__(self, start_date: str):
        # Convert `start_date` to timestamp(UTC).
        self._start_date = pendulum.parse(start_date).int_timestamp if start_date else None

    def get_starting_point(self, stream_state: Mapping[str, Any], item_id: str) -> int:
        start_point = self._start_date

        if stream_state and stream_state.get(item_id, {}).get(self.cursor_field):
            start_point = max(start_point, stream_state[item_id][self.cursor_field])

        return start_point

    def parse_response(
        self, list_result: ListResult, stream_slice: Mapping[str, Any] = None, stream_state: Mapping[str, Any] = None
    ) -> Iterable[Mapping]:
        starting_point = self.get_starting_point(stream_state=stream_state, item_id=stream_slice["item_id"])

        for message in list_result:
            record = message._response[self.name]
            if record[self.cursor_field] > starting_point:
                yield record

    def get_updated_state(self, current_stream_state: MutableMapping[str, Any], latest_record: Mapping[str, Any]):
        """
        Override airbyte_cdk Stream's `get_updated_state` method to get the latest Chargebee stream state.
        """
        item_id = latest_record["parent_item_id"]
        latest_cursor_value = latest_record.get(self.cursor_field)
        current_stream_state = current_stream_state.copy()
        current_state = current_stream_state.get(item_id)
        if current_state:
            current_state = current_state.get(self.cursor_field)

        current_state_value = current_state or latest_cursor_value
        max_value = max(current_state_value, latest_cursor_value)
        current_stream_state[item_id] = {self.cursor_field: max_value}
        return current_stream_state


class IncrementalChargebeeStream(SemiIncrementalChargebeeStream):
    include_deleted = "true"

    @property
    def state_checkpoint_interval(self) -> int:
        return self.page_size

    def request_params(
        self, stream_state: Mapping[str, Any], stream_slice: Mapping[str, Any] = None, next_page_token: Mapping[str, Any] = None
    ) -> MutableMapping[str, Any]:
        params = super().request_params(stream_state=stream_state, stream_slice=stream_slice, next_page_token=next_page_token)

        params["include_deleted"] = self.include_deleted
        params["sort_by[asc]"] = self.cursor_field

        start_point = self._start_date
        if stream_state:
            start_point = max(start_point, stream_state[self.cursor_field])

        if start_point:
            params[f"{self.cursor_field}[after]"] = start_point

        return params

    def parse_response(self, list_result: ListResult, **kwargs) -> Iterable[Mapping]:
        for message in list_result:
            yield message._response[self.name]

    def get_updated_state(self, current_stream_state: MutableMapping[str, Any], latest_record: Mapping[str, Any]):
        """
        Override airbyte_cdk Stream's `get_updated_state` method to get the latest Chargebee stream state.
        """
        state_value = current_stream_state or {}

        latest_cursor_value = latest_record.get(self.cursor_field)

        if latest_cursor_value:
            state_value = {self.cursor_field: latest_cursor_value}

        return state_value


class Subscription(IncrementalChargebeeStream):
    """
    API docs: https://apidocs.chargebee.com/docs/api/subscriptions?prod_cat_ver=2#list_subscriptions
    """

    api = SubscriptionModel


class Customer(IncrementalChargebeeStream):
    """
    API docs: https://apidocs.chargebee.com/docs/api/customers?prod_cat_ver=2#list_customers
    """

    api = CustomerModel


class Invoice(IncrementalChargebeeStream):
    """
    API docs: https://apidocs.chargebee.com/docs/api/invoices?prod_cat_ver=2#list_invoices
    """

    api = InvoiceModel


class Order(IncrementalChargebeeStream):
    """
    API docs: https://apidocs.chargebee.com/docs/api/orders?prod_cat_ver=2#list_orders
    """

    api = OrderModel


class Plan(IncrementalChargebeeStream):
    """
    API docs: https://apidocs.chargebee.com/docs/api/plans?prod_cat_ver=1&lang=curl#list_plans
    """

    api = PlanModel


class Addon(IncrementalChargebeeStream):
    """
    API docs: https://apidocs.chargebee.com/docs/api/addons?prod_cat_ver=1&lang=curl#list_addons
    """

    api = AddonModel


class Item(IncrementalChargebeeStream):
    """
    API docs: https://apidocs.chargebee.com/docs/api/items?prod_cat_ver=2#list_items
    """

    api = ItemModel


class ItemPrice(IncrementalChargebeeStream):
    """
    API docs: https://apidocs.chargebee.com/docs/api/item_prices?prod_cat_ver=2#list_item_prices
    """

    api = ItemPriceModel


class AttachedItem(SemiIncrementalChargebeeStream):
    """
    API docs: https://apidocs.chargebee.com/docs/api/attached_items?prod_cat_ver=2#list_attached_items
    """

    api = AttachedItemModel

    def stream_slices(self, **kwargs) -> Iterable[Optional[Mapping[str, Any]]]:
        items_stream = Item(start_date="")
        for item in items_stream.read_records(sync_mode=SyncMode.full_refresh):
            yield {"item_id": item["id"]}

    @default_backoff_handler(max_tries=MAX_TRIES, factor=MAX_TIME)
    def _send_request(
        self, stream_state: Mapping[str, Any], stream_slice: Mapping[str, Any] = None, next_page_token: Mapping[str, Any] = None
    ) -> ListResult:
        """
        Just a wrapper to allow @backoff decorator
        Reference: https://apidocs.chargebee.com/docs/api/#error_codes_list
        """
        params = self.request_params(stream_state=stream_state, stream_slice=stream_slice, next_page_token=next_page_token)
        return self.api.list(id=stream_slice["item_id"], params=params)


class Event(IncrementalChargebeeStream):
    """
    API docs: https://apidocs.chargebee.com/docs/api/events?prod_cat_ver=2#list_events
    """

    cursor_field = "occurred_at"

    api = EventModel

<<<<<<< HEAD

class Transaction(IncrementalChargebeeStream):
    """
    API docs: https://apidocs.chargebee.com/docs/api/transactions?lang=curl&prod_cat_ver=2
    """

    cursor_field = "updated_at"

    api = TransactionModel

    def request_params(self, **kwargs) -> MutableMapping[str, Any]:
        params = super().request_params(**kwargs)
        params["sort_by[asc]"] = "created_at"
        return params


=======
>>>>>>> ca6943bb
class Coupon(IncrementalChargebeeStream):
    """
    API docs: https://apidocs.chargebee.com/docs/api/coupons?prod_cat_ver=2#list_coupons
    """

    cursor_field = "updated_at"

    api = CouponModel

class Transactions(IncrementalChargebeeStream):
    """
    API docs: https://apidocs.eu.chargebee.com/docs/api/transaction?prod_cat_ver=2#list_transactions
    """

    cursor_field = "occurred_at"

    api = TransactionModel
    
    def request_params(self, **kwargs) -> MutableMapping[str, Any]:
        params = super().request_params(**kwargs)
        params["sort_by[asc]"] = "created_at"
        return params
  <|MERGE_RESOLUTION|>--- conflicted
+++ resolved
@@ -15,7 +15,6 @@
 from chargebee.models import Coupon as CouponModel
 from chargebee.models import Customer as CustomerModel
 from chargebee.models import Event as EventModel
-from chargebee.models import Transactions as TransactionModel
 from chargebee.models import Invoice as InvoiceModel
 from chargebee.models import Item as ItemModel
 from chargebee.models import ItemPrice as ItemPriceModel
@@ -291,7 +290,6 @@
 
     api = EventModel
 
-<<<<<<< HEAD
 
 class Transaction(IncrementalChargebeeStream):
     """
@@ -308,8 +306,6 @@
         return params
 
 
-=======
->>>>>>> ca6943bb
 class Coupon(IncrementalChargebeeStream):
     """
     API docs: https://apidocs.chargebee.com/docs/api/coupons?prod_cat_ver=2#list_coupons
@@ -319,17 +315,7 @@
 
     api = CouponModel
 
-class Transactions(IncrementalChargebeeStream):
-    """
-    API docs: https://apidocs.eu.chargebee.com/docs/api/transaction?prod_cat_ver=2#list_transactions
-    """
-
-    cursor_field = "occurred_at"
-
-    api = TransactionModel
-    
     def request_params(self, **kwargs) -> MutableMapping[str, Any]:
         params = super().request_params(**kwargs)
         params["sort_by[asc]"] = "created_at"
-        return params
-  +        return params