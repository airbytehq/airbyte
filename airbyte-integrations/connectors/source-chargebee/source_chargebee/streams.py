#
# Copyright (c) 2021 Airbyte, Inc., all rights reserved.
#

from typing import Any, Iterable, List, Mapping, MutableMapping, Optional

import pendulum
from airbyte_cdk.models import SyncMode
from airbyte_cdk.sources.streams import Stream
from chargebee import APIError
from chargebee.list_result import ListResult
from chargebee.model import Model
from chargebee.models import Addon as AddonModel
from chargebee.models import AttachedItem as AttachedItemModel
from chargebee.models import Customer as CustomerModel
from chargebee.models import Event as EventModel
from chargebee.models import Invoice as InvoiceModel
from chargebee.models import Coupon as CouponModel
from chargebee.models import Item as ItemModel
from chargebee.models import ItemPrice as ItemPriceModel
from chargebee.models import Order as OrderModel
from chargebee.models import Plan as PlanModel
from chargebee.models import Subscription as SubscriptionModel

from .rate_limiting import default_backoff_handler

# Backoff params below according to Chargebee's guidance on rate limit.
# https://apidocs.chargebee.com/docs/api?prod_cat_ver=2#api_rate_limits
MAX_TRIES = 10  # arbitrary max_tries
MAX_TIME = 90  # because Chargebee API enforce a per-minute limit


class ChargebeeStream(Stream):
    primary_key = "id"
    page_size = 100
    api: Model = None

    def next_page_token(self, list_result: ListResult) -> Optional[Mapping[str, Any]]:
        # Reference for Chargebee's pagination strategy below:
        # https://apidocs.chargebee.com/docs/api/#pagination_and_filtering
        if list_result:
            next_offset = list_result.next_offset
            if next_offset:
                return {"offset": next_offset}

    def request_params(
        self, stream_state: Mapping[str, Any], stream_slice: Mapping[str, Any] = None, next_page_token: Mapping[str, Any] = None
    ) -> MutableMapping[str, Any]:
        params = {
            "limit": self.page_size,
        }

        if next_page_token:
            params.update(next_page_token)

        return params

    def parse_response(self, list_result: ListResult, **kwargs) -> Iterable[Mapping]:
        for message in list_result:
            yield message._response[self.name]

    @default_backoff_handler(max_tries=MAX_TRIES, factor=MAX_TIME)
    def _send_request(self, **kwargs) -> ListResult:
        """
        Just a wrapper to allow @backoff decorator
        Reference: https://apidocs.chargebee.com/docs/api/#error_codes_list
        """
        params = self.request_params(**kwargs)
        return self.api.list(params=params)

    def read_records(
        self,
        sync_mode: SyncMode,
        cursor_field: List[str] = None,
        stream_slice: Mapping[str, Any] = None,
        stream_state: Mapping[str, Any] = None,
    ) -> Iterable[Mapping[str, Any]]:
        """
        Override airbyte_cdk Stream's `read_records` method.
        """
        stream_state = stream_state or {}
        pagination_completed = False

        next_page_token = None
        while not pagination_completed:
            try:
                # Request the ListResult object from Chargebee with back-off implemented through self._send_request().
                list_result = self._send_request(stream_state=stream_state, stream_slice=stream_slice, next_page_token=next_page_token)
            except APIError as e:
                self.logger.warn(str(e))
                break

            yield from self.parse_response(list_result=list_result, stream_state=stream_state, stream_slice=stream_slice)

            next_page_token = self.next_page_token(list_result)
            if not next_page_token:
                pagination_completed = True

        # Always return an empty generator just in case no records were ever yielded
        yield from []


class SemiIncrementalChargebeeStream(ChargebeeStream):
    """
    Semi incremental streams are also incremental but with one difference, they:
      - read all records;
      - output only new records.
    This means that semi incremental streams read all records (like full_refresh streams) but do filtering directly
    in the code and output only latest records (like incremental streams).
    """

    cursor_field = "updated_at"

    def __init__(self, start_date: str):
        # Convert `start_date` to timestamp(UTC).
        self._start_date = pendulum.parse(start_date).int_timestamp if start_date else None

    def get_starting_point(self, stream_state: Mapping[str, Any], item_id: str) -> str:
        start_point = self._start_date

        if stream_state and stream_state.get(item_id, {}).get(self.cursor_field):
            start_point = max(start_point, stream_state[item_id][self.cursor_field])

        return start_point

    def parse_response(
        self, list_result: ListResult, stream_slice: Mapping[str, Any] = None, stream_state: Mapping[str, Any] = None
    ) -> Iterable[Mapping]:
        starting_point = self.get_starting_point(stream_state=stream_state, item_id=stream_slice["item_id"])

        for message in list_result:
            record = message._response[self.name]
            if record[self.cursor_field] > starting_point:
                yield record

    def get_updated_state(self, current_stream_state: MutableMapping[str, Any], latest_record: Mapping[str, Any]):
        """
        Override airbyte_cdk Stream's `get_updated_state` method to get the latest Chargebee stream state.
        """
        item_id = latest_record["parent_item_id"]
        latest_cursor_value = latest_record.get(self.cursor_field)
        current_stream_state = current_stream_state.copy()
        current_state = current_stream_state.get(item_id)
        if current_state:
            current_state = current_state.get(self.cursor_field)

        current_state_value = current_state or latest_cursor_value
        max_value = max(current_state_value, latest_cursor_value)
        current_stream_state[item_id] = {self.cursor_field: max_value}
        return current_stream_state


class IncrementalChargebeeStream(SemiIncrementalChargebeeStream):
    include_deleted = "true"

    @property
    def state_checkpoint_interval(self) -> int:
        return self.page_size

    def request_params(
        self, stream_state: Mapping[str, Any], stream_slice: Mapping[str, Any] = None, next_page_token: Mapping[str, Any] = None
    ) -> MutableMapping[str, Any]:
        params = super().request_params(stream_state=stream_state, stream_slice=stream_slice, next_page_token=next_page_token)

        params["include_deleted"] = self.include_deleted
        params["sort_by[asc]"] = self.cursor_field

        start_point = self._start_date
        if stream_state:
            start_point = max(start_point, stream_state[self.cursor_field])

        if start_point:
            params[f"{self.cursor_field}[after]"] = start_point

        return params

    def parse_response(self, list_result: ListResult, **kwargs) -> Iterable[Mapping]:
        for message in list_result:
            yield message._response[self.name]

    def get_updated_state(self, current_stream_state: MutableMapping[str, Any], latest_record: Mapping[str, Any]):
        """
        Override airbyte_cdk Stream's `get_updated_state` method to get the latest Chargebee stream state.
        """
        state_value = current_stream_state or {}

        latest_cursor_value = latest_record.get(self.cursor_field)

        if latest_cursor_value:
            state_value = {self.cursor_field: latest_cursor_value}

        return state_value


class Subscription(IncrementalChargebeeStream):
    """
    API docs: https://apidocs.chargebee.com/docs/api/subscriptions?prod_cat_ver=2#list_subscriptions
    """

    api = SubscriptionModel


class Customer(IncrementalChargebeeStream):
    """
    API docs: https://apidocs.chargebee.com/docs/api/customers?prod_cat_ver=2#list_customers
    """

    api = CustomerModel


class Invoice(IncrementalChargebeeStream):
    """
    API docs: https://apidocs.chargebee.com/docs/api/invoices?prod_cat_ver=2#list_invoices
    """

    api = InvoiceModel


class Order(IncrementalChargebeeStream):
    """
    API docs: https://apidocs.chargebee.com/docs/api/orders?prod_cat_ver=2#list_orders
    """

    api = OrderModel


class Plan(IncrementalChargebeeStream):
    """
    API docs: https://apidocs.chargebee.com/docs/api/plans?prod_cat_ver=1&lang=curl#list_plans
    """

    api = PlanModel


class Addon(IncrementalChargebeeStream):
    """
    API docs: https://apidocs.chargebee.com/docs/api/addons?prod_cat_ver=1&lang=curl#list_addons
    """

    api = AddonModel


class Item(IncrementalChargebeeStream):
    """
    API docs: https://apidocs.chargebee.com/docs/api/items?prod_cat_ver=2#list_items
    """

    api = ItemModel


class ItemPrice(IncrementalChargebeeStream):
    """
    API docs: https://apidocs.chargebee.com/docs/api/item_prices?prod_cat_ver=2#list_item_prices
    """

    api = ItemPriceModel


class AttachedItem(SemiIncrementalChargebeeStream):
    """
    API docs: https://apidocs.chargebee.com/docs/api/attached_items?prod_cat_ver=2#list_attached_items
    """

    api = AttachedItemModel

    def stream_slices(self, **kwargs) -> Iterable[Optional[Mapping[str, Any]]]:
        items_stream = Item(start_date="")
        for item in items_stream.read_records(sync_mode=SyncMode.full_refresh):
            yield {"item_id": item["id"]}

    @default_backoff_handler(max_tries=MAX_TRIES, factor=MAX_TIME)
    def _send_request(
        self, stream_state: Mapping[str, Any], stream_slice: Mapping[str, Any] = None, next_page_token: Mapping[str, Any] = None
    ) -> ListResult:
        """
        Just a wrapper to allow @backoff decorator
        Reference: https://apidocs.chargebee.com/docs/api/#error_codes_list
        """
        params = self.request_params(stream_state=stream_state, stream_slice=stream_slice, next_page_token=next_page_token)
        return self.api.list(id=stream_slice["item_id"], params=params)


<<<<<<< HEAD
class Coupon(IncrementalChargebeeStream):
    """
    API docs: https://apidocs.eu.chargebee.com/docs/api/coupon?prod_cat_ver=2#list_coupon
=======
class Event(IncrementalChargebeeStream):
    """
    API docs: https://apidocs.eu.chargebee.com/docs/api/events?prod_cat_ver=2#list_events
>>>>>>> 25760e48
    """

    cursor_field = "occurred_at"

<<<<<<< HEAD
    api = CouponModel
=======
    api = EventModel
>>>>>>> 25760e48
<|MERGE_RESOLUTION|>--- conflicted
+++ resolved
@@ -279,22 +279,11 @@
         params = self.request_params(stream_state=stream_state, stream_slice=stream_slice, next_page_token=next_page_token)
         return self.api.list(id=stream_slice["item_id"], params=params)
 
-
-<<<<<<< HEAD
 class Coupon(IncrementalChargebeeStream):
     """
     API docs: https://apidocs.eu.chargebee.com/docs/api/coupon?prod_cat_ver=2#list_coupon
-=======
-class Event(IncrementalChargebeeStream):
-    """
-    API docs: https://apidocs.eu.chargebee.com/docs/api/events?prod_cat_ver=2#list_events
->>>>>>> 25760e48
     """
 
     cursor_field = "occurred_at"
 
-<<<<<<< HEAD
-    api = CouponModel
-=======
-    api = EventModel
->>>>>>> 25760e48
+    api = CouponModel