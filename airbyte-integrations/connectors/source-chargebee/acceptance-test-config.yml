# See [Connector Acceptance Tests](https://docs.airbyte.com/connector-development/testing-connectors/connector-acceptance-tests-reference)
# for more information about how to configure these tests
connector_image: airbyte/source-chargebee:dev
test_strictness_level: high
acceptance_tests:
  spec:
    tests:
      - spec_path: "source_chargebee/spec.yaml"
  connection:
    tests:
      - config_path: "secrets/config.json"
        status: "succeed"
      - config_path: "integration_tests/invalid_config.json"
        status: "failed"
  discovery:
    tests:
      - config_path: "secrets/config.json"
        backward_compatibility_tests_config:
          disable_for_version: "0.2.1" # New streams were added; fixed fields type
  basic_read:
    tests:
      - config_path: "secrets/config.json"
        timeout_seconds: 1200
        empty_streams:
          - name: "addon"
            bypass_reason: "Not available for Product Catalog 2.0 sites."
          - name: "plan"
            bypass_reason: "Not available for Product Catalog 2.0 sites."
          - name: "virtual_bank_account"
            bypass_reason: "Cannot populate with test data"
          - name: "event"
            bypass_reason: "Unstable data. Test data is not persistent."
          - name: "site_migration_detail"
<<<<<<< HEAD
            bypass_reason: "Cannnot populate with test data."
          - name: "hosted_page"
            bypass_reason: "Test data is not persistent."
=======
            bypass_reason: "Cannot populate with test data."
>>>>>>> e54f5deb
          - name: "customer"
            bypass_reason: "To be tested with integration tests."
          - name: "subscription"
            bypass_reason: "To be tested with integration tests."
          - name: "coupon"
            bypass_reason: "To be tested with integration tests."
          - name: "hosted_page"
            bypass_reason: "To be tested with integration tests."
        expect_records:
          path: "integration_tests/expected_records.jsonl"
          exact_order: no
        fail_on_extra_columns: true
  incremental:
    tests:
      - config_path: "secrets/config.json"
        timeout_seconds: 2400
        configured_catalog_path: "integration_tests/configured_catalog.json"
        future_state:
          future_state_path: "integration_tests/future_state.json"
          missing_streams:
            - name: contact
              bypass_reason: "This stream is Full-Refresh only"
            - name: quote_line_group
              bypass_reason: "This stream is Full-Refresh only"
            - name: attached_item
              bypass_reason: "This stream is Full-Refresh only"
  full_refresh:
    tests:
      - config_path: "secrets/config.json"
        timeout_seconds: 2400
        configured_catalog_path: "integration_tests/configured_catalog.json"<|MERGE_RESOLUTION|>--- conflicted
+++ resolved
@@ -31,13 +31,9 @@
           - name: "event"
             bypass_reason: "Unstable data. Test data is not persistent."
           - name: "site_migration_detail"
-<<<<<<< HEAD
             bypass_reason: "Cannnot populate with test data."
           - name: "hosted_page"
             bypass_reason: "Test data is not persistent."
-=======
-            bypass_reason: "Cannot populate with test data."
->>>>>>> e54f5deb
           - name: "customer"
             bypass_reason: "To be tested with integration tests."
           - name: "subscription"
