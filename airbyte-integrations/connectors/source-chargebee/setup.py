--- conflicted
+++ resolved
@@ -10,16 +10,9 @@
 ]
 
 TEST_REQUIREMENTS = [
-<<<<<<< HEAD
     "pytest~=6.2",
     "pytest-mock~=3.6.1",
-    "source-acceptance-test",
-=======
-    "pytest~=6.1",
     "connector-acceptance-test",
-    "jsonschema~=3.2.0",
-    "responses~=0.13.3",
->>>>>>> 2e20cb54
 ]
 
 setup(
