--- conflicted
+++ resolved
@@ -53,12 +53,8 @@
 
 To run your integration tests with Docker, run:
 ```
-<<<<<<< HEAD
-./acceptance-test-docker.sh
-=======
 docker build . --no-cache -t airbyte/source-chargebee:dev \
 && python -m pytest -p connector_acceptance_test.plugin
->>>>>>> 35255c5e
 ```
 
 ### Using gradle to run tests
