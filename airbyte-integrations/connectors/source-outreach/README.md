# Outreach source connector

<<<<<<< HEAD
This is the repository for the Outreach configuration based source connector.
=======
This is the repository for the Outreach source connector, written in Python.
>>>>>>> 8e4cecf6
For information about how to use this connector within Airbyte, see [the documentation](https://docs.airbyte.com/integrations/sources/outreach).

## Local development

### Prerequisites

<<<<<<< HEAD
* Python (`^3.9`)
* Poetry (`^1.7`) - installation instructions [here](https://python-poetry.org/docs/#installation)



### Installing the connector

From this connector directory, run:
=======
- Python (~=3.9)
- Poetry (~=1.7) - installation instructions [here](https://python-poetry.org/docs/#installation)

### Installing the connector

From this connector directory, run:

>>>>>>> 8e4cecf6
```bash
poetry install --with dev
```

<<<<<<< HEAD

### Create credentials

**If you are a community contributor**, follow the instructions in the [documentation](https://docs.airbyte.com/integrations/sources/outreach)
to generate the necessary credentials. Then create a file `secrets/config.json` conforming to the `spec` inside `manifest.yaml` file.
Note that any directory named `secrets` is gitignored across the entire Airbyte repo, so there is no danger of accidentally checking in sensitive information.
See `sample_files/sample_config.json` for a sample config file.

=======
### Create credentials

**If you are a community contributor**, follow the instructions in the [documentation](https://docs.airbyte.com/integrations/sources/outreach)
to generate the necessary credentials. Then create a file `secrets/config.json` conforming to the `source_outreach/spec.yaml` file.
Note that any directory named `secrets` is gitignored across the entire Airbyte repo, so there is no danger of accidentally checking in sensitive information.
See `sample_files/sample_config.json` for a sample config file.
>>>>>>> 8e4cecf6

### Locally running the connector

```
poetry run source-outreach spec
poetry run source-outreach check --config secrets/config.json
poetry run source-outreach discover --config secrets/config.json
poetry run source-outreach read --config secrets/config.json --catalog sample_files/configured_catalog.json
```

<<<<<<< HEAD
### Running tests

To run tests locally, from the connector directory run:

```
poetry run pytest tests
```

### Building the docker image

1. Install [`airbyte-ci`](https://github.com/airbytehq/airbyte/blob/master/airbyte-ci/connectors/pipelines/README.md)
2. Run the following command to build the docker image:
=======
### Running unit tests

To run unit tests locally, from the connector directory run:

```
poetry run pytest unit_tests
```

### Building the docker image

1. Install [`airbyte-ci`](https://github.com/airbytehq/airbyte/blob/master/airbyte-ci/connectors/pipelines/README.md)
2. Run the following command to build the docker image:

>>>>>>> 8e4cecf6
```bash
airbyte-ci connectors --name=source-outreach build
```

An image will be available on your host with the tag `airbyte/source-outreach:dev`.

<<<<<<< HEAD

=======
>>>>>>> 8e4cecf6
### Running as a docker container

Then run any of the connector commands as follows:

```
docker run --rm airbyte/source-outreach:dev spec
docker run --rm -v $(pwd)/secrets:/secrets airbyte/source-outreach:dev check --config /secrets/config.json
docker run --rm -v $(pwd)/secrets:/secrets airbyte/source-outreach:dev discover --config /secrets/config.json
docker run --rm -v $(pwd)/secrets:/secrets -v $(pwd)/integration_tests:/integration_tests airbyte/source-outreach:dev read --config /secrets/config.json --catalog /integration_tests/configured_catalog.json
```

### Running our CI test suite

You can run our full test suite locally using [`airbyte-ci`](https://github.com/airbytehq/airbyte/blob/master/airbyte-ci/connectors/pipelines/README.md):

```bash
airbyte-ci connectors --name=source-outreach test
```

### Customizing acceptance Tests

Customize `acceptance-test-config.yml` file to configure acceptance tests. See [Connector Acceptance Tests](https://docs.airbyte.com/connector-development/testing-connectors/connector-acceptance-tests-reference) for more information.
If your connector requires to create or destroy resources for use during acceptance tests create fixtures for it and place them inside integration_tests/acceptance.py.

### Dependency Management

<<<<<<< HEAD
All of your dependencies should be managed via Poetry. 
To add a new dependency, run:
=======
All of your dependencies should be managed via Poetry.
To add a new dependency, run:

>>>>>>> 8e4cecf6
```bash
poetry add <package-name>
```

Please commit the changes to `pyproject.toml` and `poetry.lock` files.

## Publishing a new version of the connector

You've checked out the repo, implemented a million dollar feature, and you're ready to share your changes with the world. Now what?

1. Make sure your changes are passing our test suite: `airbyte-ci connectors --name=source-outreach test`
<<<<<<< HEAD
2. Bump the connector version (please follow [semantic versioning for connectors](https://docs.airbyte.com/contributing-to-airbyte/resources/pull-requests-handbook/#semantic-versioning-for-connectors)): 
    - bump the `dockerImageTag` value in in `metadata.yaml`
    - bump the `version` value in `pyproject.toml`
=======
2. Bump the connector version (please follow [semantic versioning for connectors](https://docs.airbyte.com/contributing-to-airbyte/resources/pull-requests-handbook/#semantic-versioning-for-connectors)):
   - bump the `dockerImageTag` value in in `metadata.yaml`
   - bump the `version` value in `pyproject.toml`
>>>>>>> 8e4cecf6
3. Make sure the `metadata.yaml` content is up to date.
4. Make sure the connector documentation and its changelog is up to date (`docs/integrations/sources/outreach.md`).
5. Create a Pull Request: use [our PR naming conventions](https://docs.airbyte.com/contributing-to-airbyte/resources/pull-requests-handbook/#pull-request-title-convention).
6. Pat yourself on the back for being an awesome contributor.
7. Someone from Airbyte will take a look at your PR and iterate with you to merge it into master.
8. Once your PR is merged, the new version of the connector will be automatically published to Docker Hub and our connector registry.<|MERGE_RESOLUTION|>--- conflicted
+++ resolved
@@ -1,17 +1,12 @@
 # Outreach source connector
 
-<<<<<<< HEAD
 This is the repository for the Outreach configuration based source connector.
-=======
-This is the repository for the Outreach source connector, written in Python.
->>>>>>> 8e4cecf6
 For information about how to use this connector within Airbyte, see [the documentation](https://docs.airbyte.com/integrations/sources/outreach).
 
 ## Local development
 
 ### Prerequisites
 
-<<<<<<< HEAD
 * Python (`^3.9`)
 * Poetry (`^1.7`) - installation instructions [here](https://python-poetry.org/docs/#installation)
 
@@ -20,20 +15,10 @@
 ### Installing the connector
 
 From this connector directory, run:
-=======
-- Python (~=3.9)
-- Poetry (~=1.7) - installation instructions [here](https://python-poetry.org/docs/#installation)
-
-### Installing the connector
-
-From this connector directory, run:
-
->>>>>>> 8e4cecf6
 ```bash
 poetry install --with dev
 ```
 
-<<<<<<< HEAD
 
 ### Create credentials
 
@@ -42,25 +27,21 @@
 Note that any directory named `secrets` is gitignored across the entire Airbyte repo, so there is no danger of accidentally checking in sensitive information.
 See `sample_files/sample_config.json` for a sample config file.
 
-=======
-### Create credentials
-
-**If you are a community contributor**, follow the instructions in the [documentation](https://docs.airbyte.com/integrations/sources/outreach)
-to generate the necessary credentials. Then create a file `secrets/config.json` conforming to the `source_outreach/spec.yaml` file.
-Note that any directory named `secrets` is gitignored across the entire Airbyte repo, so there is no danger of accidentally checking in sensitive information.
-See `sample_files/sample_config.json` for a sample config file.
->>>>>>> 8e4cecf6
 
 ### Locally running the connector
+
 
 ```
 poetry run source-outreach spec
 poetry run source-outreach check --config secrets/config.json
 poetry run source-outreach discover --config secrets/config.json
 poetry run source-outreach read --config secrets/config.json --catalog sample_files/configured_catalog.json
+poetry run source-outreach spec
+poetry run source-outreach check --config secrets/config.json
+poetry run source-outreach discover --config secrets/config.json
+poetry run source-outreach read --config secrets/config.json --catalog sample_files/configured_catalog.json
 ```
 
-<<<<<<< HEAD
 ### Running tests
 
 To run tests locally, from the connector directory run:
@@ -73,31 +54,14 @@
 
 1. Install [`airbyte-ci`](https://github.com/airbytehq/airbyte/blob/master/airbyte-ci/connectors/pipelines/README.md)
 2. Run the following command to build the docker image:
-=======
-### Running unit tests
-
-To run unit tests locally, from the connector directory run:
-
-```
-poetry run pytest unit_tests
-```
-
-### Building the docker image
-
-1. Install [`airbyte-ci`](https://github.com/airbytehq/airbyte/blob/master/airbyte-ci/connectors/pipelines/README.md)
-2. Run the following command to build the docker image:
-
->>>>>>> 8e4cecf6
 ```bash
 airbyte-ci connectors --name=source-outreach build
 ```
 
 An image will be available on your host with the tag `airbyte/source-outreach:dev`.
 
-<<<<<<< HEAD
 
-=======
->>>>>>> 8e4cecf6
+### Running as a docker container
 ### Running as a docker container
 
 Then run any of the connector commands as follows:
@@ -111,6 +75,8 @@
 
 ### Running our CI test suite
 
+### Running our CI test suite
+
 You can run our full test suite locally using [`airbyte-ci`](https://github.com/airbytehq/airbyte/blob/master/airbyte-ci/connectors/pipelines/README.md):
 
 ```bash
@@ -120,18 +86,14 @@
 ### Customizing acceptance Tests
 
 Customize `acceptance-test-config.yml` file to configure acceptance tests. See [Connector Acceptance Tests](https://docs.airbyte.com/connector-development/testing-connectors/connector-acceptance-tests-reference) for more information.
+
+Customize `acceptance-test-config.yml` file to configure acceptance tests. See [Connector Acceptance Tests](https://docs.airbyte.com/connector-development/testing-connectors/connector-acceptance-tests-reference) for more information.
 If your connector requires to create or destroy resources for use during acceptance tests create fixtures for it and place them inside integration_tests/acceptance.py.
 
 ### Dependency Management
 
-<<<<<<< HEAD
 All of your dependencies should be managed via Poetry. 
 To add a new dependency, run:
-=======
-All of your dependencies should be managed via Poetry.
-To add a new dependency, run:
-
->>>>>>> 8e4cecf6
 ```bash
 poetry add <package-name>
 ```
@@ -143,16 +105,11 @@
 You've checked out the repo, implemented a million dollar feature, and you're ready to share your changes with the world. Now what?
 
 1. Make sure your changes are passing our test suite: `airbyte-ci connectors --name=source-outreach test`
-<<<<<<< HEAD
 2. Bump the connector version (please follow [semantic versioning for connectors](https://docs.airbyte.com/contributing-to-airbyte/resources/pull-requests-handbook/#semantic-versioning-for-connectors)): 
     - bump the `dockerImageTag` value in in `metadata.yaml`
     - bump the `version` value in `pyproject.toml`
-=======
-2. Bump the connector version (please follow [semantic versioning for connectors](https://docs.airbyte.com/contributing-to-airbyte/resources/pull-requests-handbook/#semantic-versioning-for-connectors)):
-   - bump the `dockerImageTag` value in in `metadata.yaml`
-   - bump the `version` value in `pyproject.toml`
->>>>>>> 8e4cecf6
 3. Make sure the `metadata.yaml` content is up to date.
+4. Make sure the connector documentation and its changelog is up to date (`docs/integrations/sources/outreach.md`).
 4. Make sure the connector documentation and its changelog is up to date (`docs/integrations/sources/outreach.md`).
 5. Create a Pull Request: use [our PR naming conventions](https://docs.airbyte.com/contributing-to-airbyte/resources/pull-requests-handbook/#pull-request-title-convention).
 6. Pat yourself on the back for being an awesome contributor.
