data:
  allowedHosts:
    hosts:
      - api.outreach.io
  registryOverrides:
    oss:
      enabled: true
    cloud:
      enabled: true
  releases:
    breakingChanges:
      1.0.0:
        upgradeDeadline: "2024-06-30"
        message:
          "The verison migrates the Outreach connector to the low-code framework
          for greater maintainability. !! Important: The sequence_steps stream schema
          from API has a breaking change to creator field to an array contain integers
          other than strings"
  remoteRegistries:
    pypi:
      enabled: false
      packageName: airbyte-source-outreach
  connectorBuildOptions:
    # Please update to the latest version of the connector base image.
    # https://hub.docker.com/r/airbyte/python-connector-base
    # Please use the full address with sha256 hash to guarantee build reproducibility.
<<<<<<< HEAD
    baseImage: docker.io/airbyte/source-declarative-manifest:5.15.0@sha256:09a84e0622f36393077332faf11cc239e77083fae5fa500592c049dca25888a7
=======
    baseImage: docker.io/airbyte/python-connector-base:3.0.2@sha256:73697fbe1c0e2ebb8ed58e2268484bb4bfb2cb56b653808e1680cbc50bafef75
>>>>>>> 5cfdd55a
  connectorSubtype: api
  connectorType: source
  definitionId: 3490c201-5d95-4783-b600-eaf07a4c7787
  dockerImageTag: 1.0.30
  dockerRepository: airbyte/source-outreach
  githubIssueLabel: source-outreach
  icon: outreach.svg
  license: MIT
  name: Outreach
  releaseDate: 2021-11-03
  releaseStage: alpha
  supportLevel: community
  documentationUrl: https://docs.airbyte.com/integrations/sources/outreach
  tags:
    - cdk:low-code
    - language:manifest-only
  ab_internal:
    ql: 200
    sl: 100
  connectorTestSuitesOptions:
    - suite: liveTests
      testConnections:
        - name: outreach_config_dev_null
          id: 0d304968-b31b-4777-be96-62c689f78a46
    - suite: unitTests
    - suite: acceptanceTests
      testSecrets:
        - name: SECRET_SOURCE-OUTREACH_CREDS
          fileName: config.json
          secretStore:
            type: GSM
            alias: airbyte-connector-testing-secret-store
metadataSpecVersion: "1.0"<|MERGE_RESOLUTION|>--- conflicted
+++ resolved
@@ -24,11 +24,7 @@
     # Please update to the latest version of the connector base image.
     # https://hub.docker.com/r/airbyte/python-connector-base
     # Please use the full address with sha256 hash to guarantee build reproducibility.
-<<<<<<< HEAD
     baseImage: docker.io/airbyte/source-declarative-manifest:5.15.0@sha256:09a84e0622f36393077332faf11cc239e77083fae5fa500592c049dca25888a7
-=======
-    baseImage: docker.io/airbyte/python-connector-base:3.0.2@sha256:73697fbe1c0e2ebb8ed58e2268484bb4bfb2cb56b653808e1680cbc50bafef75
->>>>>>> 5cfdd55a
   connectorSubtype: api
   connectorType: source
   definitionId: 3490c201-5d95-4783-b600-eaf07a4c7787
