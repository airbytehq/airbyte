# Copyright (c) 2024 Airbyte, Inc., all rights reserved.

import logging
<<<<<<< HEAD
from datetime import datetime
from pathlib import Path
from unittest.mock import Mock

import pytest
from source_gcs import SourceGCSStreamReader
from source_gcs.helpers import GCSRemoteFile
=======
from datetime import datetime, timedelta

import pytest
from airbyte_cdk.sources.file_based.config.file_based_stream_config import FileBasedStreamConfig
from airbyte_cdk.sources.file_based.remote_file import RemoteFile
from source_gcs import Cursor
>>>>>>> 253e7892


@pytest.fixture
def logger():
    return logging.getLogger("airbyte")


<<<<<<< HEAD
@pytest.fixture
def mocked_reader():
    reader = SourceGCSStreamReader()
    reader._gcs_client = Mock()
    return reader


@pytest.fixture
def zip_file():
    return GCSRemoteFile(
        uri=str(Path(__file__).parent / "resource/files/test.csv.zip"),
        last_modified=datetime.today(),
        mime_type=".zip"
    )
=======
def _file_uri() -> str:
    return "http://some.uri/a.csv?query=param"


@pytest.fixture
def remote_file():
    return RemoteFile(uri=_file_uri(), last_modified=datetime.now(), mime_type="csv")

@pytest.fixture
def remote_file_older():
    return RemoteFile(uri=_file_uri(), last_modified=datetime.now() - timedelta(days=1))


@pytest.fixture
def remote_file_future():
    return RemoteFile(uri=_file_uri(), last_modified=datetime.now() + timedelta(days=1))


@pytest.fixture
def remote_file_b():
    return RemoteFile(uri=_file_uri().replace("a.csv", "b.csv"), last_modified=datetime.now())


@pytest.fixture
def stream_config():
    return FileBasedStreamConfig(name="test_stream", format={})


@pytest.fixture
def cursor(stream_config):
    return Cursor(stream_config)
>>>>>>> 253e7892
<|MERGE_RESOLUTION|>--- conflicted
+++ resolved
@@ -1,22 +1,15 @@
 # Copyright (c) 2024 Airbyte, Inc., all rights reserved.
 
 import logging
-<<<<<<< HEAD
-from datetime import datetime
+from datetime import datetime, timedelta
 from pathlib import Path
 from unittest.mock import Mock
 
 import pytest
-from source_gcs import SourceGCSStreamReader
-from source_gcs.helpers import GCSRemoteFile
-=======
-from datetime import datetime, timedelta
-
-import pytest
 from airbyte_cdk.sources.file_based.config.file_based_stream_config import FileBasedStreamConfig
 from airbyte_cdk.sources.file_based.remote_file import RemoteFile
-from source_gcs import Cursor
->>>>>>> 253e7892
+from source_gcs import Cursor, SourceGCSStreamReader
+from source_gcs.helpers import GCSRemoteFile
 
 
 @pytest.fixture
@@ -24,22 +17,6 @@
     return logging.getLogger("airbyte")
 
 
-<<<<<<< HEAD
-@pytest.fixture
-def mocked_reader():
-    reader = SourceGCSStreamReader()
-    reader._gcs_client = Mock()
-    return reader
-
-
-@pytest.fixture
-def zip_file():
-    return GCSRemoteFile(
-        uri=str(Path(__file__).parent / "resource/files/test.csv.zip"),
-        last_modified=datetime.today(),
-        mime_type=".zip"
-    )
-=======
 def _file_uri() -> str:
     return "http://some.uri/a.csv?query=param"
 
@@ -71,4 +48,19 @@
 @pytest.fixture
 def cursor(stream_config):
     return Cursor(stream_config)
->>>>>>> 253e7892
+
+
+@pytest.fixture
+def mocked_reader():
+    reader = SourceGCSStreamReader()
+    reader._gcs_client = Mock()
+    return reader
+
+
+@pytest.fixture
+def zip_file():
+    return GCSRemoteFile(
+        uri=str(Path(__file__).parent / "resource/files/test.csv.zip"),
+        last_modified=datetime.today(),
+        mime_type=".zip"
+    )