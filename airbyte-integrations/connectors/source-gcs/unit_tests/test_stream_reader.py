# Copyright (c) 2024 Airbyte, Inc., all rights reserved.

<<<<<<< HEAD
import pytest
from airbyte_cdk.sources.file_based.exceptions import ErrorListingFiles
from source_gcs import Config
=======
import datetime
from unittest.mock import Mock

import pytest
from airbyte_cdk.sources.file_based.exceptions import ErrorListingFiles
from airbyte_cdk.sources.file_based.file_based_stream_reader import FileReadMode
from airbyte_cdk.sources.file_based.remote_file import RemoteFile
from source_gcs import Config, SourceGCSStreamReader
>>>>>>> 253e7892


def test_get_matching_files_with_no_prefix(logger, mocked_reader):
    mocked_reader._config = Config(
        service_account='{"type": "service_account"}',
        bucket="test_bucket",
        streams=[],
    )
    globs = ["**/*.csv"]

    with pytest.raises(ErrorListingFiles):
        list(mocked_reader.get_matching_files(globs, None, logger))

    # Assert there is a valid prefix:glob pair, so for loop enters execution.
<<<<<<< HEAD
    assert mocked_reader._gcs_client.get_bucket.called == 1

def test_unzip_files(mocked_reader, zip_file, logger, caplog):
    unzipped_file = mocked_reader.unzip_files(zip_file, logger)

    assert unzipped_file
    assert unzipped_file.displayed_uri
    assert unzipped_file.uri
    assert "Picking up first file test.csv from zip archive" in caplog.text
=======
    assert reader._gcs_client.get_bucket.called == 1


def test_open_file_with_compression(logger):
    reader = SourceGCSStreamReader()
    reader._config = Config(
        service_account='{"type": "service_account"}',
        bucket="test_bucket",
        streams=[],
    )
    file = RemoteFile(uri="http://some.uri/file.gz?query=param", last_modified=datetime.datetime.now())
    file.mime_type = "file.gz"

    with pytest.raises(OSError):
        reader.open_file(file, FileReadMode.READ_BINARY, None, logger)


def test_open_file_without_compression(remote_file, logger):
    reader = SourceGCSStreamReader()
    reader._config = Config(
        service_account='{"type": "service_account"}',
        bucket="test_bucket",
        streams=[],
    )

    with pytest.raises(OSError):
        reader.open_file(remote_file, FileReadMode.READ, None, logger)
>>>>>>> 253e7892
<|MERGE_RESOLUTION|>--- conflicted
+++ resolved
@@ -1,10 +1,5 @@
 # Copyright (c) 2024 Airbyte, Inc., all rights reserved.
 
-<<<<<<< HEAD
-import pytest
-from airbyte_cdk.sources.file_based.exceptions import ErrorListingFiles
-from source_gcs import Config
-=======
 import datetime
 from unittest.mock import Mock
 
@@ -13,7 +8,6 @@
 from airbyte_cdk.sources.file_based.file_based_stream_reader import FileReadMode
 from airbyte_cdk.sources.file_based.remote_file import RemoteFile
 from source_gcs import Config, SourceGCSStreamReader
->>>>>>> 253e7892
 
 
 def test_get_matching_files_with_no_prefix(logger, mocked_reader):
@@ -28,18 +22,7 @@
         list(mocked_reader.get_matching_files(globs, None, logger))
 
     # Assert there is a valid prefix:glob pair, so for loop enters execution.
-<<<<<<< HEAD
     assert mocked_reader._gcs_client.get_bucket.called == 1
-
-def test_unzip_files(mocked_reader, zip_file, logger, caplog):
-    unzipped_file = mocked_reader.unzip_files(zip_file, logger)
-
-    assert unzipped_file
-    assert unzipped_file.displayed_uri
-    assert unzipped_file.uri
-    assert "Picking up first file test.csv from zip archive" in caplog.text
-=======
-    assert reader._gcs_client.get_bucket.called == 1
 
 
 def test_open_file_with_compression(logger):
@@ -66,4 +49,11 @@
 
     with pytest.raises(OSError):
         reader.open_file(remote_file, FileReadMode.READ, None, logger)
->>>>>>> 253e7892
+
+def test_unzip_files(mocked_reader, zip_file, logger, caplog):
+    unzipped_file = mocked_reader.unzip_files(zip_file, logger)
+
+    assert unzipped_file
+    assert unzipped_file.displayed_uri
+    assert unzipped_file.uri
+    assert "Picking up first file test.csv from zip archive" in caplog.text