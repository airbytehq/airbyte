{
<<<<<<< HEAD
  "type": "SPEC",
  "spec": {
    "documentationUrl": "https://docs.airbyte.com/integrations/sources/gcs",
    "connectionSpecification": {
      "title": "Config",
      "description": "NOTE: When this Spec is changed, legacy_config_transformer.py must also be\nmodified to uptake the changes because it is responsible for converting\nlegacy GCS configs into file based configs using the File-Based CDK.",
      "type": "object",
      "properties": {
        "start_date": {
          "title": "Start Date",
          "description": "UTC date and time in the format 2017-01-25T00:00:00.000000Z. Any file modified before this date will not be replicated.",
          "examples": ["2021-01-01T00:00:00.000000Z"],
          "format": "date-time",
          "pattern": "^[0-9]{4}-[0-9]{2}-[0-9]{2}T[0-9]{2}:[0-9]{2}:[0-9]{2}.[0-9]{6}Z$",
          "pattern_descriptor": "YYYY-MM-DDTHH:mm:ss.SSSSSSZ",
          "order": 1,
          "type": "string"
        },
        "streams": {
          "title": "The list of streams to sync",
          "description": "Each instance of this configuration defines a <a href=\"https://docs.airbyte.com/cloud/core-concepts#stream\">stream</a>. Use this to define which files belong in the stream, their format, and how they should be parsed and validated. When sending data to warehouse destination such as Snowflake or BigQuery, each stream is a separate table.",
          "order": 10,
          "type": "array",
          "items": {
            "title": "FileBasedStreamConfig",
            "type": "object",
            "properties": {
              "name": {
                "title": "Name",
                "description": "The name of the stream.",
                "type": "string"
              },
              "globs": {
                "title": "Globs",
                "description": "The pattern used to specify which files should be selected from the file system. For more information on glob pattern matching look <a href=\"https://en.wikipedia.org/wiki/Glob_(programming)\">here</a>.",
                "default": ["**"],
                "order": 1,
                "type": "array",
                "items": {
                  "type": "string"
                }
              },
              "legacy_prefix": {
                "title": "Legacy Prefix",
                "description": "The path prefix configured in v3 versions of the S3 connector. This option is deprecated in favor of a single glob.",
                "airbyte_hidden": true,
                "type": "string"
              },
              "validation_policy": {
                "title": "Validation Policy",
                "description": "The name of the validation policy that dictates sync behavior when a record does not adhere to the stream schema.",
                "default": "Emit Record",
                "enum": ["Emit Record", "Skip Record", "Wait for Discover"]
              },
              "input_schema": {
                "title": "Input Schema",
                "description": "The schema that will be used to validate records extracted from the file. This will override the stream schema that is auto-detected from incoming files.",
                "type": "string"
              },
              "primary_key": {
                "title": "Primary Key",
                "description": "The column or columns (for a composite key) that serves as the unique identifier of a record. If empty, the primary key will default to the parser's default primary key.",
                "airbyte_hidden": true,
                "type": "string"
              },
              "days_to_sync_if_history_is_full": {
                "title": "Days To Sync If History Is Full",
                "description": "When the state history of the file store is full, syncs will only read files that were last modified in the provided day range.",
                "default": 3,
                "type": "integer"
              },
              "format": {
                "title": "Format",
                "description": "The configuration options that are used to alter how to read incoming files that deviate from the standard formatting.",
                "type": "object",
                "oneOf": [
                  {
                    "title": "Avro Format",
                    "type": "object",
                    "properties": {
                      "filetype": {
                        "title": "Filetype",
                        "default": "avro",
                        "const": "avro",
                        "type": "string"
                      },
                      "double_as_string": {
                        "title": "Convert Double Fields to Strings",
                        "description": "Whether to convert double fields to strings. This is recommended if you have decimal numbers with a high degree of precision because there can be a loss precision when handling floating point numbers.",
                        "default": false,
                        "type": "boolean"
                      }
                    },
                    "required": ["filetype"]
                  },
                  {
                    "title": "CSV Format",
                    "type": "object",
                    "properties": {
                      "filetype": {
                        "title": "Filetype",
                        "default": "csv",
                        "const": "csv",
                        "type": "string"
                      },
                      "delimiter": {
                        "title": "Delimiter",
                        "description": "The character delimiting individual cells in the CSV data. This may only be a 1-character string. For tab-delimited data enter '\\t'.",
                        "default": ",",
                        "type": "string"
                      },
                      "quote_char": {
                        "title": "Quote Character",
                        "description": "The character used for quoting CSV values. To disallow quoting, make this field blank.",
                        "default": "\"",
                        "type": "string"
                      },
                      "escape_char": {
                        "title": "Escape Character",
                        "description": "The character used for escaping special characters. To disallow escaping, leave this field blank.",
                        "type": "string"
                      },
                      "encoding": {
                        "title": "Encoding",
                        "description": "The character encoding of the CSV data. Leave blank to default to <strong>UTF8</strong>. See <a href=\"https://docs.python.org/3/library/codecs.html#standard-encodings\" target=\"_blank\">list of python encodings</a> for allowable options.",
                        "default": "utf8",
                        "type": "string"
                      },
                      "double_quote": {
                        "title": "Double Quote",
                        "description": "Whether two quotes in a quoted CSV value denote a single quote in the data.",
                        "default": true,
                        "type": "boolean"
                      },
                      "null_values": {
                        "title": "Null Values",
                        "description": "A set of case-sensitive strings that should be interpreted as null values. For example, if the value 'NA' should be interpreted as null, enter 'NA' in this field.",
                        "default": [],
                        "type": "array",
                        "items": {
                          "type": "string"
=======
  "documentationUrl": "https://docs.airbyte.com/integrations/sources/gcs",
  "connectionSpecification": {
    "title": "Config",
    "description": "NOTE: When this Spec is changed, legacy_config_transformer.py must also be\nmodified to uptake the changes because it is responsible for converting\nlegacy GCS configs into file based configs using the File-Based CDK.",
    "type": "object",
    "properties": {
      "start_date": {
        "title": "Start Date",
        "description": "UTC date and time in the format 2017-01-25T00:00:00.000000Z. Any file modified before this date will not be replicated.",
        "examples": ["2021-01-01T00:00:00.000000Z"],
        "format": "date-time",
        "pattern": "^[0-9]{4}-[0-9]{2}-[0-9]{2}T[0-9]{2}:[0-9]{2}:[0-9]{2}.[0-9]{6}Z$",
        "pattern_descriptor": "YYYY-MM-DDTHH:mm:ss.SSSSSSZ",
        "order": 1,
        "type": "string"
      },
      "streams": {
        "title": "The list of streams to sync",
        "description": "Each instance of this configuration defines a <a href=https://docs.airbyte.com/cloud/core-concepts#stream>stream</a>. Use this to define which files belong in the stream, their format, and how they should be parsed and validated. When sending data to warehouse destination such as Snowflake or BigQuery, each stream is a separate table.",
        "order": 3,
        "type": "array",
        "items": {
          "title": "SourceGCSStreamConfig",
          "type": "object",
          "properties": {
            "name": {
              "title": "Name",
              "description": "The name of the stream.",
              "order": 0,
              "type": "string"
            },
            "globs": {
              "title": "Globs",
              "description": "The pattern used to specify which files should be selected from the file system. For more information on glob pattern matching look <a href=\"https://en.wikipedia.org/wiki/Glob_(programming)\">here</a>.",
              "order": 1,
              "type": "array",
              "items": {
                "type": "string"
              }
            },
            "legacy_prefix": {
              "title": "Legacy Prefix",
              "description": "The path prefix configured in previous versions of the GCS connector. This option is deprecated in favor of a single glob.",
              "airbyte_hidden": true,
              "type": "string"
            },
            "validation_policy": {
              "title": "Validation Policy",
              "description": "The name of the validation policy that dictates sync behavior when a record does not adhere to the stream schema.",
              "default": "Emit Record",
              "enum": ["Emit Record", "Skip Record", "Wait for Discover"]
            },
            "input_schema": {
              "title": "Input Schema",
              "description": "The schema that will be used to validate records extracted from the file. This will override the stream schema that is auto-detected from incoming files.",
              "type": "string"
            },
            "primary_key": {
              "title": "Primary Key",
              "description": "The column or columns (for a composite key) that serves as the unique identifier of a record. If empty, the primary key will default to the parser's default primary key.",
              "airbyte_hidden": true,
              "type": "string"
            },
            "days_to_sync_if_history_is_full": {
              "title": "Days To Sync If History Is Full",
              "description": "When the state history of the file store is full, syncs will only read files that were last modified in the provided day range.",
              "default": 3,
              "type": "integer"
            },
            "format": {
              "title": "Format",
              "description": "The configuration options that are used to alter how to read incoming files that deviate from the standard formatting.",
              "order": 2,
              "type": "object",
              "oneOf": [
                {
                  "title": "CSV Format",
                  "type": "object",
                  "properties": {
                    "filetype": {
                      "title": "Filetype",
                      "default": "csv",
                      "const": "csv",
                      "type": "string"
                    },
                    "delimiter": {
                      "title": "Delimiter",
                      "description": "The character delimiting individual cells in the CSV data. This may only be a 1-character string. For tab-delimited data enter '\\t'.",
                      "default": ",",
                      "type": "string"
                    },
                    "quote_char": {
                      "title": "Quote Character",
                      "description": "The character used for quoting CSV values. To disallow quoting, make this field blank.",
                      "default": "\"",
                      "type": "string"
                    },
                    "escape_char": {
                      "title": "Escape Character",
                      "description": "The character used for escaping special characters. To disallow escaping, leave this field blank.",
                      "type": "string"
                    },
                    "encoding": {
                      "title": "Encoding",
                      "description": "The character encoding of the CSV data. Leave blank to default to <strong>UTF8</strong>. See <a href=\"https://docs.python.org/3/library/codecs.html#standard-encodings\" target=\"_blank\">list of python encodings</a> for allowable options.",
                      "default": "utf8",
                      "type": "string"
                    },
                    "double_quote": {
                      "title": "Double Quote",
                      "description": "Whether two quotes in a quoted CSV value denote a single quote in the data.",
                      "default": true,
                      "type": "boolean"
                    },
                    "null_values": {
                      "title": "Null Values",
                      "description": "A set of case-sensitive strings that should be interpreted as null values. For example, if the value 'NA' should be interpreted as null, enter 'NA' in this field.",
                      "default": [],
                      "type": "array",
                      "items": {
                        "type": "string"
                      },
                      "uniqueItems": true
                    },
                    "strings_can_be_null": {
                      "title": "Strings Can Be Null",
                      "description": "Whether strings can be interpreted as null values. If true, strings that match the null_values set will be interpreted as null. If false, strings that match the null_values set will be interpreted as the string itself.",
                      "default": true,
                      "type": "boolean"
                    },
                    "skip_rows_before_header": {
                      "title": "Skip Rows Before Header",
                      "description": "The number of rows to skip before the header row. For example, if the header row is on the 3rd row, enter 2 in this field.",
                      "default": 0,
                      "type": "integer"
                    },
                    "skip_rows_after_header": {
                      "title": "Skip Rows After Header",
                      "description": "The number of rows to skip after the header row.",
                      "default": 0,
                      "type": "integer"
                    },
                    "header_definition": {
                      "title": "CSV Header Definition",
                      "description": "How headers will be defined. `User Provided` assumes the CSV does not have a header row and uses the headers provided and `Autogenerated` assumes the CSV does not have a header row and the CDK will generate headers using for `f{i}` where `i` is the index starting from 0. Else, the default behavior is to use the header from the CSV file. If a user wants to autogenerate or provide column names for a CSV having headers, they can skip rows.",
                      "default": {
                        "header_definition_type": "From CSV"
                      },
                      "oneOf": [
                        {
                          "title": "From CSV",
                          "type": "object",
                          "properties": {
                            "header_definition_type": {
                              "title": "Header Definition Type",
                              "default": "From CSV",
                              "const": "From CSV",
                              "type": "string"
                            }
                          },
                          "required": ["header_definition_type"]
>>>>>>> 4de70b36
                        },
                        "uniqueItems": true
                      },
                      "strings_can_be_null": {
                        "title": "Strings Can Be Null",
                        "description": "Whether strings can be interpreted as null values. If true, strings that match the null_values set will be interpreted as null. If false, strings that match the null_values set will be interpreted as the string itself.",
                        "default": true,
                        "type": "boolean"
                      },
                      "skip_rows_before_header": {
                        "title": "Skip Rows Before Header",
                        "description": "The number of rows to skip before the header row. For example, if the header row is on the 3rd row, enter 2 in this field.",
                        "default": 0,
                        "type": "integer"
                      },
                      "skip_rows_after_header": {
                        "title": "Skip Rows After Header",
                        "description": "The number of rows to skip after the header row.",
                        "default": 0,
                        "type": "integer"
                      },
                      "header_definition": {
                        "title": "CSV Header Definition",
                        "description": "How headers will be defined. `User Provided` assumes the CSV does not have a header row and uses the headers provided and `Autogenerated` assumes the CSV does not have a header row and the CDK will generate headers using for `f{i}` where `i` is the index starting from 0. Else, the default behavior is to use the header from the CSV file. If a user wants to autogenerate or provide column names for a CSV having headers, they can skip rows.",
                        "default": {
                          "header_definition_type": "From CSV"
                        },
                        "oneOf": [
                          {
                            "title": "From CSV",
                            "type": "object",
                            "properties": {
                              "header_definition_type": {
                                "title": "Header Definition Type",
                                "default": "From CSV",
                                "const": "From CSV",
                                "type": "string"
                              }
                            },
<<<<<<< HEAD
                            "required": ["header_definition_type"]
                          },
                          {
                            "title": "Autogenerated",
                            "type": "object",
                            "properties": {
                              "header_definition_type": {
                                "title": "Header Definition Type",
                                "default": "Autogenerated",
                                "const": "Autogenerated",
                                "type": "string"
                              }
                            },
                            "required": ["header_definition_type"]
                          },
                          {
                            "title": "User Provided",
                            "type": "object",
                            "properties": {
                              "header_definition_type": {
                                "title": "Header Definition Type",
                                "default": "User Provided",
                                "const": "User Provided",
                                "type": "string"
                              },
                              "column_names": {
                                "title": "Column Names",
                                "description": "The column names that will be used while emitting the CSV records",
                                "type": "array",
                                "items": {
                                  "type": "string"
                                }
                              }
                            },
                            "required": [
                              "column_names",
                              "header_definition_type"
                            ]
                          }
                        ],
                        "type": "object"
                      },
                      "true_values": {
                        "title": "True Values",
                        "description": "A set of case-sensitive strings that should be interpreted as true values.",
                        "default": ["y", "yes", "t", "true", "on", "1"],
                        "type": "array",
                        "items": {
                          "type": "string"
                        },
                        "uniqueItems": true
                      },
                      "false_values": {
                        "title": "False Values",
                        "description": "A set of case-sensitive strings that should be interpreted as false values.",
                        "default": ["n", "no", "f", "false", "off", "0"],
                        "type": "array",
                        "items": {
                          "type": "string"
                        },
                        "uniqueItems": true
                      },
                      "inference_type": {
                        "title": "Inference Type",
                        "description": "How to infer the types of the columns. If none, inference default to strings.",
                        "default": "None",
                        "airbyte_hidden": true,
                        "enum": ["None", "Primitive Types Only"]
                      },
                      "ignore_errors_on_fields_mismatch": {
                        "title": "Ignore errors on field mismatch",
                        "description": "Whether to ignore errors that occur when the number of fields in the CSV does not match the number of columns in the schema.",
                        "default": false,
                        "type": "boolean"
                      }
                    },
                    "required": ["filetype"]
                  },
                  {
                    "title": "Jsonl Format",
                    "type": "object",
                    "properties": {
                      "filetype": {
                        "title": "Filetype",
                        "default": "jsonl",
                        "const": "jsonl",
                        "type": "string"
                      }
=======
                            "column_names": {
                              "title": "Column Names",
                              "description": "The column names that will be used while emitting the CSV records",
                              "type": "array",
                              "items": {
                                "type": "string"
                              }
                            }
                          },
                          "required": ["column_names", "header_definition_type"]
                        }
                      ],
                      "type": "object"
                    },
                    "true_values": {
                      "title": "True Values",
                      "description": "A set of case-sensitive strings that should be interpreted as true values.",
                      "default": ["y", "yes", "t", "true", "on", "1"],
                      "type": "array",
                      "items": {
                        "type": "string"
                      },
                      "uniqueItems": true
                    },
                    "false_values": {
                      "title": "False Values",
                      "description": "A set of case-sensitive strings that should be interpreted as false values.",
                      "default": ["n", "no", "f", "false", "off", "0"],
                      "type": "array",
                      "items": {
                        "type": "string"
                      },
                      "uniqueItems": true
>>>>>>> 4de70b36
                    },
                    "required": ["filetype"]
                  },
                  {
                    "title": "Parquet Format",
                    "type": "object",
                    "properties": {
                      "filetype": {
                        "title": "Filetype",
                        "default": "parquet",
                        "const": "parquet",
                        "type": "string"
                      },
                      "decimal_as_float": {
                        "title": "Convert Decimal Fields to Floats",
                        "description": "Whether to convert decimal fields to floats. There is a loss of precision when converting decimals to floats, so this is not recommended.",
                        "default": false,
                        "type": "boolean"
                      }
                    },
                    "required": ["filetype"]
                  },
                  {
                    "title": "Unstructured Document Format",
                    "type": "object",
                    "properties": {
                      "filetype": {
                        "title": "Filetype",
                        "default": "unstructured",
                        "const": "unstructured",
                        "type": "string"
                      },
                      "skip_unprocessable_files": {
                        "title": "Skip Unprocessable Files",
                        "description": "If true, skip files that cannot be parsed and pass the error message along as the _ab_source_file_parse_error field. If false, fail the sync.",
                        "default": true,
                        "always_show": true,
                        "type": "boolean"
                      },
                      "strategy": {
                        "title": "Parsing Strategy",
                        "description": "The strategy used to parse documents. `fast` extracts text directly from the document which doesn't work for all files. `ocr_only` is more reliable, but slower. `hi_res` is the most reliable, but requires an API key and a hosted instance of unstructured and can't be used with local mode. See the unstructured.io documentation for more details: https://unstructured-io.github.io/unstructured/core/partition.html#partition-pdf",
                        "default": "auto",
                        "always_show": true,
                        "order": 0,
                        "enum": ["auto", "fast", "ocr_only", "hi_res"],
                        "type": "string"
                      },
                      "processing": {
                        "title": "Processing",
                        "description": "Processing configuration",
                        "default": {
                          "mode": "local"
                        },
                        "type": "object",
                        "oneOf": [
                          {
                            "title": "Local",
                            "type": "object",
                            "properties": {
                              "mode": {
                                "title": "Mode",
                                "default": "local",
                                "const": "local",
                                "enum": ["local"],
                                "type": "string"
                              }
                            },
                            "description": "Process files locally, supporting `fast` and `ocr` modes. This is the default option.",
                            "required": ["mode"]
                          },
                          {
                            "title": "via API",
                            "type": "object",
                            "properties": {
                              "mode": {
                                "title": "Mode",
                                "default": "api",
                                "const": "api",
                                "enum": ["api"],
                                "type": "string"
                              },
                              "api_key": {
                                "title": "API Key",
                                "description": "The API key to use matching the environment",
                                "default": "",
                                "always_show": true,
                                "airbyte_secret": true,
                                "type": "string"
                              },
                              "api_url": {
                                "title": "API URL",
                                "description": "The URL of the unstructured API to use",
                                "default": "https://api.unstructured.io",
                                "always_show": true,
                                "examples": ["https://api.unstructured.com"],
                                "type": "string"
                              },
                              "parameters": {
                                "title": "Additional URL Parameters",
                                "description": "List of parameters send to the API",
                                "default": [],
                                "always_show": true,
                                "type": "array",
                                "items": {
                                  "title": "APIParameterConfigModel",
                                  "type": "object",
                                  "properties": {
                                    "name": {
                                      "title": "Parameter name",
                                      "description": "The name of the unstructured API parameter to use",
                                      "examples": [
                                        "combine_under_n_chars",
                                        "languages"
                                      ],
                                      "type": "string"
                                    },
                                    "value": {
                                      "title": "Value",
                                      "description": "The value of the parameter",
                                      "examples": ["true", "hi_res"],
                                      "type": "string"
                                    }
                                  },
                                  "required": ["name", "value"]
                                }
                              }
                            },
                            "description": "Process files via an API, using the `hi_res` mode. This option is useful for increased performance and accuracy, but requires an API key and a hosted instance of unstructured.",
                            "required": ["mode"]
                          }
                        ]
                      }
                    },
                    "description": "Extract text from document formats (.pdf, .docx, .md, .pptx) and emit as one record per file.",
                    "required": ["filetype"]
                  }
                ]
              },
              "schemaless": {
                "title": "Schemaless",
                "description": "When enabled, syncs will not validate or structure records against the stream's schema.",
                "default": false,
                "type": "boolean"
              }
            },
<<<<<<< HEAD
            "required": ["name", "format"]
          }
        },
        "service_account": {
          "title": "Service Account Information",
          "description": "Enter your Google Cloud <a href=\"https://cloud.google.com/iam/docs/creating-managing-service-account-keys#creating_service_account_keys\">service account key</a> in JSON format",
          "airbyte_secret": true,
          "order": 0,
          "type": "string"
        },
        "bucket": {
          "title": "Bucket",
          "description": "Name of the GCS bucket where the file(s) exist.",
          "order": 2,
          "type": "string"
=======
            "schemaless": {
              "title": "Schemaless",
              "description": "When enabled, syncs will not validate or structure records against the stream's schema.",
              "default": false,
              "type": "boolean"
            },
            "recent_n_files_to_read_for_schema_discovery": {
              "title": "Files To Read For Schema Discover",
              "description": "The number of resent files which will be used to discover the schema for this stream.",
              "exclusiveMinimum": 0,
              "type": "integer"
            }
          },
          "required": ["name", "format"]
>>>>>>> 4de70b36
        }
      },
      "required": ["streams", "service_account", "bucket"]
    }
  }
}<|MERGE_RESOLUTION|>--- conflicted
+++ resolved
@@ -1,147 +1,4 @@
 {
-<<<<<<< HEAD
-  "type": "SPEC",
-  "spec": {
-    "documentationUrl": "https://docs.airbyte.com/integrations/sources/gcs",
-    "connectionSpecification": {
-      "title": "Config",
-      "description": "NOTE: When this Spec is changed, legacy_config_transformer.py must also be\nmodified to uptake the changes because it is responsible for converting\nlegacy GCS configs into file based configs using the File-Based CDK.",
-      "type": "object",
-      "properties": {
-        "start_date": {
-          "title": "Start Date",
-          "description": "UTC date and time in the format 2017-01-25T00:00:00.000000Z. Any file modified before this date will not be replicated.",
-          "examples": ["2021-01-01T00:00:00.000000Z"],
-          "format": "date-time",
-          "pattern": "^[0-9]{4}-[0-9]{2}-[0-9]{2}T[0-9]{2}:[0-9]{2}:[0-9]{2}.[0-9]{6}Z$",
-          "pattern_descriptor": "YYYY-MM-DDTHH:mm:ss.SSSSSSZ",
-          "order": 1,
-          "type": "string"
-        },
-        "streams": {
-          "title": "The list of streams to sync",
-          "description": "Each instance of this configuration defines a <a href=\"https://docs.airbyte.com/cloud/core-concepts#stream\">stream</a>. Use this to define which files belong in the stream, their format, and how they should be parsed and validated. When sending data to warehouse destination such as Snowflake or BigQuery, each stream is a separate table.",
-          "order": 10,
-          "type": "array",
-          "items": {
-            "title": "FileBasedStreamConfig",
-            "type": "object",
-            "properties": {
-              "name": {
-                "title": "Name",
-                "description": "The name of the stream.",
-                "type": "string"
-              },
-              "globs": {
-                "title": "Globs",
-                "description": "The pattern used to specify which files should be selected from the file system. For more information on glob pattern matching look <a href=\"https://en.wikipedia.org/wiki/Glob_(programming)\">here</a>.",
-                "default": ["**"],
-                "order": 1,
-                "type": "array",
-                "items": {
-                  "type": "string"
-                }
-              },
-              "legacy_prefix": {
-                "title": "Legacy Prefix",
-                "description": "The path prefix configured in v3 versions of the S3 connector. This option is deprecated in favor of a single glob.",
-                "airbyte_hidden": true,
-                "type": "string"
-              },
-              "validation_policy": {
-                "title": "Validation Policy",
-                "description": "The name of the validation policy that dictates sync behavior when a record does not adhere to the stream schema.",
-                "default": "Emit Record",
-                "enum": ["Emit Record", "Skip Record", "Wait for Discover"]
-              },
-              "input_schema": {
-                "title": "Input Schema",
-                "description": "The schema that will be used to validate records extracted from the file. This will override the stream schema that is auto-detected from incoming files.",
-                "type": "string"
-              },
-              "primary_key": {
-                "title": "Primary Key",
-                "description": "The column or columns (for a composite key) that serves as the unique identifier of a record. If empty, the primary key will default to the parser's default primary key.",
-                "airbyte_hidden": true,
-                "type": "string"
-              },
-              "days_to_sync_if_history_is_full": {
-                "title": "Days To Sync If History Is Full",
-                "description": "When the state history of the file store is full, syncs will only read files that were last modified in the provided day range.",
-                "default": 3,
-                "type": "integer"
-              },
-              "format": {
-                "title": "Format",
-                "description": "The configuration options that are used to alter how to read incoming files that deviate from the standard formatting.",
-                "type": "object",
-                "oneOf": [
-                  {
-                    "title": "Avro Format",
-                    "type": "object",
-                    "properties": {
-                      "filetype": {
-                        "title": "Filetype",
-                        "default": "avro",
-                        "const": "avro",
-                        "type": "string"
-                      },
-                      "double_as_string": {
-                        "title": "Convert Double Fields to Strings",
-                        "description": "Whether to convert double fields to strings. This is recommended if you have decimal numbers with a high degree of precision because there can be a loss precision when handling floating point numbers.",
-                        "default": false,
-                        "type": "boolean"
-                      }
-                    },
-                    "required": ["filetype"]
-                  },
-                  {
-                    "title": "CSV Format",
-                    "type": "object",
-                    "properties": {
-                      "filetype": {
-                        "title": "Filetype",
-                        "default": "csv",
-                        "const": "csv",
-                        "type": "string"
-                      },
-                      "delimiter": {
-                        "title": "Delimiter",
-                        "description": "The character delimiting individual cells in the CSV data. This may only be a 1-character string. For tab-delimited data enter '\\t'.",
-                        "default": ",",
-                        "type": "string"
-                      },
-                      "quote_char": {
-                        "title": "Quote Character",
-                        "description": "The character used for quoting CSV values. To disallow quoting, make this field blank.",
-                        "default": "\"",
-                        "type": "string"
-                      },
-                      "escape_char": {
-                        "title": "Escape Character",
-                        "description": "The character used for escaping special characters. To disallow escaping, leave this field blank.",
-                        "type": "string"
-                      },
-                      "encoding": {
-                        "title": "Encoding",
-                        "description": "The character encoding of the CSV data. Leave blank to default to <strong>UTF8</strong>. See <a href=\"https://docs.python.org/3/library/codecs.html#standard-encodings\" target=\"_blank\">list of python encodings</a> for allowable options.",
-                        "default": "utf8",
-                        "type": "string"
-                      },
-                      "double_quote": {
-                        "title": "Double Quote",
-                        "description": "Whether two quotes in a quoted CSV value denote a single quote in the data.",
-                        "default": true,
-                        "type": "boolean"
-                      },
-                      "null_values": {
-                        "title": "Null Values",
-                        "description": "A set of case-sensitive strings that should be interpreted as null values. For example, if the value 'NA' should be interpreted as null, enter 'NA' in this field.",
-                        "default": [],
-                        "type": "array",
-                        "items": {
-                          "type": "string"
-=======
   "documentationUrl": "https://docs.airbyte.com/integrations/sources/gcs",
   "connectionSpecification": {
     "title": "Config",
@@ -303,136 +160,30 @@
                             }
                           },
                           "required": ["header_definition_type"]
->>>>>>> 4de70b36
                         },
-                        "uniqueItems": true
-                      },
-                      "strings_can_be_null": {
-                        "title": "Strings Can Be Null",
-                        "description": "Whether strings can be interpreted as null values. If true, strings that match the null_values set will be interpreted as null. If false, strings that match the null_values set will be interpreted as the string itself.",
-                        "default": true,
-                        "type": "boolean"
-                      },
-                      "skip_rows_before_header": {
-                        "title": "Skip Rows Before Header",
-                        "description": "The number of rows to skip before the header row. For example, if the header row is on the 3rd row, enter 2 in this field.",
-                        "default": 0,
-                        "type": "integer"
-                      },
-                      "skip_rows_after_header": {
-                        "title": "Skip Rows After Header",
-                        "description": "The number of rows to skip after the header row.",
-                        "default": 0,
-                        "type": "integer"
-                      },
-                      "header_definition": {
-                        "title": "CSV Header Definition",
-                        "description": "How headers will be defined. `User Provided` assumes the CSV does not have a header row and uses the headers provided and `Autogenerated` assumes the CSV does not have a header row and the CDK will generate headers using for `f{i}` where `i` is the index starting from 0. Else, the default behavior is to use the header from the CSV file. If a user wants to autogenerate or provide column names for a CSV having headers, they can skip rows.",
-                        "default": {
-                          "header_definition_type": "From CSV"
+                        {
+                          "title": "Autogenerated",
+                          "type": "object",
+                          "properties": {
+                            "header_definition_type": {
+                              "title": "Header Definition Type",
+                              "default": "Autogenerated",
+                              "const": "Autogenerated",
+                              "type": "string"
+                            }
+                          },
+                          "required": ["header_definition_type"]
                         },
-                        "oneOf": [
-                          {
-                            "title": "From CSV",
-                            "type": "object",
-                            "properties": {
-                              "header_definition_type": {
-                                "title": "Header Definition Type",
-                                "default": "From CSV",
-                                "const": "From CSV",
-                                "type": "string"
-                              }
+                        {
+                          "title": "User Provided",
+                          "type": "object",
+                          "properties": {
+                            "header_definition_type": {
+                              "title": "Header Definition Type",
+                              "default": "User Provided",
+                              "const": "User Provided",
+                              "type": "string"
                             },
-<<<<<<< HEAD
-                            "required": ["header_definition_type"]
-                          },
-                          {
-                            "title": "Autogenerated",
-                            "type": "object",
-                            "properties": {
-                              "header_definition_type": {
-                                "title": "Header Definition Type",
-                                "default": "Autogenerated",
-                                "const": "Autogenerated",
-                                "type": "string"
-                              }
-                            },
-                            "required": ["header_definition_type"]
-                          },
-                          {
-                            "title": "User Provided",
-                            "type": "object",
-                            "properties": {
-                              "header_definition_type": {
-                                "title": "Header Definition Type",
-                                "default": "User Provided",
-                                "const": "User Provided",
-                                "type": "string"
-                              },
-                              "column_names": {
-                                "title": "Column Names",
-                                "description": "The column names that will be used while emitting the CSV records",
-                                "type": "array",
-                                "items": {
-                                  "type": "string"
-                                }
-                              }
-                            },
-                            "required": [
-                              "column_names",
-                              "header_definition_type"
-                            ]
-                          }
-                        ],
-                        "type": "object"
-                      },
-                      "true_values": {
-                        "title": "True Values",
-                        "description": "A set of case-sensitive strings that should be interpreted as true values.",
-                        "default": ["y", "yes", "t", "true", "on", "1"],
-                        "type": "array",
-                        "items": {
-                          "type": "string"
-                        },
-                        "uniqueItems": true
-                      },
-                      "false_values": {
-                        "title": "False Values",
-                        "description": "A set of case-sensitive strings that should be interpreted as false values.",
-                        "default": ["n", "no", "f", "false", "off", "0"],
-                        "type": "array",
-                        "items": {
-                          "type": "string"
-                        },
-                        "uniqueItems": true
-                      },
-                      "inference_type": {
-                        "title": "Inference Type",
-                        "description": "How to infer the types of the columns. If none, inference default to strings.",
-                        "default": "None",
-                        "airbyte_hidden": true,
-                        "enum": ["None", "Primitive Types Only"]
-                      },
-                      "ignore_errors_on_fields_mismatch": {
-                        "title": "Ignore errors on field mismatch",
-                        "description": "Whether to ignore errors that occur when the number of fields in the CSV does not match the number of columns in the schema.",
-                        "default": false,
-                        "type": "boolean"
-                      }
-                    },
-                    "required": ["filetype"]
-                  },
-                  {
-                    "title": "Jsonl Format",
-                    "type": "object",
-                    "properties": {
-                      "filetype": {
-                        "title": "Filetype",
-                        "default": "jsonl",
-                        "const": "jsonl",
-                        "type": "string"
-                      }
-=======
                             "column_names": {
                               "title": "Column Names",
                               "description": "The column names that will be used while emitting the CSV records",
@@ -466,170 +217,25 @@
                         "type": "string"
                       },
                       "uniqueItems": true
->>>>>>> 4de70b36
-                    },
-                    "required": ["filetype"]
+                    },
+                    "inference_type": {
+                      "title": "Inference Type",
+                      "description": "How to infer the types of the columns. If none, inference default to strings.",
+                      "default": "None",
+                      "airbyte_hidden": true,
+                      "enum": ["None", "Primitive Types Only"]
+                    },
+                    "ignore_errors_on_fields_mismatch": {
+                      "title": "Ignore errors on field mismatch",
+                      "description": "Whether to ignore errors that occur when the number of fields in the CSV does not match the number of columns in the schema.",
+                      "default": false,
+                      "type": "boolean"
+                    }
                   },
-                  {
-                    "title": "Parquet Format",
-                    "type": "object",
-                    "properties": {
-                      "filetype": {
-                        "title": "Filetype",
-                        "default": "parquet",
-                        "const": "parquet",
-                        "type": "string"
-                      },
-                      "decimal_as_float": {
-                        "title": "Convert Decimal Fields to Floats",
-                        "description": "Whether to convert decimal fields to floats. There is a loss of precision when converting decimals to floats, so this is not recommended.",
-                        "default": false,
-                        "type": "boolean"
-                      }
-                    },
-                    "required": ["filetype"]
-                  },
-                  {
-                    "title": "Unstructured Document Format",
-                    "type": "object",
-                    "properties": {
-                      "filetype": {
-                        "title": "Filetype",
-                        "default": "unstructured",
-                        "const": "unstructured",
-                        "type": "string"
-                      },
-                      "skip_unprocessable_files": {
-                        "title": "Skip Unprocessable Files",
-                        "description": "If true, skip files that cannot be parsed and pass the error message along as the _ab_source_file_parse_error field. If false, fail the sync.",
-                        "default": true,
-                        "always_show": true,
-                        "type": "boolean"
-                      },
-                      "strategy": {
-                        "title": "Parsing Strategy",
-                        "description": "The strategy used to parse documents. `fast` extracts text directly from the document which doesn't work for all files. `ocr_only` is more reliable, but slower. `hi_res` is the most reliable, but requires an API key and a hosted instance of unstructured and can't be used with local mode. See the unstructured.io documentation for more details: https://unstructured-io.github.io/unstructured/core/partition.html#partition-pdf",
-                        "default": "auto",
-                        "always_show": true,
-                        "order": 0,
-                        "enum": ["auto", "fast", "ocr_only", "hi_res"],
-                        "type": "string"
-                      },
-                      "processing": {
-                        "title": "Processing",
-                        "description": "Processing configuration",
-                        "default": {
-                          "mode": "local"
-                        },
-                        "type": "object",
-                        "oneOf": [
-                          {
-                            "title": "Local",
-                            "type": "object",
-                            "properties": {
-                              "mode": {
-                                "title": "Mode",
-                                "default": "local",
-                                "const": "local",
-                                "enum": ["local"],
-                                "type": "string"
-                              }
-                            },
-                            "description": "Process files locally, supporting `fast` and `ocr` modes. This is the default option.",
-                            "required": ["mode"]
-                          },
-                          {
-                            "title": "via API",
-                            "type": "object",
-                            "properties": {
-                              "mode": {
-                                "title": "Mode",
-                                "default": "api",
-                                "const": "api",
-                                "enum": ["api"],
-                                "type": "string"
-                              },
-                              "api_key": {
-                                "title": "API Key",
-                                "description": "The API key to use matching the environment",
-                                "default": "",
-                                "always_show": true,
-                                "airbyte_secret": true,
-                                "type": "string"
-                              },
-                              "api_url": {
-                                "title": "API URL",
-                                "description": "The URL of the unstructured API to use",
-                                "default": "https://api.unstructured.io",
-                                "always_show": true,
-                                "examples": ["https://api.unstructured.com"],
-                                "type": "string"
-                              },
-                              "parameters": {
-                                "title": "Additional URL Parameters",
-                                "description": "List of parameters send to the API",
-                                "default": [],
-                                "always_show": true,
-                                "type": "array",
-                                "items": {
-                                  "title": "APIParameterConfigModel",
-                                  "type": "object",
-                                  "properties": {
-                                    "name": {
-                                      "title": "Parameter name",
-                                      "description": "The name of the unstructured API parameter to use",
-                                      "examples": [
-                                        "combine_under_n_chars",
-                                        "languages"
-                                      ],
-                                      "type": "string"
-                                    },
-                                    "value": {
-                                      "title": "Value",
-                                      "description": "The value of the parameter",
-                                      "examples": ["true", "hi_res"],
-                                      "type": "string"
-                                    }
-                                  },
-                                  "required": ["name", "value"]
-                                }
-                              }
-                            },
-                            "description": "Process files via an API, using the `hi_res` mode. This option is useful for increased performance and accuracy, but requires an API key and a hosted instance of unstructured.",
-                            "required": ["mode"]
-                          }
-                        ]
-                      }
-                    },
-                    "description": "Extract text from document formats (.pdf, .docx, .md, .pptx) and emit as one record per file.",
-                    "required": ["filetype"]
-                  }
-                ]
-              },
-              "schemaless": {
-                "title": "Schemaless",
-                "description": "When enabled, syncs will not validate or structure records against the stream's schema.",
-                "default": false,
-                "type": "boolean"
-              }
-            },
-<<<<<<< HEAD
-            "required": ["name", "format"]
-          }
-        },
-        "service_account": {
-          "title": "Service Account Information",
-          "description": "Enter your Google Cloud <a href=\"https://cloud.google.com/iam/docs/creating-managing-service-account-keys#creating_service_account_keys\">service account key</a> in JSON format",
-          "airbyte_secret": true,
-          "order": 0,
-          "type": "string"
-        },
-        "bucket": {
-          "title": "Bucket",
-          "description": "Name of the GCS bucket where the file(s) exist.",
-          "order": 2,
-          "type": "string"
-=======
+                  "required": ["filetype"]
+                }
+              ]
+            },
             "schemaless": {
               "title": "Schemaless",
               "description": "When enabled, syncs will not validate or structure records against the stream's schema.",
@@ -644,10 +250,22 @@
             }
           },
           "required": ["name", "format"]
->>>>>>> 4de70b36
         }
       },
-      "required": ["streams", "service_account", "bucket"]
-    }
+      "service_account": {
+        "title": "Service Account Information",
+        "description": "Enter your Google Cloud <a href=\"https://cloud.google.com/iam/docs/creating-managing-service-account-keys#creating_service_account_keys\">service account key</a> in JSON format",
+        "airbyte_secret": true,
+        "order": 0,
+        "type": "string"
+      },
+      "bucket": {
+        "title": "Bucket",
+        "description": "Name of the GCS bucket where the file(s) exist.",
+        "order": 2,
+        "type": "string"
+      }
+    },
+    "required": ["streams", "service_account", "bucket"]
   }
 }