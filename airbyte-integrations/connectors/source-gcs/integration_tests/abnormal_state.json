[
  {
    "type": "STREAM",
    "stream": {
      "stream_state": {
        "_ab_source_file_last_modified": "2093-02-27T10:34:32.664000Z_https://storage.googleapis.com/airbyte-integration-test-source-gcs/test_folder/example_1.csv",
        "history": {
          "https://storage.googleapis.com/airbyte-integration-test-source-gcs/test_folder/example_1.csv": "2029-02-27T10:34:32.664000Z"
        }
      },
      "stream_descriptor": {
        "name": "example_1"
      }
    }
  },
  {
    "type": "STREAM",
    "stream": {
      "stream_state": {
<<<<<<< HEAD
        "_ab_source_file_last_modified": "2023-02-27T10:34:32.664000Z_https://storage.googleapis.com/airbyte-integration-test-source-gcs/jsonl_test/example_1.jsonl",
        "history": {
          "https://storage.googleapis.com/airbyte-integration-test-source-gcs/jsonl_test/example_1.jsonl": "2023-02-27T10:34:32.664000Z"
        }
      },
      "stream_descriptor": {
        "name": "example_1"
      }
    }
  },
  {
    "type": "STREAM",
    "stream": {
      "stream_state": {
        "_ab_source_file_last_modified": "2023-02-27T10:34:32.680000Z_https://storage.googleapis.com/airbyte-integration-test-source-gcs/test_folder/example_2.csv",
=======
        "_ab_source_file_last_modified": "2093-02-27T10:34:32.680000Z_https://storage.googleapis.com/airbyte-integration-test-source-gcs/test_folder/example_2.csv",
>>>>>>> 4de70b36
        "history": {
          "https://storage.googleapis.com/airbyte-integration-test-source-gcs/test_folder/example_2.csv": "2093-02-27T10:34:32.680000Z"
        }
      },
      "stream_descriptor": {
        "name": "example_2"
      }
    }
  },
  {
    "type": "STREAM",
    "stream": {
      "stream_state": {
        "_ab_source_file_last_modified": "2094-03-21T16:13:20.571000Z_https://storage.googleapis.com/airbyte-integration-test-source-gcs/test_folder/simple_test.csv.gz",
        "history": {
          "https://storage.googleapis.com/airbyte-integration-test-source-gcs/test_folder/simple_test.csv.gz": "2094-03-21T16:13:20.571000Z"
        }
      },
      "stream_descriptor": {
        "name": "example_gzip"
      }
    }
  }
]<|MERGE_RESOLUTION|>--- conflicted
+++ resolved
@@ -17,25 +17,7 @@
     "type": "STREAM",
     "stream": {
       "stream_state": {
-<<<<<<< HEAD
-        "_ab_source_file_last_modified": "2023-02-27T10:34:32.664000Z_https://storage.googleapis.com/airbyte-integration-test-source-gcs/jsonl_test/example_1.jsonl",
-        "history": {
-          "https://storage.googleapis.com/airbyte-integration-test-source-gcs/jsonl_test/example_1.jsonl": "2023-02-27T10:34:32.664000Z"
-        }
-      },
-      "stream_descriptor": {
-        "name": "example_1"
-      }
-    }
-  },
-  {
-    "type": "STREAM",
-    "stream": {
-      "stream_state": {
-        "_ab_source_file_last_modified": "2023-02-27T10:34:32.680000Z_https://storage.googleapis.com/airbyte-integration-test-source-gcs/test_folder/example_2.csv",
-=======
         "_ab_source_file_last_modified": "2093-02-27T10:34:32.680000Z_https://storage.googleapis.com/airbyte-integration-test-source-gcs/test_folder/example_2.csv",
->>>>>>> 4de70b36
         "history": {
           "https://storage.googleapis.com/airbyte-integration-test-source-gcs/test_folder/example_2.csv": "2093-02-27T10:34:32.680000Z"
         }
