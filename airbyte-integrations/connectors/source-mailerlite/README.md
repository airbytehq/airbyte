# Mailerlite source connector

<<<<<<< HEAD

This is the repository for the Mailerlite source connector, written in Python.
=======
This is the repository for the Mailerlite configuration based source connector.
>>>>>>> f2560a85
For information about how to use this connector within Airbyte, see [the documentation](https://docs.airbyte.com/integrations/sources/mailerlite).

## Local development

### Prerequisites
<<<<<<< HEAD
* Python (~=3.9)
* Poetry (~=1.7) - installation instructions [here](https://python-poetry.org/docs/#installation)


### Installing the connector
From this connector directory, run:
```bash
poetry install --with dev
```


### Create credentials
**If you are a community contributor**, follow the instructions in the [documentation](https://docs.airbyte.com/integrations/sources/mailerlite)
to generate the necessary credentials. Then create a file `secrets/config.json` conforming to the `source_mailerlite/spec.yaml` file.
Note that any directory named `secrets` is gitignored across the entire Airbyte repo, so there is no danger of accidentally checking in sensitive information.
See `sample_files/sample_config.json` for a sample config file.


### Locally running the connector
```
poetry run source-mailerlite spec
poetry run source-mailerlite check --config secrets/config.json
poetry run source-mailerlite discover --config secrets/config.json
poetry run source-mailerlite read --config secrets/config.json --catalog sample_files/configured_catalog.json
```

### Running unit tests
To run unit tests locally, from the connector directory run:
```
poetry run pytest unit_tests
```

### Building the docker image
=======

* Python (`^3.9`)
* Poetry (`^1.7`) - installation instructions [here](https://python-poetry.org/docs/#installation)



### Installing the connector

From this connector directory, run:
```bash
poetry install --with dev
```


### Create credentials

**If you are a community contributor**, follow the instructions in the [documentation](https://docs.airbyte.com/integrations/sources/mailerlite)
to generate the necessary credentials. Then create a file `secrets/config.json` conforming to the `src/source_mailerlite/spec.yaml` file.
Note that any directory named `secrets` is gitignored across the entire Airbyte repo, so there is no danger of accidentally checking in sensitive information.
See `integration_tests/sample_config.json` for a sample config file.


### Locally running the connector

```
poetry run source-mailerlite spec
poetry run source-mailerlite check --config secrets/config.json
poetry run source-mailerlite discover --config secrets/config.json
poetry run source-mailerlite read --config secrets/config.json --catalog integration_tests/configured_catalog.json
```

### Running tests

To run tests locally, from the connector directory run:

```
poetry run pytest tests
```

### Building the docker image

>>>>>>> f2560a85
1. Install [`airbyte-ci`](https://github.com/airbytehq/airbyte/blob/master/airbyte-ci/connectors/pipelines/README.md)
2. Run the following command to build the docker image:
```bash
airbyte-ci connectors --name=source-mailerlite build
```

An image will be available on your host with the tag `airbyte/source-mailerlite:dev`.


### Running as a docker container
<<<<<<< HEAD
=======

>>>>>>> f2560a85
Then run any of the connector commands as follows:
```
docker run --rm airbyte/source-mailerlite:dev spec
docker run --rm -v $(pwd)/secrets:/secrets airbyte/source-mailerlite:dev check --config /secrets/config.json
docker run --rm -v $(pwd)/secrets:/secrets airbyte/source-mailerlite:dev discover --config /secrets/config.json
docker run --rm -v $(pwd)/secrets:/secrets -v $(pwd)/integration_tests:/integration_tests airbyte/source-mailerlite:dev read --config /secrets/config.json --catalog /integration_tests/configured_catalog.json
```

### Running our CI test suite
<<<<<<< HEAD
=======

>>>>>>> f2560a85
You can run our full test suite locally using [`airbyte-ci`](https://github.com/airbytehq/airbyte/blob/master/airbyte-ci/connectors/pipelines/README.md):
```bash
airbyte-ci connectors --name=source-mailerlite test
```

### Customizing acceptance Tests
<<<<<<< HEAD
=======

>>>>>>> f2560a85
Customize `acceptance-test-config.yml` file to configure acceptance tests. See [Connector Acceptance Tests](https://docs.airbyte.com/connector-development/testing-connectors/connector-acceptance-tests-reference) for more information.
If your connector requires to create or destroy resources for use during acceptance tests create fixtures for it and place them inside integration_tests/acceptance.py.

### Dependency Management
<<<<<<< HEAD
=======

>>>>>>> f2560a85
All of your dependencies should be managed via Poetry. 
To add a new dependency, run:
```bash
poetry add <package-name>
```
<<<<<<< HEAD

Please commit the changes to `pyproject.toml` and `poetry.lock` files.
=======

Please commit the changes to `pyproject.toml` and `poetry.lock` files.

## Publishing a new version of the connector
>>>>>>> f2560a85

## Publishing a new version of the connector
You've checked out the repo, implemented a million dollar feature, and you're ready to share your changes with the world. Now what?
1. Make sure your changes are passing our test suite: `airbyte-ci connectors --name=source-mailerlite test`
2. Bump the connector version (please follow [semantic versioning for connectors](https://docs.airbyte.com/contributing-to-airbyte/resources/pull-requests-handbook/#semantic-versioning-for-connectors)): 
    - bump the `dockerImageTag` value in in `metadata.yaml`
    - bump the `version` value in `pyproject.toml`
3. Make sure the `metadata.yaml` content is up to date.
4. Make sure the connector documentation and its changelog is up to date (`docs/integrations/sources/mailerlite.md`).
5. Create a Pull Request: use [our PR naming conventions](https://docs.airbyte.com/contributing-to-airbyte/resources/pull-requests-handbook/#pull-request-title-convention).
6. Pat yourself on the back for being an awesome contributor.
7. Someone from Airbyte will take a look at your PR and iterate with you to merge it into master.
8. Once your PR is merged, the new version of the connector will be automatically published to Docker Hub and our connector registry.<|MERGE_RESOLUTION|>--- conflicted
+++ resolved
@@ -1,17 +1,12 @@
 # Mailerlite source connector
 
-<<<<<<< HEAD
 
 This is the repository for the Mailerlite source connector, written in Python.
-=======
-This is the repository for the Mailerlite configuration based source connector.
->>>>>>> f2560a85
 For information about how to use this connector within Airbyte, see [the documentation](https://docs.airbyte.com/integrations/sources/mailerlite).
 
 ## Local development
 
 ### Prerequisites
-<<<<<<< HEAD
 * Python (~=3.9)
 * Poetry (~=1.7) - installation instructions [here](https://python-poetry.org/docs/#installation)
 
@@ -45,49 +40,6 @@
 ```
 
 ### Building the docker image
-=======
-
-* Python (`^3.9`)
-* Poetry (`^1.7`) - installation instructions [here](https://python-poetry.org/docs/#installation)
-
-
-
-### Installing the connector
-
-From this connector directory, run:
-```bash
-poetry install --with dev
-```
-
-
-### Create credentials
-
-**If you are a community contributor**, follow the instructions in the [documentation](https://docs.airbyte.com/integrations/sources/mailerlite)
-to generate the necessary credentials. Then create a file `secrets/config.json` conforming to the `src/source_mailerlite/spec.yaml` file.
-Note that any directory named `secrets` is gitignored across the entire Airbyte repo, so there is no danger of accidentally checking in sensitive information.
-See `integration_tests/sample_config.json` for a sample config file.
-
-
-### Locally running the connector
-
-```
-poetry run source-mailerlite spec
-poetry run source-mailerlite check --config secrets/config.json
-poetry run source-mailerlite discover --config secrets/config.json
-poetry run source-mailerlite read --config secrets/config.json --catalog integration_tests/configured_catalog.json
-```
-
-### Running tests
-
-To run tests locally, from the connector directory run:
-
-```
-poetry run pytest tests
-```
-
-### Building the docker image
-
->>>>>>> f2560a85
 1. Install [`airbyte-ci`](https://github.com/airbytehq/airbyte/blob/master/airbyte-ci/connectors/pipelines/README.md)
 2. Run the following command to build the docker image:
 ```bash
@@ -98,10 +50,6 @@
 
 
 ### Running as a docker container
-<<<<<<< HEAD
-=======
-
->>>>>>> f2560a85
 Then run any of the connector commands as follows:
 ```
 docker run --rm airbyte/source-mailerlite:dev spec
@@ -111,48 +59,29 @@
 ```
 
 ### Running our CI test suite
-<<<<<<< HEAD
-=======
-
->>>>>>> f2560a85
 You can run our full test suite locally using [`airbyte-ci`](https://github.com/airbytehq/airbyte/blob/master/airbyte-ci/connectors/pipelines/README.md):
 ```bash
 airbyte-ci connectors --name=source-mailerlite test
 ```
 
 ### Customizing acceptance Tests
-<<<<<<< HEAD
-=======
-
->>>>>>> f2560a85
 Customize `acceptance-test-config.yml` file to configure acceptance tests. See [Connector Acceptance Tests](https://docs.airbyte.com/connector-development/testing-connectors/connector-acceptance-tests-reference) for more information.
 If your connector requires to create or destroy resources for use during acceptance tests create fixtures for it and place them inside integration_tests/acceptance.py.
 
 ### Dependency Management
-<<<<<<< HEAD
-=======
-
->>>>>>> f2560a85
 All of your dependencies should be managed via Poetry. 
 To add a new dependency, run:
 ```bash
 poetry add <package-name>
 ```
-<<<<<<< HEAD
 
 Please commit the changes to `pyproject.toml` and `poetry.lock` files.
-=======
-
-Please commit the changes to `pyproject.toml` and `poetry.lock` files.
-
-## Publishing a new version of the connector
->>>>>>> f2560a85
 
 ## Publishing a new version of the connector
 You've checked out the repo, implemented a million dollar feature, and you're ready to share your changes with the world. Now what?
 1. Make sure your changes are passing our test suite: `airbyte-ci connectors --name=source-mailerlite test`
 2. Bump the connector version (please follow [semantic versioning for connectors](https://docs.airbyte.com/contributing-to-airbyte/resources/pull-requests-handbook/#semantic-versioning-for-connectors)): 
-    - bump the `dockerImageTag` value in in `metadata.yaml`
+    - bump the `dockerImageTag` value in `metadata.yaml`
     - bump the `version` value in `pyproject.toml`
 3. Make sure the `metadata.yaml` content is up to date.
 4. Make sure the connector documentation and its changelog is up to date (`docs/integrations/sources/mailerlite.md`).
