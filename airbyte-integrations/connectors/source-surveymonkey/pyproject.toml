[build-system]
requires = [ "poetry-core>=1.0.0",]
build-backend = "poetry.core.masonry.api"

[tool.poetry]
<<<<<<< HEAD
version = "0.2.6"
=======
version = "0.3.0"
>>>>>>> 5a56400d
name = "source-surveymonkey"
description = "Source implementation for Surveymonkey."
authors = [ "Airbyte <contact@airbyte.io>",]
license = "MIT"
readme = "README.md"
documentation = "https://docs.airbyte.com/integrations/sources/surveymonkey"
homepage = "https://airbyte.com"
repository = "https://github.com/airbytehq/airbyte"
[[tool.poetry.packages]]
include = "source_surveymonkey"

[tool.poetry.dependencies]
python = "^3.9,<3.12"
<<<<<<< HEAD
airbyte-cdk = "0.80.0"
=======
airbyte-cdk = "^0"
>>>>>>> 5a56400d
vcrpy = "==4.1.1"
urllib3 = "==1.26.18"

[tool.poetry.scripts]
source-surveymonkey = "source_surveymonkey.run:run"

[tool.poetry.group.dev.dependencies]
requests-mock = "^1.9.3"
pytest-mock = "^3.12.0"
pytest = "^8.0.0"<|MERGE_RESOLUTION|>--- conflicted
+++ resolved
@@ -3,11 +3,7 @@
 build-backend = "poetry.core.masonry.api"
 
 [tool.poetry]
-<<<<<<< HEAD
-version = "0.2.6"
-=======
 version = "0.3.0"
->>>>>>> 5a56400d
 name = "source-surveymonkey"
 description = "Source implementation for Surveymonkey."
 authors = [ "Airbyte <contact@airbyte.io>",]
@@ -21,11 +17,7 @@
 
 [tool.poetry.dependencies]
 python = "^3.9,<3.12"
-<<<<<<< HEAD
-airbyte-cdk = "0.80.0"
-=======
 airbyte-cdk = "^0"
->>>>>>> 5a56400d
 vcrpy = "==4.1.1"
 urllib3 = "==1.26.18"
 
