/*
 * MIT License
 *
 * Copyright (c) 2020 Airbyte
 *
 * Permission is hereby granted, free of charge, to any person obtaining a copy
 * of this software and associated documentation files (the "Software"), to deal
 * in the Software without restriction, including without limitation the rights
 * to use, copy, modify, merge, publish, distribute, sublicense, and/or sell
 * copies of the Software, and to permit persons to whom the Software is
 * furnished to do so, subject to the following conditions:
 *
 * The above copyright notice and this permission notice shall be included in all
 * copies or substantial portions of the Software.
 *
 * THE SOFTWARE IS PROVIDED "AS IS", WITHOUT WARRANTY OF ANY KIND, EXPRESS OR
 * IMPLIED, INCLUDING BUT NOT LIMITED TO THE WARRANTIES OF MERCHANTABILITY,
 * FITNESS FOR A PARTICULAR PURPOSE AND NONINFRINGEMENT. IN NO EVENT SHALL THE
 * AUTHORS OR COPYRIGHT HOLDERS BE LIABLE FOR ANY CLAIM, DAMAGES OR OTHER
 * LIABILITY, WHETHER IN AN ACTION OF CONTRACT, TORT OR OTHERWISE, ARISING FROM,
 * OUT OF OR IN CONNECTION WITH THE SOFTWARE OR THE USE OR OTHER DEALINGS IN THE
 * SOFTWARE.
 */

package io.airbyte.integrations.destination.s3;

import com.fasterxml.jackson.databind.JsonNode;

public class S3DestinationConfig {

  private final String endpoint;
  private final String bucketName;
  private final String bucketPath;
  private final String bucketRegion;
  private final String accessKeyId;
  private final String secretAccessKey;
  private final S3FormatConfig formatConfig;

  public S3DestinationConfig(
                             String endpoint,
                             String bucketName,
                             String bucketPath,
                             String bucketRegion,
                             String accessKeyId,
                             String secretAccessKey,
                             S3FormatConfig formatConfig) {
    this.endpoint = endpoint;
    this.bucketName = bucketName;
    this.bucketPath = bucketPath;
    this.bucketRegion = bucketRegion;
    this.accessKeyId = accessKeyId;
    this.secretAccessKey = secretAccessKey;
    this.formatConfig = formatConfig;
  }

  public static S3DestinationConfig getS3DestinationConfig(JsonNode config) {
    return new S3DestinationConfig(
<<<<<<< HEAD
        config.get("s3_endpoint").asText(),
=======
        config.get("s3_endpoint") == null ? "" : config.get("s3_endpoint").asText(),
>>>>>>> 83a0ad1c
        config.get("s3_bucket_name").asText(),
        config.get("s3_bucket_path").asText(),
        config.get("s3_bucket_region").asText(),
        config.get("access_key_id").asText(),
        config.get("secret_access_key").asText(),
        S3FormatConfigs.getS3FormatConfig(config));
  }

  public String getEndpoint() {
    return endpoint;
  }

  public String getBucketName() {
    return bucketName;
  }

  public String getBucketPath() {
    return bucketPath;
  }

  public String getBucketRegion() {
    return bucketRegion;
  }

  public String getAccessKeyId() {
    return accessKeyId;
  }

  public String getSecretAccessKey() {
    return secretAccessKey;
  }

  public S3FormatConfig getFormatConfig() {
    return formatConfig;
  }

}<|MERGE_RESOLUTION|>--- conflicted
+++ resolved
@@ -55,11 +55,7 @@
 
   public static S3DestinationConfig getS3DestinationConfig(JsonNode config) {
     return new S3DestinationConfig(
-<<<<<<< HEAD
-        config.get("s3_endpoint").asText(),
-=======
         config.get("s3_endpoint") == null ? "" : config.get("s3_endpoint").asText(),
->>>>>>> 83a0ad1c
         config.get("s3_bucket_name").asText(),
         config.get("s3_bucket_path").asText(),
         config.get("s3_bucket_region").asText(),
