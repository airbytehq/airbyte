/*
 * Copyright (c) 2021 Airbyte, Inc., all rights reserved.
 */

package io.airbyte.integrations.destination.s3.avro;

import com.fasterxml.jackson.databind.JsonNode;
import com.fasterxml.jackson.databind.node.ArrayNode;
import com.google.common.base.Preconditions;
import io.airbyte.commons.util.MoreIterators;
import io.airbyte.integrations.base.JavaBaseConstants;
import java.util.ArrayList;
import java.util.Collections;
import java.util.HashMap;
import java.util.List;
import java.util.Map;
import java.util.Optional;
import java.util.stream.Collectors;
import java.util.stream.Stream;
import javax.annotation.Nullable;
import org.apache.avro.LogicalTypes;
import org.apache.avro.Schema;
import org.apache.avro.SchemaBuilder;
import org.apache.avro.SchemaBuilder.RecordBuilder;
import org.slf4j.Logger;
import org.slf4j.LoggerFactory;
import tech.allegro.schema.json2avro.converter.AdditionalPropertyField;

import static io.airbyte.integrations.destination.s3.util.AvroRecordHelper.obtainPaths;

/**
 * The main function of this class is to convert a JsonSchema to Avro schema. It can also
 * standardize schema names, and keep track of a mapping from the original names to the standardized
 * ones, which is needed for unit tests.
 * <p>
 * </p>
 * For limitations of this converter, see the README of this connector:
 * https://docs.airbyte.io/integrations/destinations/s3#avro
 */
public class JsonToAvroSchemaConverter {

  private static final Schema UUID_SCHEMA = LogicalTypes.uuid()
      .addToSchema(Schema.create(Schema.Type.STRING));
  private static final Schema NULL_SCHEMA = Schema.create(Schema.Type.NULL);
  private static final Schema STRING_SCHEMA = Schema.create(Schema.Type.STRING);
  private static final Logger LOGGER = LoggerFactory.getLogger(JsonToAvroSchemaConverter.class);
  private static final Schema TIMESTAMP_MILLIS_SCHEMA = LogicalTypes.timestampMillis()
      .addToSchema(Schema.create(Schema.Type.LONG));

    private final Map<String, String> standardizedNames = new HashMap<>();
    private final Map<JsonNode, String> jsonNodePathMap = new HashMap<>();

  static List<JsonSchemaType> getNonNullTypes(final String fieldName, final JsonNode fieldDefinition) {
    return getTypes(fieldName, fieldDefinition).stream()
        .filter(type -> type != JsonSchemaType.NULL).collect(Collectors.toList());
  }

  static List<JsonSchemaType> getTypes(final String fieldName, final JsonNode fieldDefinition) {
    final Optional<JsonNode> combinedRestriction = getCombinedRestriction(fieldDefinition);
    if (combinedRestriction.isPresent()) {
      return Collections.singletonList(JsonSchemaType.COMBINED);
    }

    final JsonNode typeProperty = fieldDefinition.get("type");
    if (typeProperty == null || typeProperty.isNull()) {
      throw new IllegalStateException(String.format("Field %s has no type", fieldName));
    }

    if (typeProperty.isArray()) {
      return MoreIterators.toList(typeProperty.elements()).stream()
          .map(s -> JsonSchemaType.fromJsonSchemaType(s.asText()))
          .collect(Collectors.toList());
    }

    if (typeProperty.isTextual()) {
      return Collections.singletonList(JsonSchemaType.fromJsonSchemaType(typeProperty.asText()));
    }

    throw new IllegalStateException("Unexpected type: " + typeProperty);
  }

  static Optional<JsonNode> getCombinedRestriction(final JsonNode fieldDefinition) {
    if (fieldDefinition.has("anyOf")) {
      return Optional.of(fieldDefinition.get("anyOf"));
    }
    if (fieldDefinition.has("allOf")) {
      return Optional.of(fieldDefinition.get("allOf"));
    }
    if (fieldDefinition.has("oneOf")) {
      return Optional.of(fieldDefinition.get("oneOf"));
    }
    return Optional.empty();
  }

  public Map<String, String> getStandardizedNames() {
    return standardizedNames;
  }

  public Schema getAvroSchema(final JsonNode jsonSchema,
                              final String name,
                              @Nullable final String namespace,
                              final boolean appendAirbyteFields) {
    return getAvroSchema(jsonSchema, name, namespace, appendAirbyteFields, true, true);
  }

  /**
   * @return - Avro schema based on the input {@code jsonSchema}.
   */
  public Schema getAvroSchema(final JsonNode jsonSchema,
                              final String name,
                              @Nullable final String namespace,
                              final boolean appendAirbyteFields,
<<<<<<< HEAD
                              final boolean isRootNode) {
=======
                              final boolean appendExtraProps,
                              final boolean addStringToLogicalTypes) {
>>>>>>> 6a773f9b
    final String stdName = AvroConstants.NAME_TRANSFORMER.getIdentifier(name);
    RecordBuilder<Schema> builder = SchemaBuilder.record(stdName);
      if (isRootNode) {
          obtainPaths("", jsonSchema, jsonNodePathMap);
      }
    if (!stdName.equals(name)) {
      standardizedNames.put(name, stdName);
      LOGGER.warn("Schema name contains illegal character(s) and is standardized: {} -> {}", name,
          stdName);
      builder = builder.doc(
          String.format("%s%s%s",
              AvroConstants.DOC_KEY_ORIGINAL_NAME,
              AvroConstants.DOC_KEY_VALUE_DELIMITER,
              name));
    }
    if (namespace != null) {
      builder = builder.namespace(namespace);
    }

    final JsonNode properties = jsonSchema.get("properties");
    // object field with no "properties" will be handled by the default additional properties
    // field during object conversion; so it is fine if there is no "properties"
    final List<String> fieldNames = properties == null
        ? Collections.emptyList()
        : new ArrayList<>(MoreIterators.toList(properties.fieldNames()));

    SchemaBuilder.FieldAssembler<Schema> assembler = builder.fields();

    if (appendAirbyteFields) {
      assembler = assembler.name(JavaBaseConstants.COLUMN_NAME_AB_ID).type(UUID_SCHEMA).noDefault();
      assembler = assembler.name(JavaBaseConstants.COLUMN_NAME_EMITTED_AT)
          .type(TIMESTAMP_MILLIS_SCHEMA).noDefault();
    }

    for (final String fieldName : fieldNames) {
      // ignore additional properties fields, which will be consolidated
      // into one field at the end
      if (AvroConstants.JSON_EXTRA_PROPS_FIELDS.contains(fieldName)) {
        continue;
      }

      final String stdFieldName = AvroConstants.NAME_TRANSFORMER.getIdentifier(fieldName);
      final JsonNode fieldDefinition = properties.get(fieldName);
      SchemaBuilder.FieldBuilder<Schema> fieldBuilder = assembler.name(stdFieldName);
      if (!stdFieldName.equals(fieldName)) {
        standardizedNames.put(fieldName, stdFieldName);
        LOGGER.warn("Field name contains illegal character(s) and is standardized: {} -> {}",
            fieldName, stdFieldName);
        fieldBuilder = fieldBuilder.doc(String.format("%s%s%s",
            AvroConstants.DOC_KEY_ORIGINAL_NAME,
            AvroConstants.DOC_KEY_VALUE_DELIMITER,
            fieldName));
      }
      assembler = fieldBuilder.type(getNullableFieldTypes(fieldName, fieldDefinition, appendExtraProps, addStringToLogicalTypes))
          .withDefault(null);
    }

    if (appendExtraProps) {
      // support additional properties in one field
      assembler = assembler.name(AvroConstants.AVRO_EXTRA_PROPS_FIELD)
          .type(AdditionalPropertyField.FIELD_SCHEMA).withDefault(null);
    }

    return assembler.endRecord();
  }

  Schema getSingleFieldType(final String fieldName, final JsonSchemaType fieldType, final JsonNode fieldDefinition, final boolean appendExtraProps, final boolean addStringToLogicalTypes) {
    Preconditions
        .checkState(fieldType != JsonSchemaType.NULL, "Null types should have been filtered out");

    // the additional properties fields are filtered out and never passed into this method;
    // but this method is able to handle them for completeness
    if (AvroConstants.JSON_EXTRA_PROPS_FIELDS.contains(fieldName)) {
      return AdditionalPropertyField.FIELD_SCHEMA;
    }

    final Schema fieldSchema;
    switch (fieldType) {
      case NUMBER, INTEGER, BOOLEAN -> fieldSchema = Schema.create(fieldType.getAvroType());
      case STRING -> {
        if (fieldDefinition.has("format")) {
          final String format = fieldDefinition.get("format").asText();
          fieldSchema = switch (format) {
            case "timestamp-micros" -> LogicalTypes.timestampMicros().addToSchema(Schema.create(Schema.Type.LONG));
            case "date-time" -> LogicalTypes.timestampMicros().addToSchema(Schema.create(Schema.Type.LONG));
            case "date" -> LogicalTypes.date().addToSchema(Schema.create(Schema.Type.INT));
            case "time" -> LogicalTypes.timeMicros().addToSchema(Schema.create(Schema.Type.LONG));
            default -> Schema.create(fieldType.getAvroType());
          };
        } else {
          fieldSchema = Schema.create(fieldType.getAvroType());
        }
      }
      case COMBINED -> {
        final Optional<JsonNode> combinedRestriction = getCombinedRestriction(fieldDefinition);
        final List<Schema> unionTypes = getSchemasFromTypes(fieldName, (ArrayNode) combinedRestriction.get(), appendExtraProps, addStringToLogicalTypes);
        fieldSchema = Schema.createUnion(unionTypes);
      }
      case ARRAY -> {
        final JsonNode items = fieldDefinition.get("items");
        if (items == null) {
          LOGGER.warn("Source connector provided schema for ARRAY with missed \"items\", will assume that it's a String type");
          fieldSchema = Schema.createArray(Schema.createUnion(NULL_SCHEMA, STRING_SCHEMA));
        } else if (items.isObject()) {
          fieldSchema = Schema.createArray(getNullableFieldTypes(String.format("%s.items", fieldName), items, appendExtraProps, addStringToLogicalTypes));
        } else if (items.isArray()) {
          final List<Schema> arrayElementTypes = getSchemasFromTypes(fieldName, (ArrayNode) items, appendExtraProps, addStringToLogicalTypes);
          arrayElementTypes.add(0, NULL_SCHEMA);
          fieldSchema = Schema.createArray(Schema.createUnion(arrayElementTypes));
        } else {
          throw new IllegalStateException(
              String.format("Array field %s has invalid items property: %s", fieldName, items));
        }
      }
<<<<<<< HEAD
        case OBJECT -> fieldSchema = getAvroSchema(fieldDefinition, fieldName, jsonNodePathMap.get(fieldDefinition), false, false);
=======
      case OBJECT -> fieldSchema = getAvroSchema(fieldDefinition, fieldName, null, false, appendExtraProps, addStringToLogicalTypes);
>>>>>>> 6a773f9b
      default -> throw new IllegalStateException(
          String.format("Unexpected type for field %s: %s", fieldName, fieldType));
    }
    return fieldSchema;
  }

  List<Schema> getSchemasFromTypes(final String fieldName, final ArrayNode types, final boolean appendExtraProps, final boolean addStringToLogicalTypes) {
    return MoreIterators.toList(types.elements())
        .stream()
        .flatMap(definition -> getNonNullTypes(fieldName, definition).stream().flatMap(type -> {
          final Schema singleFieldSchema = getSingleFieldType(fieldName, type, definition, appendExtraProps, addStringToLogicalTypes);
          if (singleFieldSchema.isUnion()) {
            return singleFieldSchema.getTypes().stream();
          } else {
            return Stream.of(singleFieldSchema);
          }
        }))
        .distinct()
        .collect(Collectors.toList());
  }

  /**
   * @param fieldDefinition - Json schema field definition. E.g. { type: "number" }.
   */
  Schema getNullableFieldTypes(final String fieldName, final JsonNode fieldDefinition, final boolean appendExtraProps, final boolean addStringToLogicalTypes) {
    // Filter out null types, which will be added back in the end.
    final List<Schema> nonNullFieldTypes = getNonNullTypes(fieldName, fieldDefinition)
        .stream()
        .flatMap(fieldType -> {
          final Schema singleFieldSchema = getSingleFieldType(fieldName, fieldType, fieldDefinition, appendExtraProps, addStringToLogicalTypes);
          if (singleFieldSchema.isUnion()) {
            return singleFieldSchema.getTypes().stream();
          } else {
            return Stream.of(singleFieldSchema);
          }
        })
        .distinct()
        .collect(Collectors.toList());

    if (nonNullFieldTypes.isEmpty()) {
      return Schema.create(Schema.Type.NULL);
    } else {
      // Mark every field as nullable to prevent missing value exceptions from Avro / Parquet.
      if (!nonNullFieldTypes.contains(NULL_SCHEMA)) {
        nonNullFieldTypes.add(0, NULL_SCHEMA);
      }
      // Logical types are converted to a union of logical type itself and string. The purpose is to
      // default the logical type field to a string, if the value of the logical type field is invalid and
      // cannot be properly processed.
      if ((nonNullFieldTypes
          .stream().anyMatch(schema -> schema.getLogicalType() != null)) &&
          (!nonNullFieldTypes.contains(STRING_SCHEMA)) && addStringToLogicalTypes) {
        nonNullFieldTypes.add(STRING_SCHEMA);
      }
      return Schema.createUnion(nonNullFieldTypes);
    }
  }

}<|MERGE_RESOLUTION|>--- conflicted
+++ resolved
@@ -110,12 +110,9 @@
                               final String name,
                               @Nullable final String namespace,
                               final boolean appendAirbyteFields,
-<<<<<<< HEAD
+                              final boolean appendExtraProps,
+                              final boolean addStringToLogicalTypes,
                               final boolean isRootNode) {
-=======
-                              final boolean appendExtraProps,
-                              final boolean addStringToLogicalTypes) {
->>>>>>> 6a773f9b
     final String stdName = AvroConstants.NAME_TRANSFORMER.getIdentifier(name);
     RecordBuilder<Schema> builder = SchemaBuilder.record(stdName);
       if (isRootNode) {
@@ -230,11 +227,7 @@
               String.format("Array field %s has invalid items property: %s", fieldName, items));
         }
       }
-<<<<<<< HEAD
-        case OBJECT -> fieldSchema = getAvroSchema(fieldDefinition, fieldName, jsonNodePathMap.get(fieldDefinition), false, false);
-=======
-      case OBJECT -> fieldSchema = getAvroSchema(fieldDefinition, fieldName, null, false, appendExtraProps, addStringToLogicalTypes);
->>>>>>> 6a773f9b
+      case OBJECT -> fieldSchema = getAvroSchema(fieldDefinition, fieldName, jsonNodePathMap.get(fieldDefinition), false, appendExtraProps, addStringToLogicalTypes, false);
       default -> throw new IllegalStateException(
           String.format("Unexpected type for field %s: %s", fieldName, fieldType));
     }
