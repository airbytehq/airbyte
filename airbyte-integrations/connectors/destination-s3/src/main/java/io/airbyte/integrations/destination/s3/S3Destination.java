/*
 * Copyright (c) 2022 Airbyte, Inc., all rights reserved.
 */

package io.airbyte.integrations.destination.s3;

import io.airbyte.integrations.base.IntegrationRunner;

public class S3Destination extends BaseS3Destination {


  public S3Destination() {}

  public S3Destination(final S3DestinationConfigFactory s3DestinationConfigFactory) {
    super(s3DestinationConfigFactory);
  }

  public static void main(String[] args) throws Exception {
    new IntegrationRunner(new S3Destination()).run(args);
  }

<<<<<<< HEAD
=======
  @Override
  public AirbyteConnectionStatus check(final JsonNode config) {
    try {
      final S3DestinationConfig destinationConfig = configFactory.getS3DestinationConfig(config);
      final AmazonS3 s3Client = destinationConfig.getS3Client();
      final S3StorageOperations storageOperations = new S3StorageOperations(nameTransformer, s3Client, destinationConfig);

      // Test for writing, list and delete
      S3Destination.attemptS3WriteAndDelete(storageOperations, destinationConfig, destinationConfig.getBucketPath());

      // Test single upload (for small files) permissions
      testSingleUpload(s3Client, destinationConfig.getBucketName(), destinationConfig.getBucketPath());

      // Test multipart upload with stream transfer manager
      testMultipartUpload(s3Client, destinationConfig.getBucketName(), destinationConfig.getBucketPath());

      return new AirbyteConnectionStatus().withStatus(Status.SUCCEEDED);
    } catch (final Exception e) {
      LOGGER.error("Exception attempting to access the S3 bucket: ", e);
      return new AirbyteConnectionStatus()
          .withStatus(AirbyteConnectionStatus.Status.FAILED)
          .withMessage("Could not connect to the S3 bucket with the provided configuration. \n" + e
              .getMessage());
    }
  }

  public static void testSingleUpload(final AmazonS3 s3Client, final String bucketName, final String bucketPath) {
    LOGGER.info("Started testing if all required credentials assigned to user for single file uploading");
    if (bucketPath.endsWith("/")) {
      throw new RuntimeException("Bucket Path should not end with /");
    }
    final String testFile = bucketPath + "/" + "test_" + System.currentTimeMillis();
    try {
      s3Client.putObject(bucketName, testFile, "this is a test file");
    } finally {
      s3Client.deleteObject(bucketName, testFile);
    }
    LOGGER.info("Finished checking for normal upload mode");
  }

  public static void testMultipartUpload(final AmazonS3 s3Client, final String bucketName, final String bucketPath) throws IOException {
    LOGGER.info("Started testing if all required credentials assigned to user for multipart upload");
    if (bucketPath.endsWith("/")) {
      throw new RuntimeException("Bucket Path should not end with /");
    }
    final String testFile = bucketPath + "/" + "test_" + System.currentTimeMillis();
    final StreamTransferManager manager = StreamTransferManagerFactory.create(bucketName, testFile, s3Client).get();
    boolean success = false;
    try (final MultiPartOutputStream outputStream = manager.getMultiPartOutputStreams().get(0);
        final CSVPrinter csvPrinter = new CSVPrinter(new PrintWriter(outputStream, true, StandardCharsets.UTF_8), CSVFormat.DEFAULT)) {
      final String oneMegaByteString = "a".repeat(500_000);
      // write a file larger than the 5 MB, which is the default part size, to make sure it is a multipart
      // upload
      for (int i = 0; i < 7; ++i) {
        csvPrinter.printRecord(System.currentTimeMillis(), oneMegaByteString);
      }
      success = true;
    } finally {
      if (success) {
        manager.complete();
      } else {
        manager.abort();
      }
      s3Client.deleteObject(bucketName, testFile);
    }
    LOGGER.info("Finished verification for multipart upload mode");
  }

  /**
   * Note that this method completely ignores s3Config.getBucketPath(), in favor of the bucketPath
   * parameter.
   */
  public static void attemptS3WriteAndDelete(final S3StorageOperations storageOperations,
                                             final S3DestinationConfig s3Config,
                                             final String bucketPath) {
    attemptS3WriteAndDelete(storageOperations, s3Config, bucketPath, s3Config.getS3Client());
  }

  @VisibleForTesting
  static void attemptS3WriteAndDelete(final S3StorageOperations storageOperations,
                                      final S3DestinationConfig s3Config,
                                      final String bucketPath,
                                      final AmazonS3 s3) {
    final var prefix = bucketPath.isEmpty() ? "" : bucketPath + (bucketPath.endsWith("/") ? "" : "/");
    final String outputTableName = prefix + "_airbyte_connection_test_" + UUID.randomUUID().toString().replaceAll("-", "");
    attemptWriteAndDeleteS3Object(storageOperations, s3Config, outputTableName, s3, bucketPath);
  }

  private static void attemptWriteAndDeleteS3Object(final S3StorageOperations storageOperations,
                                                    final S3DestinationConfig s3Config,
                                                    final String outputTableName,
                                                    final AmazonS3 s3,
                                                    final String bucketPath) {
    final var s3Bucket = s3Config.getBucketName();

    storageOperations.createBucketObjectIfNotExists(bucketPath);
    s3.putObject(s3Bucket, outputTableName, "check-content");
    testIAMUserHasListObjectPermission(s3, s3Bucket);
    s3.deleteObject(s3Bucket, outputTableName);
  }

  public static void testIAMUserHasListObjectPermission(final AmazonS3 s3, final String bucketName) {
    LOGGER.info("Started testing if IAM user can call listObjects on the destination bucket");
    final ListObjectsRequest request = new ListObjectsRequest().withBucketName(bucketName).withMaxKeys(1);
    s3.listObjects(request);
    LOGGER.info("Finished checking for listObjects permission");
  }
>>>>>>> 790343e9

  @Override
  public StorageProvider storageProvider() {
    return StorageProvider.AWS_S3;
  }
}<|MERGE_RESOLUTION|>--- conflicted
+++ resolved
@@ -19,117 +19,6 @@
     new IntegrationRunner(new S3Destination()).run(args);
   }
 
-<<<<<<< HEAD
-=======
-  @Override
-  public AirbyteConnectionStatus check(final JsonNode config) {
-    try {
-      final S3DestinationConfig destinationConfig = configFactory.getS3DestinationConfig(config);
-      final AmazonS3 s3Client = destinationConfig.getS3Client();
-      final S3StorageOperations storageOperations = new S3StorageOperations(nameTransformer, s3Client, destinationConfig);
-
-      // Test for writing, list and delete
-      S3Destination.attemptS3WriteAndDelete(storageOperations, destinationConfig, destinationConfig.getBucketPath());
-
-      // Test single upload (for small files) permissions
-      testSingleUpload(s3Client, destinationConfig.getBucketName(), destinationConfig.getBucketPath());
-
-      // Test multipart upload with stream transfer manager
-      testMultipartUpload(s3Client, destinationConfig.getBucketName(), destinationConfig.getBucketPath());
-
-      return new AirbyteConnectionStatus().withStatus(Status.SUCCEEDED);
-    } catch (final Exception e) {
-      LOGGER.error("Exception attempting to access the S3 bucket: ", e);
-      return new AirbyteConnectionStatus()
-          .withStatus(AirbyteConnectionStatus.Status.FAILED)
-          .withMessage("Could not connect to the S3 bucket with the provided configuration. \n" + e
-              .getMessage());
-    }
-  }
-
-  public static void testSingleUpload(final AmazonS3 s3Client, final String bucketName, final String bucketPath) {
-    LOGGER.info("Started testing if all required credentials assigned to user for single file uploading");
-    if (bucketPath.endsWith("/")) {
-      throw new RuntimeException("Bucket Path should not end with /");
-    }
-    final String testFile = bucketPath + "/" + "test_" + System.currentTimeMillis();
-    try {
-      s3Client.putObject(bucketName, testFile, "this is a test file");
-    } finally {
-      s3Client.deleteObject(bucketName, testFile);
-    }
-    LOGGER.info("Finished checking for normal upload mode");
-  }
-
-  public static void testMultipartUpload(final AmazonS3 s3Client, final String bucketName, final String bucketPath) throws IOException {
-    LOGGER.info("Started testing if all required credentials assigned to user for multipart upload");
-    if (bucketPath.endsWith("/")) {
-      throw new RuntimeException("Bucket Path should not end with /");
-    }
-    final String testFile = bucketPath + "/" + "test_" + System.currentTimeMillis();
-    final StreamTransferManager manager = StreamTransferManagerFactory.create(bucketName, testFile, s3Client).get();
-    boolean success = false;
-    try (final MultiPartOutputStream outputStream = manager.getMultiPartOutputStreams().get(0);
-        final CSVPrinter csvPrinter = new CSVPrinter(new PrintWriter(outputStream, true, StandardCharsets.UTF_8), CSVFormat.DEFAULT)) {
-      final String oneMegaByteString = "a".repeat(500_000);
-      // write a file larger than the 5 MB, which is the default part size, to make sure it is a multipart
-      // upload
-      for (int i = 0; i < 7; ++i) {
-        csvPrinter.printRecord(System.currentTimeMillis(), oneMegaByteString);
-      }
-      success = true;
-    } finally {
-      if (success) {
-        manager.complete();
-      } else {
-        manager.abort();
-      }
-      s3Client.deleteObject(bucketName, testFile);
-    }
-    LOGGER.info("Finished verification for multipart upload mode");
-  }
-
-  /**
-   * Note that this method completely ignores s3Config.getBucketPath(), in favor of the bucketPath
-   * parameter.
-   */
-  public static void attemptS3WriteAndDelete(final S3StorageOperations storageOperations,
-                                             final S3DestinationConfig s3Config,
-                                             final String bucketPath) {
-    attemptS3WriteAndDelete(storageOperations, s3Config, bucketPath, s3Config.getS3Client());
-  }
-
-  @VisibleForTesting
-  static void attemptS3WriteAndDelete(final S3StorageOperations storageOperations,
-                                      final S3DestinationConfig s3Config,
-                                      final String bucketPath,
-                                      final AmazonS3 s3) {
-    final var prefix = bucketPath.isEmpty() ? "" : bucketPath + (bucketPath.endsWith("/") ? "" : "/");
-    final String outputTableName = prefix + "_airbyte_connection_test_" + UUID.randomUUID().toString().replaceAll("-", "");
-    attemptWriteAndDeleteS3Object(storageOperations, s3Config, outputTableName, s3, bucketPath);
-  }
-
-  private static void attemptWriteAndDeleteS3Object(final S3StorageOperations storageOperations,
-                                                    final S3DestinationConfig s3Config,
-                                                    final String outputTableName,
-                                                    final AmazonS3 s3,
-                                                    final String bucketPath) {
-    final var s3Bucket = s3Config.getBucketName();
-
-    storageOperations.createBucketObjectIfNotExists(bucketPath);
-    s3.putObject(s3Bucket, outputTableName, "check-content");
-    testIAMUserHasListObjectPermission(s3, s3Bucket);
-    s3.deleteObject(s3Bucket, outputTableName);
-  }
-
-  public static void testIAMUserHasListObjectPermission(final AmazonS3 s3, final String bucketName) {
-    LOGGER.info("Started testing if IAM user can call listObjects on the destination bucket");
-    final ListObjectsRequest request = new ListObjectsRequest().withBucketName(bucketName).withMaxKeys(1);
-    s3.listObjects(request);
-    LOGGER.info("Finished checking for listObjects permission");
-  }
->>>>>>> 790343e9
-
   @Override
   public StorageProvider storageProvider() {
     return StorageProvider.AWS_S3;
