--- conflicted
+++ resolved
@@ -77,20 +77,11 @@
       final AirbyteStream abStream = stream.getStream();
       final String namespace = abStream.getNamespace();
       final String streamName = abStream.getName();
-<<<<<<< HEAD
       final String bucketPath = s3Config.getBucketPath();
       final String customOutputFormat = String.join("/", bucketPath, s3Config.getPathFormat());
-      final String outputBucketPath = storageOperations.getBucketObjectPath(namespace, streamName, SYNC_DATETIME, customOutputFormat);
-=======
-      final String outputBucketPath = config.get(BUCKET_PATH_FIELD).asText();
-      final String customOutputFormat = String.join("/",
-          outputBucketPath,
-          config.has(PATH_FORMAT_FIELD) && !config.get(PATH_FORMAT_FIELD).asText().isBlank() ? config.get(PATH_FORMAT_FIELD).asText()
-              : S3DestinationConstants.DEFAULT_PATH_FORMAT);
       final String fullOutputPath = storageOperations.getBucketObjectPath(namespace, streamName, SYNC_DATETIME, customOutputFormat);
->>>>>>> 18043c84
       final DestinationSyncMode syncMode = stream.getDestinationSyncMode();
-      final WriteConfig writeConfig = new WriteConfig(namespace, streamName, outputBucketPath, fullOutputPath, syncMode);
+      final WriteConfig writeConfig = new WriteConfig(namespace, streamName, bucketPath, fullOutputPath, syncMode);
       LOGGER.info("Write config: {}", writeConfig);
       return writeConfig;
     };
