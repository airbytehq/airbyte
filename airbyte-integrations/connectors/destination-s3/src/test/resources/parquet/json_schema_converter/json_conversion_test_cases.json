[
  {
    "schemaName": "simple_schema",
    "namespace": "namespace1",
    "appendAirbyteFields": false,
    "jsonSchema": {
      "type": "object",
      "properties": {
        "node_id": {
          "type": [
            "null",
            "string"
          ]
        }
      }
    },
    "jsonObject": {
      "node_id": "abc123"
    },
    "avroSchema": {
      "type": "record",
      "name": "simple_schema",
      "namespace": "namespace1",
      "fields": [
        {
          "name": "node_id",
          "type": [
            "null",
            "string"
          ],
          "default": null
        },
        {
          "name": "_airbyte_additional_properties",
          "type": [
            "null",
            {
              "type": "map",
              "values": "string"
            }
          ],
          "default": null
        }
      ]
    },
    "avroObject": {
      "node_id": "abc123",
      "_airbyte_additional_properties": null
    }
  },
  {
    "schemaName": "nested_record",
    "namespace": "namespace2",
    "appendAirbyteFields": false,
    "jsonSchema": {
      "type": "object",
      "properties": {
        "node_id": {
          "type": [
            "null",
            "string"
          ]
        },
        "user": {
          "type": [
            "null",
            "object"
          ],
          "properties": {
            "first_name": {
              "type": "string"
            },
            "last_name": {
              "type": "string"
            }
          }
        }
      }
    },
    "jsonObject": {
      "node_id": "abc123",
      "user": {
        "first_name": "charles",
        "last_name": "darwin"
      }
    },
    "avroSchema": {
      "type": "record",
      "name": "nested_record",
      "namespace": "namespace2",
      "fields": [
        {
          "name": "node_id",
          "type": [
            "null",
            "string"
          ],
          "default": null
        },
        {
          "name": "user",
          "type": [
            "null",
            {
              "type": "record",
              "name": "user",
              "namespace": "",
              "fields": [
                {
                  "name": "first_name",
                  "type": [
                    "null",
                    "string"
                  ],
                  "default": null
                },
                {
                  "name": "last_name",
                  "type": [
                    "null",
                    "string"
                  ],
                  "default": null
                },
                {
                  "name": "_airbyte_additional_properties",
                  "type": [
                    "null",
                    {
                      "type": "map",
                      "values": "string"
                    }
                  ],
                  "default": null
                }
              ]
            }
          ],
          "default": null
        },
        {
          "name": "_airbyte_additional_properties",
          "type": [
            "null",
            {
              "type": "map",
              "values": "string"
            }
          ],
          "default": null
        }
      ]
    },
    "avroObject": {
      "node_id": "abc123",
      "user": {
        "first_name": "charles",
        "last_name": "darwin",
        "_airbyte_additional_properties": null
      },
      "_airbyte_additional_properties": null
    }
  },
  {
    "schemaName": "record_with_airbyte_fields",
    "namespace": "namespace3",
    "appendAirbyteFields": true,
    "jsonSchema": {
      "type": "object",
      "properties": {
        "node_id": {
          "type": [
            "null",
            "string"
          ]
        }
      }
    },
    "jsonObject": {
      "_airbyte_ab_id": "752fcd83-7e46-41da-b7ff-f05cb070c893",
      "_airbyte_emitted_at": 1634982000,
      "node_id": "abc123"
    },
    "avroSchema": {
      "type": "record",
      "name": "record_with_airbyte_fields",
      "namespace": "namespace3",
      "fields": [
        {
          "name": "_airbyte_ab_id",
          "type": {
            "type": "string",
            "logicalType": "uuid"
          }
        },
        {
          "name": "_airbyte_emitted_at",
          "type": {
            "type": "long",
            "logicalType": "timestamp-millis"
          }
        },
        {
          "name": "node_id",
          "type": [
            "null",
            "string"
          ],
          "default": null
        },
        {
          "name": "_airbyte_additional_properties",
          "type": [
            "null",
            {
              "type": "map",
              "values": "string"
            }
          ],
          "default": null
        }
      ]
    },
    "avroObject": {
      "_airbyte_ab_id": "752fcd83-7e46-41da-b7ff-f05cb070c893",
      "_airbyte_emitted_at": 1634982000,
      "node_id": "abc123",
      "_airbyte_additional_properties": null
    }
  },
  {
    "schemaName": "name_with:spécial:characters",
    "namespace": "namespace4",
    "appendAirbyteFields": false,
    "jsonSchema": {
      "type": "object",
      "properties": {
        "node:id": {
          "type": [
            "null",
            "string"
          ]
        }
      }
    },
    "jsonObject": {
      "node:id": "abc123"
    },
    "avroSchema": {
      "type": "record",
      "name": "name_with_special_characters",
      "namespace": "namespace4",
      "doc": "_airbyte_original_name:name_with:spécial:characters",
      "fields": [
        {
          "name": "node_id",
          "doc": "_airbyte_original_name:node:id",
          "type": [
            "null",
            "string"
          ],
          "default": null
        },
        {
          "name": "_airbyte_additional_properties",
          "type": [
            "null",
            {
              "type": "map",
              "values": "string"
            }
          ],
          "default": null
        }
      ]
    },
    "avroObject": {
      "node_id": "abc123",
      "_airbyte_additional_properties": null
    }
  },
  {
    "schemaName": "record_with_union_type",
    "namespace": "namespace5",
    "appendAirbyteFields": false,
    "jsonSchema": {
      "type": "object",
      "properties": {
        "identifier": {
          "type": [
            "null",
            "number",
            "string"
          ]
        }
      }
    },
    "jsonObject": {
      "identifier": 65536.0
    },
    "avroSchema": {
      "type": "record",
      "name": "record_with_union_type",
      "namespace": "namespace5",
      "fields": [
        {
          "name": "identifier",
          "type": [
            "null",
            "double",
            "string"
          ],
          "default": null
        },
        {
          "name": "_airbyte_additional_properties",
          "type": [
            "null",
            {
              "type": "map",
              "values": "string"
            }
          ],
          "default": null
        }
      ]
    },
    "avroObject": {
      "identifier": 65536.0,
      "_airbyte_additional_properties": null
    }
  },
  {
    "schemaName": "array_with_same_type",
    "namespace": "namespace6",
    "appendAirbyteFields": false,
    "jsonSchema": {
      "type": "object",
      "properties": {
        "identifier": {
          "type": "array",
          "items": {
            "type": "string"
          }
        }
      }
    },
    "jsonObject": {
      "identifier": [
        "151",
        "152"
      ]
    },
    "avroSchema": {
      "type": "record",
      "name": "array_with_same_type",
      "namespace": "namespace6",
      "fields": [
        {
          "name": "identifier",
          "type": [
            "null",
            {
              "type": "array",
              "items": [
                "null",
                "string"
              ]
            }
          ],
          "default": null
        },
        {
          "name": "_airbyte_additional_properties",
          "type": [
            "null",
            {
              "type": "map",
              "values": "string"
            }
          ],
          "default": null
        }
      ]
    },
    "avroObject": {
      "identifier": [
        "151",
        "152"
      ],
      "_airbyte_additional_properties": null
    }
  },
  {
    "schemaName": "array_with_union_type",
    "namespace": "namespace7",
    "appendAirbyteFields": false,
    "jsonSchema": {
      "type": "object",
      "properties": {
        "identifiers": {
          "type": "array",
          "items": [
            {
              "type": "string"
            },
            {
              "type": "integer"
            },
            {
              "type": "string"
            },
            {
              "type": "boolean"
            }
          ]
        }
      }
    },
    "jsonObject": {
      "identifiers": [
        "151",
        152,
        true,
        false
      ]
    },
    "avroSchema": {
      "type": "record",
      "name": "array_with_union_type",
      "namespace": "namespace7",
      "fields": [
        {
          "name": "identifiers",
          "type": [
            "null",
            {
              "type": "array",
              "items": [
                "null",
                "string",
                "int",
                "boolean"
              ]
            }
          ],
          "default": null
        },
        {
          "name": "_airbyte_additional_properties",
          "type": [
            "null",
            {
              "type": "map",
              "values": "string"
            }
          ],
          "default": null
        }
      ]
    },
    "avroObject": {
      "identifiers": [
        "151",
        152,
        true,
        false
      ],
      "_airbyte_additional_properties": null
    }
  },
  {
    "schemaName": "field_with_combined_restriction",
    "namespace": "namespace8",
    "appendAirbyteFields": false,
    "jsonSchema": {
      "properties": {
        "created_at": {
          "anyOf": [
            {
              "type": "string",
              "format": "date-time"
            },
            {
              "type": [
                "null",
                "string"
              ]
            },
            {
              "type": "integer"
            }
          ]
        }
      }
    },
    "jsonObject": {
      "created_at": 1634982000
    },
    "avroSchema": {
      "type": "record",
      "name": "field_with_combined_restriction",
      "namespace": "namespace8",
      "fields": [
        {
          "name": "created_at",
          "type": [
            "null",
            {
              "type": "long",
              "logicalType": "timestamp-micros"
            },
            "string",
            "int"
          ],
          "default": null
        },
        {
          "name": "_airbyte_additional_properties",
          "type": [
            "null",
            {
              "type": "map",
              "values": "string"
            }
          ],
          "default": null
        }
      ]
    },
    "avroObject": {
      "created_at": 1634982000,
      "_airbyte_additional_properties": null
    }
  },
  {
    "schemaName": "record_with_combined_restriction_field",
    "namespace": "namespace9",
    "appendAirbyteFields": false,
    "jsonSchema": {
      "properties": {
        "user": {
          "type": "object",
          "properties": {
            "created_at": {
              "anyOf": [
                {
                  "type": "string",
                  "format": "date-time"
                },
                {
                  "type": [
                    "null",
                    "string"
                  ]
                },
                {
                  "type": "integer"
                }
              ]
            }
          }
        }
      }
    },
    "jsonObject": {
      "user": {
        "created_at": "1634982000"
      }
    },
    "avroSchema": {
      "type": "record",
      "name": "record_with_combined_restriction_field",
      "namespace": "namespace9",
      "fields": [
        {
          "name": "user",
          "type": [
            "null",
            {
              "type": "record",
              "name": "user",
              "namespace": "",
              "fields": [
                {
                  "name": "created_at",
                  "type": [
                    "null",
                    {
                      "type": "long",
                      "logicalType": "timestamp-micros"
                    },
                    "string",
                    "int"
                  ],
                  "default": null
                },
                {
                  "name": "_airbyte_additional_properties",
                  "type": [
                    "null",
                    {
                      "type": "map",
                      "values": "string"
                    }
                  ],
                  "default": null
                }
              ]
            }
          ],
          "default": null
        },
        {
          "name": "_airbyte_additional_properties",
          "type": [
            "null",
            {
              "type": "map",
              "values": "string"
            }
          ],
          "default": null
        }
      ]
    },
    "avroObject": {
      "user": {
        "created_at": 1634982000,
        "_airbyte_additional_properties": null
      },
      "_airbyte_additional_properties": null
    }
  },
  {
    "schemaName": "array_with_combined_restriction_field",
    "namespace": "namespace10",
    "appendAirbyteFields": false,
    "jsonSchema": {
      "properties": {
        "identifiers": {
          "type": "array",
          "items": [
            {
              "oneOf": [
                {
                  "type": "integer"
                },
                {
                  "type": "string"
                }
              ]
            },
            {
              "type": "boolean"
            }
          ]
        }
      }
    },
    "jsonObject": {
      "identifiers": [
        151,
        152,
        "153",
        true,
        false
      ]
    },
    "avroSchema": {
      "type": "record",
      "name": "array_with_combined_restriction_field",
      "namespace": "namespace10",
      "fields": [
        {
          "name": "identifiers",
          "type": [
            "null",
            {
              "type": "array",
              "items": [
                "null",
                "int",
                "string",
                "boolean"
              ]
            }
          ],
          "default": null
        },
        {
          "name": "_airbyte_additional_properties",
          "type": [
            "null",
            {
              "type": "map",
              "values": "string"
            }
          ],
          "default": null
        }
      ]
    },
    "avroObject": {
      "identifiers": [
        151,
        152,
        "153",
        true,
        false
      ],
      "_airbyte_additional_properties": null
    }
  },
  {
    "schemaName": "field_with_bad_first_char",
    "namespace": "namespace11",
    "appendAirbyteFields": false,
    "jsonSchema": {
      "type": "object",
      "properties": {
        "5field_name": {
          "type": [
            "null",
            "string"
          ]
        }
      }
    },
    "jsonObject": {
      "_5field_name": "theory of relativity"
    },
    "avroSchema": {
      "type": "record",
      "name": "field_with_bad_first_char",
      "namespace": "namespace11",
      "fields": [
        {
          "name": "_5field_name",
          "type": [
            "null",
            "string"
          ],
          "doc": "_airbyte_original_name:5field_name",
          "default": null
        },
        {
          "name": "_airbyte_additional_properties",
          "type": [
            "null",
            {
              "type": "map",
              "values": "string"
            }
          ],
          "default": null
        }
      ]
    },
    "avroObject": {
      "_5field_name": "theory of relativity",
      "_airbyte_additional_properties": null
    }
  },
  {
    "schemaName": "record_with_airbyte_additional_properties",
    "namespace": "namespace12",
    "appendAirbyteFields": false,
    "jsonSchema": {
      "type": "object",
      "properties": {
        "node_id": {
          "type": [
            "null",
            "string"
          ]
        },
        "_airbyte_additional_properties": {
          "type": "object"
        }
      }
    },
    "jsonObject": {
      "node_id": "abc123",
      "_airbyte_additional_properties": {
        "username": "343-guilty-spark",
        "password": 1439,
        "active": true
      }
    },
    "avroSchema": {
      "type": "record",
      "name": "record_with_airbyte_additional_properties",
      "namespace": "namespace12",
      "fields": [
        {
          "name": "node_id",
          "type": [
            "null",
            "string"
          ],
          "default": null
        },
        {
          "name": "_airbyte_additional_properties",
          "type": [
            "null",
            {
              "type": "map",
              "values": "string"
            }
          ],
          "default": null
        }
      ]
    },
    "avroObject": {
      "node_id": "abc123",
      "_airbyte_additional_properties": {
        "username": "343-guilty-spark",
        "password": "1439",
        "active": "true"
      }
    }
  },
  {
    "schemaName": "record_with_ab_additional_properties",
    "namespace": "namespace13",
    "appendAirbyteFields": false,
    "jsonSchema": {
      "type": "object",
      "properties": {
        "node_id": {
          "type": [
            "null",
            "string"
          ]
        },
        "_ab_additional_properties": {
          "type": "object"
        }
      }
    },
    "jsonObject": {
      "node_id": "abc123",
      "_ab_additional_properties": {
        "username": "343-guilty-spark",
        "password": 1439,
        "active": true
      }
    },
    "avroSchema": {
      "type": "record",
      "name": "record_with_ab_additional_properties",
      "namespace": "namespace13",
      "fields": [
        {
          "name": "node_id",
          "type": [
            "null",
            "string"
          ],
          "default": null
        },
        {
          "name": "_airbyte_additional_properties",
          "type": [
            "null",
            {
              "type": "map",
              "values": "string"
            }
          ],
          "default": null
        }
      ]
    },
    "avroObject": {
      "node_id": "abc123",
      "_airbyte_additional_properties": {
        "username": "343-guilty-spark",
        "password": "1439",
        "active": "true"
      }
    }
  },
  {
    "schemaName": "record_without_properties",
    "namespace": "namespace14",
    "appendAirbyteFields": false,
    "jsonSchema": {
      "type": "object"
    },
    "jsonObject": {
      "username": "343-guilty-spark",
      "password": 1439,
      "active": true
    },
    "avroSchema": {
      "type": "record",
      "name": "record_without_properties",
      "namespace": "namespace14",
      "fields": [
        {
          "name": "_airbyte_additional_properties",
          "type": [
            "null",
            {
              "type": "map",
              "values": "string"
            }
          ],
          "default": null
        }
      ]
    },
    "avroObject": {
      "_airbyte_additional_properties": {
        "username": "343-guilty-spark",
        "password": "1439",
        "active": "true"
      }
    }
  },
  {
    "schemaName": "logical_type_date_time_fields",
    "namespace": "namespace15",
    "appendAirbyteFields": false,
    "jsonSchema": {
      "type": "object",
      "properties": {
        "date_time_field": {
          "type": "string",
          "format": "date-time"
        },
        "date_field": {
          "type": "string",
          "format": "date"
        },
        "time_field": {
          "type": "string",
          "format": "time"
        }
      }
    },
    "jsonObject": {
      "date_time_field": "2021-01-01T01:01:01+01:00",
      "date_field": "2021-01-01",
      "time_field": "12:23:01.541"
    },
    "avroSchema": {
      "type": "record",
      "name": "logical_type_date_time_fields",
      "namespace": "namespace15",
      "fields": [
        {
          "name": "date_time_field",
          "type": [
            "null",
            {
              "type": "long",
              "logicalType": "timestamp-micros"
            },
            "string"
          ],
          "default": null
        },
        {
          "name": "date_field",
          "type": [
            "null",
            {
              "type": "int",
              "logicalType": "date"
            },
            "string"
          ],
          "default": null
        },
        {
          "name": "time_field",
          "type": [
            "null",
            {
              "type": "long",
              "logicalType": "time-micros"
            },
            "string"
          ],
          "default": null
        },
        {
          "name": "_airbyte_additional_properties",
          "type": [
            "null",
            {
              "type": "map",
              "values": "string"
            }
          ],
          "default": null
        }
      ]
    },
    "avroObject": {
      "date_time_field": 1609459261000000,
      "date_field": 18628,
      "time_field": 44581541000,
      "_airbyte_additional_properties": null
    }
  },
  {
<<<<<<< HEAD
    "schemaName": "schema_with_the_same_object_names",
=======
    "schemaName": "array_without_items_in_schema",
>>>>>>> 6a773f9b
    "namespace": "namespace16",
    "appendAirbyteFields": false,
    "jsonSchema": {
      "type": "object",
      "properties": {
<<<<<<< HEAD
        "author": {
          "type": "object",
          "properties": {
            "login": {
              "type": [
                "null",
                "string"
              ]
            },
            "id": {
              "type": [
                "null",
                "integer"
              ]
            },
            "node_id": {
              "type": [
                "null",
                "string"
              ]
            }
          }
        },
        "commit": {
          "type": [
            "null",
            "object"
          ],
          "properties": {
            "author": {
              "type": [
                "null",
                "object"
              ],
              "properties": {
                "name": {
                  "type": [
                    "null",
                    "string"
                  ]
                },
                "email": {
                  "type": [
                    "null",
                    "string"
                  ]
                },
                "date": {
                  "type": [
                    "null",
                    "string"
                  ],
                  "format": "date-time"
                },
                "pr": {
                  "type": [
                    "null",
                    "object"
                  ],
                  "properties": {
                    "id": {
                      "type": [
                        "null",
                        "string"
                      ]
                    },
                    "title": {
                      "type": [
                        "null",
                        "string"
                      ]
                    }
                  }
                }
              }
            },
            "message": {
              "type": [
                "null",
                "string"
              ]
            }
          }
=======
        "identifier": {
          "type": "array"
>>>>>>> 6a773f9b
        }
      }
    },
    "jsonObject": {
<<<<<<< HEAD
      "author": {
        "login": "test",
        "id": 12345,
        "node_id": "abc123"
      },
      "commit": {
        "message": "test commit message",
        "author": {
          "name": "Test Author",
          "email": "test@example.com",
          "date": "2021-01-01T01:01:01+01:00",
          "pr": {
            "id": "random id",
            "title": "Conversion test"
          }
        }
      }
    },
    "avroSchema": {
      "type": "record",
      "name": "schema_with_the_same_object_names",
      "namespace": "namespace16",
      "fields": [
        {
          "name": "author",
          "type": [
            "null",
            {
              "type": "record",
              "name": "author",
              "namespace": "",
              "fields": [
                {
                  "name": "login",
                  "type": [
                    "null",
                    "string"
                  ],
                  "default": null
                },
                {
                  "name": "id",
                  "type": [
                    "null",
                    "int"
                  ],
                  "default": null
                },
                {
                  "name": "node_id",
                  "type": [
                    "null",
                    "string"
                  ],
                  "default": null
                },
                {
                  "name": "_airbyte_additional_properties",
                  "type": [
                    "null",
                    {
                      "type": "map",
                      "values": "string"
                    }
                  ],
                  "default": null
                }
              ]
            }
          ],
          "default": null
        },
        {
          "name": "commit",
          "type": [
            "null",
            {
              "type": "record",
              "name": "commit",
              "namespace": "",
              "fields": [
                {
                  "name": "author",
                  "type": [
                    "null",
                    {
                      "type": "record",
                      "name": "author",
                      "namespace": "commit",
                      "fields": [
                        {
                          "name": "name",
                          "type": [
                            "null",
                            "string"
                          ],
                          "default": null
                        },
                        {
                          "name": "email",
                          "type": [
                            "null",
                            "string"
                          ],
                          "default": null
                        },
                        {
                          "name": "date",
                          "type": [
                            "null",
                            {
                              "type": "long",
                              "logicalType": "timestamp-micros"
                            },
                            "string"
                          ],
                          "default": null
                        },
                        {
                          "name": "pr",
                          "type": [
                            "null",
                            {
                              "type": "record",
                              "name": "pr",
                              "namespace": "commit.author",
                              "fields": [
                                {
                                  "name": "id",
                                  "type": [
                                    "null",
                                    "string"
                                  ],
                                  "default": null
                                },
                                {
                                  "name": "title",
                                  "type": [
                                    "null",
                                    "string"
                                  ],
                                  "default": null
                                },
                                {
                                  "name": "_airbyte_additional_properties",
                                  "type": [
                                    "null",
                                    {
                                      "type": "map",
                                      "values": "string"
                                    }
                                  ],
                                  "default": null
                                }
                              ]
                            }
                          ],
                          "default": null
                        },
                        {
                          "name": "_airbyte_additional_properties",
                          "type": [
                            "null",
                            {
                              "type": "map",
                              "values": "string"
                            }
                          ],
                          "default": null
                        }
                      ]
                    }
                  ],
                  "default": null
                },
                {
                  "name": "message",
                  "type": [
                    "null",
                    "string"
                  ],
                  "default": null
                },
                {
                  "name": "_airbyte_additional_properties",
                  "type": [
                    "null",
                    {
                      "type": "map",
                      "values": "string"
                    }
                  ],
                  "default": null
                }
              ]
=======
      "identifier": ["151", 152, true, { "id": 153 }]
    },
    "avroSchema": {
      "type": "record",
      "name": "array_without_items_in_schema",
      "namespace": "namespace16",
      "fields": [
        {
          "name": "identifier",
          "type": [
            "null",
            {
              "type": "array",
              "items": ["null", "string"]
>>>>>>> 6a773f9b
            }
          ],
          "default": null
        },
        {
          "name": "_airbyte_additional_properties",
<<<<<<< HEAD
          "type": [
            "null",
            {
              "type": "map",
              "values": "string"
            }
          ],
=======
          "type": ["null", { "type": "map", "values": "string" }],
>>>>>>> 6a773f9b
          "default": null
        }
      ]
    },
    "avroObject": {
<<<<<<< HEAD
      "author": {
        "login": "test",
        "id": 12345,
        "node_id": "abc123",
        "_airbyte_additional_properties": null
      },
      "commit": {
        "author": {
          "name": "Test Author",
          "email": "test@example.com",
          "date": 1609459261000000,
          "pr": {
            "id": "random id",
            "title": "Conversion test",
            "_airbyte_additional_properties": null
          },
          "_airbyte_additional_properties": null
        },
        "message": "test commit message",
        "_airbyte_additional_properties": null
      },
=======
      "identifier": ["151", "152", "true", "{\"id\":153}"],
>>>>>>> 6a773f9b
      "_airbyte_additional_properties": null
    }
  }
]<|MERGE_RESOLUTION|>--- conflicted
+++ resolved
@@ -1010,17 +1010,12 @@
     }
   },
   {
-<<<<<<< HEAD
     "schemaName": "schema_with_the_same_object_names",
-=======
-    "schemaName": "array_without_items_in_schema",
->>>>>>> 6a773f9b
     "namespace": "namespace16",
     "appendAirbyteFields": false,
     "jsonSchema": {
       "type": "object",
       "properties": {
-<<<<<<< HEAD
         "author": {
           "type": "object",
           "properties": {
@@ -1104,15 +1099,10 @@
               ]
             }
           }
-=======
-        "identifier": {
-          "type": "array"
->>>>>>> 6a773f9b
-        }
-      }
-    },
-    "jsonObject": {
-<<<<<<< HEAD
+        }
+      }
+    },
+    "jsonObject": {
       "author": {
         "login": "test",
         "id": 12345,
@@ -1134,7 +1124,7 @@
     "avroSchema": {
       "type": "record",
       "name": "schema_with_the_same_object_names",
-      "namespace": "namespace16",
+      "namespace": "namespace17",
       "fields": [
         {
           "name": "author",
@@ -1308,45 +1298,24 @@
                   "default": null
                 }
               ]
-=======
-      "identifier": ["151", 152, true, { "id": 153 }]
-    },
-    "avroSchema": {
-      "type": "record",
-      "name": "array_without_items_in_schema",
-      "namespace": "namespace16",
-      "fields": [
-        {
-          "name": "identifier",
-          "type": [
-            "null",
-            {
-              "type": "array",
-              "items": ["null", "string"]
->>>>>>> 6a773f9b
-            }
-          ],
-          "default": null
-        },
-        {
-          "name": "_airbyte_additional_properties",
-<<<<<<< HEAD
-          "type": [
-            "null",
-            {
-              "type": "map",
-              "values": "string"
-            }
-          ],
-=======
-          "type": ["null", { "type": "map", "values": "string" }],
->>>>>>> 6a773f9b
-          "default": null
-        }
-      ]
-    },
-    "avroObject": {
-<<<<<<< HEAD
+            }
+          ],
+          "default": null
+        },
+        {
+          "name": "_airbyte_additional_properties",
+          "type": [
+            "null",
+            {
+              "type": "map",
+              "values": "string"
+            }
+          ],
+          "default": null
+        }
+      ]
+    },
+    "avroObject": {
       "author": {
         "login": "test",
         "id": 12345,
@@ -1368,9 +1337,49 @@
         "message": "test commit message",
         "_airbyte_additional_properties": null
       },
-=======
+      "_airbyte_additional_properties": null
+    }
+  },
+  {
+    "schemaName": "array_without_items_in_schema",
+    "namespace": "namespace16",
+    "appendAirbyteFields": false,
+    "jsonSchema": {
+      "type": "object",
+      "properties": {
+        "identifier": {
+          "type": "array"
+        }
+      }
+    },
+    "jsonObject": {
+      "identifier": ["151", 152, true, { "id": 153 }]
+    },
+    "avroSchema": {
+      "type": "record",
+      "name": "array_without_items_in_schema",
+      "namespace": "namespace16",
+      "fields": [
+        {
+          "name": "identifier",
+          "type": [
+            "null",
+            {
+              "type": "array",
+              "items": ["null", "string"]
+            }
+          ],
+          "default": null
+        },
+        {
+          "name": "_airbyte_additional_properties",
+          "type": ["null", { "type": "map", "values": "string" }],
+          "default": null
+        }
+      ]
+    },
+    "avroObject": {
       "identifier": ["151", "152", "true", "{\"id\":153}"],
->>>>>>> 6a773f9b
       "_airbyte_additional_properties": null
     }
   }
