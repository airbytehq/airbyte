--- conflicted
+++ resolved
@@ -14,11 +14,7 @@
   basic_read:
     - config_path: "secrets/config.json"
       configured_catalog_path: "integration_tests/configured_catalog.json"
-<<<<<<< HEAD
-      empty_streams: ["orders", "transactions", "products", "customers", "channels"]
-=======
       empty_streams: ["orders", "transactions", "products", "customers", "channels", "order_products"]
->>>>>>> 6bf24484
   incremental:
     - config_path: "secrets/config.json"
       configured_catalog_path: "integration_tests/configured_catalog.json"
