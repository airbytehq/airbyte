[build-system]
requires = [ "poetry-core>=1.0.0",]
build-backend = "poetry.core.masonry.api"

[tool.poetry]
<<<<<<< HEAD
version = "0.1.19"
=======
version = "0.1.20"
>>>>>>> f6fd017a
name = "source-adjust"
description = "Source implementation for Adjust."
authors = [ "Airbyte <contact@airbyte.io>",]
license = "MIT"
readme = "README.md"
documentation = "https://docs.airbyte.com/integrations/sources/adjust"
homepage = "https://airbyte.com"
repository = "https://github.com/airbytehq/airbyte"
packages = [ { include = "source_adjust" }, {include = "main.py" } ]

[tool.poetry.dependencies]
python = "^3.9,<3.12"
airbyte-cdk = "1.0.0"

[tool.poetry.scripts]
source-adjust = "source_adjust.run:run"

[tool.poetry.group.dev.dependencies]
requests-mock = "^1.9.3"
pytest = "^6.1"
pytest-mock = "^3.6.1"<|MERGE_RESOLUTION|>--- conflicted
+++ resolved
@@ -3,11 +3,7 @@
 build-backend = "poetry.core.masonry.api"
 
 [tool.poetry]
-<<<<<<< HEAD
-version = "0.1.19"
-=======
-version = "0.1.20"
->>>>>>> f6fd017a
+version = "0.1.21"
 name = "source-adjust"
 description = "Source implementation for Adjust."
 authors = [ "Airbyte <contact@airbyte.io>",]
