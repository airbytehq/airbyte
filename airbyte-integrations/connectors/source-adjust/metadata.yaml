data:
  ab_internal:
    ql: 200
    sl: 100
  connectorSubtype: api
  connectorType: source
  definitionId: d3b7fa46-111b-419a-998a-d7f046f6d66d
<<<<<<< HEAD
  dockerImageTag: 0.1.9
=======
  dockerImageTag: 0.1.8
>>>>>>> 3313a22a
  dockerRepository: airbyte/source-adjust
  documentationUrl: https://docs.airbyte.com/integrations/sources/adjust
  githubIssueLabel: source-adjust
  icon: adjust.svg
  license: MIT
  name: Adjust
  remoteRegistries:
    pypi:
      enabled: true
      packageName: airbyte-source-adjust
  registries:
    cloud:
      enabled: false
    oss:
      enabled: true
  releaseStage: alpha
  supportLevel: community
  tags:
    - language:python
    - cdk:low-code
  connectorTestSuitesOptions:
    - suite: unitTests
  connectorBuildOptions:
    baseImage: docker.io/airbyte/python-connector-base:2.0.0@sha256:c44839ba84406116e8ba68722a0f30e8f6e7056c726f447681bb9e9ece8bd916
metadataSpecVersion: "1.0"<|MERGE_RESOLUTION|>--- conflicted
+++ resolved
@@ -5,11 +5,7 @@
   connectorSubtype: api
   connectorType: source
   definitionId: d3b7fa46-111b-419a-998a-d7f046f6d66d
-<<<<<<< HEAD
   dockerImageTag: 0.1.9
-=======
-  dockerImageTag: 0.1.8
->>>>>>> 3313a22a
   dockerRepository: airbyte/source-adjust
   documentationUrl: https://docs.airbyte.com/integrations/sources/adjust
   githubIssueLabel: source-adjust
