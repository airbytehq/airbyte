--- conflicted
+++ resolved
@@ -27,16 +27,8 @@
             bypass_reason: "Data is not permanent"
           - name: page_insights
             bypass_reason: "Data is not permanent"
-<<<<<<< HEAD
           - name: post_insights
             bypass_reason: "Data is not permanent"
-=======
-        expect_records:
-          path: "integration_tests/expected_records.jsonl"
-          extra_fields: no
-          exact_order: no
-          extra_records: yes
->>>>>>> 966c13f6
   full_refresh:
     tests:
       - config_path: "secrets/config.json"
