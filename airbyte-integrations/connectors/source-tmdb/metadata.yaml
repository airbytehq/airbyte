data:
  connectorSubtype: api
  connectorType: source
  definitionId: 6240848f-f795-45eb-8f5e-c7542822fc03
<<<<<<< HEAD
  dockerImageTag: 1.0.0
=======
  dockerImageTag: 0.1.7
>>>>>>> ddc60b0a
  dockerRepository: airbyte/source-tmdb
  githubIssueLabel: source-tmdb
  icon: tmdb.svg
  license: MIT
  name: TMDb
  remoteRegistries:
    pypi:
      enabled: true
      packageName: airbyte-source-tmdb
  registries:
    cloud:
      enabled: false
    oss:
      enabled: true
  releases:
    breakingChanges:
      1.0.0:
        upgradeDeadline: "2024-07-30"
        message: The search_people schema has been changed it's 'type' in schema['properties']['fully_deducted'] to be optionally empty
  releaseStage: alpha
  documentationUrl: https://docs.airbyte.com/integrations/sources/tmdb
  tags:
    - language:python
    - cdk:low-code
  ab_internal:
    sl: 100
    ql: 100
  supportLevel: community
  connectorTestSuitesOptions:
    - suite: acceptanceTests
      testSecrets:
        - name: SECRET_SOURCE-TMDB__CREDS
          fileName: config.json
          secretStore:
            type: GSM
            alias: airbyte-connector-testing-secret-store
  connectorBuildOptions:
    baseImage: docker.io/airbyte/python-connector-base:2.0.0@sha256:c44839ba84406116e8ba68722a0f30e8f6e7056c726f447681bb9e9ece8bd916
metadataSpecVersion: "1.0"<|MERGE_RESOLUTION|>--- conflicted
+++ resolved
@@ -2,11 +2,7 @@
   connectorSubtype: api
   connectorType: source
   definitionId: 6240848f-f795-45eb-8f5e-c7542822fc03
-<<<<<<< HEAD
   dockerImageTag: 1.0.0
-=======
-  dockerImageTag: 0.1.7
->>>>>>> ddc60b0a
   dockerRepository: airbyte/source-tmdb
   githubIssueLabel: source-tmdb
   icon: tmdb.svg
