metadataSpecVersion: "1.0"
data:
  allowedHosts:
    hosts:
      - "googleapis.com"
  registryOverrides:
    oss:
      enabled: true
    cloud:
      enabled: true
  remoteRegistries:
    pypi:
      enabled: false
      packageName: airbyte-source-youtube-data
  connectorBuildOptions:
    baseImage: docker.io/airbyte/source-declarative-manifest:7.5.0@sha256:92e539d5003b33c3624eae7715aee6e39b7b2f1f0eeb6003d37e649a06847ae8
  connectorSubtype: api
  connectorType: source
  definitionId: 743a2a44-fd13-4109-a8fe-fb0e68f467f5
<<<<<<< HEAD
  dockerImageTag: 0.0.41
=======
  dockerImageTag: 0.0.40
>>>>>>> cf12b2a0
  dockerRepository: airbyte/source-youtube-data
  githubIssueLabel: source-youtube-data
  icon: icon.svg
  license: ELv2
  name: Youtube Data
  releaseDate: 2024-11-08
  releaseStage: alpha
  supportLevel: community
  documentationUrl: https://docs.airbyte.com/integrations/sources/youtube-data
  tags:
    - language:manifest-only
    - cdk:low-code
  ab_internal:
    ql: 100
    sl: 100<|MERGE_RESOLUTION|>--- conflicted
+++ resolved
@@ -17,11 +17,7 @@
   connectorSubtype: api
   connectorType: source
   definitionId: 743a2a44-fd13-4109-a8fe-fb0e68f467f5
-<<<<<<< HEAD
   dockerImageTag: 0.0.41
-=======
-  dockerImageTag: 0.0.40
->>>>>>> cf12b2a0
   dockerRepository: airbyte/source-youtube-data
   githubIssueLabel: source-youtube-data
   icon: icon.svg
