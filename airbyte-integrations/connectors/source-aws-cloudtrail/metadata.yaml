--- conflicted
+++ resolved
@@ -37,9 +37,6 @@
   documentationUrl: https://docs.airbyte.com/integrations/sources/aws-cloudtrail
   tags:
     - language:python
-<<<<<<< HEAD
-    - cdk:low-code
-=======
     - cdk:python
   connectorTestSuitesOptions:
     - suite: unitTests
@@ -50,5 +47,4 @@
           secretStore:
             type: GSM
             alias: airbyte-connector-testing-secret-store
->>>>>>> aef0fc79
 metadataSpecVersion: "1.0"