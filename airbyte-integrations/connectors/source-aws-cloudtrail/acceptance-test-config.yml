# See [Connector Acceptance Tests](https://docs.airbyte.com/connector-development/testing-connectors/connector-acceptance-tests-reference)
# for more information about how to configure these tests
connector_image: airbyte/source-aws-cloudtrail:dev
acceptance_tests:
  spec:
    tests:
      - spec_path: "source_aws_cloudtrail/spec.yaml"
  connection:
    tests:
      - config_path: "secrets/config.json"
        status: "succeed"
      - config_path: "integration_tests/invalid_config.json"
        status: "failed"
  discovery:
    tests:
      - config_path: "secrets/config.json"
        backward_compatibility_tests_config:
          disable_for_version: 0.1.5 # The management_events stream changed it's EventTime field from integer to float
  basic_read:
    tests:
      - config_path: "secrets/config.json"
<<<<<<< HEAD
=======
        timeout_seconds: 9000
>>>>>>> b4bb8c05
        configured_catalog_path: "integration_tests/configured_catalog.json"
        empty_streams: []
  incremental:
    # bypass_reason: "This connector does not implement incremental sync"
    tests:
      - config_path: "secrets/config.json"
<<<<<<< HEAD
=======
        timeout_seconds: 9000
>>>>>>> b4bb8c05
        configured_catalog_path: "integration_tests/configured_catalog.json"
        future_state:
          future_state_path: "integration_tests/abnormal_state.json"
  full_refresh:
    tests:
      - config_path: "secrets/config.json"
<<<<<<< HEAD
=======
        timeout_seconds: 9000
>>>>>>> b4bb8c05
        configured_catalog_path: "integration_tests/configured_catalog.json"<|MERGE_RESOLUTION|>--- conflicted
+++ resolved
@@ -19,28 +19,19 @@
   basic_read:
     tests:
       - config_path: "secrets/config.json"
-<<<<<<< HEAD
-=======
         timeout_seconds: 9000
->>>>>>> b4bb8c05
         configured_catalog_path: "integration_tests/configured_catalog.json"
         empty_streams: []
   incremental:
     # bypass_reason: "This connector does not implement incremental sync"
     tests:
       - config_path: "secrets/config.json"
-<<<<<<< HEAD
-=======
         timeout_seconds: 9000
->>>>>>> b4bb8c05
         configured_catalog_path: "integration_tests/configured_catalog.json"
         future_state:
           future_state_path: "integration_tests/abnormal_state.json"
   full_refresh:
     tests:
       - config_path: "secrets/config.json"
-<<<<<<< HEAD
-=======
         timeout_seconds: 9000
->>>>>>> b4bb8c05
         configured_catalog_path: "integration_tests/configured_catalog.json"