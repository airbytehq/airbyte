--- conflicted
+++ resolved
@@ -22,19 +22,11 @@
     # Please update to the latest version of the connector base image.
     # https://hub.docker.com/r/airbyte/python-connector-base
     # Please use the full address with sha256 hash to guarantee build reproducibility.
-<<<<<<< HEAD
     baseImage: docker.io/airbyte/source-declarative-manifest:5.16.0@sha256:6800f806944ee4fccf24ae01f6b8fbefb12d952c3b3da338f51f732b55de51f2
   connectorSubtype: api
   connectorType: source
   definitionId: 0efee448-6948-49e2-b786-17db50647908
   dockerImageTag: 1.1.0
-=======
-    baseImage: docker.io/airbyte/python-connector-base:3.0.2@sha256:73697fbe1c0e2ebb8ed58e2268484bb4bfb2cb56b653808e1680cbc50bafef75
-  connectorSubtype: api
-  connectorType: source
-  definitionId: 0efee448-6948-49e2-b786-17db50647908
-  dockerImageTag: 1.0.31
->>>>>>> 646c2fd5
   dockerRepository: airbyte/source-rss
   githubIssueLabel: source-rss
   icon: rss.svg
