# Salesloft Source

This is the repository for the Salesloft configuration based source connector.
For information about how to use this connector within Airbyte, see [the documentation](https://docs.airbyte.com/integrations/sources/salesloft).

## Local development

### Prerequisites
<<<<<<< HEAD
=======

**To iterate on this connector, make sure to complete this prerequisites section.**
>>>>>>> 471c8b30

* Python (`^3.9`)
* Poetry (`^1.7`) - installation instructions [here](https://python-poetry.org/docs/#installation)

<<<<<<< HEAD


### Installing the connector

From this connector directory, run:
```bash
poetry install --with dev
```
=======
#### Build & Activate Virtual Environment and install dependencies

From this connector directory, create a virtual environment:

```
python -m venv .venv
```

This will generate a virtualenv for this module in `.venv/`. Make sure this venv is active in your
development environment of choice. To activate it from the terminal, run:

```
source .venv/bin/activate
pip install -r requirements.txt
```

If you are in an IDE, follow your IDE's instructions to activate the virtualenv.
>>>>>>> 471c8b30


<<<<<<< HEAD
### Create credentials

**If you are a community contributor**, follow the instructions in the [documentation](https://docs.airbyte.com/integrations/sources/salesloft)
to generate the necessary credentials. Then create a file `secrets/config.json` conforming to the `src/source_salesloft/spec.yaml` file.
=======
#### Create credentials

**If you are a community contributor**, follow the instructions in the [documentation](https://docs.airbyte.io/integrations/sources/salesloft)
to generate the necessary credentials. Then create a file `secrets/config.json` conforming to the `source_salesloft/spec.json` file.
>>>>>>> 471c8b30
Note that any directory named `secrets` is gitignored across the entire Airbyte repo, so there is no danger of accidentally checking in sensitive information.
See `sample_files/sample_config.json` for a sample config file.


### Locally running the connector

```
poetry run source-salesloft spec
poetry run source-salesloft check --config secrets/config.json
poetry run source-salesloft discover --config secrets/config.json
poetry run source-salesloft read --config secrets/config.json --catalog integration_tests/configured_catalog.json
```

### Running tests

<<<<<<< HEAD
To run tests locally, from the connector directory run:

```
poetry run pytest tests
=======
#### Build

**Via [`airbyte-ci`](https://github.com/airbytehq/airbyte/blob/master/airbyte-ci/connectors/pipelines/README.md) (recommended):**

```bash
airbyte-ci connectors --name=source-salesloft build
>>>>>>> 471c8b30
```

### Building the docker image

<<<<<<< HEAD
1. Install [`airbyte-ci`](https://github.com/airbytehq/airbyte/blob/master/airbyte-ci/connectors/pipelines/README.md)
2. Run the following command to build the docker image:
=======
**Via `docker build`:**

>>>>>>> 471c8b30
```bash
airbyte-ci connectors --name=source-salesloft build
```

<<<<<<< HEAD
An image will be available on your host with the tag `airbyte/source-salesloft:dev`.


### Running as a docker container
=======
#### Run
>>>>>>> 471c8b30

Then run any of the connector commands as follows:

```
docker run --rm airbyte/source-salesloft:dev spec
docker run --rm -v $(pwd)/secrets:/secrets airbyte/source-salesloft:dev check --config /secrets/config.json
docker run --rm -v $(pwd)/secrets:/secrets airbyte/source-salesloft:dev discover --config /secrets/config.json
docker run --rm -v $(pwd)/secrets:/secrets -v $(pwd)/integration_tests:/integration_tests airbyte/source-salesloft:dev read --config /secrets/config.json --catalog /integration_tests/configured_catalog.json
```

<<<<<<< HEAD
### Running our CI test suite
=======
## Testing
>>>>>>> 471c8b30

You can run our full test suite locally using [`airbyte-ci`](https://github.com/airbytehq/airbyte/blob/master/airbyte-ci/connectors/pipelines/README.md):

```bash
airbyte-ci connectors --name=source-salesloft test
```

### Customizing acceptance Tests

<<<<<<< HEAD
Customize `acceptance-test-config.yml` file to configure acceptance tests. See [Connector Acceptance Tests](https://docs.airbyte.com/connector-development/testing-connectors/connector-acceptance-tests-reference) for more information.
If your connector requires to create or destroy resources for use during acceptance tests create fixtures for it and place them inside integration_tests/acceptance.py.

### Dependency Management

All of your dependencies should be managed via Poetry. 
To add a new dependency, run:
```bash
poetry add <package-name>
```

Please commit the changes to `pyproject.toml` and `poetry.lock` files.

## Publishing a new version of the connector

=======
Customize `acceptance-test-config.yml` file to configure tests. See [Connector Acceptance Tests](https://docs.airbyte.com/connector-development/testing-connectors/connector-acceptance-tests-reference) for more information.
If your connector requires to create or destroy resources for use during acceptance tests create fixtures for it and place them inside integration_tests/acceptance.py.

## Dependency Management

All of your dependencies should go in `setup.py`, NOT `requirements.txt`. The requirements file is only used to connect internal Airbyte dependencies in the monorepo for local development.
We split dependencies between two groups, dependencies that are:

- required for your connector to work need to go to `MAIN_REQUIREMENTS` list.
- required for the testing need to go to `TEST_REQUIREMENTS` list

### Publishing a new version of the connector

>>>>>>> 471c8b30
You've checked out the repo, implemented a million dollar feature, and you're ready to share your changes with the world. Now what?

1. Make sure your changes are passing our test suite: `airbyte-ci connectors --name=source-salesloft test`
2. Bump the connector version (please follow [semantic versioning for connectors](https://docs.airbyte.com/contributing-to-airbyte/resources/pull-requests-handbook/#semantic-versioning-for-connectors)): 
    - bump the `dockerImageTag` value in in `metadata.yaml`
    - bump the `version` value in `pyproject.toml`
3. Make sure the `metadata.yaml` content is up to date.
4. Make sure the connector documentation and its changelog is up to date (`docs/integrations/sources/salesloft.md`).
5. Create a Pull Request: use [our PR naming conventions](https://docs.airbyte.com/contributing-to-airbyte/resources/pull-requests-handbook/#pull-request-title-convention).
6. Pat yourself on the back for being an awesome contributor.
<<<<<<< HEAD
7. Someone from Airbyte will take a look at your PR and iterate with you to merge it into master.
8. Once your PR is merged, the new version of the connector will be automatically published to Docker Hub and our connector registry.
=======
7. Someone from Airbyte will take a look at your PR and iterate with you to merge it into master.
>>>>>>> 471c8b30
<|MERGE_RESOLUTION|>--- conflicted
+++ resolved
@@ -6,17 +6,9 @@
 ## Local development
 
 ### Prerequisites
-<<<<<<< HEAD
-=======
-
-**To iterate on this connector, make sure to complete this prerequisites section.**
->>>>>>> 471c8b30
 
 * Python (`^3.9`)
 * Poetry (`^1.7`) - installation instructions [here](https://python-poetry.org/docs/#installation)
-
-<<<<<<< HEAD
-
 
 ### Installing the connector
 
@@ -24,38 +16,12 @@
 ```bash
 poetry install --with dev
 ```
-=======
-#### Build & Activate Virtual Environment and install dependencies
 
-From this connector directory, create a virtual environment:
-
-```
-python -m venv .venv
-```
-
-This will generate a virtualenv for this module in `.venv/`. Make sure this venv is active in your
-development environment of choice. To activate it from the terminal, run:
-
-```
-source .venv/bin/activate
-pip install -r requirements.txt
-```
-
-If you are in an IDE, follow your IDE's instructions to activate the virtualenv.
->>>>>>> 471c8b30
-
-
-<<<<<<< HEAD
 ### Create credentials
 
 **If you are a community contributor**, follow the instructions in the [documentation](https://docs.airbyte.com/integrations/sources/salesloft)
 to generate the necessary credentials. Then create a file `secrets/config.json` conforming to the `src/source_salesloft/spec.yaml` file.
-=======
-#### Create credentials
 
-**If you are a community contributor**, follow the instructions in the [documentation](https://docs.airbyte.io/integrations/sources/salesloft)
-to generate the necessary credentials. Then create a file `secrets/config.json` conforming to the `source_salesloft/spec.json` file.
->>>>>>> 471c8b30
 Note that any directory named `secrets` is gitignored across the entire Airbyte repo, so there is no danger of accidentally checking in sensitive information.
 See `sample_files/sample_config.json` for a sample config file.
 
@@ -71,42 +37,24 @@
 
 ### Running tests
 
-<<<<<<< HEAD
 To run tests locally, from the connector directory run:
 
 ```
 poetry run pytest tests
-=======
-#### Build
-
-**Via [`airbyte-ci`](https://github.com/airbytehq/airbyte/blob/master/airbyte-ci/connectors/pipelines/README.md) (recommended):**
-
-```bash
-airbyte-ci connectors --name=source-salesloft build
->>>>>>> 471c8b30
 ```
 
 ### Building the docker image
 
-<<<<<<< HEAD
 1. Install [`airbyte-ci`](https://github.com/airbytehq/airbyte/blob/master/airbyte-ci/connectors/pipelines/README.md)
 2. Run the following command to build the docker image:
-=======
-**Via `docker build`:**
 
->>>>>>> 471c8b30
 ```bash
 airbyte-ci connectors --name=source-salesloft build
 ```
 
-<<<<<<< HEAD
 An image will be available on your host with the tag `airbyte/source-salesloft:dev`.
 
-
 ### Running as a docker container
-=======
-#### Run
->>>>>>> 471c8b30
 
 Then run any of the connector commands as follows:
 
@@ -117,11 +65,7 @@
 docker run --rm -v $(pwd)/secrets:/secrets -v $(pwd)/integration_tests:/integration_tests airbyte/source-salesloft:dev read --config /secrets/config.json --catalog /integration_tests/configured_catalog.json
 ```
 
-<<<<<<< HEAD
 ### Running our CI test suite
-=======
-## Testing
->>>>>>> 471c8b30
 
 You can run our full test suite locally using [`airbyte-ci`](https://github.com/airbytehq/airbyte/blob/master/airbyte-ci/connectors/pipelines/README.md):
 
@@ -131,7 +75,6 @@
 
 ### Customizing acceptance Tests
 
-<<<<<<< HEAD
 Customize `acceptance-test-config.yml` file to configure acceptance tests. See [Connector Acceptance Tests](https://docs.airbyte.com/connector-development/testing-connectors/connector-acceptance-tests-reference) for more information.
 If your connector requires to create or destroy resources for use during acceptance tests create fixtures for it and place them inside integration_tests/acceptance.py.
 
@@ -147,21 +90,6 @@
 
 ## Publishing a new version of the connector
 
-=======
-Customize `acceptance-test-config.yml` file to configure tests. See [Connector Acceptance Tests](https://docs.airbyte.com/connector-development/testing-connectors/connector-acceptance-tests-reference) for more information.
-If your connector requires to create or destroy resources for use during acceptance tests create fixtures for it and place them inside integration_tests/acceptance.py.
-
-## Dependency Management
-
-All of your dependencies should go in `setup.py`, NOT `requirements.txt`. The requirements file is only used to connect internal Airbyte dependencies in the monorepo for local development.
-We split dependencies between two groups, dependencies that are:
-
-- required for your connector to work need to go to `MAIN_REQUIREMENTS` list.
-- required for the testing need to go to `TEST_REQUIREMENTS` list
-
-### Publishing a new version of the connector
-
->>>>>>> 471c8b30
 You've checked out the repo, implemented a million dollar feature, and you're ready to share your changes with the world. Now what?
 
 1. Make sure your changes are passing our test suite: `airbyte-ci connectors --name=source-salesloft test`
@@ -172,9 +100,5 @@
 4. Make sure the connector documentation and its changelog is up to date (`docs/integrations/sources/salesloft.md`).
 5. Create a Pull Request: use [our PR naming conventions](https://docs.airbyte.com/contributing-to-airbyte/resources/pull-requests-handbook/#pull-request-title-convention).
 6. Pat yourself on the back for being an awesome contributor.
-<<<<<<< HEAD
 7. Someone from Airbyte will take a look at your PR and iterate with you to merge it into master.
-8. Once your PR is merged, the new version of the connector will be automatically published to Docker Hub and our connector registry.
-=======
-7. Someone from Airbyte will take a look at your PR and iterate with you to merge it into master.
->>>>>>> 471c8b30
+8. Once your PR is merged, the new version of the connector will be automatically published to Docker Hub and our connector registry.