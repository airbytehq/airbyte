connector_image: airbyte/source-paypal-transaction:dev
test_strictness_level: high
acceptance_tests:
  spec:
    tests:
      - spec_path: source_paypal_transaction/spec.json
  connection:
    tests:
      - config_path: secrets/config.json
        status: succeed
      - config_path: integration_tests/invalid_config.json
        status: failed
      - config_path: secrets/config_oauth.json
        status: succeed
      - config_path: integration_tests/invalid_config_oauth.json
        status: failed
  discovery:
    tests:
    - config_path: secrets/config.json
  basic_read:
    tests:
    - config_path: secrets/config.json
      empty_streams:
      - name: balances
        bypass_reason: "value of 'last_refresh_time' field changes during every read"
      timeout_seconds: 1200
      expect_records:
        path: "integration_tests/expected_records.jsonl"
        extra_fields: no
        exact_order: no
        extra_records: yes
  incremental:
    tests:
    - config_path: secrets/config.json
      configured_catalog_path: integration_tests/configured_catalog.json
      future_state:
        future_state_path: integration_tests/abnormal_state.json
      cursor_paths:
<<<<<<< HEAD
        "balances": ["date"]
        "transactions": ["date"]
  spec:
=======
        transactions: [ "date" ]
        balances: [ "date" ]
  full_refresh:
>>>>>>> aa165773
    tests:
    - config_path: secrets/config.json
      configured_catalog_path: integration_tests/configured_catalog.json<|MERGE_RESOLUTION|>--- conflicted
+++ resolved
@@ -36,15 +36,9 @@
       future_state:
         future_state_path: integration_tests/abnormal_state.json
       cursor_paths:
-<<<<<<< HEAD
-        "balances": ["date"]
-        "transactions": ["date"]
-  spec:
-=======
         transactions: [ "date" ]
         balances: [ "date" ]
   full_refresh:
->>>>>>> aa165773
     tests:
     - config_path: secrets/config.json
       configured_catalog_path: integration_tests/configured_catalog.json