data:
  ab_internal:
    ql: 400
    sl: 200
  allowedHosts:
    hosts:
      - api-m.paypal.com
      - api-m.sandbox.paypal.com
  connectorBuildOptions:
    baseImage: docker.io/airbyte/python-connector-base:1.1.0@sha256:bd98f6505c6764b1b5f99d3aedc23dfc9e9af631a62533f60eb32b1d3dbab20c
  connectorSubtype: api
  connectorType: source
  definitionId: d913b0f2-cc51-4e55-a44c-8ba1697b9239
<<<<<<< HEAD
  dockerImageTag: 2.4.1
=======
  dockerImageTag: 2.5.0
>>>>>>> 8a60518d
  dockerRepository: airbyte/source-paypal-transaction
  documentationUrl: https://docs.airbyte.com/integrations/sources/paypal-transaction
  githubIssueLabel: source-paypal-transaction
  icon: paypal.svg
  license: MIT
  name: Paypal Transaction
  remoteRegistries:
    pypi:
      enabled: true
      packageName: airbyte-source-paypal-transaction
  registries:
    cloud:
      enabled: true
    oss:
      enabled: true
  releaseDate: 2021-06-10
  releaseStage: generally_available
  releases:
    breakingChanges:
      2.1.0:
        message: 'Version 2.1.0 changes the format of the state. The format of the cursor changed from "2021-06-18T16:24:13+03:00" to "2021-06-18T16:24:13Z". The state key for the transactions stream changed to "transaction_updated_date" and the key for the balances stream change to "as_of_time". The upgrade is safe, but rolling back is not.'
        upgradeDeadline: "2023-09-18"
  suggestedStreams:
    streams:
      - transactions
      - balances
      - list_payments
  supportLevel: certified
  tags:
    - language:python
    - cdk:low-code
metadataSpecVersion: "1.0"<|MERGE_RESOLUTION|>--- conflicted
+++ resolved
@@ -11,11 +11,7 @@
   connectorSubtype: api
   connectorType: source
   definitionId: d913b0f2-cc51-4e55-a44c-8ba1697b9239
-<<<<<<< HEAD
-  dockerImageTag: 2.4.1
-=======
-  dockerImageTag: 2.5.0
->>>>>>> 8a60518d
+  dockerImageTag: 2.5.1
   dockerRepository: airbyte/source-paypal-transaction
   documentationUrl: https://docs.airbyte.com/integrations/sources/paypal-transaction
   githubIssueLabel: source-paypal-transaction
