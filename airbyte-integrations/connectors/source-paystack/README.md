--- conflicted
+++ resolved
@@ -1,20 +1,13 @@
 # Paystack source connector
 
 
-<<<<<<< HEAD
 This is the repository for the Paystack configuration based source connector.
-=======
-This is the repository for the Paystack source connector, written in Python.
->>>>>>> 5e3aef6e
 For information about how to use this connector within Airbyte, see [the documentation](https://docs.airbyte.com/integrations/sources/paystack).
 
 ## Local development
 
 ### Prerequisites
-* Python (~=3.9)
-* Poetry (~=1.7) - installation instructions [here](https://python-poetry.org/docs/#installation)
 
-<<<<<<< HEAD
 * Python (`^3.9`)
 * Poetry (`^1.7`) - installation instructions [here](https://python-poetry.org/docs/#installation)
 
@@ -22,28 +15,16 @@
 
 ### Installing the connector
 
-=======
-
-### Installing the connector
->>>>>>> 5e3aef6e
 From this connector directory, run:
 ```bash
 poetry install --with dev
 ```
-<<<<<<< HEAD
 
 
 ### Create credentials
 
 **If you are a community contributor**, follow the instructions in the [documentation](https://docs.airbyte.com/integrations/sources/paystack)
 to generate the necessary credentials. Then create a file `secrets/config.json` conforming to the `spec` inside `source_paystack/mainfest.yaml` file.
-=======
-
-
-### Create credentials
-**If you are a community contributor**, follow the instructions in the [documentation](https://docs.airbyte.com/integrations/sources/paystack)
-to generate the necessary credentials. Then create a file `secrets/config.json` conforming to the `source_paystack/spec.yaml` file.
->>>>>>> 5e3aef6e
 Note that any directory named `secrets` is gitignored across the entire Airbyte repo, so there is no danger of accidentally checking in sensitive information.
 See `sample_files/sample_config.json` for a sample config file.
 
@@ -53,7 +34,6 @@
 poetry run source-paystack spec
 poetry run source-paystack check --config secrets/config.json
 poetry run source-paystack discover --config secrets/config.json
-<<<<<<< HEAD
 poetry run source-paystack read --config secrets/config.json --catalog integration_tests/configured_catalog.json
 ```
 
@@ -67,18 +47,6 @@
 
 ### Building the docker image
 
-=======
-poetry run source-paystack read --config secrets/config.json --catalog sample_files/configured_catalog.json
-```
-
-### Running unit tests
-To run unit tests locally, from the connector directory run:
-```
-poetry run pytest unit_tests
-```
-
-### Building the docker image
->>>>>>> 5e3aef6e
 1. Install [`airbyte-ci`](https://github.com/airbytehq/airbyte/blob/master/airbyte-ci/connectors/pipelines/README.md)
 2. Run the following command to build the docker image:
 ```bash
@@ -86,14 +54,11 @@
 ```
 
 An image will be available on your host with the tag `airbyte/source-paystack:dev`.
+An image will be available on your host with the tag `airbyte/source-paystack:dev`.
 
-<<<<<<< HEAD
 
 ### Running as a docker container
-=======
->>>>>>> 5e3aef6e
 
-### Running as a docker container
 Then run any of the connector commands as follows:
 ```
 docker run --rm airbyte/source-paystack:dev spec
@@ -103,52 +68,42 @@
 ```
 
 ### Running our CI test suite
-<<<<<<< HEAD
 
-=======
->>>>>>> 5e3aef6e
 You can run our full test suite locally using [`airbyte-ci`](https://github.com/airbytehq/airbyte/blob/master/airbyte-ci/connectors/pipelines/README.md):
 ```bash
 airbyte-ci connectors --name=source-paystack test
 ```
 
 ### Customizing acceptance Tests
-<<<<<<< HEAD
 
-=======
->>>>>>> 5e3aef6e
 Customize `acceptance-test-config.yml` file to configure acceptance tests. See [Connector Acceptance Tests](https://docs.airbyte.com/connector-development/testing-connectors/connector-acceptance-tests-reference) for more information.
 If your connector requires to create or destroy resources for use during acceptance tests create fixtures for it and place them inside integration_tests/acceptance.py.
 
 ### Dependency Management
-<<<<<<< HEAD
 
-=======
->>>>>>> 5e3aef6e
 All of your dependencies should be managed via Poetry. 
 To add a new dependency, run:
 ```bash
 poetry add <package-name>
 ```
-<<<<<<< HEAD
 
 Please commit the changes to `pyproject.toml` and `poetry.lock` files.
 
 ## Publishing a new version of the connector
-=======
 
-Please commit the changes to `pyproject.toml` and `poetry.lock` files.
->>>>>>> 5e3aef6e
-
-## Publishing a new version of the connector
 You've checked out the repo, implemented a million dollar feature, and you're ready to share your changes with the world. Now what?
 1. Make sure your changes are passing our test suite: `airbyte-ci connectors --name=source-paystack test`
 2. Bump the connector version (please follow [semantic versioning for connectors](https://docs.airbyte.com/contributing-to-airbyte/resources/pull-requests-handbook/#semantic-versioning-for-connectors)): 
     - bump the `dockerImageTag` value in in `metadata.yaml`
     - bump the `version` value in `pyproject.toml`
+2. Bump the connector version (please follow [semantic versioning for connectors](https://docs.airbyte.com/contributing-to-airbyte/resources/pull-requests-handbook/#semantic-versioning-for-connectors)): 
+    - bump the `dockerImageTag` value in in `metadata.yaml`
+    - bump the `version` value in `pyproject.toml`
 3. Make sure the `metadata.yaml` content is up to date.
+4. Make sure the connector documentation and its changelog is up to date (`docs/integrations/sources/paystack.md`).
 4. Make sure the connector documentation and its changelog is up to date (`docs/integrations/sources/paystack.md`).
 5. Create a Pull Request: use [our PR naming conventions](https://docs.airbyte.com/contributing-to-airbyte/resources/pull-requests-handbook/#pull-request-title-convention).
 6. Pat yourself on the back for being an awesome contributor.
 7. Someone from Airbyte will take a look at your PR and iterate with you to merge it into master.
+8. Once your PR is merged, the new version of the connector will be automatically published to Docker Hub and our connector registry.
 8. Once your PR is merged, the new version of the connector will be automatically published to Docker Hub and our connector registry.