version: 1.1.0
type: DeclarativeSource
check:
  type: CheckStream
  stream_names:
    - advertisers

definitions:
  authenticator:
    type: ApiKeyAuthenticator
    api_token: "{{ config['credentials']['access_token'] if config.get('credentials') else config['access_token'] }}"
    inject_into:
      type: RequestOption
      inject_into: header
      field_name: Access-Token

  requester:
    type: HttpRequester
    url_base: '"https://{{ "sandbox-ads" if config.get(''credentials'', {}).get(''auth_type'', "") == "sandbox_access_token" else "business-api" }}.tiktok.com/open_api/v1.3/"'
    path: "{{ parameters['path'] }}"
    http_method: GET
    error_handler:
      type: DefaultErrorHandler
      response_filters:
        - predicate: "{{ response.get('code') == 40100 }}"
          action: RATE_LIMITED
          error_message: "TikTok Marketing API rate limit exceeded. Please verify that only one Airbyte connection with the same credentials is running at a time. If the problem persists, even after ensuring that only one connection is running, please contact Airbyte support. {{ response.get('message', '') }}"
        - predicate: "{{ response.get('code') != 0 }}"
          action: FAIL
          error_message: "{{ response['message'] }}"
    authenticator:
      $ref: "#/definitions/authenticator"
    request_body_json: {}

  record_selector:
    type: RecordSelector
    schema_normalization: Default
    extractor:
      type: DpathExtractor
      field_path: ["data", "list"]

  retriever:
    type: SimpleRetriever
    requester:
      $ref: "#/definitions/requester"
      request_headers: {}
      authenticator:
        $ref: "#/definitions/authenticator"
      request_body_json: {}
    record_selector:
      $ref: "#/definitions/requester"
    paginator:
      type: NoPagination
    partition_router: []

  paginator_page_increment:
    type: "DefaultPaginator"
    page_size_option:
      type: "RequestOption"
      inject_into: "request_parameter"
      field_name: "page_size"
    pagination_strategy:
      type: "PageIncrement"
      page_size: 100
      start_from_page: 1
    page_token_option:
      type: "RequestOption"
      inject_into: "request_parameter"
      field_name: "page"

  semi_incremental_sync:
    type: DatetimeBasedCursor
    cursor_field: "modify_time"
    cursor_datetime_formats:
      - "%Y-%m-%d %H:%M:%S"
      - "%Y-%m-%dT%H:%M:%SZ"
    datetime_format: "%Y-%m-%d %H:%M:%SZ"
    start_datetime:
      type: MinMaxDatetime
      datetime: "{{ config.get('start_date', '2016-09-01') }}"
      datetime_format: "%Y-%m-%d"
    is_client_side_incremental: true

  single_id_partition_router:
    - class_name: "source_declarative_manifest.components.SingleAdvertiserIdPerPartition"
      $parameters:
        path_in_config:
          - ["credentials", "advertiser_id"]
          - ["environment", "advertiser_id"]
        partition_field: advertiser_id
      parent_stream_configs:
        - type: ParentStreamConfig
          parent_key: advertiser_id
          request_option:
            inject_into: request_parameter
            type: RequestOption
            field_name: advertiser_id
          partition_field: advertiser_id
          stream:
            $ref: "#/definitions/advertiser_ids_stream"

  multiple_id_partition_router:
    - class_name: "source_declarative_manifest.components.MultipleAdvertiserIdsPerPartition"
      $parameters:
        path_in_config:
          - ["credentials", "advertiser_id"]
          - ["environment", "advertiser_id"]
        partition_field: advertiser_ids
      parent_stream_configs:
        - type: ParentStreamConfig
          parent_key: advertiser_id
          request_option:
            inject_into: request_parameter
            type: RequestOption
            field_name: advertiser_ids
          partition_field: advertiser_ids
          stream:
            $ref: "#/definitions/advertiser_ids_stream"

  semi_incremental_stream:
    retriever:
      type: SimpleRetriever
      requester:
        $ref: "#/definitions/requester"
      record_selector:
        $ref: "#/definitions/record_selector"
      paginator:
        $ref: "#/definitions/paginator_page_increment"
        pagination_strategy:
          type: "PageIncrement"
          page_size: '{{ parameters.get("page_size", 1000) }}'
          start_from_page: 1
      partition_router:
        $ref: "#/definitions/single_id_partition_router"
    incremental_sync:
      $ref: "#/definitions/semi_incremental_sync"

  advertiser_ids_stream:
    type: DeclarativeStream
    name: advertiser_ids
    $parameters:
      path: "oauth2/advertiser/get/"
    primary_key:
      - advertiser_id
    schema_loader:
      type: InlineSchemaLoader
      schema:
        $ref: "#/definitions/schemas/advertiser_ids"
    retriever:
      type: SimpleRetriever
      requester:
        $ref: "#/definitions/requester"
        request_parameters:
          secret: "{{ config.get('credentials', config.get('environment', {})).get('secret') }}"
          app_id: "{{ config.get('credentials', config.get('environment', {})).get('app_id', 0) }}"
        request_headers: {}
      record_selector:
        $ref: "#/definitions/record_selector"
      paginator:
        type: NoPagination
      partition_router: []

  advertisers_stream:
    type: DeclarativeStream
    name: advertisers
    $parameters:
      path: "advertiser/info/"
    primary_key:
      - advertiser_id
    schema_loader:
      type: InlineSchemaLoader
      schema:
        $ref: "#/definitions/schemas/advertisers"
    retriever:
      type: SimpleRetriever
      requester:
        $ref: "#/definitions/requester"
      record_selector:
        $ref: "#/definitions/record_selector"
      paginator:
        $ref: "#/definitions/paginator_page_increment"
      partition_router:
        $ref: "#/definitions/multiple_id_partition_router"

  audiences_stream:
    type: DeclarativeStream
    name: audiences
    $parameters:
      path: "dmp/custom_audience/list/"
    primary_key:
      - audience_id
    schema_loader:
      type: InlineSchemaLoader
      schema:
        $ref: "#/definitions/schemas/audiences"
    retriever:
      type: SimpleRetriever
      requester:
        $ref: "#/definitions/requester"
      record_selector:
        $ref: "#/definitions/record_selector"
      paginator:
        $ref: "#/definitions/paginator_page_increment"
      partition_router:
        $ref: "#/definitions/single_id_partition_router"

  creative_assets_music_stream:
    type: DeclarativeStream
    name: creative_assets_music
    $parameters:
      path: "file/music/get/"
    primary_key:
      - music_id
    schema_loader:
      type: InlineSchemaLoader
      schema:
        $ref: "#/definitions/schemas/creative_assets_music"
    retriever:
      type: SimpleRetriever
      requester:
        $ref: "#/definitions/requester"
      record_selector:
        type: RecordSelector
        schema_normalization: Default
        extractor:
          type: DpathExtractor
          field_path: ["data", "musics"]
      paginator:
        $ref: "#/definitions/paginator_page_increment"
      partition_router:
        $ref: "#/definitions/single_id_partition_router"

  creative_assets_portfolios_stream:
    type: DeclarativeStream
    name: creative_assets_portfolios
    $parameters:
      path: "creative/portfolio/list/"
    primary_key:
      - creative_portfolio_id
    schema_loader:
      type: InlineSchemaLoader
      schema:
        $ref: "#/definitions/schemas/creative_assets_portfolios"
    retriever:
      type: SimpleRetriever
      requester:
        $ref: "#/definitions/requester"
      record_selector:
        type: RecordSelector
        schema_normalization: Default
        extractor:
          type: DpathExtractor
          field_path: ["data", "creative_portfolios"]
      paginator:
        $ref: "#/definitions/paginator_page_increment"
      partition_router:
        $ref: "#/definitions/single_id_partition_router"

  campaigns_stream:
    type: DeclarativeStream
    name: campaigns
    $parameters:
      path: "campaign/get/"
    primary_key:
      - campaign_id
    schema_loader:
      type: InlineSchemaLoader
      schema:
        $ref: "#/definitions/schemas/campaigns"
    retriever:
      type: SimpleRetriever
      requester:
        $ref: "#/definitions/requester"
        request_parameters:
          filtering: '{{ {"secondary_status": "CAMPAIGN_STATUS_ALL"}|string if config.get("include_deleted", False) }}'
      record_selector:
        $ref: "#/definitions/record_selector"
      paginator:
        $ref: "#/definitions/semi_incremental_stream/retriever/paginator"
      partition_router:
        $ref: "#/definitions/single_id_partition_router"
    incremental_sync:
      $ref: "#/definitions/semi_incremental_sync"

  ad_groups_stream:
    type: DeclarativeStream
    name: ad_groups
    $parameters:
      path: "adgroup/get/"
    primary_key:
      - adgroup_id
    schema_loader:
      type: InlineSchemaLoader
      schema:
        $ref: "#/definitions/schemas/ad_groups"
    retriever:
      type: SimpleRetriever
      requester:
        $ref: "#/definitions/requester"
        request_parameters:
          filtering: '{{ {"secondary_status": "ADGROUP_STATUS_ALL"}|string if config.get("include_deleted", False) }}'
      record_selector:
        $ref: "#/definitions/record_selector"
      paginator:
        $ref: "#/definitions/semi_incremental_stream/retriever/paginator"
      partition_router:
        $ref: "#/definitions/single_id_partition_router"
    incremental_sync:
      $ref: "#/definitions/semi_incremental_sync"

  ads_stream:
    type: DeclarativeStream
    name: ads
    $parameters:
      path: "ad/get/"
    primary_key:
      - ad_id
    schema_loader:
      type: InlineSchemaLoader
      schema:
        $ref: "#/definitions/schemas/ads"
    retriever:
      type: SimpleRetriever
      requester:
        $ref: "#/definitions/requester"
        request_parameters:
          filtering: '{{ {"secondary_status": "AD_STATUS_ALL"}|string if config.get("include_deleted", False) }}'
      record_selector:
        $ref: "#/definitions/record_selector"
        # This filter is needed because the API will at times return Smart+ Ad Records without a modify_time value.
        # These are not easily filtered at the API level which is why they are filtered here.
        # See https://github.com/airbytehq/airbyte/pull/65602 for more context
        record_filter:
          type: RecordFilter
          condition: "{{ record.get('modify_time') is not none }}"
      paginator:
        $ref: "#/definitions/semi_incremental_stream/retriever/paginator"
      partition_router:
        $ref: "#/definitions/single_id_partition_router"
    incremental_sync:
      $ref: "#/definitions/semi_incremental_sync"

  creative_assets_images_stream:
    type: DeclarativeStream
    name: creative_assets_images
    $parameters:
      path: "file/image/ad/search/"
      page_size: 100
    primary_key:
      - image_id
    $ref: "#/definitions/semi_incremental_stream"
    schema_loader:
      type: InlineSchemaLoader
      schema:
        $ref: "#/definitions/schemas/creative_assets_images"

  creative_assets_videos_stream:
    type: DeclarativeStream
    name: creative_assets_videos
    $parameters:
      path: "file/video/ad/search/"
      page_size: 100
    primary_key:
      - video_id
    $ref: "#/definitions/semi_incremental_stream"
    schema_loader:
      type: InlineSchemaLoader
      schema:
        $ref: "#/definitions/schemas/creative_assets_videos"

  record_selector_for_hourly_reports_streams:
    $ref: "#/definitions/record_selector"
  base_report_retriever:
    type: SimpleRetriever
    requester:
      $ref: "#/definitions/requester"
      request_parameters:
        service_type: "AUCTION"
        report_type: "BASIC"
        data_level: '{{ parameters["data_level"] }}'
        dimensions: '{{ parameters["dimensions"] | string }}'
        metrics: '{{ (parameters.get("report_metrics", []) + ["spend", "cpc", "cpm", "impressions", "clicks", "ctr", "reach", "cost_per_1000_reached", "frequency", "video_play_actions", "video_watched_2s", "video_watched_6s", "average_video_play", "average_video_play_per_user", "video_views_p25", "video_views_p50", "video_views_p75", "video_views_p100", "profile_visits", "likes", "comments", "shares", "follows", "clicks_on_music_disc", "real_time_app_install", "real_time_app_install_cost", "app_install"]) | string }}'
        start_date: "{{ stream_interval['start_time'] }}"
        end_date: "{{ stream_interval['end_time'] }}"
        filtering: '{{ parameters["filtering"] | string if parameters.get("filtering") and config.get("include_deleted", False)}}'
      authenticator:
        $ref: "#/definitions/authenticator"
      request_body_json: {}
    record_selector:
      $ref: "#/definitions/record_selector"
    paginator:
      $ref: "#/definitions/paginator_page_increment"
      pagination_strategy:
        type: "PageIncrement"
        page_size: 1000
        start_from_page: 1
    partition_router:
      $ref: "#/definitions/single_id_partition_router"

  report_daily_incremental_sync:
    type: DatetimeBasedCursor
    cursor_field: "stat_time_day"
    lookback_window: "P{{ config.get('attribution_window', 0) }}D"
    cursor_granularity: "P1D"
    step: P30D
    cursor_datetime_formats:
      - "%Y-%m-%d %H:%M:%S"
      - "%Y-%m-%dT%H:%M:%SZ"
    datetime_format: "%Y-%m-%d"
    start_datetime:
      type: MinMaxDatetime
      datetime: "{{ config.get('start_date', '2016-09-01') }}"
      datetime_format: "%Y-%m-%d"
    end_datetime:
      type: MinMaxDatetime
      datetime: "{{ config.get('end_date') if config.get('end_date') else format_datetime(now_utc(), '%Y-%m-%d') }}"
      datetime_format: "%Y-%m-%d"

  report_hourly_incremental_sync:
    type: DatetimeBasedCursor
    cursor_field: "stat_time_hour"
    lookback_window: "P{{ config.get('attribution_window', 0) }}D"
    cursor_granularity: "PT1H"
    step: P1D
    cursor_datetime_formats:
      - "%Y-%m-%d"
      - "%Y-%m-%dT%H:%M:%SZ"
    datetime_format: "%Y-%m-%d %H:%M:%S"
    start_datetime:
      type: MinMaxDatetime
      datetime: "{{ format_datetime(config.get('start_date', '2016-09-01'), '%Y-%m-%d %H:%M:%S', '%Y-%m-%d') }}"
      datetime_format: "%Y-%m-%d %H:%M:%S"
    end_datetime:
      type: MinMaxDatetime
      datetime: "{{ format_datetime((str_to_datetime(config.get('end_date')) if config.get('end_date') else now_utc()) + duration('P1D'), '%Y-%m-%d %H:%M:%S') }}"
      datetime_format: "%Y-%m-%d %H:%M:%S"

  base_report_daily:
    schema_loader:
      type: InlineSchemaLoader
      schema:
        $ref: "#/definitions/schemas/base_report"
    retriever:
      $ref: "#/definitions/base_report_retriever"
      record_selector:
        $ref: "#/definitions/record_selector"
    incremental_sync:
      $ref: "#/definitions/report_daily_incremental_sync"

  base_report_by_country_daily:
    schema_loader:
      type: InlineSchemaLoader
      schema:
        $ref: "#/definitions/schemas/base_report_by_country"
    retriever:
      $ref: "#/definitions/base_report_retriever"
      record_selector:
        $ref: "#/definitions/record_selector"
    incremental_sync:
      $ref: "#/definitions/report_daily_incremental_sync"

  base_report_hourly_retriever:
    type: SimpleRetriever
    requester:
      $ref: "#/definitions/requester"
      request_parameters:
        service_type: "AUCTION"
        report_type: "BASIC"
        data_level: '{{ parameters["data_level"] }}'
        dimensions: '{{ parameters["dimensions"] | string }}'
        metrics: '{{ (parameters.get("report_metrics", []) + ["spend", "cpc", "cpm", "impressions", "clicks", "ctr", "reach", "cost_per_1000_reached", "frequency", "video_play_actions", "video_watched_2s", "video_watched_6s", "average_video_play", "average_video_play_per_user", "video_views_p25", "video_views_p50", "video_views_p75", "video_views_p100", "profile_visits", "likes", "comments", "shares", "follows", "clicks_on_music_disc", "real_time_app_install", "real_time_app_install_cost", "app_install"]) | string }}'
        start_date: "{{ format_datetime(stream_interval['start_time'], '%Y-%m-%d', '%Y-%m-%d %H:%M:%S') }}"
        end_date: "{{ format_datetime(stream_interval['start_time'], '%Y-%m-%d', '%Y-%m-%d %H:%M:%S') }}"
        filtering: '{{ parameters["filtering"] | string if parameters.get("filtering") and config.get("include_deleted", False)}}'
      authenticator:
        $ref: "#/definitions/authenticator"
      request_body_json: {}
    record_selector:
      $ref: "#/definitions/record_selector_for_hourly_reports_streams"
    paginator:
      $ref: "#/definitions/paginator_page_increment"
      pagination_strategy:
        type: "PageIncrement"
        page_size: 1000
        start_from_page: 1
    partition_router:
      $ref: "#/definitions/single_id_partition_router"

  base_report_hourly:
    schema_loader:
      type: InlineSchemaLoader
      schema:
        $ref: "#/definitions/schemas/base_report"
    retriever:
      $ref: "#/definitions/base_report_hourly_retriever"
      record_selector:
        $ref: "#/definitions/record_selector_for_hourly_reports_streams"
    incremental_sync:
      $ref: "#/definitions/report_hourly_incremental_sync"

  base_report_by_country_hourly:
    schema_loader:
      type: InlineSchemaLoader
      schema:
        $ref: "#/definitions/schemas/base_report_by_country"
    retriever:
      $ref: "#/definitions/base_report_hourly_retriever"
      record_selector:
        $ref: "#/definitions/record_selector_for_hourly_reports_streams"
    incremental_sync:
      $ref: "#/definitions/report_hourly_incremental_sync"

  base_report_lifetime:
    schema_loader:
      type: InlineSchemaLoader
      schema:
        $ref: "#/definitions/schemas/base_report"
    retriever:
      type: SimpleRetriever
      requester:
        $ref: "#/definitions/requester"
        request_parameters:
          service_type: "AUCTION"
          report_type: "BASIC"
          data_level: '{{ parameters["data_level"] }}'
          dimensions: '{{ parameters["dimensions"] | string }}'
          metrics: '{{ (parameters.get("report_metrics", []) + ["spend", "cpc", "cpm", "impressions", "clicks", "ctr", "reach", "cost_per_1000_reached", "frequency", "video_play_actions", "video_watched_2s", "video_watched_6s", "average_video_play", "average_video_play_per_user", "video_views_p25", "video_views_p50", "video_views_p75", "video_views_p100", "profile_visits", "likes", "comments", "shares", "follows", "clicks_on_music_disc", "real_time_app_install", "real_time_app_install_cost", "app_install"]) | string }}'
          query_lifetime: "true"
          filtering: '{{ [{
              "filter_value": "[\\\"STATUS_ALL\\\"]",
              "field_name": (
                "ad_status" if parameters["data_level"] == "AUCTION_AD" else
                "adgroup_status" if parameters["data_level"] == "AUCTION_ADGROUP" else
                "campaign_status" if parameters["data_level"] == "AUCTION_CAMPAIGN"
              ),
              "filter_type": "IN"
            }] | string if config.get("include_deleted", False) and parameters["data_level"] in ["AUCTION_AD", "AUCTION_ADGROUP", "AUCTION_CAMPAIGN"]}}'
      paginator:
        $ref: "#/definitions/paginator_page_increment"
        pagination_strategy:
          type: "PageIncrement"
          page_size: 1000
          start_from_page: 1
      record_selector:
        $ref: "#/definitions/record_selector"
      partition_router:
        $ref: "#/definitions/single_id_partition_router"

  ads_reports_daily_stream:
    type: DeclarativeStream
    name: ads_reports_daily
    $parameters:
      path: "report/integrated/get/"
      data_level: "AUCTION_AD"
      filtering:
        [
          {
            "field_name": "ad_status",
            "filter_type": "IN",
            "filter_value": "[\\\"STATUS_ALL\\\"]",
          },
        ]
      report_metrics:
        [
          "campaign_name",
          "campaign_id",
          "adgroup_name",
          "placement_type",
          "tt_app_id",
          "tt_app_name",
          "mobile_app_id",
          "promotion_type",
          "dpa_target_audience_type",
          "conversion",
          "cost_per_conversion",
          "conversion_rate",
          "real_time_conversion",
          "real_time_cost_per_conversion",
          "real_time_conversion_rate",
          "result",
          "cost_per_result",
          "result_rate",
          "real_time_result",
          "real_time_cost_per_result",
          "real_time_result_rate",
          "secondary_goal_result",
          "cost_per_secondary_goal_result",
          "secondary_goal_result_rate",
          "adgroup_id",
          "ad_name",
          "ad_text",
          "total_purchase_value",
          "total_onsite_shopping_value",
          "onsite_shopping",
          "vta_purchase",
          "vta_conversion",
          "cta_purchase",
          "cta_conversion",
          "total_pageview",
          "complete_payment",
          "value_per_complete_payment",
          "total_complete_payment_rate",
          "profile_visits_rate",
          "purchase",
          "purchase_rate",
          "registration",
          "registration_rate",
          "sales_lead",
          "sales_lead_rate",
          "cost_per_app_install",
          "cost_per_purchase",
          "cost_per_registration",
          "cost_per_sales_lead",
          "cost_per_total_sales_lead",
          "cost_per_total_app_event_add_to_cart",
          "total_app_event_add_to_cart",
          "engaged_view",
          "engagements",
          "paid_engaged_view",
          "engaged_view_through_conversions",
          "paid_engagement_engaged_view",
          "engaged_view_15s",
          "paid_engaged_view_15s",
          "paid_engagement_engaged_view_15s",
        ]
      dimensions: ["ad_id", "stat_time_day"]
    primary_key:
      - ad_id
      - stat_time_day
    $ref: "#/definitions/base_report_daily"
    transformations:
      - type: AddFields
        fields:
          - path: ["stat_time_day"]
            value: "{{ record.dimensions.stat_time_day }}"
          - path: ["ad_id"]
            value: "{{ record.dimensions.ad_id }}"
      - type: CustomTransformation
        class_name: "source_declarative_manifest.components.TransformEmptyMetrics"

  ads_reports_by_country_daily_stream:
    type: DeclarativeStream
    name: ads_reports_by_country_daily
    $parameters:
      path: "report/integrated/get/"
      data_level: "AUCTION_AD"
      filtering:
        [
          {
            "field_name": "ad_status",
            "filter_type": "IN",
            "filter_value": "[\\\"STATUS_ALL\\\"]",
          },
        ]
      report_metrics:
        [
          "campaign_name",
          "campaign_id",
          "adgroup_name",
          "placement_type",
          "tt_app_id",
          "tt_app_name",
          "mobile_app_id",
          "promotion_type",
          "dpa_target_audience_type",
          "conversion",
          "cost_per_conversion",
          "conversion_rate",
          "real_time_conversion",
          "real_time_cost_per_conversion",
          "real_time_conversion_rate",
          "result",
          "cost_per_result",
          "result_rate",
          "real_time_result",
          "real_time_cost_per_result",
          "real_time_result_rate",
          "secondary_goal_result",
          "cost_per_secondary_goal_result",
          "secondary_goal_result_rate",
          "adgroup_id",
          "ad_name",
          "ad_text",
          "total_purchase_value",
          "total_onsite_shopping_value",
          "onsite_shopping",
          "vta_purchase",
          "vta_conversion",
          "cta_purchase",
          "cta_conversion",
          "total_pageview",
          "complete_payment",
          "value_per_complete_payment",
          "total_complete_payment_rate",
          "profile_visits_rate",
          "registration",
          "registration_rate",
          "sales_lead",
          "sales_lead_rate",
          "cost_per_app_install",
          "cost_per_registration",
          "cost_per_sales_lead",
          "cost_per_total_sales_lead",
          "cost_per_total_app_event_add_to_cart",
          "total_app_event_add_to_cart",
        ]
      dimensions: ["ad_id", "stat_time_day", "country_code"]
    primary_key:
      - ad_id
      - stat_time_day
      - country_code
    $ref: "#/definitions/base_report_by_country_daily"
    transformations:
      - type: AddFields
        fields:
          - path: ["stat_time_day"]
            value: "{{ record.dimensions.stat_time_day }}"
          - path: ["ad_id"]
            value: "{{ record.dimensions.ad_id }}"
          - path: ["country_code"]
            value_type: "string"
            value: "{{ record.dimensions.country_code }}"
      - type: CustomTransformation
        class_name: "source_declarative_manifest.components.TransformEmptyMetrics"

  ad_groups_reports_daily_stream:
    type: DeclarativeStream
    name: ad_groups_reports_daily
    $parameters:
      path: "report/integrated/get/"
      data_level: "AUCTION_ADGROUP"
      filtering:
        [
          {
            "field_name": "adgroup_status",
            "filter_type": "IN",
            "filter_value": "[\\\"STATUS_ALL\\\"]",
          },
        ]
      report_metrics:
        [
          "campaign_name",
          "campaign_id",
          "adgroup_name",
          "placement_type",
          "tt_app_id",
          "tt_app_name",
          "mobile_app_id",
          "promotion_type",
          "dpa_target_audience_type",
          "conversion",
          "cost_per_conversion",
          "conversion_rate",
          "real_time_conversion",
          "real_time_cost_per_conversion",
          "real_time_conversion_rate",
          "result",
          "cost_per_result",
          "result_rate",
          "real_time_result",
          "real_time_cost_per_result",
          "real_time_result_rate",
          "secondary_goal_result",
          "cost_per_secondary_goal_result",
          "secondary_goal_result_rate",
        ]
      dimensions: ["adgroup_id", "stat_time_day"]
    primary_key:
      - adgroup_id
      - stat_time_day
    $ref: "#/definitions/base_report_daily"
    transformations:
      - type: AddFields
        fields:
          - path: ["stat_time_day"]
            value: "{{ record.dimensions.stat_time_day }}"
          - path: ["adgroup_id"]
            value: "{{ record.dimensions.adgroup_id }}"
      - type: CustomTransformation
        class_name: "source_declarative_manifest.components.TransformEmptyMetrics"

  ad_groups_reports_by_country_daily_stream:
    type: DeclarativeStream
    name: ad_groups_reports_by_country_daily
    $parameters:
      path: "report/integrated/get/"
      data_level: "AUCTION_ADGROUP"
      filtering:
        [
          {
            "field_name": "adgroup_status",
            "filter_type": "IN",
            "filter_value": "[\\\"STATUS_ALL\\\"]",
          },
        ]
      report_metrics:
        [
          "campaign_name",
          "campaign_id",
          "adgroup_name",
          "placement_type",
          "tt_app_id",
          "tt_app_name",
          "mobile_app_id",
          "promotion_type",
          "dpa_target_audience_type",
          "conversion",
          "cost_per_conversion",
          "conversion_rate",
          "real_time_conversion",
          "real_time_cost_per_conversion",
          "real_time_conversion_rate",
          "result",
          "cost_per_result",
          "result_rate",
          "real_time_result",
          "real_time_cost_per_result",
          "real_time_result_rate",
          "secondary_goal_result",
          "cost_per_secondary_goal_result",
          "secondary_goal_result_rate",
        ]
      dimensions: ["adgroup_id", "stat_time_day", "country_code"]
    primary_key:
      - adgroup_id
      - stat_time_day
      - country_code
    $ref: "#/definitions/base_report_by_country_daily"
    transformations:
      - type: AddFields
        fields:
          - path: ["stat_time_day"]
            value: "{{ record.dimensions.stat_time_day }}"
          - path: ["adgroup_id"]
            value: "{{ record.dimensions.adgroup_id }}"
          - path: ["country_code"]
            value_type: "string"
            value: "{{ record.dimensions.country_code }}"
      - type: CustomTransformation
        class_name: "source_declarative_manifest.components.TransformEmptyMetrics"

  advertisers_reports_daily_stream:
    type: DeclarativeStream
    name: advertisers_reports_daily
    $parameters:
      path: "report/integrated/get/"
      data_level: "AUCTION_ADVERTISER"
      report_metrics: ["cash_spend", "voucher_spend"]
      dimensions: ["advertiser_id", "stat_time_day"]
    primary_key:
      - advertiser_id
      - stat_time_day
    $ref: "#/definitions/base_report_daily"
    transformations:
      - type: AddFields
        fields:
          - path: ["stat_time_day"]
            value: "{{ record.dimensions.stat_time_day }}"
          - path: ["advertiser_id"]
            value: "{{ record.dimensions.advertiser_id }}"
      - type: CustomTransformation
        class_name: "source_declarative_manifest.components.TransformEmptyMetrics"

  campaigns_reports_daily_stream:
    type: DeclarativeStream
    name: campaigns_reports_daily
    $parameters:
      path: "report/integrated/get/"
      data_level: "AUCTION_CAMPAIGN"
      filtering:
        [
          {
            "field_name": "campaign_status",
            "filter_type": "IN",
            "filter_value": "[\\\"STATUS_ALL\\\"]",
          },
        ]
      report_metrics: ["campaign_name"]
      dimensions: ["campaign_id", "stat_time_day"]
    primary_key:
      - campaign_id
      - stat_time_day
    $ref: "#/definitions/base_report_daily"
    transformations:
      - type: AddFields
        fields:
          - path: ["stat_time_day"]
            value: "{{ record.dimensions.stat_time_day }}"
          - path: ["campaign_id"]
            value: "{{ record.dimensions.campaign_id }}"
      - type: CustomTransformation
        class_name: "source_declarative_manifest.components.TransformEmptyMetrics"

  audience_base_report_retriever:
    type: SimpleRetriever
    requester:
      $ref: "#/definitions/requester"
      request_parameters:
        service_type: "AUCTION"
        report_type: "AUDIENCE"
        data_level: '{{ parameters["data_level"] }}'
        dimensions: '{{ parameters["dimensions"] | string }}'
        metrics: '{{ (parameters.get("report_metrics", []) + ["spend", "cpc", "cpm", "impressions", "clicks", "ctr"]) | string  }}'
        start_date: "{{ stream_interval['start_time'] }}"
        end_date: "{{ stream_interval['end_time'] }}"
        filtering: '{{ [{
            "filter_value": "[\\\"STATUS_ALL\\\"]",
            "field_name": (
              "ad_status" if parameters["data_level"] == "AUCTION_AD" else
              "adgroup_status" if parameters["data_level"] == "AUCTION_ADGROUP" else
              "campaign_status" if parameters["data_level"] == "AUCTION_CAMPAIGN"
            ),
            "filter_type": "IN"
          }] | string if config.get("include_deleted", False) and parameters["data_level"] in ["AUCTION_AD", "AUCTION_ADGROUP", "AUCTION_CAMPAIGN"]}}'
      authenticator:
        $ref: "#/definitions/authenticator"
      request_body_json: {}
    record_selector:
      $ref: "#/definitions/record_selector"
    paginator:
      $ref: "#/definitions/paginator_page_increment"
      pagination_strategy:
        type: "PageIncrement"
        page_size: 1000
        start_from_page: 1
    partition_router:
      $ref: "#/definitions/single_id_partition_router"

  audience_base_report_daily:
    schema_loader:
      type: InlineSchemaLoader
      schema:
        $ref: "#/definitions/schemas/audience_report"
    retriever:
      $ref: "#/definitions/audience_base_report_retriever"
    incremental_sync:
      $ref: "#/definitions/report_daily_incremental_sync"

  campaigns_audience_reports_daily_stream:
    type: DeclarativeStream
    name: campaigns_audience_reports_daily
    $parameters:
      path: "report/integrated/get/"
      data_level: "AUCTION_CAMPAIGN"
      report_metrics: ["campaign_name"]
      dimensions: ["campaign_id", "stat_time_day", "gender", "age"]
    primary_key:
      - campaign_id
      - stat_time_day
      - gender
      - age
    $ref: "#/definitions/audience_base_report_daily"
    transformations:
      - type: AddFields
        fields:
          - path: ["stat_time_day"]
            value: "{{ record.dimensions.stat_time_day }}"
          - path: ["campaign_id"]
            value: "{{ record.dimensions.campaign_id }}"
          - path: ["gender"]
            value: "{{ record.dimensions.gender }}"
          - path: ["age"]
            value: "{{ record.dimensions.age }}"
      - type: CustomTransformation
        class_name: "source_declarative_manifest.components.TransformEmptyMetrics"

  ad_group_audience_reports_daily_stream:
    type: DeclarativeStream
    name: ad_group_audience_reports_daily
    $parameters:
      path: "report/integrated/get/"
      data_level: "AUCTION_ADGROUP"
      report_metrics:
        [
          "campaign_name",
          "campaign_id",
          "adgroup_name",
          "placement_type",
          "tt_app_id",
          "tt_app_name",
          "mobile_app_id",
          "promotion_type",
          "dpa_target_audience_type",
          "conversion",
          "cost_per_conversion",
          "conversion_rate",
          "real_time_conversion",
          "real_time_cost_per_conversion",
          "real_time_conversion_rate",
          "result",
          "cost_per_result",
          "result_rate",
          "real_time_result",
          "real_time_cost_per_result",
          "real_time_result_rate",
        ]
      dimensions: ["adgroup_id", "stat_time_day", "gender", "age"]
    primary_key:
      - adgroup_id
      - stat_time_day
      - gender
      - age
    $ref: "#/definitions/audience_base_report_daily"
    transformations:
      - type: AddFields
        fields:
          - path: ["stat_time_day"]
            value: "{{ record.dimensions.stat_time_day }}"
          - path: ["adgroup_id"]
            value: "{{ record.dimensions.adgroup_id }}"
          - path: ["gender"]
            value: "{{ record.dimensions.gender }}"
          - path: ["age"]
            value: "{{ record.dimensions.age }}"
      - type: CustomTransformation
        class_name: "source_declarative_manifest.components.TransformEmptyMetrics"

  ads_audience_reports_daily_stream:
    type: DeclarativeStream
    name: ads_audience_reports_daily
    $parameters:
      path: "report/integrated/get/"
      data_level: "AUCTION_AD"
      report_metrics:
        [
          "campaign_name",
          "campaign_id",
          "adgroup_name",
          "placement_type",
          "tt_app_id",
          "tt_app_name",
          "mobile_app_id",
          "promotion_type",
          "dpa_target_audience_type",
          "conversion",
          "cost_per_conversion",
          "conversion_rate",
          "real_time_conversion",
          "real_time_cost_per_conversion",
          "real_time_conversion_rate",
          "result",
          "cost_per_result",
          "result_rate",
          "real_time_result",
          "real_time_cost_per_result",
          "real_time_result_rate",
          "adgroup_id",
          "ad_name",
          "ad_text",
        ]
      dimensions: ["ad_id", "stat_time_day", "gender", "age"]
    primary_key:
      - ad_id
      - stat_time_day
      - gender
      - age
    $ref: "#/definitions/audience_base_report_daily"
    transformations:
      - type: AddFields
        fields:
          - path: ["stat_time_day"]
            value: "{{ record.dimensions.stat_time_day }}"
          - path: ["ad_id"]
            value: "{{ record.dimensions.ad_id }}"
          - path: ["gender"]
            value: "{{ record.dimensions.gender }}"
          - path: ["age"]
            value: "{{ record.dimensions.age }}"
      - type: CustomTransformation
        class_name: "source_declarative_manifest.components.TransformEmptyMetrics"

  advertisers_audience_reports_daily_stream:
    type: DeclarativeStream
    name: advertisers_audience_reports_daily
    $parameters:
      path: "report/integrated/get/"
      data_level: "AUCTION_ADVERTISER"
      dimensions: ["advertiser_id", "stat_time_day", "gender", "age"]
    primary_key:
      - advertiser_id
      - stat_time_day
      - gender
      - age
    $ref: "#/definitions/audience_base_report_daily"
    transformations:
      - type: AddFields
        fields:
          - path: ["stat_time_day"]
            value: "{{ record.dimensions.stat_time_day }}"
          - path: ["advertiser_id"]
            value: "{{ record.dimensions.advertiser_id }}"
          - path: ["gender"]
            value: "{{ record.dimensions.gender }}"
          - path: ["age"]
            value: "{{ record.dimensions.age }}"
      - type: CustomTransformation
        class_name: "source_declarative_manifest.components.TransformEmptyMetrics"

  campaigns_audience_reports_by_country_daily_stream:
    type: DeclarativeStream
    name: campaigns_audience_reports_by_country_daily
    $parameters:
      path: "report/integrated/get/"
      data_level: "AUCTION_CAMPAIGN"
      report_metrics: ["campaign_name"]
      dimensions: ["campaign_id", "stat_time_day", "country_code"]
    primary_key:
      - campaign_id
      - stat_time_day
      - country_code
    $ref: "#/definitions/audience_base_report_daily"
    transformations:
      - type: AddFields
        fields:
          - path: ["stat_time_day"]
            value: "{{ record.dimensions.stat_time_day }}"
          - path: ["campaign_id"]
            value: "{{ record.dimensions.campaign_id }}"
          - path: ["country_code"]
            value_type: "string"
            value: "{{ record.dimensions.country_code }}"
      - type: CustomTransformation
        class_name: "source_declarative_manifest.components.TransformEmptyMetrics"

  ad_group_audience_reports_by_country_daily_stream:
    type: DeclarativeStream
    name: ad_group_audience_reports_by_country_daily
    $parameters:
      path: "report/integrated/get/"
      data_level: "AUCTION_ADGROUP"
      report_metrics:
        [
          "campaign_name",
          "campaign_id",
          "adgroup_name",
          "placement_type",
          "tt_app_id",
          "tt_app_name",
          "mobile_app_id",
          "promotion_type",
          "dpa_target_audience_type",
          "conversion",
          "cost_per_conversion",
          "conversion_rate",
          "real_time_conversion",
          "real_time_cost_per_conversion",
          "real_time_conversion_rate",
          "result",
          "cost_per_result",
          "result_rate",
          "real_time_result",
          "real_time_cost_per_result",
          "real_time_result_rate",
        ]
      dimensions: ["adgroup_id", "stat_time_day", "country_code"]
    primary_key:
      - adgroup_id
      - stat_time_day
      - country_code
    $ref: "#/definitions/audience_base_report_daily"
    transformations:
      - type: AddFields
        fields:
          - path: ["stat_time_day"]
            value: "{{ record.dimensions.stat_time_day }}"
          - path: ["adgroup_id"]
            value: "{{ record.dimensions.adgroup_id }}"
          - path: ["country_code"]
            value_type: "string"
            value: "{{ record.dimensions.country_code }}"
      - type: CustomTransformation
        class_name: "source_declarative_manifest.components.TransformEmptyMetrics"

  ads_audience_reports_by_country_daily_stream:
    type: DeclarativeStream
    name: ads_audience_reports_by_country_daily
    $parameters:
      path: "report/integrated/get/"
      data_level: "AUCTION_AD"
      report_metrics:
        [
          "campaign_name",
          "campaign_id",
          "adgroup_name",
          "placement_type",
          "tt_app_id",
          "tt_app_name",
          "mobile_app_id",
          "promotion_type",
          "dpa_target_audience_type",
          "conversion",
          "cost_per_conversion",
          "conversion_rate",
          "real_time_conversion",
          "real_time_cost_per_conversion",
          "real_time_conversion_rate",
          "result",
          "cost_per_result",
          "result_rate",
          "real_time_result",
          "real_time_cost_per_result",
          "real_time_result_rate",
          "adgroup_id",
          "ad_name",
          "ad_text",
        ]
      dimensions: ["ad_id", "stat_time_day", "country_code"]
    primary_key:
      - ad_id
      - stat_time_day
      - country_code
    $ref: "#/definitions/audience_base_report_daily"
    transformations:
      - type: AddFields
        fields:
          - path: ["stat_time_day"]
            value: "{{ record.dimensions.stat_time_day }}"
          - path: ["ad_id"]
            value: "{{ record.dimensions.ad_id }}"
          - path: ["country_code"]
            value_type: "string"
            value: "{{ record.dimensions.country_code }}"
      - type: CustomTransformation
        class_name: "source_declarative_manifest.components.TransformEmptyMetrics"

  advertisers_audience_reports_by_country_daily_stream:
    type: DeclarativeStream
    name: advertisers_audience_reports_by_country_daily
    $parameters:
      path: "report/integrated/get/"
      data_level: "AUCTION_ADVERTISER"
      dimensions: ["advertiser_id", "stat_time_day", "country_code"]
    primary_key:
      - advertiser_id
      - stat_time_day
      - country_code
    $ref: "#/definitions/audience_base_report_daily"
    transformations:
      - type: AddFields
        fields:
          - path: ["stat_time_day"]
            value: "{{ record.dimensions.stat_time_day }}"
          - path: ["advertiser_id"]
            value: "{{ record.dimensions.advertiser_id }}"
          - path: ["country_code"]
            value_type: "string"
            value: "{{ record.dimensions.country_code }}"
      - type: CustomTransformation
        class_name: "source_declarative_manifest.components.TransformEmptyMetrics"

  campaigns_audience_reports_by_platform_daily_stream:
    type: DeclarativeStream
    name: campaigns_audience_reports_by_platform_daily
    $parameters:
      path: "report/integrated/get/"
      data_level: "AUCTION_CAMPAIGN"
      report_metrics: ["campaign_name"]
      dimensions: ["campaign_id", "stat_time_day", "platform"]
    primary_key:
      - campaign_id
      - stat_time_day
      - platform
    $ref: "#/definitions/audience_base_report_daily"
    transformations:
      - type: AddFields
        fields:
          - path: ["stat_time_day"]
            value: "{{ record.dimensions.stat_time_day }}"
          - path: ["campaign_id"]
            value: "{{ record.dimensions.campaign_id }}"
          - path: ["platform"]
            value_type: "string"
            value: "{{ record.dimensions.platform }}"
      - type: CustomTransformation
        class_name: "source_declarative_manifest.components.TransformEmptyMetrics"

  ad_group_audience_reports_by_platform_daily_stream:
    type: DeclarativeStream
    name: ad_group_audience_reports_by_platform_daily
    $parameters:
      path: "report/integrated/get/"
      data_level: "AUCTION_ADGROUP"
      report_metrics:
        [
          "campaign_name",
          "campaign_id",
          "adgroup_name",
          "placement_type",
          "tt_app_id",
          "tt_app_name",
          "mobile_app_id",
          "promotion_type",
          "dpa_target_audience_type",
          "conversion",
          "cost_per_conversion",
          "conversion_rate",
          "real_time_conversion",
          "real_time_cost_per_conversion",
          "real_time_conversion_rate",
          "result",
          "cost_per_result",
          "result_rate",
          "real_time_result",
          "real_time_cost_per_result",
          "real_time_result_rate",
        ]
      dimensions: ["adgroup_id", "stat_time_day", "platform"]
    primary_key:
      - adgroup_id
      - stat_time_day
      - platform
    $ref: "#/definitions/audience_base_report_daily"
    transformations:
      - type: AddFields
        fields:
          - path: ["stat_time_day"]
            value: "{{ record.dimensions.stat_time_day }}"
          - path: ["adgroup_id"]
            value: "{{ record.dimensions.adgroup_id }}"
          - path: ["platform"]
            value_type: "string"
            value: "{{ record.dimensions.platform }}"
      - type: CustomTransformation
        class_name: "source_declarative_manifest.components.TransformEmptyMetrics"

  ads_audience_reports_by_platform_daily_stream:
    type: DeclarativeStream
    name: ads_audience_reports_by_platform_daily
    $parameters:
      path: "report/integrated/get/"
      data_level: "AUCTION_AD"
      report_metrics:
        [
          "campaign_name",
          "campaign_id",
          "adgroup_name",
          "placement_type",
          "tt_app_id",
          "tt_app_name",
          "mobile_app_id",
          "promotion_type",
          "dpa_target_audience_type",
          "conversion",
          "cost_per_conversion",
          "conversion_rate",
          "real_time_conversion",
          "real_time_cost_per_conversion",
          "real_time_conversion_rate",
          "result",
          "cost_per_result",
          "result_rate",
          "real_time_result",
          "real_time_cost_per_result",
          "real_time_result_rate",
          "adgroup_id",
          "ad_name",
          "ad_text",
        ]
      dimensions: ["ad_id", "stat_time_day", "platform"]
    primary_key:
      - ad_id
      - stat_time_day
      - platform
    $ref: "#/definitions/audience_base_report_daily"
    transformations:
      - type: AddFields
        fields:
          - path: ["stat_time_day"]
            value: "{{ record.dimensions.stat_time_day }}"
          - path: ["ad_id"]
            value: "{{ record.dimensions.ad_id }}"
          - path: ["platform"]
            value_type: "string"
            value: "{{ record.dimensions.platform }}"
      - type: CustomTransformation
        class_name: "source_declarative_manifest.components.TransformEmptyMetrics"

  advertisers_audience_reports_by_platform_daily_stream:
    type: DeclarativeStream
    name: advertisers_audience_reports_by_platform_daily
    $parameters:
      path: "report/integrated/get/"
      data_level: "AUCTION_ADVERTISER"
      dimensions: ["advertiser_id", "stat_time_day", "platform"]
    primary_key:
      - advertiser_id
      - stat_time_day
      - platform
    $ref: "#/definitions/audience_base_report_daily"
    transformations:
      - type: AddFields
        fields:
          - path: ["stat_time_day"]
            value: "{{ record.dimensions.stat_time_day }}"
          - path: ["advertiser_id"]
            value: "{{ record.dimensions.advertiser_id }}"
          - path: ["platform"]
            value_type: "string"
            value: "{{ record.dimensions.platform }}"
      - type: CustomTransformation
        class_name: "source_declarative_manifest.components.TransformEmptyMetrics"

  ads_audience_reports_by_province_daily_stream:
    type: DeclarativeStream
    name: ads_audience_reports_by_province_daily
    $parameters:
      path: "report/integrated/get/"
      data_level: "AUCTION_AD"
      report_metrics:
        [
          "campaign_name",
          "campaign_id",
          "adgroup_name",
          "placement_type",
          "tt_app_id",
          "tt_app_name",
          "mobile_app_id",
          "promotion_type",
          "dpa_target_audience_type",
          "conversion",
          "cost_per_conversion",
          "conversion_rate",
          "real_time_conversion",
          "real_time_cost_per_conversion",
          "real_time_conversion_rate",
          "result",
          "cost_per_result",
          "result_rate",
          "real_time_result",
          "real_time_cost_per_result",
          "real_time_result_rate",
          "adgroup_id",
          "ad_name",
          "ad_text",
        ]
      dimensions: ["ad_id", "stat_time_day", "province_id"]
    primary_key:
      - ad_id
      - stat_time_day
      - province_id
    $ref: "#/definitions/audience_base_report_daily"
    transformations:
      - type: AddFields
        fields:
          - path: ["stat_time_day"]
            value: "{{ record.dimensions.stat_time_day }}"
          - path: ["ad_id"]
            value: "{{ record.dimensions.ad_id }}"
          - path: ["province_id"]
            value: "{{ record.dimensions.province_id }}"
      - type: CustomTransformation
        class_name: "source_declarative_manifest.components.TransformEmptyMetrics"

  ads_reports_hourly_stream:
    type: DeclarativeStream
    name: ads_reports_hourly
    $parameters:
      path: "report/integrated/get/"
      data_level: "AUCTION_AD"
      filtering:
        [
          {
            "field_name": "ad_status",
            "filter_type": "IN",
            "filter_value": "[\\\"STATUS_ALL\\\"]",
          },
        ]
      report_metrics:
        [
          "campaign_name",
          "campaign_id",
          "adgroup_name",
          "placement_type",
          "tt_app_id",
          "tt_app_name",
          "mobile_app_id",
          "promotion_type",
          "dpa_target_audience_type",
          "conversion",
          "cost_per_conversion",
          "conversion_rate",
          "real_time_conversion",
          "real_time_cost_per_conversion",
          "real_time_conversion_rate",
          "result",
          "cost_per_result",
          "result_rate",
          "real_time_result",
          "real_time_cost_per_result",
          "real_time_result_rate",
          "secondary_goal_result",
          "cost_per_secondary_goal_result",
          "secondary_goal_result_rate",
          "adgroup_id",
          "ad_name",
          "ad_text",
          "total_purchase_value",
          "total_onsite_shopping_value",
          "onsite_shopping",
          "vta_purchase",
          "vta_conversion",
          "cta_purchase",
          "cta_conversion",
          "total_pageview",
          "complete_payment",
          "value_per_complete_payment",
          "total_complete_payment_rate",
          "profile_visits_rate",
          "purchase",
          "purchase_rate",
          "registration",
          "registration_rate",
          "sales_lead",
          "sales_lead_rate",
          "cost_per_app_install",
          "cost_per_purchase",
          "cost_per_registration",
          "cost_per_sales_lead",
          "cost_per_total_sales_lead",
          "cost_per_total_app_event_add_to_cart",
          "total_app_event_add_to_cart",
          "engaged_view",
          "engagements",
          "paid_engaged_view",
          "engaged_view_through_conversions",
          "paid_engagement_engaged_view",
          "engaged_view_15s",
          "paid_engaged_view_15s",
          "paid_engagement_engaged_view_15s"
        ]
      dimensions: ["ad_id", "stat_time_hour"]
    primary_key:
      - ad_id
      - stat_time_hour
    $ref: "#/definitions/base_report_hourly"
    transformations:
      - type: AddFields
        fields:
          - path: ["stat_time_hour"]
            value: "{{ record.dimensions.stat_time_hour }}"
          - path: ["ad_id"]
            value: "{{ record.dimensions.ad_id }}"
      - type: CustomTransformation
        class_name: "source_declarative_manifest.components.TransformEmptyMetrics"

  ads_reports_by_country_hourly_stream:
    type: DeclarativeStream
    name: ads_reports_by_country_hourly
    $parameters:
      path: "report/integrated/get/"
      data_level: "AUCTION_AD"
      filtering:
        [
          {
            "field_name": "ad_status",
            "filter_type": "IN",
            "filter_value": "[\\\"STATUS_ALL\\\"]",
          },
        ]
      report_metrics:
        [
          "campaign_name",
          "campaign_id",
          "adgroup_name",
          "placement_type",
          "tt_app_id",
          "tt_app_name",
          "mobile_app_id",
          "promotion_type",
          "dpa_target_audience_type",
          "conversion",
          "cost_per_conversion",
          "conversion_rate",
          "real_time_conversion",
          "real_time_cost_per_conversion",
          "real_time_conversion_rate",
          "result",
          "cost_per_result",
          "result_rate",
          "real_time_result",
          "real_time_cost_per_result",
          "real_time_result_rate",
          "secondary_goal_result",
          "cost_per_secondary_goal_result",
          "secondary_goal_result_rate",
          "adgroup_id",
          "ad_name",
          "ad_text",
          "total_purchase_value",
          "total_onsite_shopping_value",
          "onsite_shopping",
          "vta_purchase",
          "vta_conversion",
          "cta_purchase",
          "cta_conversion",
          "total_pageview",
          "complete_payment",
          "value_per_complete_payment",
          "total_complete_payment_rate",
          "profile_visits_rate",
          "registration",
          "registration_rate",
          "sales_lead",
          "sales_lead_rate",
          "cost_per_app_install",
          "cost_per_registration",
          "cost_per_sales_lead",
          "cost_per_total_sales_lead",
          "cost_per_total_app_event_add_to_cart",
          "total_app_event_add_to_cart",
        ]
      dimensions: ["ad_id", "stat_time_hour", "country_code"]
    primary_key:
      - ad_id
      - stat_time_hour
      - country_code
    $ref: "#/definitions/base_report_by_country_hourly"
    transformations:
      - type: AddFields
        fields:
          - path: ["stat_time_hour"]
            value: "{{ record.dimensions.stat_time_hour }}"
          - path: ["ad_id"]
            value: "{{ record.dimensions.ad_id }}"
          - path: ["country_code"]
            value_type: "string"
            value: "{{ record.dimensions.country_code }}"
      - type: CustomTransformation
        class_name: "source_declarative_manifest.components.TransformEmptyMetrics"

  advertisers_reports_hourly_stream:
    type: DeclarativeStream
    name: advertisers_reports_hourly
    $parameters:
      path: "report/integrated/get/"
      data_level: "AUCTION_ADVERTISER"
      dimensions: ["advertiser_id", "stat_time_hour"]
    primary_key:
      - advertiser_id
      - stat_time_hour
    $ref: "#/definitions/base_report_hourly"
    transformations:
      - type: AddFields
        fields:
          - path: ["stat_time_hour"]
            value: "{{ record.dimensions.stat_time_hour }}"
          - path: ["advertiser_id"]
            value: "{{ record.dimensions.advertiser_id }}"
      - type: CustomTransformation
        class_name: "source_declarative_manifest.components.TransformEmptyMetrics"

  campaigns_reports_hourly_stream:
    type: DeclarativeStream
    name: campaigns_reports_hourly
    $parameters:
      path: "report/integrated/get/"
      data_level: "AUCTION_CAMPAIGN"
      filtering:
        [
          {
            "field_name": "campaign_status",
            "filter_type": "IN",
            "filter_value": "[\\\"STATUS_ALL\\\"]",
          },
        ]
      report_metrics: ["campaign_name"]
      dimensions: ["campaign_id", "stat_time_hour"]
    primary_key:
      - campaign_id
      - stat_time_hour
    $ref: "#/definitions/base_report_hourly"
    transformations:
      - type: AddFields
        fields:
          - path: ["stat_time_hour"]
            value: "{{ record.dimensions.stat_time_hour }}"
          - path: ["campaign_id"]
            value: "{{ record.dimensions.campaign_id }}"
      - type: CustomTransformation
        class_name: "source_declarative_manifest.components.TransformEmptyMetrics"

  ad_groups_reports_hourly_stream:
    type: DeclarativeStream
    name: ad_groups_reports_hourly
    $parameters:
      path: "report/integrated/get/"
      data_level: "AUCTION_ADGROUP"
      filtering:
        [
          {
            "field_name": "adgroup_status",
            "filter_type": "IN",
            "filter_value": "[\\\"STATUS_ALL\\\"]",
          },
        ]
      report_metrics:
        [
          "campaign_name",
          "campaign_id",
          "adgroup_name",
          "placement_type",
          "tt_app_id",
          "tt_app_name",
          "mobile_app_id",
          "promotion_type",
          "dpa_target_audience_type",
          "conversion",
          "cost_per_conversion",
          "conversion_rate",
          "real_time_conversion",
          "real_time_cost_per_conversion",
          "real_time_conversion_rate",
          "result",
          "cost_per_result",
          "result_rate",
          "real_time_result",
          "real_time_cost_per_result",
          "real_time_result_rate",
          "secondary_goal_result",
          "cost_per_secondary_goal_result",
          "secondary_goal_result_rate",
        ]
      dimensions: ["adgroup_id", "stat_time_hour"]
    primary_key:
      - adgroup_id
      - stat_time_hour
    $ref: "#/definitions/base_report_hourly"
    transformations:
      - type: AddFields
        fields:
          - path: ["stat_time_hour"]
            value: "{{ record.dimensions.stat_time_hour }}"
          - path: ["adgroup_id"]
            value: "{{ record.dimensions.adgroup_id }}"
      - type: CustomTransformation
        class_name: "source_declarative_manifest.components.TransformEmptyMetrics"

  ad_groups_reports_by_country_hourly_stream:
    type: DeclarativeStream
    name: ad_groups_reports_by_country_hourly
    $parameters:
      path: "report/integrated/get/"
      data_level: "AUCTION_ADGROUP"
      filtering:
        [
          {
            "field_name": "adgroup_status",
            "filter_type": "IN",
            "filter_value": "[\\\"STATUS_ALL\\\"]",
          },
        ]
      report_metrics:
        [
          "campaign_name",
          "campaign_id",
          "adgroup_name",
          "placement_type",
          "tt_app_id",
          "tt_app_name",
          "mobile_app_id",
          "promotion_type",
          "dpa_target_audience_type",
          "conversion",
          "cost_per_conversion",
          "conversion_rate",
          "real_time_conversion",
          "real_time_cost_per_conversion",
          "real_time_conversion_rate",
          "result",
          "cost_per_result",
          "result_rate",
          "real_time_result",
          "real_time_cost_per_result",
          "real_time_result_rate",
          "secondary_goal_result",
          "cost_per_secondary_goal_result",
          "secondary_goal_result_rate",
        ]
      dimensions: ["adgroup_id", "stat_time_hour", "country_code"]
    primary_key:
      - adgroup_id
      - stat_time_hour
      - country_code
    $ref: "#/definitions/base_report_by_country_hourly"
    transformations:
      - type: AddFields
        fields:
          - path: ["stat_time_hour"]
            value: "{{ record.dimensions.stat_time_hour }}"
          - path: ["adgroup_id"]
            value: "{{ record.dimensions.adgroup_id }}"
          - path: ["country_code"]
            value_type: "string"
            value: "{{ record.dimensions.country_code }}"
      - type: CustomTransformation
        class_name: "source_declarative_manifest.components.TransformEmptyMetrics"

  ads_reports_lifetime_stream:
    type: DeclarativeStream
    name: ads_reports_lifetime
    $parameters:
      path: "report/integrated/get/"
      data_level: "AUCTION_AD"
      report_metrics:
        [
          "campaign_name",
          "campaign_id",
          "adgroup_name",
          "placement_type",
          "tt_app_id",
          "tt_app_name",
          "mobile_app_id",
          "promotion_type",
          "dpa_target_audience_type",
          "conversion",
          "cost_per_conversion",
          "conversion_rate",
          "real_time_conversion",
          "real_time_cost_per_conversion",
          "real_time_conversion_rate",
          "result",
          "cost_per_result",
          "result_rate",
          "real_time_result",
          "real_time_cost_per_result",
          "real_time_result_rate",
          "secondary_goal_result",
          "cost_per_secondary_goal_result",
          "secondary_goal_result_rate",
          "adgroup_id",
          "ad_name",
          "ad_text",
          "total_purchase_value",
          "total_onsite_shopping_value",
          "onsite_shopping",
          "vta_purchase",
          "vta_conversion",
          "cta_purchase",
          "cta_conversion",
          "total_pageview",
          "complete_payment",
          "value_per_complete_payment",
          "total_complete_payment_rate",
          "profile_visits_rate",
          "purchase",
          "purchase_rate",
          "registration",
          "registration_rate",
          "sales_lead",
          "sales_lead_rate",
          "cost_per_app_install",
          "cost_per_purchase",
          "cost_per_registration",
          "cost_per_sales_lead",
          "cost_per_total_sales_lead",
          "cost_per_total_app_event_add_to_cart",
          "total_app_event_add_to_cart",
          "engaged_view",
          "engagements",
          "paid_engaged_view",
          "engaged_view_through_conversions",
          "paid_engagement_engaged_view",
          "engaged_view_15s",
          "paid_engaged_view_15s",
          "paid_engagement_engaged_view_15s",
        ]
      dimensions: ["ad_id"]
    primary_key:
      - ad_id
    $ref: "#/definitions/base_report_lifetime"
    transformations:
      - type: AddFields
        fields:
          - path: ["ad_id"]
            value: "{{ record.dimensions.ad_id }}"
      - type: CustomTransformation
        class_name: "source_declarative_manifest.components.TransformEmptyMetrics"

  advertisers_reports_lifetime_stream:
    type: DeclarativeStream
    name: advertisers_reports_lifetime
    $parameters:
      path: "report/integrated/get/"
      data_level: "AUCTION_ADVERTISER"
      dimensions: ["advertiser_id"]
    primary_key:
      - advertiser_id
    $ref: "#/definitions/base_report_lifetime"
    transformations:
      - type: AddFields
        fields:
          - path: ["advertiser_id"]
            value: "{{ record.dimensions.advertiser_id }}"
      - type: CustomTransformation
        class_name: "source_declarative_manifest.components.TransformEmptyMetrics"

  campaigns_reports_lifetime_stream:
    type: DeclarativeStream
    name: campaigns_reports_lifetime
    $parameters:
      path: "report/integrated/get/"
      data_level: "AUCTION_CAMPAIGN"
      report_metrics: ["campaign_name"]
      dimensions: ["campaign_id"]
    primary_key:
      - campaign_id
    $ref: "#/definitions/base_report_lifetime"
    transformations:
      - type: AddFields
        fields:
          - path: ["campaign_id"]
            value: "{{ record.dimensions.campaign_id }}"
      - type: CustomTransformation
        class_name: "source_declarative_manifest.components.TransformEmptyMetrics"

  ad_groups_reports_lifetime_stream:
    type: DeclarativeStream
    name: ad_groups_reports_lifetime
    $parameters:
      path: "report/integrated/get/"
      data_level: "AUCTION_ADGROUP"
      report_metrics:
        [
          "campaign_name",
          "campaign_id",
          "adgroup_name",
          "placement_type",
          "tt_app_id",
          "tt_app_name",
          "mobile_app_id",
          "promotion_type",
          "dpa_target_audience_type",
          "conversion",
          "cost_per_conversion",
          "conversion_rate",
          "real_time_conversion",
          "real_time_cost_per_conversion",
          "real_time_conversion_rate",
          "result",
          "cost_per_result",
          "result_rate",
          "real_time_result",
          "real_time_cost_per_result",
          "real_time_result_rate",
          "secondary_goal_result",
          "cost_per_secondary_goal_result",
          "secondary_goal_result_rate",
        ]
      dimensions: ["adgroup_id"]
    primary_key:
      - adgroup_id
    $ref: "#/definitions/base_report_lifetime"
    transformations:
      - type: AddFields
        fields:
          - path: ["adgroup_id"]
            value: "{{ record.dimensions.adgroup_id }}"
      - type: CustomTransformation
        class_name: "source_declarative_manifest.components.TransformEmptyMetrics"

  audience_base_report_lifetime:
    schema_loader:
      type: InlineSchemaLoader
      schema:
        $ref: "#/definitions/schemas/audience_report"
    retriever:
      type: SimpleRetriever
      requester:
        $ref: "#/definitions/requester"
        request_parameters:
          service_type: "AUCTION"
          report_type: "AUDIENCE"
          data_level: '{{ parameters["data_level"] }}'
          dimensions: '{{ parameters["dimensions"] | string }}'
          metrics: '{{ (parameters.get("report_metrics", []) + ["spend", "cpc", "cpm", "impressions", "clicks", "ctr"]) | string  }}'
          start_date: '{{ day_delta(-365, "%Y-%m-%d") if config.get("start_date", "2016-09-01") < day_delta(-365, "%Y-%m-%d") else config["start_date"] }}'
          end_date: "{{ today_utc() }}"
          lifetime: "true"
          filtering: '{{ [{
              "filter_value": "[\\\"STATUS_ALL\\\"]",
              "field_name": (
                "ad_status" if parameters["data_level"] == "AUCTION_AD" else
                "adgroup_status" if parameters["data_level"] == "AUCTION_ADGROUP" else
                "campaign_status" if parameters["data_level"] == "AUCTION_CAMPAIGN"
              ),
              "filter_type": "IN"
            }] | string if config.get("include_deleted", False) and parameters["data_level"] in ["AUCTION_AD", "AUCTION_ADGROUP", "AUCTION_CAMPAIGN"]}}'
      record_selector:
        $ref: "#/definitions/record_selector"
      paginator:
        $ref: "#/definitions/paginator_page_increment"
        pagination_strategy:
          type: "PageIncrement"
          page_size: 1000
          start_from_page: 1
      partition_router:
        $ref: "#/definitions/single_id_partition_router"

  advertisers_audience_reports_lifetime_stream:
    type: DeclarativeStream
    name: advertisers_audience_reports_lifetime
    $parameters:
      path: "report/integrated/get/"
      data_level: "AUCTION_ADVERTISER"
      dimensions: ["advertiser_id", "gender", "age"]
    primary_key:
      - advertiser_id
      - gender
      - age
    $ref: "#/definitions/audience_base_report_lifetime"
    transformations:
      - type: AddFields
        fields:
          - path: ["advertiser_id"]
            value: "{{ record.dimensions.advertiser_id }}"
          - path: ["gender"]
            value: "{{ record.dimensions.gender }}"
          - path: ["age"]
            value: "{{ record.dimensions.age }}"
      - type: CustomTransformation
        class_name: "source_declarative_manifest.components.TransformEmptyMetrics"

  spark_ads_stream:
    type: DeclarativeStream
    name: spark_ads
    primary_key:
      - spark_ads_post_id
    retriever:
      type: SimpleRetriever
      requester:
        $ref: "#/definitions/requester"
        path: tt_video/list/
      record_selector:
        $ref: "#/definitions/record_selector"
      paginator:
        $ref: "#/definitions/paginator_page_increment"
        pagination_strategy:
          type: "PageIncrement"
          page_size: 50
          start_from_page: 1
      partition_router:
        type: SubstreamPartitionRouter
        parent_stream_configs:
          - type: ParentStreamConfig
            parent_key: advertiser_id
            request_option:
              type: RequestOption
              inject_into: request_parameter
              field_name: advertiser_id
            partition_field: advertiser_id
            stream:
              $ref: "#/definitions/advertisers_stream"
    transformations:
      - type: AddFields
        fields:
          - path:
              - spark_ads_post_id
            value: "{{ record['item_info']['item_id'] }}"
    schema_loader:
      type: InlineSchemaLoader
      schema:
        $ref: "#/definitions/schemas/spark_ads"

  pixels:
    type: DeclarativeStream
    name: pixels
    primary_key:
      - pixel_id
    retriever:
      type: SimpleRetriever
      requester:
        $ref: "#/definitions/requester"
        path: pixel/list/
        http_method: GET
      record_selector:
        type: RecordSelector
        extractor:
          type: DpathExtractor
          field_path:
            - data
            - pixels
        schema_normalization: Default
      paginator:
        type: DefaultPaginator
        page_token_option:
          type: RequestOption
          field_name: page
          inject_into: request_parameter
        page_size_option:
          type: RequestOption
          field_name: page_size
          inject_into: request_parameter
        pagination_strategy:
          type: PageIncrement
          page_size: 20
          start_from_page: 1
      partition_router:
        type: SubstreamPartitionRouter
        parent_stream_configs:
          - type: ParentStreamConfig
            parent_key: advertiser_id
            request_option:
              type: RequestOption
              field_name: advertiser_id
              inject_into: request_parameter
            partition_field: advertiser_id
            stream:
              $ref: "#/definitions/advertisers_stream"
    schema_loader:
      type: InlineSchemaLoader
      schema:
        $ref: "#/definitions/schemas/pixels"

  pixel_instant_page_events:
    type: DeclarativeStream
    name: pixel_instant_page_events
    retriever:
      type: SimpleRetriever
      requester:
        $ref: "#/definitions/requester"
        path: pixel/instant_page/event/
        http_method: GET
      record_selector:
        type: RecordSelector
        extractor:
          type: DpathExtractor
          field_path:
            - data
            - list
        schema_normalization: Default
      partition_router:
        - type: ListPartitionRouter
          values:
            - APP_PROMOTION
            - WEB_CONVERSIONS
            - REACH
            - TRAFFIC
            - VIDEO_VIEWS
            - PRODUCT_SALES
            - ENGAGEMENT
            - LEAD_GENERATION
            - RF_REACH
            - TOPVIEW_REACH
          cursor_field: objective_type
          request_option:
            type: RequestOption
            field_name: objective_type
            inject_into: request_parameter
        - type: ListPartitionRouter
          values:
            - CLICK
            - CONVERT
            - INSTALL
            - IN_APP_EVENT
            - SHOW
            - REACH
            - LEAD_GENERATION
            - CONVERSATION
            - FOLLOWERS
            - PAGE_VISIT
            - VALUE
            - AUTOMATIC_VALUE_OPTIMIZATION
            - GMV
            - PURCHASES
            - INITIATE_CHECKOUTS
            - MT_LIVE_ROOM
            - PRODUCT_CLICK_IN_LIVE
            - ENGAGED_VIEW
            - ENGAGED_VIEW_FIFTEEN
            - TRAFFIC_LANDING_PAGE_VIEW
            - DESTINATION_VISIT
            - PREFERRED_LEAD
          cursor_field: optimization_goal
          request_option:
            type: RequestOption
            field_name: optimization_goal
            inject_into: request_parameter
        - type: SubstreamPartitionRouter
          parent_stream_configs:
            - type: ParentStreamConfig
              parent_key: advertiser_id
              request_option:
                type: RequestOption
                field_name: advertiser_id
                inject_into: request_parameter
              partition_field: advertiser_id
              stream:
                $ref: "#/definitions/advertisers_stream"
    schema_loader:
      type: InlineSchemaLoader
      schema:
        $ref: "#/definitions/schemas/pixel_instant_page_events"

  pixel_events_statistics:
    type: DeclarativeStream
    name: pixel_events_statistics
    retriever:
      type: SimpleRetriever
      requester:
        $ref: "#/definitions/requester"
        path: pixel/event/stats/
        http_method: GET
        request_parameters:
          pixel_ids: "{{ [stream_partition['pixel_id']] }}"
          date_range: >-
            {"start_date":{{
            day_delta(29, format='%Y-%m-%d') }},"end_date":{{ format_datetime(now_utc(),
            '%Y-%m-%d') }}}
      record_selector:
        type: RecordSelector
        extractor:
          type: DpathExtractor
          field_path:
            - data
            - list
        schema_normalization: Default
      partition_router:
        - type: SubstreamPartitionRouter
          parent_stream_configs:
            - type: ParentStreamConfig
              parent_key: advertiser_id
              request_option:
                type: RequestOption
                field_name: advertiser_id
                inject_into: request_parameter
              partition_field: advertiser_id
              stream:
                $ref: "#/definitions/advertisers_stream"
        - type: SubstreamPartitionRouter
          parent_stream_configs:
            - type: ParentStreamConfig
              parent_key: pixel_id
              partition_field: pixel_id
              stream:
                $ref: "#/definitions/pixels"
    schema_loader:
      type: InlineSchemaLoader
      schema:
        $ref: "#/definitions/schemas/pixel_events_statistics"

  schemas:
    advertiser_ids:
      $schema: http://json-schema.org/draft-07/schema#
      additionalProperties: true
      type: object
      properties:
        advertiser_id:
          description:
            The unique identifier for each advertiser in the TikTok marketing
            platform.
          type: string
        advertiser_name:
          description: The name of the advertiser registered in the TikTok marketing platform.
          type: string
    advertisers:
      $schema: http://json-schema.org/draft-07/schema#
      additionalProperties: true
      type: object
      properties:
        advertiser_id:
          description: Unique identifier for the advertiser.
          type: integer
        name:
          description: The name of the advertiser or company.
          type: string
        address:
          description: The physical address of the advertiser.
          type:
            - "null"
            - string
        company:
          description: The name of the company associated with the advertiser.
          type:
            - "null"
            - string
        contacter:
          description: The contact person for the advertiser.
          type:
            - "null"
            - string
        country:
          description: The country where the advertiser is located.
          type:
            - "null"
            - string
        currency:
          description: The currency used for transactions in the account.
          type:
            - "null"
            - string
        description:
          description: A brief description or bio of the advertiser or company.
          type:
            - "null"
            - string
        email:
          description: The email address associated with the advertiser.
          type:
            - "null"
            - string
        industry:
          description: The industry or sector the advertiser operates in.
          type:
            - "null"
            - string
        language:
          description: The preferred language of communication for the advertiser.
          type:
            - "null"
            - string
        license_no:
          description: The license number of the advertiser.
          type:
            - "null"
            - string
        license_url:
          description: The URL link to the advertiser's license documentation.
          type:
            - "null"
            - string
        cellphone_number:
          description: The cellphone number of the advertiser.
          type:
            - "null"
            - string
        promotion_area:
          description: The specific area or region where the advertiser focuses promotion.
          type:
            - "null"
            - string
        rejection_reason:
          description: Reason for any advertisement rejection by the platform.
          type:
            - "null"
            - string
        role:
          description: The role or position of the advertiser within the company.
          type:
            - "null"
            - string
        status:
          description: The current status of the advertiser's account.
          type:
            - "null"
            - string
        timezone:
          description: The timezone setting for the advertiser's activities.
          type:
            - "null"
            - string
        balance:
          description: The current balance in the advertiser's account.
          type: number
        create_time:
          description: The timestamp when the advertiser account was created.
          type: integer
        telephone_number:
          description: The telephone number of the advertiser.
          type:
            - "null"
            - string
        display_timezone:
          description: The timezone for display purposes.
          type:
            - "null"
            - string
        promotion_center_province:
          description:
            The province or state at the center of the advertiser's promotion
            activities.
          type:
            - "null"
            - string
        advertiser_account_type:
          description: The type of advertiser's account (e.g., individual, business).
          type:
            - "null"
            - string
        license_city:
          description: The city where the advertiser's license is registered.
          type:
            - "null"
            - string
        brand:
          description: The brand name associated with the advertiser.
          type:
            - "null"
            - string
        license_province:
          description: The province or state where the advertiser's license is registered.
          type:
            - "null"
            - string
        promotion_center_city:
          description: The city at the center of the advertiser's promotion activities.
          type:
            - "null"
            - string
    audiences:
      $schema: http://json-schema.org/draft-07/schema#
      additionalProperties: true
      type: object
      properties:
        shared:
          description: Flag indicating if the audience is shared with others
          type:
            - "null"
            - boolean
        is_creator:
          description: Flag indicating if the audience creator is the user
          type:
            - "null"
            - boolean
        audience_id:
          description: Unique identifier for the audience
          type:
            - "null"
            - string
        cover_num:
          description: Number of audience members covered
          type:
            - "null"
            - integer
        create_time:
          description: Timestamp indicating when the audience was created
          type:
            - "null"
            - string
          format: date-time
        is_valid:
          description: Flag indicating if the audience data is valid
          type:
            - "null"
            - boolean
        is_expiring:
          description: Flag indicating if the audience data is expiring soon
          type:
            - "null"
            - boolean
        expired_time:
          description: Timestamp indicating when the audience data expires
          type:
            - "null"
            - string
          format: date-time
        name:
          description: Name of the audience
          type:
            - "null"
            - string
        audience_type:
          description: Type of audience (e.g., demographic, interest-based)
          type:
            - "null"
            - string
        calculate_type:
          description: Method used to calculate audience data
          type:
            - "null"
            - string
    creative_assets_music:
      $schema: http://json-schema.org/draft-07/schema#
      additionalProperties: true
      type: object
      properties:
        music_id:
          description: The unique identifier for the music asset.
          type:
            - "null"
            - string
        material_id:
          description: The unique ID assigned to the music asset.
          type:
            - "null"
            - string
        sources:
          description:
            The list of different sources or versions available for the music
            asset.
          type:
            - "null"
            - array
          items:
            type:
              - "null"
              - string
        author:
          description: The author of the music asset.
          type:
            - "null"
            - string
        liked:
          description: The number of likes received by the music asset.
          type:
            - "null"
            - boolean
        cover_url:
          description: The URL to the cover image associated with the music asset.
          type:
            - "null"
            - string
        url:
          description: The URL to access or play the music asset.
          type:
            - "null"
            - string
        duration:
          description: The duration of the music asset in seconds.
          type:
            - "null"
            - number
        style:
          description: The style or genre of the music asset.
          type:
            - "null"
            - string
        signature:
          description: The digital signature associated with the music asset.
          type:
            - "null"
            - string
        name:
          description: The name or title of the music asset.
          type:
            - "null"
            - string
        file_name:
          description: The file name of the music asset.
          type:
            - "null"
            - string
        copyright:
          description: The copyright information related to the music asset.
          type:
            - "null"
            - string
        create_time:
          description: The timestamp indicating when the music asset was created.
          type:
            - "null"
            - string
          format: date-time
        modify_time:
          description: The timestamp indicating when the music asset was last modified.
          type:
            - "null"
            - string
          format: date-time
    creative_assets_portfolios:
      $schema: http://json-schema.org/draft-07/schema#
      additionalProperties: true
      type: object
      properties:
        creative_portfolio_id:
          description: The unique identifier for the creative portfolio.
          type:
            - "null"
            - string
        creative_portfolio_type:
          description: The type of the creative portfolio, such as image, video, or carousel.
          type:
            - "null"
            - string
        creative_portfolio_preview_url:
          description: The URL pointing to a preview image or video of the creative portfolio.
          type:
            - "null"
            - string
    campaigns:
      $schema: http://json-schema.org/draft-07/schema#
      additionalProperties: true
      type: object
      properties:
        campaign_id:
          description: The unique identifier of the campaign
          type: integer
        campaign_name:
          description: Name of the campaign for easy identification
          type: string
        campaign_type:
          description: Type of campaign (e.g., awareness, conversion)
          type: string
        advertiser_id:
          description: The unique identifier of the advertiser associated with the campaign
          type: integer
        budget:
          description: Total budget allocated for the campaign
          type: number
        budget_mode:
          description: Mode in which the budget is being managed (e.g., daily, lifetime)
          type: string
        secondary_status:
          description: Additional status information of the campaign
          type: string
        operation_status:
          description: Current operational status of the campaign (e.g., active, paused)
          type:
            - "null"
            - string
        objective:
          description: The objective or goal of the campaign
          type:
            - "null"
            - string
        objective_type:
          description:
            Type of objective selected for the campaign (e.g., brand awareness,
            app installs)
          type:
            - "null"
            - string
        budget_optimize_on:
          description: The metric or event that the budget optimization is based on
          type:
            - "null"
            - boolean
        bid_type:
          description: Type of bid strategy being used in the campaign
          type:
            - "null"
            - string
        deep_bid_type:
          description: Advanced bid type used for campaign optimization
          type:
            - "null"
            - string
        optimization_goal:
          description: Specific goal to be optimized for in the campaign
          type:
            - "null"
            - string
        split_test_variable:
          description: Variable being tested in a split test campaign
          type:
            - "null"
            - string
        is_new_structure:
          description: Flag indicating if the campaign utilizes a new campaign structure
          type: boolean
        create_time:
          description: Timestamp when the campaign was created
          type: string
          format: date-time
          airbyte_type: timestamp_without_timezone
        modify_time:
          description: Timestamp when the campaign was last modified
          type: string
          format: date-time
          airbyte_type: timestamp_without_timezone
        roas_bid:
          description: Return on ad spend goal set for the campaign
          type:
            - "null"
            - number
        is_smart_performance_campaign:
          description: Flag indicating if the campaign uses smart performance optimization
          type:
            - "null"
            - boolean
        is_search_campaign:
          description: Flag indicating if the campaign is a search campaign
          type:
            - "null"
            - boolean
        app_promotion_type:
          description: Type of app promotion being used in the campaign
          type:
            - "null"
            - string
        rf_campaign_type:
          description: Type of RF (reach and frequency) campaign being run
          type:
            - "null"
            - string
    ad_groups:
      $schema: http://json-schema.org/draft-07/schema#
      additionalProperties: true
      type: object
      properties:
        adgroup_id:
          description: The unique identifier of the ad group
          type: integer
        campaign_id:
          description: The unique identifier of the campaign
          type: integer
        advertiser_id:
          description: The unique identifier of the advertiser
          type: integer
        adgroup_name:
          description: The name of the ad group
          type: string
        placement_type:
          description: The type of ad placement
          type: string
          enum:
            - PLACEMENT_TYPE_AUTOMATIC
            - PLACEMENT_TYPE_NORMAL
        placements:
          description: Information about the ad placements targeted
          type:
            - "null"
            - array
          items:
            type: string
        inventory_filter_enabled:
          description: Flag indicating if inventory filter is enabled
          type:
            - "null"
            - boolean
        comment_disabled:
          description: Flag indicating if comments are disabled
          type: boolean
        app_id:
          description: The unique identifier of the app
          type:
            - "null"
            - integer
        promotion_type:
          description: The type of promotion
          type: string
          enum:
            - APP_ANDROID
            - APP_IOS
            - WEBSITE
            - LEAD_GENERATION
            - WEBSITE_OR_DISPLAY
            - TIKTOK_SHOP
            - VIDEO_SHOPPING
            - LIVE_SHOPPING
        app_download_url:
          description: The URL for downloading the associated app
          type:
            - "null"
            - string
        package:
          description: The package used for the ad group
          type:
            - "null"
            - string
        pixel_id:
          description: The ID of the pixel used for tracking
          type:
            - "null"
            - integer
        optimization_event:
          description: The event used for optimization
          type:
            - "null"
            - string
        secondary_optimization_event:
          description: Additional event used for optimization
          type:
            - "null"
            - string
        creative_material_mode:
          description: The mode for creative materials
          type: string
        modify_time:
          description: The timestamp for when the ad group was last modified
          type: string
          format: date-time
          airbyte_type: timestamp_without_timezone
        create_time:
          description: The timestamp for when the ad group was created
          type: string
          format: date-time
          airbyte_type: timestamp_without_timezone
        audience_ids:
          description: The IDs of the targeted audience
          type: array
          items:
            type: integer
        excluded_audience_ids:
          description: The IDs of excluded audiences
          type: array
          items:
            type: integer
        audience_type:
          description: The type of audience being targeted
          type:
            - "null"
            - string
        location_ids:
          description: The IDs of targeted locations
          type: array
          items:
            type: integer
        is_hfss:
          description: Flag indicating if high-frequency short sequences are included
          type: boolean
        interest_category_ids:
          description: The IDs of interest categories for targeting
          type: array
          items:
            type: integer
        interest_keyword_ids:
          description: The IDs of interest keywords for targeting
          type: array
          items:
            type: integer
        age_groups:
          description: The targeted age groups for the ad group
          type:
            - "null"
            - array
          items:
            type: string
        gender:
          description: The targeted gender for the ad group
          type:
            - "null"
            - string
        languages:
          description: The targeted languages for the ad group
          type: array
          items:
            type: string
        operating_systems:
          description: The targeted operating systems
          type: array
          items:
            type: string
        network_types:
          description: The types of networks targeted
          type: array
          items:
            type: string
        device_price_ranges:
          description: The price ranges for devices
          type:
            - "null"
            - array
          items:
            type: number
        min_android_version:
          description: The minimum required Android version
          type:
            - "null"
            - string
        ios14_targeting:
          description: Information about iOS 14 targeting settings
          type:
            - "null"
            - string
        device_model_ids:
          description: The IDs of targeted device models
          type:
            - "null"
            - array
          items:
            type: integer
        min_ios_version:
          description: The minimum required iOS version
          type:
            - "null"
            - string
        budget_mode:
          description: The mode for managing the budget
          type: string
        budget:
          description: The allocated budget for the ad group
          type: number
        schedule_type:
          description: The type of scheduling
          type: string
        schedule_start_time:
          description: The start time of the scheduling
          type: string
          format: date-time
          airbyte_type: timestamp_without_timezone
        schedule_end_time:
          description: The end time of the scheduling
          type: string
          format: date-time
          airbyte_type: timestamp_without_timezone
        dayparting:
          description: Information about dayparting settings
          type:
            - "null"
            - string
        optimization_goal:
          description: The goal set for optimization
          type: string
        cpv_video_duration:
          description: The duration for cost-per-view video
          type:
            - "null"
            - string
        conversion_window:
          description: The window for tracking conversions
          type:
            - "null"
            - string
        pacing:
          description: Information about the pacing settings
          type:
            - "null"
            - string
        billing_event:
          description: The event used for billing
          type:
            - "null"
            - string
        skip_learning_phase:
          description: Flag indicating if the learning phase is skipped
          type: integer
        bid_type:
          description: The type of bidding
          type:
            - "null"
            - string
        bid_price:
          description: The price set for bidding
          type: number
        conversion_bid_price:
          description: The bid price for conversions
          type: number
        deep_bid_type:
          description: The type of deep bid strategy
          type:
            - "null"
            - string
        deep_cpa_bid:
          description: The bid amount for deep cost-per-action
          type: number
        secondary_status:
          description: The secondary status of the ad group
          type: string
        operation_status:
          description: The status of the operation
          type: string
        frequency:
          description: The frequency of ad display
          type:
            - "null"
            - integer
        frequency_schedule:
          description: The schedule for frequency capping
          type:
            - "null"
            - integer
        statistic_type:
          description: The type of statistics being tracked
          type:
            - "null"
            - string
        carrier_ids:
          description: The IDs of the targeted carriers
          type:
            - "null"
            - array
          items:
            type: integer
        carriers:
          description: Information about the targeted carriers
          type:
            - "null"
            - array
          items:
            type: string
        video_download_disabled:
          description: Flag indicating if video downloads are disabled
          type: boolean
        blocked_pangle_app_ids:
          description: The IDs of the blocked Pangle apps
          type:
            - "null"
            - array
          items:
            type: string
        action_category_ids:
          description: The IDs of the action categories associated with the ad group
          type:
            - "null"
            - array
          items:
            type: string
        action_days:
          description: The number of days the action has been performed
          type:
            - "null"
            - integer
        video_actions:
          description: Information about video-specific actions
          type:
            - "null"
            - array
          items:
            type: string
        rf_purchased_type:
          description: Type of purchased results
          type:
            - "null"
            - string
        purchased_impression:
          description: Information about purchased impressions
          type:
            - "null"
            - number
        purchased_reach:
          description: Information about purchased reach
          type:
            - "null"
            - number
        rf_estimated_cpr:
          description: Estimated cost per result
          type:
            - "null"
            - number
        rf_estimated_frequency:
          description: Estimated frequency of results
          type:
            - "null"
            - number
        included_pangle_audience_package_ids:
          description: The IDs of included Pangle audience packages
          type:
            - "null"
            - array
          items:
            type: number
        excluded_pangle_audience_package_ids:
          description: The IDs of excluded Pangle audience packages
          type:
            - "null"
            - array
          items:
            type: number
        is_new_structure:
          description: Flag indicating if the ad group follows a new structure
          type: boolean
        is_smart_performance_campaign:
          description: Flag indicating if the campaign is using smart performance
          type:
            - "null"
            - boolean
        catalog_id:
          description: The unique identifier of the catalog
          type:
            - "null"
            - integer
        product_set_id:
          description: The ID of the product set
          type:
            - "null"
            - integer
        catalog_authorized_bc_id:
          description: The authorized Business Center ID for the catalog
          type:
            - "null"
            - integer
        audience_rule:
          description: The rule set for targeting the audience
          type:
            - "null"
            - object
        included_custom_actions:
          description: Custom actions that are included
          type:
            - "null"
            - array
          items:
            type: object
        excluded_custom_actions:
          description: Custom actions that are excluded
          type:
            - "null"
            - array
          items:
            type: object
        shopping_ads_retargeting_type:
          description: The type of retargeting used for shopping ads
          type:
            - "null"
            - string
        split_test_adgroup_ids:
          description: The IDs of ad groups participating in split testing
          type:
            - "null"
            - array
          items:
            type: number
        brand_safety_type:
          description: The type of brand safety measures
          type:
            - "null"
            - string
        brand_safety_partner:
          description: Information about the brand safety partners
          type:
            - "null"
            - string
        promotion_website_type:
          description: The type of website used for promotion
          type:
            - "null"
            - string
        ios_quota_type:
          description: The type of iOS quota
          type:
            - "null"
            - string
        roas_bid:
          description: The bid amount set for return on ad spend
          type:
            - "null"
            - number
        actions:
          description: Information about the actions taken on the ad group
          type:
            - "null"
            - array
          items:
            type:
              - "null"
              - object
            properties:
              action_category_ids:
                description: The IDs of the action categories for the specific action
                type:
                  - "null"
                  - array
                items:
                  type: integer
              action_period:
                description: The period during which the action was taken
                type:
                  - "null"
                  - number
              action_scene:
                description: The scene in which the action took place
                type:
                  - "null"
                  - string
              video_user_actions:
                description: User actions specific to video content
                type:
                  - "null"
                  - array
                items:
                  type: string
        targeting_expansion:
          description: Settings for targeting expansion
          type:
            - "null"
            - object
          properties:
            expansion_enabled:
              description: Flag indicating if targeting expansion is enabled
              type: boolean
            expansion_types:
              description: Types of expansion enabled
              type:
                - "null"
                - array
              items:
                type: string
        schedule_infos:
          description: Information about the scheduling arrangements
          type:
            - "null"
            - array
          items:
            type: object
        share_disabled:
          description: Flag indicating if sharing is disabled
          type:
            - "null"
            - boolean
        auto_targeting_enabled:
          description: Flag indicating if auto-targeting is enabled
          type:
            - "null"
            - boolean
        ios14_quota_type:
          description: The type of iOS 14 quota
          type:
            - "null"
            - string
        campaign_name:
          description: The name of the campaign
          type:
            - "null"
            - string
        bid_display_mode:
          description: The display mode for bidding
          type:
            - "null"
            - string
        scheduled_budget:
          description: The budget allocated for scheduling
          type:
            - "null"
            - number
        adgroup_app_profile_page_state:
          description: The state of the app profile page related to the ad group
          type:
            - "null"
            - string
        keywords:
          description: Keywords associated with the ad group
          type:
            - "null"
            - string
        next_day_retention:
          description: Retention information for the next day
          type:
            - "null"
            - number
        category_id:
          description: The ID of the category for the ad group
          type:
            - "null"
            - integer
        search_result_enabled:
          description: Flag indicating if search results are enabled
          type:
            - "null"
            - boolean
        app_type:
          description: The type of the associated app
          type:
            - "null"
            - string
        feed_type:
          description: The type of feed used
          type:
            - "null"
            - string
        delivery_mode:
          description: The mode for delivery
          type:
            - "null"
            - string
        category_exclusion_ids:
          description: The IDs of the excluded categories
          type:
            - "null"
            - array
          items:
            type: string
        contextual_tag_ids:
          description: The IDs of contextual tags for targeting
          type:
            - "null"
            - array
          items:
            type:
              - "null"
              - string
        household_income:
          description: The targeted household income groups
          type:
            - "null"
            - array
          items:
            type:
              - "null"
              - string
        isp_ids:
          description: The IDs of the targeted internet service providers
          type:
            - "null"
            - array
          items:
            type:
              - "null"
              - string
        spending_power:
          description: Information about the spending power targeted
          type:
            - "null"
            - string
        zipcode_ids:
          description: The IDs of targeted ZIP codes
          type:
            - "null"
            - array
          items:
            type:
              - "null"
              - string
    ads:
      $schema: http://json-schema.org/draft-07/schema#
      additionalProperties: true
      type: object
      properties:
        advertiser_id:
          description: The unique identifier of the advertiser
          type: integer
        campaign_id:
          description: The unique identifier of the campaign
          type: integer
        campaign_name:
          description: The name of the campaign
          type: string
        adgroup_id:
          description: The unique identifier of the ad group
          type: integer
        adgroup_name:
          description: The name of the ad group
          type: string
        ad_id:
          description: The unique identifier of the ad
          type: integer
        ad_name:
          description: The name of the ad
          type: string
        tracking_app_id:
          description: The unique identifier of the tracking app
          type:
            - "null"
            - string
        tracking_offline_event_set_ids:
          description: The unique identifiers of offline event sets for tracking
          type:
            - "null"
            - array
          items:
            description: Unique identifier of an offline event set
            type:
              - "null"
              - string
        call_to_action:
          description: The call-to-action text for the ad
          type:
            - "null"
            - string
        call_to_action_id:
          description: The identifier of the call-to-action
          type:
            - "null"
            - string
        disclaimer_type:
          description: The type of disclaimer displayed
          type:
            - "null"
            - string
        disclaimer_text:
          description: The disclaimer text
          type:
            - "null"
            - object
          properties:
            text:
              description: The text of the disclaimer
              type:
                - "null"
                - string
        disclaimer_clickable_texts:
          description: Clickable disclaimer texts with URLs
          type:
            - "null"
            - object
          properties:
            text:
              description: The disclaimer text
              type:
                - "null"
                - string
            url:
              description: The URL associated with the disclaimer text
              type:
                - "null"
                - string
        card_id:
          description: The identifier of the card
          type:
            - "null"
            - integer
        secondary_status:
          description: The secondary status of the ad
          type: string
        operation_status:
          description: The operational status of the ad
          type:
            - "null"
            - string
        is_aco:
          description: Indicates if the ad is under Automated Creative Optimization
          type:
            - "null"
            - boolean
        image_ids:
          description: The unique identifiers of images used in the ad
          type:
            - "null"
            - array
          items:
            description: Unique identifier of an image
            type: string
        image_mode:
          description: The mode of displaying images
          type:
            - "null"
            - string
        ad_format:
          description: The format of the ad (e.g., image, video, carousel)
          type:
            - "null"
            - string
        ad_text:
          description: The text content of the ad
          type:
            - "null"
            - string
        ad_texts:
          description: The text content of the ad in various languages
          type:
            - "null"
            - array
          items:
            description: Text content in a specific language
            type: string
        video_id:
          description: The unique identifier of the video
          type:
            - "null"
            - string
        tiktok_item_id:
          description: The unique identifier of the TikTok item
          type:
            - "null"
            - string
        premium_badge_id:
          description: The unique identifier of the premium badge
          type:
            - "null"
            - string
        app_name:
          description: The name of the mobile app where the ad is displayed
          type:
            - "null"
            - string
        landing_page_url:
          description: The URL of the landing page for the ad
          type:
            - "null"
            - string
        landing_page_urls:
          description: The URLs of landing pages for the ad
          type:
            - "null"
            - array
          items:
            description: URL of a landing page
            type: string
        display_name:
          description: The display name of the ad
          type:
            - "null"
            - string
        profile_image_url:
          description: The URL of the profile image associated with the ad
          type:
            - "null"
            - string
        impression_tracking_url:
          description: The URL for tracking ad impressions
          type:
            - "null"
            - string
        click_tracking_url:
          description: The URL for tracking ad clicks
          type:
            - "null"
            - string
        tracking_pixel_id:
          description: The unique identifier of the tracking pixel
          type:
            - "null"
            - integer
        deeplink:
          description: The deeplink URL for the ad
          type:
            - "null"
            - string
        deeplink_type:
          description: The type of deeplink used
          type:
            - "null"
            - string
        fallback_type:
          description: The type of fallback used
          type:
            - "null"
            - string
        playable_url:
          description: The URL for a playable ad
          type:
            - "null"
            - string
        vast_moat_enabled:
          description: Indicates if VAST MOAT is enabled
          type:
            - "null"
            - boolean
        page_id:
          description: The unique identifier of the page
          type:
            - "null"
            - number
        creative_authorized:
          description: Indicates if the creative is authorized
          type:
            - "null"
            - boolean
        is_new_structure:
          description: Indicates if the ad is part of a new structure
          type:
            - "null"
            - boolean
        create_time:
          description: The timestamp when the ad was created
          type: string
          format: date-time
          airbyte_type: timestamp_without_timezone
        modify_time:
          description: The timestamp when the ad was last modified
          type: string
          format: date-time
          airbyte_type: timestamp_without_timezone
        shopping_ads_fallback_type:
          description: The type of fallback for shopping ads
          type:
            - "null"
            - string
        shopping_deeplink_type:
          description: The type of deeplink for shopping
          type:
            - "null"
            - string
        shopping_ads_video_package_id:
          description: The unique identifier of the video package for shopping ads
          type:
            - "null"
            - string
        promotional_music_disabled:
          description: Indicates if promotional music is disabled
          type:
            - "null"
            - boolean
        item_duet_status:
          description: The status of item duet
          type:
            - "null"
            - string
        item_stitch_status:
          description: The status of item stitch
          type:
            - "null"
            - string
        avatar_icon_web_uri:
          description: The URL of the avatar icon for the ad
          type:
            - "null"
            - string
        brand_safety_postbid_partner:
          description: Details about post-bidding partner for brand safety
          type:
            - "null"
            - string
        brand_safety_vast_url:
          description: The VAST URL for brand safety tracking
          type:
            - "null"
            - string
        creative_type:
          description: The type of creative used in the ad
          type:
            - "null"
            - string
        identity_id:
          description: The identifier of the identity
          type:
            - "null"
            - string
        identity_type:
          description: The type of identity
          type:
            - "null"
            - string
        identity_authorized_bc_id:
          description: The authorized identity for branded content
          type:
            - "null"
            - string
        phone_region_code:
          description: The region code for the phone number
          type:
            - "null"
            - string
        phone_region_calling_code:
          description: The calling code region for the phone number
          type:
            - "null"
            - string
        optimization_event:
          description: The event used for optimization
          type:
            - "null"
            - string
        phone_number:
          description: The phone number associated with the ad
          type:
            - "null"
            - string
        carousel_image_index:
          description: The index of the image in a carousel ad
          type:
            - "null"
            - integer
        viewability_postbid_partner:
          description: Details about post-bidding partner for viewability tracking
          type:
            - "null"
            - string
        viewability_vast_url:
          description: The VAST URL for viewability tracking
          type:
            - "null"
            - string
        music_id:
          description: The unique identifier of the music used in the ad
          type:
            - "null"
            - string
        utm_params:
          description: UTM parameters for tracking
          type:
            - "null"
            - array
          items:
            description: Key-value pair for a UTM parameter
            type:
              - "null"
              - object
            properties:
              key:
                description: The key of the UTM parameter
                type:
                  - "null"
                  - string
              value:
                description: The value of the UTM parameter
                type:
                  - "null"
                  - string
        shopping_ads_deeplink_type:
          description: The type of deeplink for shopping ads
          type:
            - "null"
            - string
        dark_post_status:
          description: The status of dark post
          type:
            - "null"
            - string
        branded_content_disabled:
          description: Indicates if branded content is disabled
          type:
            - "null"
            - string
        product_specific_type:
          description: The specific type of product
          type:
            - "null"
            - string
        catalog_id:
          description: The unique identifier of the catalog
          type:
            - "null"
            - string
        item_group_ids:
          description: The unique identifiers of item groups
          type:
            - "null"
            - array
          items:
            description: Unique identifier of an item group
            type:
              - "null"
              - string
        product_set_id:
          description: The unique identifier of the product set
          type:
            - "null"
            - string
        sku_ids:
          description: The unique identifiers of SKUs associated with the ad
          type:
            - "null"
            - array
          items:
            description: Unique identifier of a SKU
            type:
              - "null"
              - string
        dynamic_format:
          description: The dynamic format of the ad
          type:
            - "null"
            - string
        vertical_video_strategy:
          description: The strategy for displaying vertical videos
          type:
            - "null"
            - string
        dynamic_destination:
          description: The dynamic destination of the ad
          type:
            - "null"
            - string
        showcase_products:
          description: Products displayed in a showcase ad
          type:
            - "null"
            - object
          properties:
            item_group_id:
              description: The unique identifier of the item group
              type:
                - "null"
                - string
            store_id:
              description: The unique identifier of the store
              type:
                - "null"
                - string
            catalog_id:
              description: The unique identifier of the catalog
              type:
                - "null"
                - string
        tiktok_page_category:
          description: The category of the TikTok page
          type:
            - "null"
            - string
    creative_assets_images:
      $schema: http://json-schema.org/draft-07/schema#
      additionalProperties: true
      type: object
      properties:
        image_id:
          description: The unique identifier for the image.
          type:
            - "null"
            - string
        format:
          description: The format type of the image file.
          type:
            - "null"
            - string
        image_url:
          description: The URL to access the image.
          type:
            - "null"
            - string
        height:
          description: The height dimension of the image.
          type:
            - "null"
            - integer
        width:
          description: The width dimension of the image.
          type:
            - "null"
            - integer
        signature:
          description: The signature of the image for security purposes.
          type:
            - "null"
            - string
        size:
          description: The size of the image file.
          type:
            - "null"
            - integer
        material_id:
          description: The ID associated with the material of the image.
          type:
            - "null"
            - string
        is_carousel_usable:
          description: Flag indicating if the image can be used in a carousel.
          type:
            - "null"
            - boolean
        file_name:
          description: The name of the image file.
          type:
            - "null"
            - string
        create_time:
          description: The timestamp when the creative asset image was created.
          type:
            - "null"
            - string
          format: date-time
        modify_time:
          description: The timestamp when the creative asset image was last modified.
          type:
            - "null"
            - string
          format: date-time
        displayable:
          description: Flag indicating if the image is displayable or not.
          type:
            - "null"
            - boolean
    creative_assets_videos:
      $schema: http://json-schema.org/draft-07/schema#
      additionalProperties: true
      type: object
      properties:
        video_id:
          description: ID of the video.
          type:
            - "null"
            - string
        video_cover_url:
          description: URL for the cover image of the video.
          type:
            - "null"
            - string
        format:
          description: Format of the video file.
          type:
            - "null"
            - string
        preview_url:
          description: URL for previewing the video.
          type:
            - "null"
            - string
        preview_url_expire_time:
          description: Timestamp when the preview URL expires.
          type:
            - "null"
            - string
          format: date-time
          airbyte_type: timestamp_without_timezone
        duration:
          description: Duration of the video in seconds.
          type:
            - "null"
            - number
        height:
          description: Height of the video in pixels.
          type:
            - "null"
            - integer
        width:
          description: Width of the video in pixels.
          type:
            - "null"
            - integer
        bit_rate:
          description: The bitrate of the video.
          type:
            - "null"
            - number
        signature:
          description: Signature for authenticating the video request.
          type:
            - "null"
            - string
        size:
          description: Size of the video file in bytes.
          type:
            - "null"
            - integer
        material_id:
          description: ID of the video material.
          type:
            - "null"
            - string
        allowed_placements:
          description: List of placements where the video can be used.
          type:
            - "null"
            - array
          items:
            description: Specific placement where the video is allowed.
            type:
              - "null"
              - string
        allow_download:
          description: Indicates if the video can be downloaded by users.
          type:
            - "null"
            - boolean
        file_name:
          description: Name of the video file.
          type:
            - "null"
            - string
        create_time:
          description: Timestamp when the video was created.
          type:
            - "null"
            - string
          format: date-time
        modify_time:
          description: Timestamp when the video was last modified.
          type:
            - "null"
            - string
          format: date-time
        displayable:
          description: Indicates if the video is displayable.
          type:
            - "null"
            - boolean
    base_report:
      $schema: http://json-schema.org/draft-07/schema#
      additionalProperties: true
      type: object
      properties:
        stat_time_day:
          description: The date for which the statistical data is recorded.
          type:
            - "null"
            - string
          format: date-time
          airbyte_type: timestamp_without_timezone
        stat_time_hour:
          description: The hour of the day for which the statistical data is recorded.
          type:
            - "null"
            - string
          format: date-time
          airbyte_type: timestamp_without_timezone
        campaign_id:
          description: The unique identifier for a marketing campaign.
          type:
            - "null"
            - integer
        adgroup_id:
          description: The unique identifier for an ad group.
          type:
            - "null"
            - integer
        ad_id:
          description: The unique identifier for an advertisement.
          type:
            - "null"
            - integer
        advertiser_id:
          description: The unique identifier for an advertiser.
          type:
            - "null"
            - integer
        metrics:
          description:
            A list of metrics for which data should be retrieved such as views,
            likes, comments, or shares.
          type:
            - "null"
            - object
          properties:
            campaign_name:
              description: The name of the marketing campaign.
              type:
                - "null"
                - string
            campaign_id:
              description:
                The unique identifier for a marketing campaign within the metrics
                level.
              type:
                - "null"
                - integer
            adgroup_name:
              description: The name of the ad group.
              type:
                - "null"
                - string
            placement_type:
              description: Type of advertisement placement.
              type:
                - "null"
                - string
            adgroup_id:
              description: The unique identifier for an ad group within the metrics level.
              type:
                - "null"
                - integer
            ad_name:
              description: The name of the advertisement.
              type:
                - "null"
                - string
            ad_text:
              description: The content or text of the advertisement.
              type:
                - "null"
                - string
            tt_app_id:
              description: The unique identifier for a TikTok application.
              type:
                - "null"
                - integer
            tt_app_name:
              description: The name of the TikTok application.
              type:
                - "null"
                - string
            mobile_app_id:
              description: The unique identifier for a mobile application.
              type:
                - "null"
                - string
            promotion_type:
              description: Type of promotion.
              type:
                - "null"
                - string
            dpa_target_audience_type:
              description: Dynamic product ad target audience type.
              type:
                - "null"
                - string
            spend:
              description: Amount of money spent.
              type:
                - "null"
                - string
            cash_spend:
              description: The amount of money spent in cash.
              type:
                - "null"
                - string
            voucher_spend:
              description: Amount spent on vouchers.
              type:
                - "null"
                - string
            cpc:
              description: Cost per click.
              type:
                - "null"
                - string
            cpm:
              description: Cost per thousand impressions.
              type:
                - "null"
                - string
            impressions:
              description: Number of times the advertisement is viewed.
              type:
                - "null"
                - string
            clicks:
              description: The number of clicks on the advertisement.
              type:
                - "null"
                - string
            ctr:
              description: Click-through rate.
              type:
                - "null"
                - string
            reach:
              description: Total number of unique users reached.
              type:
                - "null"
                - string
            cost_per_1000_reached:
              description: The cost per 1000 reached users.
              type:
                - "null"
                - string
            conversion:
              description: The number of conversions.
              type:
                - "null"
                - string
            cost_per_conversion:
              description: The cost per conversion.
              type:
                - "null"
                - string
            conversion_rate:
              description: The rate of conversion.
              type:
                - "null"
                - string
            real_time_conversion:
              description: Real-time conversions.
              type:
                - "null"
                - string
            real_time_cost_per_conversion:
              description: Cost per conversion in real-time.
              type:
                - "null"
                - string
            real_time_conversion_rate:
              description: Real-time conversion rate.
              type:
                - "null"
                - string
            result:
              description: Number of results.
              type:
                - "null"
                - string
            cost_per_result:
              description: The cost per result.
              type:
                - "null"
                - string
            result_rate:
              description: Rate of results.
              type:
                - "null"
                - string
            real_time_result:
              description: Real-time results.
              type:
                - "null"
                - string
            real_time_cost_per_result:
              description: Cost per result in real-time.
              type:
                - "null"
                - string
            real_time_result_rate:
              description: Real-time result rate.
              type:
                - "null"
                - string
            secondary_goal_result:
              description: Results for secondary goals.
              type:
                - "null"
                - string
            cost_per_secondary_goal_result:
              description: The cost per secondary goal result.
              type:
                - "null"
                - string
            secondary_goal_result_rate:
              description: Rate of results for secondary goals.
              type:
                - "null"
                - string
            frequency:
              description: Frequency of occurrence.
              type:
                - "null"
                - string
            total_purchase_value:
              description: Total value of purchases made.
              type:
                - "null"
                - string
            total_onsite_shopping_value:
              description: Total value of onsite shopping.
              type:
                - "null"
                - string
            onsite_shopping:
              description: Shopping happening on the site.
              type:
                - "null"
                - string
            vta_purchase:
              description: Purchase through vertical takeoff ad (VTA).
              type:
                - "null"
                - string
            cta_purchase:
              description: Purchase through call-to-action.
              type:
                - "null"
                - string
            cta_conversion:
              description: Conversion through call-to-action.
              type:
                - "null"
                - string
            vta_conversion:
              description: Conversion through vertical takeoff ad (VTA).
              type:
                - "null"
                - string
            total_pageview:
              description: Total number of page views.
              type:
                - "null"
                - string
            complete_payment:
              description: The number of completed payments.
              type:
                - "null"
                - string
            value_per_complete_payment:
              description: Value per completed payment.
              type:
                - "null"
                - string
            total_complete_payment_rate:
              description: Rate of total completed payments.
              type:
                - "null"
                - string
            video_play_actions:
              description: Actions related to video plays.
              type:
                - "null"
                - number
            video_watched_2s:
              description: Number of viewers watching at least 2 seconds of the video.
              type:
                - "null"
                - number
            video_watched_6s:
              description: Number of viewers watching at least 6 seconds of the video.
              type:
                - "null"
                - number
            average_video_play:
              description: The average number of video plays.
              type:
                - "null"
                - number
            average_video_play_per_user:
              description: The average number of video plays per user.
              type:
                - "null"
                - number
            video_views_p25:
              description: Percentage of viewers watching at least 25% of the video.
              type:
                - "null"
                - number
            video_views_p50:
              description: Percentage of viewers watching at least 50% of the video.
              type:
                - "null"
                - number
            video_views_p75:
              description: Percentage of viewers watching at least 75% of the video.
              type:
                - "null"
                - number
            video_views_p100:
              description: Percentage of viewers watching the entire video.
              type:
                - "null"
                - number
            profile_visits:
              description: Number of visits to the profile.
              type:
                - "null"
                - number
            likes:
              description: Number of likes received.
              type:
                - "null"
                - number
            comments:
              description: The number of comments received.
              type:
                - "null"
                - number
            shares:
              description: Number of shares.
              type:
                - "null"
                - number
            follows:
              description: Number of follows.
              type:
                - "null"
                - number
            clicks_on_music_disc:
              description: The number of clicks on the music disc.
              type:
                - "null"
                - number
            real_time_app_install:
              description: Real-time app installations.
              type:
                - "null"
                - number
            real_time_app_install_cost:
              description: Cost of real-time app installations.
              type:
                - "null"
                - number
            app_install:
              description: The number of app installations.
              type:
                - "null"
                - number
            profile_visits_rate:
              description: Rate of profile visits.
              type:
                - "null"
                - number
            purchase:
              description: Number of purchases made.
              type:
                - "null"
                - number
            purchase_rate:
              description: Rate of purchases.
              type:
                - "null"
                - number
            registration:
              description: Number of registrations.
              type:
                - "null"
                - number
            registration_rate:
              description: Rate of registrations.
              type:
                - "null"
                - number
            sales_lead:
              description: Number of sales leads.
              type:
                - "null"
                - number
            sales_lead_rate:
              description: Rate of sales leads.
              type:
                - "null"
                - number
            cost_per_app_install:
              description: The cost per app installation.
              type:
                - "null"
                - number
            cost_per_purchase:
              description: The cost per purchase.
              type:
                - "null"
                - number
            cost_per_registration:
              description: The cost per registration.
              type:
                - "null"
                - number
            cost_per_sales_lead:
              description: The cost per sales lead.
              type:
                - "null"
                - number
            cost_per_total_sales_lead:
              description: The cost per total sales lead.
              type:
                - "null"
                - number
            cost_per_total_app_event_add_to_cart:
              description: The cost per total app events adding to cart.
              type:
                - "null"
                - number
            total_app_event_add_to_cart:
              description: Total app events adding items to cart.
              type:
                - "null"
                - number
            engaged_view:
              description: 6-second focused views Number of times your video was played for at least 6 seconds, played in full if it is less than 6 seconds, or received at least 1 engagement within the first 6 seconds
              type:
              - "null"
              - number
            engagements:
              description: Clicks (all) Number of clicks from your ads This includes clicks that lead to destination as well as those for social and interaction purposes
              type:
              - "null"
              - number
            paid_engaged_view:
              description: 6-second focused views (paid views) Number of times your video was played for at least 6 seconds, or played in full if it is less than 6 seconds For each video impression, plays are counted separately and replays are excluded
              type:
              - "null"
              - number
            engaged_view_through_conversions:
              description: EVTA conversions Number of conversions attributed to engaged views
              type:
              - "null"
              - number
            paid_engagement_engaged_view:
              description: 6-second focused views (paid interactions) The number of times your video received at least one positive interaction (likes, shares, follows, or clicks) without being viewed for 6 seconds
              type:
              - "null"
              - number
            engaged_view_15s:
              description: 15-second focused views Number of times your video was played for at least 15 seconds, played in full if it is less than 15 seconds, or received at least 1 engagement within the first 15 seconds
              type:
              - "null"
              - number
            paid_engaged_view_15s:
              description: 15-second focused views (paid views) The number of times your video was viewed for at least 15 seconds, or viewed in full if it is less than 15 seconds long
              type:
              - "null"
              - number
            paid_engagement_engaged_view_15s:
              description: 15-second focused views (paid interactions) The number of times your video received at least one positive interaction (likes, shares, follows, or clicks) without being viewed for 15 seconds
              type:
              - "null"
              - number
        dimensions:
          description:
            A list of dimensions for which data should be retrieved such as time,
            user demographics, or content type.
          type:
            - "null"
            - object
          properties:
            stat_time_day:
              description: The date for which the statistical data is recorded.
              type:
                - "null"
                - string
              format: date-time
            stat_time_hour:
              description: The hour of the day for which the statistical data is recorded.
              type:
                - "null"
                - string
              format: date-time
            campaign_id:
              description:
                The unique identifier for a marketing campaign within the dimension
                level.
              type:
                - "null"
                - integer
            adgroup_id:
              description: The unique identifier for an ad group within the dimension level.
              type:
                - "null"
                - integer
            ad_id:
              description:
                The unique identifier for an advertisement within the dimension
                level.
              type:
                - "null"
                - integer
            advertiser_id:
              description:
                The unique identifier for an advertiser within the dimension
                level.
              type:
                - "null"
                - integer
    base_report_by_country:
      $schema: http://json-schema.org/draft-07/schema#
      additionalProperties: true
      type: object
      properties:
        stat_time_day:
          description: The date for which the statistical data is recorded.
          type:
            - "null"
            - string
          format: date-time
          airbyte_type: timestamp_without_timezone
        stat_time_hour:
          description: The hour of the day for which the statistical data is recorded.
          type:
            - "null"
            - string
          format: date-time
          airbyte_type: timestamp_without_timezone
        campaign_id:
          description: The unique identifier for a marketing campaign.
          type:
            - "null"
            - integer
        adgroup_id:
          description: The unique identifier for an ad group.
          type:
            - "null"
            - integer
        ad_id:
          description: The unique identifier for an advertisement.
          type:
            - "null"
            - integer
        advertiser_id:
          description: The unique identifier for an advertiser.
          type:
            - "null"
            - integer
        country_code:
          description: Country code of the target audience
          type:
            - "null"
            - string
        metrics:
          description:
            A list of metrics for which data should be retrieved such as views,
            likes, comments, or shares.
          type:
            - "null"
            - object
          properties:
            campaign_name:
              description: The name of the marketing campaign.
              type:
                - "null"
                - string
            campaign_id:
              description:
                The unique identifier for a marketing campaign within the metrics
                level.
              type:
                - "null"
                - integer
            adgroup_name:
              description: The name of the ad group.
              type:
                - "null"
                - string
            placement_type:
              description: Type of advertisement placement.
              type:
                - "null"
                - string
            adgroup_id:
              description: The unique identifier for an ad group within the metrics level.
              type:
                - "null"
                - integer
            ad_name:
              description: The name of the advertisement.
              type:
                - "null"
                - string
            ad_text:
              description: The content or text of the advertisement.
              type:
                - "null"
                - string
            tt_app_id:
              description: The unique identifier for a TikTok application.
              type:
                - "null"
                - integer
            tt_app_name:
              description: The name of the TikTok application.
              type:
                - "null"
                - string
            mobile_app_id:
              description: The unique identifier for a mobile application.
              type:
                - "null"
                - string
            promotion_type:
              description: Type of promotion.
              type:
                - "null"
                - string
            dpa_target_audience_type:
              description: Dynamic product ad target audience type.
              type:
                - "null"
                - string
            spend:
              description: Amount of money spent.
              type:
                - "null"
                - string
            cash_spend:
              description: The amount of money spent in cash.
              type:
                - "null"
                - string
            voucher_spend:
              description: Amount spent on vouchers.
              type:
                - "null"
                - string
            cpc:
              description: Cost per click.
              type:
                - "null"
                - string
            cpm:
              description: Cost per thousand impressions.
              type:
                - "null"
                - string
            impressions:
              description: Number of times the advertisement is viewed.
              type:
                - "null"
                - string
            clicks:
              description: The number of clicks on the advertisement.
              type:
                - "null"
                - string
            ctr:
              description: Click-through rate.
              type:
                - "null"
                - string
            reach:
              description: Total number of unique users reached.
              type:
                - "null"
                - string
            cost_per_1000_reached:
              description: The cost per 1000 reached users.
              type:
                - "null"
                - string
            conversion:
              description: The number of conversions.
              type:
                - "null"
                - string
            cost_per_conversion:
              description: The cost per conversion.
              type:
                - "null"
                - string
            conversion_rate:
              description: The rate of conversion.
              type:
                - "null"
                - string
            real_time_conversion:
              description: Real-time conversions.
              type:
                - "null"
                - string
            real_time_cost_per_conversion:
              description: Cost per conversion in real-time.
              type:
                - "null"
                - string
            real_time_conversion_rate:
              description: Real-time conversion rate.
              type:
                - "null"
                - string
            result:
              description: Number of results.
              type:
                - "null"
                - string
            cost_per_result:
              description: The cost per result.
              type:
                - "null"
                - string
            result_rate:
              description: Rate of results.
              type:
                - "null"
                - string
            real_time_result:
              description: Real-time results.
              type:
                - "null"
                - string
            real_time_cost_per_result:
              description: Cost per result in real-time.
              type:
                - "null"
                - string
            real_time_result_rate:
              description: Real-time result rate.
              type:
                - "null"
                - string
            secondary_goal_result:
              description: Results for secondary goals.
              type:
                - "null"
                - string
            cost_per_secondary_goal_result:
              description: The cost per secondary goal result.
              type:
                - "null"
                - string
            secondary_goal_result_rate:
              description: Rate of results for secondary goals.
              type:
                - "null"
                - string
            frequency:
              description: Frequency of occurrence.
              type:
                - "null"
                - string
            total_purchase_value:
              description: Total value of purchases made.
              type:
                - "null"
                - string
            total_onsite_shopping_value:
              description: Total value of onsite shopping.
              type:
                - "null"
                - string
            onsite_shopping:
              description: Shopping happening on the site.
              type:
                - "null"
                - string
            vta_purchase:
              description: Purchase through vertical takeoff ad (VTA).
              type:
                - "null"
                - string
            cta_purchase:
              description: Purchase through call-to-action.
              type:
                - "null"
                - string
            cta_conversion:
              description: Conversion through call-to-action.
              type:
                - "null"
                - string
            vta_conversion:
              description: Conversion through vertical takeoff ad (VTA).
              type:
                - "null"
                - string
            total_pageview:
              description: Total number of page views.
              type:
                - "null"
                - string
            complete_payment:
              description: The number of completed payments.
              type:
                - "null"
                - string
            value_per_complete_payment:
              description: Value per completed payment.
              type:
                - "null"
                - string
            total_complete_payment_rate:
              description: Rate of total completed payments.
              type:
                - "null"
                - string
            video_play_actions:
              description: Actions related to video plays.
              type:
                - "null"
                - number
            video_watched_2s:
              description: Number of viewers watching at least 2 seconds of the video.
              type:
                - "null"
                - number
            video_watched_6s:
              description: Number of viewers watching at least 6 seconds of the video.
              type:
                - "null"
                - number
            average_video_play:
              description: The average number of video plays.
              type:
                - "null"
                - number
            average_video_play_per_user:
              description: The average number of video plays per user.
              type:
                - "null"
                - number
            video_views_p25:
              description: Percentage of viewers watching at least 25% of the video.
              type:
                - "null"
                - number
            video_views_p50:
              description: Percentage of viewers watching at least 50% of the video.
              type:
                - "null"
                - number
            video_views_p75:
              description: Percentage of viewers watching at least 75% of the video.
              type:
                - "null"
                - number
            video_views_p100:
              description: Percentage of viewers watching the entire video.
              type:
                - "null"
                - number
            profile_visits:
              description: Number of visits to the profile.
              type:
                - "null"
                - number
            likes:
              description: Number of likes received.
              type:
                - "null"
                - number
            comments:
              description: The number of comments received.
              type:
                - "null"
                - number
            shares:
              description: Number of shares.
              type:
                - "null"
                - number
            follows:
              description: Number of follows.
              type:
                - "null"
                - number
            clicks_on_music_disc:
              description: The number of clicks on the music disc.
              type:
                - "null"
                - number
            real_time_app_install:
              description: Real-time app installations.
              type:
                - "null"
                - number
            real_time_app_install_cost:
              description: Cost of real-time app installations.
              type:
                - "null"
                - number
            app_install:
              description: The number of app installations.
              type:
                - "null"
                - number
            profile_visits_rate:
              description: Rate of profile visits.
              type:
                - "null"
                - number
            registration:
              description: Number of registrations.
              type:
                - "null"
                - number
            registration_rate:
              description: Rate of registrations.
              type:
                - "null"
                - number
            sales_lead:
              description: Number of sales leads.
              type:
                - "null"
                - number
            sales_lead_rate:
              description: Rate of sales leads.
              type:
                - "null"
                - number
            cost_per_app_install:
              description: The cost per app installation.
              type:
                - "null"
                - number
            cost_per_registration:
              description: The cost per registration.
              type:
                - "null"
                - number
            cost_per_sales_lead:
              description: The cost per sales lead.
              type:
                - "null"
                - number
            cost_per_total_sales_lead:
              description: The cost per total sales lead.
              type:
                - "null"
                - number
            cost_per_total_app_event_add_to_cart:
              description: The cost per total app events adding to cart.
              type:
                - "null"
                - number
            total_app_event_add_to_cart:
              description: Total app events adding items to cart.
              type:
                - "null"
                - number
        dimensions:
          description:
            A list of dimensions for which data should be retrieved such as time,
            user demographics, or content type.
          type:
            - "null"
            - object
          properties:
            stat_time_day:
              description: The date for which the statistical data is recorded.
              type:
                - "null"
                - string
              format: date-time
            stat_time_hour:
              description: The hour of the day for which the statistical data is recorded.
              type:
                - "null"
                - string
              format: date-time
            campaign_id:
              description:
                The unique identifier for a marketing campaign within the dimension
                level.
              type:
                - "null"
                - integer
            adgroup_id:
              description: The unique identifier for an ad group within the dimension level.
              type:
                - "null"
                - integer
            ad_id:
              description:
                The unique identifier for an advertisement within the dimension
                level.
              type:
                - "null"
                - integer
            advertiser_id:
              description:
                The unique identifier for an advertiser within the dimension
                level.
              type:
                - "null"
                - integer
            country_code:
              description: Country code within dimensions
              type:
                - "null"
                - string
    audience_report:
      $schema: http://json-schema.org/draft-07/schema#
      additionalProperties: true
      type: object
      properties:
        advertiser_id:
          description: Unique identifier for the advertiser
          type:
            - "null"
            - integer
        adgroup_id:
          description: Unique identifier for the ad group
          type:
            - "null"
            - integer
        campaign_id:
          description: Unique identifier for the campaign
          type:
            - "null"
            - integer
        ad_id:
          description: Unique identifier for the ad
          type:
            - "null"
            - integer
        stat_time_day:
          description: Day timestamp for the statistics
          type:
            - "null"
            - string
          format: date-time
          airbyte_type: timestamp_without_timezone
        stat_time_hour:
          description: Hour timestamp for the statistics
          type:
            - "null"
            - string
          format: date-time
          airbyte_type: timestamp_without_timezone
        country_code:
          description: Country code of the target audience
          type:
            - "null"
            - string
        platform:
          description: Platform where the ad is displayed
          type:
            - "null"
            - string
        gender:
          description: Gender of the target audience
          type:
            - "null"
            - string
        age:
          description: Age group of the target audience
          type:
            - "null"
            - string
        province_id:
          description: Province identifier of the target audience
          type:
            - "null"
            - string
        metrics:
          description:
            Defines the metrics or quantitative measurements of the audience
            data such as number of views, engagement rate, share count, etc.
          type:
            - "null"
            - object
          properties:
            campaign_name:
              description: Name of the campaign
              type:
                - "null"
                - string
            campaign_id:
              description: Campaign identifier within metrics
              type:
                - "null"
                - integer
            adgroup_name:
              description: Name of the ad group
              type:
                - "null"
                - string
            placement_type:
              description: Type of ad placement
              type:
                - "null"
                - string
            adgroup_id:
              description: Unique identifier for the ad group within metrics
              type:
                - "null"
                - integer
            ad_name:
              description: Name of the ad
              type:
                - "null"
                - string
            ad_text:
              description: Text content of the ad
              type:
                - "null"
                - string
            tt_app_id:
              description: TikTok app identifier
              type:
                - "null"
                - string
            tt_app_name:
              description: TikTok app name
              type:
                - "null"
                - string
            mobile_app_id:
              description: Mobile app identifier
              type:
                - "null"
                - string
            promotion_type:
              description: Type of promotion
              type:
                - "null"
                - string
            dpa_target_audience_type:
              description: Dynamic product ads target audience type
              type:
                - "null"
                - string
            spend:
              description: Amount spent on the ad campaign
              type:
                - "null"
                - string
            cpc:
              description: Cost per click
              type:
                - "null"
                - string
            cpm:
              description: Cost per 1000 impressions
              type:
                - "null"
                - string
            impressions:
              description: Number of times the ad was displayed
              type:
                - "null"
                - string
            clicks:
              description: Number of clicks on the ad
              type:
                - "null"
                - string
            ctr:
              description: Click-through rate
              type:
                - "null"
                - string
            reach:
              description: Number of unique users who saw the ad
              type:
                - "null"
                - string
            cost_per_1000_reached:
              description: Cost per 1000 impressions reached
              type:
                - "null"
                - string
            conversion:
              description: Number of conversions from the ad
              type:
                - "null"
                - string
            cost_per_conversion:
              description: Cost per conversion
              type:
                - "null"
                - string
            conversion_rate:
              description: Rate of conversions from the ad
              type:
                - "null"
                - string
            real_time_conversion:
              description: Real-time conversions from the ad
              type:
                - "null"
                - string
            real_time_cost_per_conversion:
              description: Real-time cost per conversion
              type:
                - "null"
                - string
            real_time_conversion_rate:
              description: Real-time conversion rate
              type:
                - "null"
                - string
            result:
              description: Total results achieved
              type:
                - "null"
                - string
            cost_per_result:
              description: Cost per result achieved
              type:
                - "null"
                - string
            result_rate:
              description: Result rate
              type:
                - "null"
                - string
            real_time_result:
              description: Real-time results achieved
              type:
                - "null"
                - string
            real_time_cost_per_result:
              description: Real-time cost per result achieved
              type:
                - "null"
                - string
            real_time_result_rate:
              description: Real-time result rate
              type:
                - "null"
                - string
            province_id:
              description: Province identifier
              type:
                - "null"
                - string
        dimensions:
          description:
            Specifies the dimensions or attributes of the audience data being
            reported such as age, gender, location, etc.
          type:
            - "null"
            - object
          properties:
            stat_time_day:
              description: Day timestamp for the statistics
              type:
                - "null"
                - string
              format: date-time
            stat_time_hour:
              description: Hour timestamp for the statistics
              type:
                - "null"
                - string
              format: date-time
            country_code:
              description: Country code within dimensions
              type:
                - "null"
                - string
            campaign_id:
              description: Campaign identifier within dimensions
              type:
                - "null"
                - integer
            adgroup_id:
              description: Unique identifier for the ad group within dimensions
              type:
                - "null"
                - integer
            ad_id:
              description: Unique identifier for the ad within dimensions
              type:
                - "null"
                - integer
            advertiser_id:
              description: Unique identifier for the advertiser within dimensions
              type:
                - "null"
                - integer
            gender:
              description: Gender of the target audience within dimensions
              type:
                - "null"
                - string
            age:
              description: Age group within dimensions
              type:
                - "null"
                - string
            ac:
              description: AC description
              type:
                - "null"
                - string
            language:
              description: Language of the target audience
              type:
                - "null"
                - string
            platform:
              description: Platform type of the ad
              type:
                - "null"
                - string
            interest_category:
              description: Interest category of the target audience
              type:
                - "null"
                - string
            placement:
              description: Placement type of the ad
              type:
                - "null"
                - string
    spark_ads:
      $schema: http://json-schema.org/draft-07/schema#
      additionalProperties: true
      type: object
      properties:
        spark_ads_post_id:
          type:
            - "null"
            - string
        user_info:
          type:
            - "null"
            - object
          properties:
            tiktok_name:
              type:
                - "null"
                - string
            identity_id:
              type:
                - "null"
                - string
            identity_type:
              type:
                - "null"
                - string
        item_info:
          type:
            - "null"
            - object
          properties:
            anchor_list:
              type:
                - "null"
                - array
              items:
                type:
                  - "null"
                  - object
                properties:
                  id:
                    type:
                      - "null"
                      - string
                  status:
                    type:
                      - "null"
                      - string
                  product_regions:
                    type:
                      - "null"
                      - array
                    items:
                      type:
                        - "null"
                        - string
                  url:
                    type:
                      - "null"
                      - string
                  title:
                    type:
                      - "null"
                      - string
            text:
              type:
                - "null"
                - string
            status:
              type:
                - "null"
                - string
            auth_code:
              type:
                - "null"
                - string
            item_id:
              type:
                - "null"
                - string
            item_type:
              type:
                - "null"
                - string
            carousel_info:
              type:
                - "null"
                - object
        auth_info:
          type:
            - "null"
            - object
          properties:
            auth_start_time:
              type:
                - "null"
                - string
              format: date-time
            ad_auth_status:
              type:
                - "null"
                - string
            invite_start_time:
              type:
                - "null"
                - string
              format: date-time
            auth_end_time:
              type:
                - "null"
                - string
              format: date-time
        video_info:
          type:
            - "null"
            - object
          properties:
            duration:
              type:
                - "null"
                - number
            preview_url:
              type:
                - "null"
                - string
            bit_rate:
              type:
                - "null"
                - integer
            height:
              type:
                - "null"
                - integer
            width:
              type:
                - "null"
                - integer
            signature:
              type:
                - "null"
                - string
            size:
              type:
                - "null"
                - integer
            poster_url:
              type:
                - "null"
                - string
    pixels:
      type: object
      $schema: http://json-schema.org/draft-07/schema#
      additionalProperties: true
      properties:
        pixel_id:
          description: Pixel ID
          type:
            - "null"
            - string
        pixel_code:
          description: Pixel Code. The ID you see on the Events Manager platform.
          type:
            - "null"
            - string
        pixel_name:
          description: Pixel Name
          type:
            - "null"
            - string
        pixel_category:
          description: The Pixel data connection event category for the Pixel.
          type:
            - "null"
            - string
        pixel_script:
          description: Pixel code, generated by the system.
          type:
            - "null"
            - string
        create_time:
          description: Time when the pixel was created, in the format of YYYY-MM-DD HH:MM:SS.
          type:
            - "null"
            - string
          format: date-time
        pixel_setup_mode:
          description: Setup mode of the pixel.
          type:
            - "null"
            - string
        partner_name:
          description: Partner name
          type:
            - "null"
            - string
        advanced_matching_fields:
          description: Advanced Matching settings for the pixel
          type:
            - "null"
            - object
          properties:
            phone_number:
              description: Whether phone number is enabled for Advanced Matching
              type:
                - "null"
                - boolean
            email:
              description: Whether email is enabled for Advanced Matching
              type:
                - "null"
                - boolean
        asset_ownership:
          description: Asset ownership data
          type:
            - "null"
            - object
          properties:
            asset_relation_status:
              description: Asset relationship status.
              type:
                - "null"
                - string
            ownership_status:
              description: Whether the pixel is owned by the advertiser (advertiser_id).
              type:
                - "null"
                - boolean
            owner_bc_id:
              description: ID of the Business Center that owns the pixel as an asset.
              type:
                - "null"
                - string
        events:
          description: A list of Pixel Events.
          type:
            - "null"
            - array
          items:
            type:
              - "null"
              - object
            properties:
              currency_value:
                description: Event conversion value (if not specified when the event was created, it returns " ").
                type:
                  - "null"
                  - string
              currency:
                description: Event corresponding currency.
                type:
                  - "null"
                  - boolean
              name:
                description: Event name.
                type:
                  - "null"
                  - string
              deprecated:
                description: Whether the event is deprecated.
                type:
                  - "null"
                  - boolean
              event_type:
                description: Returned only for a Standard Pixel Event. Standard Pixel Event type.
                type:
                  - "null"
                  - string
              optimization_event:
                description: The conversion event type for a Standard Pixel Event (event_type).
                type:
                  - "null"
                  - string
              custom_event_type:
                description: Returned only for a Custom Pixel Event. Custom Pixel Event type.
                type:
                  - "null"
                  - string
              event_code:
                description: Event Code.
                type:
                  - "null"
                  - string
              event_id:
                description: Event ID.
                type:
                  - "null"
                  - string
              statistic_type:
                description: Statistics type
                type:
                  - "null"
                  - string
              rules:
                description: Data connection event rules
                type:
                  - "null"
                  - array
                items:
                  type:
                    - "null"
                    - object
                  properties:
                    operator:
                      description: Operator
                      type:
                        - "null"
                        - string
                    trigger:
                      description: Event trigger type
                      type:
                        - "null"
                        - string
                    value:
                      description: Variable value.
                      type:
                        - "null"
                        - string
                    variable:
                      description: Variable type
                      type:
                        - "null"
                        - string
    pixel_instant_page_events:
      type: object
      $schema: http://json-schema.org/draft-07/schema#
      additionalProperties: true
      properties:
        business_type:
          description: Business type.
          type:
            - "null"
            - string
        instant_page_events:
          description: Instant page events
          type:
            - "null"
            - object
          properties:
            objective_types:
              description: List of objective types
              type:
                - "null"
                - array
              items:
                type:
                  - "null"
                  - object
                properties:
                  objective_type:
                    description: Objective type.
                    type:
                      - "null"
                      - string
                  optimization_goals:
                    description: List of optimization goals
                    type:
                      - "null"
                      - array
                    items:
                      type:
                        - "null"
                        - object
                      properties:
                        optimization_goal:
                          description: Optimization goal
                          type:
                            - "null"
                            - string
                        optimization_events:
                          description: List of external actions.
                          type:
                            - "null"
                            - array
                          items:
                            type:
                              - "null"
                              - string
    pixel_events_statistics:
      type: object
      $schema: http://json-schema.org/draft-07/schema#
      additionalProperties: true
      properties:
        pixel_id:
          description: Pixel ID.
          type:
            - "null"
            - string
        statistics:
          description: Statistics.
          type:
            - "null"
            - array
          items:
            type:
              - "null"
              - object
            properties:
              pixel_event_type:
                description: Standard Pixel Event type.
                type:
                  - "null"
                  - string
              custom_event_type:
                description: Custom Pixel Event type. Custom Events are actions that TikTok partners can define themselves beyond the predefined Standard Events list.
                type:
                  - "null"
                  - string
              attributed_count:
                description: Attributed events (number of events attributed to your ad).
                type:
                  - "null"
                  - integer
              preview_count:
                description: Number of preview events (number of events generated by ad preview).
                type:
                  - "null"
                  - integer
              total_count:
                description: Total number of pixel events for a specific event type (pixel_event_type or custom_event_type) received from all data sources.
                type:
                  - "null"
                  - integer
              browser_event_total_count:
                description: Number of pixel events for a specific event type received from web browser.
                type:
                  - "null"
                  - integer
              server_event_total_count:
                description: Number of pixel events for a specific event type received from server.
                type:
                  - "null"
                  - integer

streams:
  - $ref: "#/definitions/ad_group_audience_reports_by_country_daily_stream"
  - $ref: "#/definitions/ad_group_audience_reports_by_platform_daily_stream"
  - $ref: "#/definitions/ad_group_audience_reports_daily_stream"
  - $ref: "#/definitions/ad_groups_stream"
  - $ref: "#/definitions/ad_groups_reports_daily_stream"
  - $ref: "#/definitions/ad_groups_reports_hourly_stream"
  - $ref: "#/definitions/ad_groups_reports_lifetime_stream"
  - $ref: "#/definitions/ads_stream"
  - $ref: "#/definitions/ads_audience_reports_by_country_daily_stream"
  - $ref: "#/definitions/ads_audience_reports_by_platform_daily_stream"
  - $ref: "#/definitions/ads_audience_reports_by_province_daily_stream"
  - $ref: "#/definitions/ads_audience_reports_daily_stream"
  - $ref: "#/definitions/ads_reports_daily_stream"
  - $ref: "#/definitions/ads_reports_hourly_stream"
  - $ref: "#/definitions/ads_reports_lifetime_stream"
  - $ref: "#/definitions/advertisers_stream"
  - $ref: "#/definitions/audiences_stream"
  - $ref: "#/definitions/campaigns_stream"
  - $ref: "#/definitions/campaigns_audience_reports_by_country_daily_stream"
  - $ref: "#/definitions/campaigns_audience_reports_by_platform_daily_stream"
  - $ref: "#/definitions/campaigns_audience_reports_daily_stream"
  - $ref: "#/definitions/campaigns_reports_daily_stream"
  - $ref: "#/definitions/campaigns_reports_hourly_stream"
  - $ref: "#/definitions/campaigns_reports_lifetime_stream"
  - $ref: "#/definitions/creative_assets_images_stream"
  - $ref: "#/definitions/creative_assets_music_stream"
  - $ref: "#/definitions/creative_assets_portfolios_stream"
  - $ref: "#/definitions/creative_assets_videos_stream"
  # The following streams are only included if the config is not using a sandbox account for authentication
  - type: ConditionalStreams
    condition: "{{ config.get('credentials', {}).get('auth_type') != 'sandbox_access_token' if 'credentials' in config else config.get('environment', {}).get('secret') is not none }}"
    streams:
    - $ref: "#/definitions/advertiser_ids_stream"
    - $ref: "#/definitions/ads_reports_by_country_daily_stream"
    - $ref: "#/definitions/ad_groups_reports_by_country_daily_stream"
    - $ref: "#/definitions/advertisers_reports_daily_stream"
    - $ref: "#/definitions/advertisers_audience_reports_daily_stream"
    - $ref: "#/definitions/advertisers_audience_reports_by_country_daily_stream"
    - $ref: "#/definitions/advertisers_audience_reports_by_platform_daily_stream"
    - $ref: "#/definitions/ads_reports_by_country_hourly_stream"
    - $ref: "#/definitions/advertisers_reports_hourly_stream"
    - $ref: "#/definitions/ad_groups_reports_by_country_hourly_stream"
    - $ref: "#/definitions/advertisers_reports_lifetime_stream"
    - $ref: "#/definitions/advertisers_audience_reports_lifetime_stream"
    - $ref: "#/definitions/spark_ads_stream"
    - $ref: "#/definitions/pixels"
    - $ref: "#/definitions/pixel_instant_page_events"
    - $ref: "#/definitions/pixel_events_statistics"

spec:
  type: Spec
  documentation_url: https://docs.airbyte.com/integrations/sources/tiktok-marketing
  connection_specification:
    $schema: http://json-schema.org/draft-07/schema#
    title: TikTok Marketing Source Spec
    additionalProperties: true
    type: object
    properties:
      credentials:
        title: Authentication Method
        description: Authentication method
        default: {}
        order: 0
        type: object
        oneOf:
          - title: OAuth2.0
            type: object
            properties:
              auth_type:
                title: Auth Type
                const: oauth2.0
                order: 0
                type: string
              app_id:
                title: App ID
                description: The Developer Application App ID.
                airbyte_secret: true
                type: string
              secret:
                title: Secret
                description: The Developer Application Secret.
                airbyte_secret: true
                type: string
              access_token:
                title: Access Token
                description: Long-term Authorized Access Token.
                airbyte_secret: true
                type: string
              advertiser_id:
                title: Advertiser ID
                description:
                  The Advertiser ID to filter reports and streams. Let this
                  empty to retrieve all.
                type: string
            required:
              - app_id
              - secret
              - access_token
          - title: Sandbox Access Token
            type: object
            properties:
              auth_type:
                title: Auth Type
                const: sandbox_access_token
                order: 0
                type: string
              advertiser_id:
                title: Advertiser ID
                description:
                  The Advertiser ID which generated for the developer's Sandbox
                  application.
                type: string
              access_token:
                title: Access Token
                description: The long-term authorized access token.
                airbyte_secret: true
                type: string
            required:
              - advertiser_id
              - access_token
      start_date:
        title: Replication Start Date
        description:
          "The Start Date in format: YYYY-MM-DD. Any data before this date
          will not be replicated. If this parameter is not set, all data will be replicated."
        default: "2016-09-01"
        pattern: "^[0-9]{4}-[0-9]{2}-[0-9]{2}$"
        order: 1
        type: string
        format: date
      end_date:
        title: End Date
        description:
          The date until which you'd like to replicate data for all incremental
          streams, in the format YYYY-MM-DD. All data generated between start_date and
          this date will be replicated. Not setting this option will result in always
          syncing the data till the current date.
        pattern: "^[0-9]{4}-[0-9]{2}-[0-9]{2}$"
        order: 2
        type: string
        format: date
      attribution_window:
        title: Attribution Window
        description: The attribution window in days.
        minimum: 0
        maximum: 364
        default: 3
        order: 3
        type: integer
      include_deleted:
        title: Include Deleted Data in Reports and Ads, Ad Groups and Campaign streams.
        description: Set to active if you want to include deleted data in report based streams and Ads, Ad Groups and Campaign streams.
        default: false
        order: 4
        type: boolean
  advanced_auth:
    auth_flow_type: oauth2.0
    predicate_key:
      - credentials
      - auth_type
    predicate_value: oauth2.0
    oauth_config_specification:
      complete_oauth_output_specification:
        title: CompleteOauthOutputSpecification
        type: object
        properties:
          access_token:
            title: Access Token
            path_in_connector_config:
              - credentials
              - access_token
            type: string
        required:
          - access_token
      complete_oauth_server_input_specification:
        title: CompleteOauthServerInputSpecification
        type: object
        properties:
          app_id:
            title: App Id
            type: string
          secret:
            title: Secret
            type: string
        required:
          - app_id
          - secret
      complete_oauth_server_output_specification:
        title: CompleteOauthServerOutputSpecification
        type: object
        properties:
          app_id:
            title: App Id
            path_in_connector_config:
              - credentials
              - app_id
            type: string
          secret:
            title: Secret
            path_in_connector_config:
              - credentials
              - secret
            type: string
        required:
          - app_id
          - secret

# Based on https://developers.tiktok.com/doc/tiktok-api-v2-rate-limit, the rate limiting for the API on all endpoint is 600 requests per minutes.
# This means 10 requests per second. Assuming response time of 250 ms (there is very little based for this response time though) and a bit of time for processing the responses, it would mean a thread can do ~3 requests per second.
# If time allows it, we can definitely try to scope this number a bit better empirically.
concurrency_level:
  type: ConcurrencyLevel
<<<<<<< HEAD
  default_concurrency: "{{ config.get('concurrency_level', 2) }}"
=======
  default_concurrency: "{{ config.get('concurrency_level', 4) }}"
>>>>>>> 3753b13d
  max_concurrency: 20

metadata:
  autoImportSchema:
    advertiser_ids: true

api_budget:
  type: HTTPAPIBudget
  policies:
    - type: MovingWindowCallRatePolicy
      rates:
        - limit: 100
          interval: PT10S
      matchers:
        - method: GET
          url_path_pattern: .*
  status_codes_for_ratelimit_hit:
    - 429<|MERGE_RESOLUTION|>--- conflicted
+++ resolved
@@ -5911,11 +5911,7 @@
 # If time allows it, we can definitely try to scope this number a bit better empirically.
 concurrency_level:
   type: ConcurrencyLevel
-<<<<<<< HEAD
-  default_concurrency: "{{ config.get('concurrency_level', 2) }}"
-=======
   default_concurrency: "{{ config.get('concurrency_level', 4) }}"
->>>>>>> 3753b13d
   max_concurrency: 20
 
 metadata:
