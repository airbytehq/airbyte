data:
  ab_internal:
    ql: 400
    sl: 200
  allowedHosts:
    hosts:
      - sandbox-ads.tiktok.com
      - business-api.tiktok.com
  connectorBuildOptions:
    baseImage: docker.io/airbyte/python-connector-base:1.1.0@sha256:bd98f6505c6764b1b5f99d3aedc23dfc9e9af631a62533f60eb32b1d3dbab20c
  connectorSubtype: api
  connectorType: source
  definitionId: 4bfac00d-ce15-44ff-95b9-9e3c3e8fbd35
<<<<<<< HEAD
  dockerImageTag: 3.6.1
=======
  dockerImageTag: 3.7.0
>>>>>>> c2a958da
  dockerRepository: airbyte/source-tiktok-marketing
  documentationUrl: https://docs.airbyte.com/integrations/sources/tiktok-marketing
  githubIssueLabel: source-tiktok-marketing
  icon: tiktok.svg
  license: MIT
  name: TikTok Marketing
  registries:
    cloud:
      enabled: true
    oss:
      enabled: true
  releaseStage: generally_available
  supportLevel: certified
  tags:
    - language:python
metadataSpecVersion: "1.0"<|MERGE_RESOLUTION|>--- conflicted
+++ resolved
@@ -11,11 +11,7 @@
   connectorSubtype: api
   connectorType: source
   definitionId: 4bfac00d-ce15-44ff-95b9-9e3c3e8fbd35
-<<<<<<< HEAD
-  dockerImageTag: 3.6.1
-=======
-  dockerImageTag: 3.7.0
->>>>>>> c2a958da
+  dockerImageTag: 3.7.1
   dockerRepository: airbyte/source-tiktok-marketing
   documentationUrl: https://docs.airbyte.com/integrations/sources/tiktok-marketing
   githubIssueLabel: source-tiktok-marketing
