data:
  ab_internal:
    ql: 400
    sl: 300
  allowedHosts:
    hosts:
      - sandbox-ads.tiktok.com
      - business-api.tiktok.com
  connectorBuildOptions:
    baseImage: docker.io/airbyte/python-connector-base:1.2.0@sha256:c22a9d97464b69d6ef01898edf3f8612dc11614f05a84984451dde195f337db9
  connectorSubtype: api
  connectorType: source
  definitionId: 4bfac00d-ce15-44ff-95b9-9e3c3e8fbd35
  dockerImageTag: 3.9.7
  dockerRepository: airbyte/source-tiktok-marketing
  documentationUrl: https://docs.airbyte.com/integrations/sources/tiktok-marketing
  githubIssueLabel: source-tiktok-marketing
  icon: tiktok.svg
  license: MIT
  maxSecondsBetweenMessages: 86400
  name: TikTok Marketing
  registries:
    cloud:
      enabled: true
    oss:
      enabled: true
  releaseStage: generally_available
  remoteRegistries:
    pypi:
      enabled: true
      packageName: airbyte-source-tiktok-marketing
  suggestedStreams:
    streams:
      - ads_reports_daily
      - ads
      - campaigns
      - campaigns_reports_daily
      - ad_groups
      - ad_groups_reports_daily
      - advertisers_reports_daily
<<<<<<< HEAD
  supportLevel: certified
  tags:
    - language:python
    - cdk:python
=======
  connectorTestSuitesOptions:
    - suite: unitTests
    - suite: acceptanceTests
      testSecrets:
        - name: SECRET_SOURCE-TIKTOK-MARKETING_CREDS
          fileName: config.json
          secretStore:
            type: GSM
            alias: airbyte-connector-testing-secret-store
        - name: SECRET_SOURCE-TIKTOK-MARKETING_NEW_CREDS
          fileName: new_config_sandbox.json
          secretStore:
            type: GSM
            alias: airbyte-connector-testing-secret-store
        - name: SECRET_SOURCE-TIKTOK-MARKETING_NEW_PROD_CREDS
          fileName: new_config_prod.json
          secretStore:
            type: GSM
            alias: airbyte-connector-testing-secret-store
        - name: SECRET_SOURCE-TIKTOK-MARKETING_OAUTH_CREDS
          fileName: config_oauth.json
          secretStore:
            type: GSM
            alias: airbyte-connector-testing-secret-store
        - name: SECRET_SOURCE-TIKTOK-MARKETING_PROD_CREDS
          fileName: prod_config.json
          secretStore:
            type: GSM
            alias: airbyte-connector-testing-secret-store
        - name: SECRET_SOURCE-TIKTOK-MARKETING_PROD_CREDS_WITH_DAY_GRANULARITY
          fileName: prod_config_with_day_granularity.json
          secretStore:
            type: GSM
            alias: airbyte-connector-testing-secret-store
        - name: SECRET_SOURCE-TIKTOK-MARKETING_PROD_CREDS_WITH_LIFETIME_GRANULARITY
          fileName: prod_config_with_lifetime_granularity.json
          secretStore:
            type: GSM
            alias: airbyte-connector-testing-secret-store
        - name: SECRET_SOURCE-TIKTOK-MARKETING_PROD_DAY_CREDS
          fileName: prod_config_day.json
          secretStore:
            type: GSM
            alias: airbyte-connector-testing-secret-store
        - name: SECRET_SOURCE-TIKTOK-MARKETING_SANDBOX_CREDS
          fileName: sandbox_config.json
          secretStore:
            type: GSM
            alias: airbyte-connector-testing-secret-store
>>>>>>> ffc613e9
metadataSpecVersion: "1.0"<|MERGE_RESOLUTION|>--- conflicted
+++ resolved
@@ -38,12 +38,10 @@
       - ad_groups
       - ad_groups_reports_daily
       - advertisers_reports_daily
-<<<<<<< HEAD
   supportLevel: certified
   tags:
     - language:python
     - cdk:python
-=======
   connectorTestSuitesOptions:
     - suite: unitTests
     - suite: acceptanceTests
@@ -93,5 +91,4 @@
           secretStore:
             type: GSM
             alias: airbyte-connector-testing-secret-store
->>>>>>> ffc613e9
 metadataSpecVersion: "1.0"