{
  "streams": [
    {
      "stream": {
        "name": "advertisers",
        "json_schema": {},
        "supported_sync_modes": ["full_refresh"],
        "source_defined_primary_key": [["advertiser_id"]]
      },
      "sync_mode": "full_refresh",
      "destination_sync_mode": "overwrite",
      "primary_key": [["advertiser_id"]]
    },
    {
      "stream": {
        "name": "ads",
        "json_schema": {},
        "supported_sync_modes": ["full_refresh", "incremental"],
        "source_defined_cursor": true,
        "default_cursor_field": ["modify_time"],
        "source_defined_primary_key": [["ad_id"]]
      },
      "sync_mode": "incremental",
      "destination_sync_mode": "overwrite",
      "cursor_field": ["modify_time"],
      "primary_key": [["ad_id"]]
    },
    {
      "stream": {
        "name": "ad_groups",
        "json_schema": {},
        "supported_sync_modes": ["full_refresh", "incremental"],
        "source_defined_cursor": true,
        "default_cursor_field": ["modify_time"],
        "source_defined_primary_key": [["adgroup_id"]]
      },
      "sync_mode": "incremental",
      "destination_sync_mode": "overwrite",
      "cursor_field": ["modify_time"],
      "primary_key": [["adgroup_id"]]
    },
    {
      "stream": {
        "name": "campaigns",
        "json_schema": {},
        "supported_sync_modes": ["full_refresh", "incremental"],
        "source_defined_cursor": true,
        "default_cursor_field": ["modify_time"],
        "source_defined_primary_key": [["campaign_id"]]
      },
      "sync_mode": "incremental",
      "destination_sync_mode": "overwrite",
      "cursor_field": ["modify_time"],
      "primary_key": [["campaign_id"]]
    },
    {
      "stream": {
        "name": "ads_reports_daily",
        "json_schema": {},
        "supported_sync_modes": ["full_refresh", "incremental"],
        "source_defined_cursor": true,
        "default_cursor_field": ["stat_time_day"],
        "source_defined_primary_key": [["ad_id"], ["stat_time_day"]]
      },
      "sync_mode": "incremental",
      "destination_sync_mode": "overwrite",
      "cursor_field": ["stat_time_day"],
      "primary_key": [["ad_id"], ["stat_time_day"]]
    },
    {
      "stream": {
        "name": "ad_groups_reports_daily",
        "json_schema": {},
        "supported_sync_modes": ["full_refresh", "incremental"],
        "source_defined_cursor": true,
        "default_cursor_field": ["stat_time_day"],
        "source_defined_primary_key": [["adgroup_id"], ["stat_time_day"]]
      },
      "sync_mode": "incremental",
      "destination_sync_mode": "overwrite",
      "cursor_field": ["stat_time_day"],
      "primary_key": [["adgroup_id"], ["stat_time_day"]]
    },
    {
      "stream": {
        "name": "campaigns_reports_daily",
        "json_schema": {},
        "supported_sync_modes": ["full_refresh", "incremental"],
        "source_defined_cursor": true,
        "default_cursor_field": ["stat_time_day"],
        "source_defined_primary_key": [["campaign_id"], ["stat_time_day"]]
      },
      "sync_mode": "incremental",
      "destination_sync_mode": "overwrite",
      "cursor_field": ["stat_time_day"],
      "primary_key": [["campaign_id"], ["stat_time_day"]]
    },
    {
      "stream": {
        "name": "advertisers_reports_daily",
        "json_schema": {},
        "supported_sync_modes": ["full_refresh", "incremental"],
        "source_defined_cursor": true,
        "default_cursor_field": ["stat_time_day"],
        "source_defined_primary_key": [["advertiser_id"], ["stat_time_day"]]
      },
      "sync_mode": "incremental",
      "destination_sync_mode": "overwrite",
      "cursor_field": ["stat_time_day"],
      "primary_key": [["advertiser_id"], ["stat_time_day"]]
    },
    {
      "stream": {
        "name": "ads_audience_reports_daily",
        "json_schema": {},
        "supported_sync_modes": ["full_refresh", "incremental"],
        "source_defined_cursor": true,
        "default_cursor_field": ["stat_time_day"],
        "source_defined_primary_key": [
          ["ad_id"],
          ["stat_time_day"],
          ["gender"],
          ["age"]
        ]
      },
      "sync_mode": "incremental",
      "destination_sync_mode": "overwrite",
      "cursor_field": ["stat_time_day"],
      "primary_key": [["ad_id"], ["stat_time_day"], ["gender"], ["age"]]
    },
    {
      "stream": {
        "name": "ad_group_audience_reports_daily",
        "json_schema": {},
        "supported_sync_modes": ["full_refresh", "incremental"],
        "source_defined_cursor": true,
        "default_cursor_field": ["stat_time_day"],
        "source_defined_primary_key": [
          ["adgroup_id"],
          ["stat_time_day"],
          ["gender"],
          ["age"]
        ]
      },
      "sync_mode": "incremental",
      "destination_sync_mode": "overwrite",
      "cursor_field": ["stat_time_day"],
      "primary_key": [["adgroup_id"], ["stat_time_day"], ["gender"], ["age"]]
    },
    {
      "stream": {
        "name": "ads_audience_reports_by_province_daily",
        "json_schema": {},
        "supported_sync_modes": ["full_refresh"],
        "source_defined_primary_key": [["ad_id"], ["province_id"]]
      },
      "sync_mode": "full_refresh",
      "destination_sync_mode": "overwrite",
      "cursor_field": ["stat_time_day"],
      "primary_key": [["ad_id"], ["province_id"]]
    },
    {
      "stream": {
        "name": "campaigns_audience_reports_by_country_daily",
        "json_schema": {},
        "supported_sync_modes": ["full_refresh", "incremental"],
        "source_defined_cursor": true,
        "default_cursor_field": ["stat_time_day"],
        "source_defined_primary_key": [
          ["campaign_id"],
          ["stat_time_day"],
          ["country_code"]
        ]
      },
      "sync_mode": "incremental",
      "destination_sync_mode": "overwrite",
      "cursor_field": ["stat_time_day"],
      "primary_key": [["campaign_id"], ["stat_time_day"], ["country_code"]]
    },
    {
      "stream": {
        "name": "advertisers_audience_reports_daily",
        "json_schema": {},
        "supported_sync_modes": ["full_refresh", "incremental"],
        "source_defined_cursor": true,
        "default_cursor_field": ["stat_time_day"],
        "source_defined_primary_key": [
          ["advertiser_id"],
          ["stat_time_day"],
          ["gender"],
          ["age"]
        ]
      },
      "sync_mode": "incremental",
      "destination_sync_mode": "overwrite",
      "cursor_field": ["stat_time_day"],
      "primary_key": [["advertiser_id"], ["stat_time_day"], ["gender"], ["age"]]
    },
    {
      "stream": {
        "name": "audiences",
        "json_schema": {},
        "supported_sync_modes": ["full_refresh"],
        "source_defined_primary_key": [["audience_id"]]
      },
      "sync_mode": "full_refresh",
      "destination_sync_mode": "overwrite",
      "primary_key": [["audience_id"]]
    },
    {
      "stream": {
        "name": "creative_assets_portfolios",
        "json_schema": {},
        "supported_sync_modes": ["full_refresh"],
        "source_defined_primary_key": [["creative_portfolio_id"]]
      },
      "sync_mode": "full_refresh",
      "destination_sync_mode": "overwrite",
      "primary_key": [["creative_portfolio_id"]]
    },
    {
      "stream": {
        "name": "creative_assets_images",
        "json_schema": {},
        "supported_sync_modes": ["full_refresh", "incremental"],
        "source_defined_cursor": true,
        "default_cursor_field": ["modify_time"],
        "source_defined_primary_key": [["image_id"]]
      },
      "sync_mode": "full_refresh",
      "destination_sync_mode": "overwrite",
      "cursor_field": ["modify_time"],
      "primary_key": [["image_id"]]
    },
    {
      "stream": {
        "name": "creative_assets_videos",
        "json_schema": {},
        "supported_sync_modes": ["full_refresh", "incremental"],
        "source_defined_cursor": true,
        "default_cursor_field": ["modify_time"],
        "source_defined_primary_key": [["video_id"]]
      },
      "sync_mode": "full_refresh",
      "destination_sync_mode": "overwrite",
      "cursor_field": ["modify_time"],
      "primary_key": [["video_id"]]
    },
    {
      "stream": {
        "name": "campaigns_audience_reports_daily",
        "json_schema": {},
        "supported_sync_modes": ["full_refresh", "incremental"],
        "source_defined_cursor": true,
        "default_cursor_field": ["stat_time_day"],
        "source_defined_primary_key": [
          ["campaign_id"],
          ["stat_time_day"],
          ["gender"],
          ["age"]
        ]
      },
      "sync_mode": "incremental",
      "destination_sync_mode": "overwrite",
      "cursor_field": ["stat_time_day"],
      "primary_key": [["campaign_id"], ["stat_time_day"], ["gender"], ["age"]]
    },
    {
      "stream": {
        "name": "advertisers_audience_reports_by_country_daily",
        "json_schema": {},
        "supported_sync_modes": ["full_refresh", "incremental"],
        "source_defined_cursor": true,
        "default_cursor_field": ["stat_time_day"],
        "source_defined_primary_key": [
          ["advertiser_id"],
          ["stat_time_day"],
          ["country_code"]
        ]
      },
      "sync_mode": "incremental",
      "destination_sync_mode": "overwrite",
      "cursor_field": ["stat_time_day"],
      "primary_key": [["advertiser_id"], ["stat_time_day"], ["country_code"]]
    },
    {
      "stream": {
        "name": "ads_audience_reports_by_country_daily",
        "json_schema": {},
        "supported_sync_modes": ["full_refresh", "incremental"],
        "source_defined_cursor": true,
        "default_cursor_field": ["stat_time_day"],
        "source_defined_primary_key": [
          ["ad_id"],
          ["stat_time_day"],
          ["country_code"]
        ]
      },
      "sync_mode": "incremental",
      "destination_sync_mode": "overwrite",
      "cursor_field": ["stat_time_day"],
      "primary_key": [["ad_id"], ["stat_time_day"], ["country_code"]]
    },
    {
      "stream": {
        "name": "campaigns_audience_reports_by_platform_daily",
        "json_schema": {},
        "supported_sync_modes": ["full_refresh", "incremental"],
        "source_defined_cursor": true,
        "default_cursor_field": ["stat_time_day"],
        "source_defined_primary_key": [
          ["campaign_id"],
          ["stat_time_day"],
          ["platform"]
        ]
      },
      "sync_mode": "incremental",
      "destination_sync_mode": "overwrite",
      "cursor_field": ["stat_time_day"],
      "primary_key": [["campaign_id"], ["stat_time_day"], ["platform"]]
    },
    {
      "stream": {
        "name": "ad_group_audience_reports_by_platform_daily",
        "json_schema": {},
        "supported_sync_modes": ["full_refresh", "incremental"],
        "source_defined_cursor": true,
        "default_cursor_field": ["stat_time_day"],
        "source_defined_primary_key": [
          ["adgroup_id"],
          ["stat_time_day"],
          ["platform"]
        ]
      },
      "sync_mode": "incremental",
      "destination_sync_mode": "overwrite",
      "cursor_field": ["stat_time_day"],
      "primary_key": [["adgroup_id"], ["stat_time_day"], ["platform"]]
    },
    {
      "stream": {
        "name": "ad_group_audience_reports_by_country_daily",
        "json_schema": {},
        "supported_sync_modes": ["full_refresh", "incremental"],
        "source_defined_cursor": true,
        "default_cursor_field": ["stat_time_day"],
        "source_defined_primary_key": [
          ["adgroup_id"],
          ["stat_time_day"],
          ["country_code"]
        ]
      },
      "sync_mode": "incremental",
      "destination_sync_mode": "overwrite",
      "cursor_field": ["stat_time_day"],
      "primary_key": [["adgroup_id"], ["stat_time_day"], ["country_code"]]
    },
    {
      "stream": {
        "name": "advertisers_audience_reports_by_platform_daily",
        "json_schema": {},
        "supported_sync_modes": ["full_refresh", "incremental"],
        "source_defined_cursor": true,
        "default_cursor_field": ["stat_time_day"],
        "source_defined_primary_key": [
          ["advertiser_id"],
          ["stat_time_day"],
          ["platform"]
        ]
      },
      "sync_mode": "incremental",
      "destination_sync_mode": "overwrite",
      "cursor_field": ["stat_time_day"],
      "primary_key": [["advertiser_id"], ["stat_time_day"], ["platform"]]
    },
    {
      "stream": {
        "name": "ads_audience_reports_by_platform_daily",
        "json_schema": {},
        "supported_sync_modes": ["full_refresh", "incremental"],
        "source_defined_cursor": true,
        "default_cursor_field": ["stat_time_day"],
        "source_defined_primary_key": [
          ["ad_id"],
          ["stat_time_day"],
          ["platform"]
        ]
      },
      "sync_mode": "incremental",
      "destination_sync_mode": "overwrite",
      "cursor_field": ["stat_time_day"],
      "primary_key": [["ad_id"], ["stat_time_day"], ["platform"]]
    },
    {
      "stream": {
<<<<<<< HEAD
        "name": "pixels",
        "json_schema": {},
        "supported_sync_modes": ["full_refresh"],
        "source_defined_primary_key": [["pixel_id"]]
      },
      "sync_mode": "full_refresh",
      "destination_sync_mode": "overwrite",
      "primary_key": [["pixel_id"]]
    },
    {
      "stream": {
        "name": "pixel_instant_page_events",
        "json_schema": {},
        "supported_sync_modes": ["full_refresh"],
        "source_defined_primary_key": []
      },
      "sync_mode": "full_refresh",
      "destination_sync_mode": "overwrite",
      "primary_key": []
    },
    {
      "stream": {
        "name": "pixel_events_statistics",
        "json_schema": {},
        "supported_sync_modes": ["full_refresh"],
        "source_defined_primary_key": []
      },
      "sync_mode": "full_refresh",
      "destination_sync_mode": "overwrite",
      "primary_key": []
=======
        "name": "spark_ads",
        "json_schema": {},
        "supported_sync_modes": ["full_refresh"],
        "source_defined_primary_key": [["spark_ads_post_id"]]
      },
      "sync_mode": "full_refresh",
      "destination_sync_mode": "overwrite",
      "primary_key": [["spark_ads_post_id"]]
>>>>>>> dc28f8df
    }
  ]
}<|MERGE_RESOLUTION|>--- conflicted
+++ resolved
@@ -393,7 +393,17 @@
     },
     {
       "stream": {
-<<<<<<< HEAD
+        "name": "spark_ads",
+        "json_schema": {},
+        "supported_sync_modes": ["full_refresh"],
+        "source_defined_primary_key": [["spark_ads_post_id"]]
+      },
+      "sync_mode": "full_refresh",
+      "destination_sync_mode": "overwrite",
+      "primary_key": [["spark_ads_post_id"]]
+    },
+    {
+      "stream": {
         "name": "pixels",
         "json_schema": {},
         "supported_sync_modes": ["full_refresh"],
@@ -424,16 +434,6 @@
       "sync_mode": "full_refresh",
       "destination_sync_mode": "overwrite",
       "primary_key": []
-=======
-        "name": "spark_ads",
-        "json_schema": {},
-        "supported_sync_modes": ["full_refresh"],
-        "source_defined_primary_key": [["spark_ads_post_id"]]
-      },
-      "sync_mode": "full_refresh",
-      "destination_sync_mode": "overwrite",
-      "primary_key": [["spark_ads_post_id"]]
->>>>>>> dc28f8df
     }
   ]
 }