--- conflicted
+++ resolved
@@ -55,24 +55,15 @@
       },
       "access_token": {
         "title": "Access Token",
-<<<<<<< HEAD
         "description": "The Long-term Authorized Access Token.",
-=======
-        "description": "Long-term Authorized Access Token.",
         "order": 1,
->>>>>>> b88fc446
         "airbyte_secret": true,
         "type": "string"
       },
       "start_date": {
         "title": "Start Date",
-<<<<<<< HEAD
         "description": "The Start Date in format: YYYY-MM-DD. Any data before this date will not be replicated. If this parameter is not set, all data will be replicated.",
-        "default": "01-09-2016",
-=======
-        "description": "Start Date in format: YYYY-MM-DD.",
         "default": "2016-09-01",
->>>>>>> b88fc446
         "pattern": "^[0-9]{4}-[0-9]{2}-[0-9]{2}$",
         "order": 3,
         "type": "string"
