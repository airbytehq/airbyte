{
  "documentationUrl": "https://docs.airbyte.io/integrations/sources/tiktok-marketing",
  "changelogUrl": "https://docs.airbyte.io/integrations/sources/tiktok-marketing",
  "connectionSpecification": {
    "title": "TikTok Marketing Source Spec",
    "type": "object",
    "properties": {
      "credentials": {
        "title": "Authentication Method",
        "description": "Authentication method",
        "default": {},
        "order": 0,
        "type": "object",
        "oneOf": [{
            "title": "OAuth2.0",
            "type": "object",
            "properties": {
              "auth_type": {
                "title": "Auth Type",
                "const": "oauth2.0",
                "order": 0,
                "type": "string"
              },
              "app_id": {
                "title": "App ID",
                "description": "The Developer Application App ID.",
                "airbyte_secret": true,
                "type": "string"
              },
              "secret": {
                "title": "Secret",
                "description": "The Developer Application Secret.",
                "airbyte_secret": true,
                "type": "string"
              },
              "access_token": {
                "title": "Access Token",
                "description": "The long-term authorized access token.",
                "airbyte_secret": true,
                "type": "string"
              }
            },
            "required": ["app_id", "secret", "access_token"]
          }, {
            "title": "Production Access Token",
            "type": "object",
            "properties": {
              "auth_type": {
                "title": "Auth Type",
                "const": "prod_access_token",
                "order": 0,
                "type": "string"
              },
              "app_id": {
                "title": "App ID",
                "description": "The Developer Application App ID.",
                "airbyte_secret": true,
                "type": "string"
              },
              "secret": {
                "title": "Secret",
                "description": "The Developer Application Secret.",
                "airbyte_secret": true,
                "type": "string"
              },
              "access_token": {
                "title": "Access Token",
<<<<<<< HEAD
                "description": "Long-term Authorized Access Token.",
=======
                "description": "The long-term authorized access token.",
>>>>>>> 07359ffd
                "airbyte_secret": true,
                "type": "string"
              }
            },
            "required": ["app_id", "secret", "access_token"]
          }, {
            "title": "Sandbox Access Token",
            "type": "object",
            "properties": {
              "auth_type": {
                "title": "Auth Type",
                "const": "sandbox_access_token",
                "order": 0,
                "type": "string"
              },
              "advertiser_id": {
                "title": "Advertiser ID",
                "description": "The Advertiser ID which generated for the developer's Sandbox application.",
                "type": "string"
              },
              "access_token": {
                "title": "Access Token",
                "description": "The long-term authorized access token.",
                "airbyte_secret": true,
                "type": "string"
              }
            },
            "required": ["advertiser_id", "access_token"]
          }
        ]
      },
      "start_date": {
<<<<<<< HEAD
        "title": "Replication Start Date *",
        "description": "The Start Date in format: YYYY-MM-DD. Any data before this date will not be replicated. If this parameter is not set, all data will be replicated.",
=======
        "title": "Start Date *",
        "description": "The Start Date in format: YYYY-MM-DD. Any data before this date will not be replicated.If this parameter is not set, all data will be replicated.",
>>>>>>> 07359ffd
        "default": "2016-09-01",
        "pattern": "^[0-9]{4}-[0-9]{2}-[0-9]{2}$",
        "order": 1,
        "type": "string"
      },
      "report_granularity": {
<<<<<<< HEAD
        "title": "Report Aggregation Granularity *",
        "description": "The granularity used for aggregating performance data in reports. See <a href=\"https://docs.airbyte.com/integrations/sources/tiktok-marketing/#report-aggregation\">the docs</a>.",
=======
        "title": "Report Granularity *",
        "description": "Grouping of your reports based on time. Lifetime will have no grouping. This option is used for reports' streams only.",
>>>>>>> 07359ffd
        "default": "DAY",
        "enum": ["LIFETIME", "DAY", "HOUR"],
        "order": 2,
        "type": "string"
      }
    }
  },
  "supportsIncremental": true,
  "supported_destination_sync_modes": ["overwrite", "append", "append_dedup"],
  "advanced_auth": {
    "auth_flow_type": "oauth2.0",
    "predicate_key": ["credentials", "auth_type"],
    "predicate_value": "oauth2.0",
    "oauth_config_specification": {
      "complete_oauth_output_specification": {
        "title": "CompleteOauthOutputSpecification",
        "type": "object",
        "properties": {
          "access_token": {
            "title": "Access Token",
            "path_in_connector_config": ["credentials", "access_token"],
            "type": "string"
          }
        },
        "required": ["access_token"]
      },
      "complete_oauth_server_input_specification": {
        "title": "CompleteOauthServerInputSpecification",
        "type": "object",
        "properties": {
          "app_id": {
            "title": "App Id",
            "type": "string"
          },
          "secret": {
            "title": "Secret",
            "type": "string"
          }
        },
        "required": ["app_id", "secret"]
      },
      "complete_oauth_server_output_specification": {
        "title": "CompleteOauthServerOutputSpecification",
        "type": "object",
        "properties": {
          "app_id": {
            "title": "App Id",
            "path_in_connector_config": ["credentials", "app_id"],
            "type": "string"
          },
          "secret": {
            "title": "Secret",
            "path_in_connector_config": ["credentials", "secret"],
            "type": "string"
          }
        },
        "required": ["app_id", "secret"]
      }
    }
  },
  "additionalProperties": true
}<|MERGE_RESOLUTION|>--- conflicted
+++ resolved
@@ -11,7 +11,8 @@
         "default": {},
         "order": 0,
         "type": "object",
-        "oneOf": [{
+        "oneOf": [
+          {
             "title": "OAuth2.0",
             "type": "object",
             "properties": {
@@ -41,7 +42,8 @@
               }
             },
             "required": ["app_id", "secret", "access_token"]
-          }, {
+          },
+          {
             "title": "Production Access Token",
             "type": "object",
             "properties": {
@@ -65,17 +67,14 @@
               },
               "access_token": {
                 "title": "Access Token",
-<<<<<<< HEAD
-                "description": "Long-term Authorized Access Token.",
-=======
                 "description": "The long-term authorized access token.",
->>>>>>> 07359ffd
                 "airbyte_secret": true,
                 "type": "string"
               }
             },
             "required": ["app_id", "secret", "access_token"]
-          }, {
+          },
+          {
             "title": "Sandbox Access Token",
             "type": "object",
             "properties": {
@@ -102,26 +101,16 @@
         ]
       },
       "start_date": {
-<<<<<<< HEAD
         "title": "Replication Start Date *",
         "description": "The Start Date in format: YYYY-MM-DD. Any data before this date will not be replicated. If this parameter is not set, all data will be replicated.",
-=======
-        "title": "Start Date *",
-        "description": "The Start Date in format: YYYY-MM-DD. Any data before this date will not be replicated.If this parameter is not set, all data will be replicated.",
->>>>>>> 07359ffd
         "default": "2016-09-01",
         "pattern": "^[0-9]{4}-[0-9]{2}-[0-9]{2}$",
         "order": 1,
         "type": "string"
       },
       "report_granularity": {
-<<<<<<< HEAD
         "title": "Report Aggregation Granularity *",
         "description": "The granularity used for aggregating performance data in reports. See <a href=\"https://docs.airbyte.com/integrations/sources/tiktok-marketing/#report-aggregation\">the docs</a>.",
-=======
-        "title": "Report Granularity *",
-        "description": "Grouping of your reports based on time. Lifetime will have no grouping. This option is used for reports' streams only.",
->>>>>>> 07359ffd
         "default": "DAY",
         "enum": ["LIFETIME", "DAY", "HOUR"],
         "order": 2,
