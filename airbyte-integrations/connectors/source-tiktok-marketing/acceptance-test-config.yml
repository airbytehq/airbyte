--- conflicted
+++ resolved
@@ -7,13 +7,10 @@
   spec:
     tests:
     - spec_path: "source_tiktok_marketing/spec.json"
-<<<<<<< HEAD
-=======
       # the spec was changed with the `format: date` for start/end dates input,
       # to satisfy the DatePicker requirements
       backward_compatibility_tests_config:
         disable_for_version: "3.1.0" # attribution windows: add min/max values; change default 0 -> 3
->>>>>>> 4a041bf7
   connection:
     tests:
     - config_path: "secrets/prod_config.json"
