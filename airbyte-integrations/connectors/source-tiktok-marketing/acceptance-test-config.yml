--- conflicted
+++ resolved
@@ -52,15 +52,13 @@
             bypass_reason: "System music provided by TikTok - very volatile data."
           - name: advertisers_audience_reports_lifetime
             bypass_reason: "No data in the integration test account. We should seed the sandbox later on."
-<<<<<<< HEAD
+          - name: spark_ads
+            bypass_reason: "No data in the integration test account. We should seed the sandbox later on."
           - name: pixels
             bypass_reason: "No data in the integration test account. We should seed the sandbox later on."
           - name: pixel_instant_page_events
             bypass_reason: "No data in the integration test account. We should seed the sandbox later on."
           - name: pixel_events_statistics
-=======
-          - name: spark_ads
->>>>>>> dc28f8df
             bypass_reason: "No data in the integration test account. We should seed the sandbox later on."
   full_refresh:
     tests:
