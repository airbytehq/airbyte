#
# Copyright (c) 2021 Airbyte, Inc., all rights reserved.
#


import json
import re
from typing import Union

from jsonschema import RefResolver
from pydantic import BaseModel, Field

from .streams import DEFAULT_START_DATE, ReportGranularity


<<<<<<< HEAD
=======
class OauthCredSpec(BaseModel):
    class Config:
        title = "OAuth2.0"

    auth_type: str = Field(default="oauth2.0", const=True, order=0)

    app_id: str = Field(title="App ID", description="The App ID applied by the developer.", airbyte_secret=True)

    secret: str = Field(title="Secret", description="The private key of the developer's application.", airbyte_secret=True)

    access_token: str = Field(title="Access Token", description="The long-term authorized access token.", airbyte_secret=True)


>>>>>>> 7e79cacf
class SandboxEnvSpec(BaseModel):
    class Config:
        title = "Sandbox"

    auth_type: str = Field(default="sandbox_access_token", const=True, order=0)

    # it is string because UI has the bug https://github.com/airbytehq/airbyte/issues/6875
    advertiser_id: str = Field(
        title="Advertiser ID", description="The Advertiser ID which generated for the developer's Sandbox application."
    )

    access_token: str = Field(title="Access Token", description="The long-term authorized access token.", airbyte_secret=True)


class ProductionEnvSpec(BaseModel):
    class Config:
        title = "Production (Oauth)"

    auth_type: str = Field(default="prod_access_token", const=True, order=0)

    # it is float because UI has the bug https://github.com/airbytehq/airbyte/issues/6875
    app_id: str = Field(description="The App ID applied by the developer.", title="App ID")
    secret: str = Field(title="Secret", description="The private key of the developer application.", airbyte_secret=True)

    access_token: str = Field(title="Access Token", description="The long-term authorized access token.", airbyte_secret=True)


class SourceTiktokMarketingSpec(BaseModel):
    class Config:
        title = "TikTok Marketing Source Spec"

    credentials_all: Union[ProductionEnvSpec, SandboxEnvSpec] = Field(title="Authentication *", order=0, default={}, type="object")

    start_date: str = Field(
        title="Start Date *",
        default=DEFAULT_START_DATE,
        pattern="^[0-9]{4}-[0-9]{2}-[0-9]{2}$",
        description="The Start Date in format: YYYY-MM-DD. Any data before this date will not be replicated."
        "If this parameter is not set, all data will be replicated.",
        order=1,
    )

    report_granularity: str = Field(
        title="Report Granularity *",
        description="Grouping of your reports based on time. Lifetime will have no grouping. This option is used for reports' streams only.",
        default=ReportGranularity.default().value,
        enum=[g.value for g in ReportGranularity],
        order=2,
    )

    @classmethod
    def change_format_to_oneOf(cls, schema: dict) -> dict:
        new_schema = {}
        for key, value in schema.items():
            if isinstance(value, dict):
                value = cls.change_format_to_oneOf(value)
            if key == "anyOf":
                new_schema["oneOf"] = value
            else:
                new_schema[key] = value
        return new_schema

    @staticmethod
    def resolve_refs(schema: dict) -> dict:
        json_schema_ref_resolver = RefResolver.from_schema(schema)
        str_schema = json.dumps(schema)
        for ref_block in re.findall(r'{"\$ref": "#\/definitions\/.+?(?="})"}', str_schema):
            ref = json.loads(ref_block)["$ref"]
            str_schema = str_schema.replace(ref_block, json.dumps(json_schema_ref_resolver.resolve(ref)[1]))
        pyschema = json.loads(str_schema)
        del pyschema["definitions"]
        return pyschema

    @classmethod
    def schema(cls) -> dict:
        """we're overriding the schema classmethod to enable some post-processing"""
        schema = super().schema()
        schema = cls.change_format_to_oneOf(schema)
        return cls.resolve_refs(schema)


class CompleteOauthOutputSpecification(BaseModel):
    access_token: str = Field(path_in_connector_config=["credentials_all", "access_token"])


class CompleteOauthServerInputSpecification(BaseModel):
    app_id: str = Field()
    secret: str = Field()


class CompleteOauthServerOutputSpecification(BaseModel):
    app_id: str = Field(path_in_connector_config=["credentials_all", "app_id"])
    secret: str = Field(path_in_connector_config=["credentials_all", "secret"])<|MERGE_RESOLUTION|>--- conflicted
+++ resolved
@@ -13,8 +13,6 @@
 from .streams import DEFAULT_START_DATE, ReportGranularity
 
 
-<<<<<<< HEAD
-=======
 class OauthCredSpec(BaseModel):
     class Config:
         title = "OAuth2.0"
@@ -27,8 +25,6 @@
 
     access_token: str = Field(title="Access Token", description="The long-term authorized access token.", airbyte_secret=True)
 
-
->>>>>>> 7e79cacf
 class SandboxEnvSpec(BaseModel):
     class Config:
         title = "Sandbox"
