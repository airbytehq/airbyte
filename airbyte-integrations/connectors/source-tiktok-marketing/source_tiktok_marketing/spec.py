--- conflicted
+++ resolved
@@ -43,18 +43,10 @@
 
     environment: Union[ProductionEnvSpec, SandboxEnvSpec] = Field(default=ProductionEnvSpec.Config.title, order=2)
 
-<<<<<<< HEAD
-    access_token: str = Field(description="The Long-term Authorized Access Token.", airbyte_secret=True)
+    access_token: str = Field(description="The Long-term Authorized Access Token.", order=1, airbyte_secret=True)
 
     start_date: str = Field(
         description="The Start Date in format: YYYY-MM-DD. Any data before this date will not be replicated. If this parameter is not set, all data will be replicated.",
-        default=DEFAULT_START_DATE,
-        pattern="^[0-9]{4}-[0-9]{2}-[0-9]{2}$",
-=======
-    access_token: str = Field(description="Long-term Authorized Access Token.", order=1, airbyte_secret=True)
-
-    start_date: str = Field(
-        description="Start Date in format: YYYY-MM-DD.",
         default=DEFAULT_START_DATE,
         pattern="^[0-9]{4}-[0-9]{2}-[0-9]{2}$",
         order=3,
@@ -66,7 +58,6 @@
         default=ReportGranularity.default().value,
         enum=[g.value for g in ReportGranularity],
         order=4,
->>>>>>> b88fc446
     )
 
     @staticmethod
