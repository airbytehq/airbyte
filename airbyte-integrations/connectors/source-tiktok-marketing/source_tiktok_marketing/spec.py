#
# Copyright (c) 2021 Airbyte, Inc., all rights reserved.
#


import json
import re
from typing import Union

from jsonschema import RefResolver
from pydantic import BaseModel, Field

from .streams import DEFAULT_START_DATE, ReportGranularity


class OauthCredSpec(BaseModel):
    class Config:
        title = "OAuth2.0"

    auth_type: str = Field(default="oauth2.0", const=True, order=0)
    app_id: str = Field(title="App ID", description="The Developer Application App ID.", airbyte_secret=True)
    secret: str = Field(title="Secret", description="The Developer Application Secret.", airbyte_secret=True)
    access_token: str = Field(title="Access Token", description="Long-term Authorized Access Token.", airbyte_secret=True)


class ProductionEnvSpec(BaseModel):
    class Config:
        title = "Production Access Token"

<<<<<<< HEAD
    auth_type: str = Field(default="prod_access_token", const=True, order=0)
    app_id: str = Field(title="App ID", description="The Developer Application App ID.", airbyte_secret=True)
    secret: str = Field(title="Secret", description="The Developer Application Secret.", airbyte_secret=True)
    access_token: str = Field(title="Access Token", description="Long-term Authorized Access Token.", airbyte_secret=True)
=======
    access_token: str = Field(title="Access Token", description="The long-term authorized access token.", airbyte_secret=True)
>>>>>>> 07359ffd


class SandboxEnvSpec(BaseModel):
    class Config:
        title = "Sandbox Access Token"

    auth_type: str = Field(default="sandbox_access_token", const=True, order=0)
    # it is string because UI has the bug https://github.com/airbytehq/airbyte/issues/6875
    advertiser_id: str = Field(
        title="Advertiser ID", description="The Advertiser ID which generated for the developer's Sandbox application."
    )
<<<<<<< HEAD
    access_token: str = Field(title="Access Token", description="The Long-term Authorized Access Token.", airbyte_secret=True)
=======

    access_token: str = Field(title="Access Token", description="The long-term authorized access token.", airbyte_secret=True)


class ProductionEnvSpec(BaseModel):
    class Config:
        title = "Production Access Token"

    auth_type: str = Field(default="prod_access_token", const=True, order=0)

    # it is float because UI has the bug https://github.com/airbytehq/airbyte/issues/6875
    app_id: str = Field(description="The App ID applied by the developer.", title="App ID")
    secret: str = Field(title="Secret", description="The private key of the developer application.", airbyte_secret=True)

    access_token: str = Field(title="Access Token", description="The long-term authorized access token.", airbyte_secret=True)
>>>>>>> 07359ffd


class SourceTiktokMarketingSpec(BaseModel):
    class Config:
        title = "TikTok Marketing Source Spec"

    credentials: Union[OauthCredSpec, ProductionEnvSpec, SandboxEnvSpec] = Field(
        title="Authentication Method", description="Authentication method", order=0, default={}, type="object"
    )

    start_date: str = Field(
        title="Replication Start Date *",
        default=DEFAULT_START_DATE,
        pattern="^[0-9]{4}-[0-9]{2}-[0-9]{2}$",
        description="The Start Date in format: YYYY-MM-DD. Any data before this date will not be replicated."
        "If this parameter is not set, all data will be replicated.",
        order=1,
    )

    report_granularity: str = Field(
<<<<<<< HEAD
        title="Report Aggregation Granularity *",
        description="The granularity used for aggregating performance data in reports. See <a "
        'href="https://docs.airbyte.com/integrations/sources/tiktok-marketing/#report-aggregation">the docs</a>.',
=======
        title="Report Granularity *",
        description="Grouping of your reports based on time. Lifetime will have no grouping. This option is used for reports' streams only.",
>>>>>>> 07359ffd
        default=ReportGranularity.default().value,
        enum=[g.value for g in ReportGranularity],
        order=2,
    )

    @classmethod
    def change_format_to_oneOf(cls, schema: dict) -> dict:
        new_schema = {}
        for key, value in schema.items():
            if isinstance(value, dict):
                value = cls.change_format_to_oneOf(value)
            if key == "anyOf":
                new_schema["oneOf"] = value
            else:
                new_schema[key] = value
        return new_schema

    @staticmethod
    def resolve_refs(schema: dict) -> dict:
        json_schema_ref_resolver = RefResolver.from_schema(schema)
        str_schema = json.dumps(schema)
        for ref_block in re.findall(r'{"\$ref": "#\/definitions\/.+?(?="})"}', str_schema):
            ref = json.loads(ref_block)["$ref"]
            str_schema = str_schema.replace(ref_block, json.dumps(json_schema_ref_resolver.resolve(ref)[1]))
        pyschema = json.loads(str_schema)
        del pyschema["definitions"]
        return pyschema

    @classmethod
    def schema(cls) -> dict:
        """we're overriding the schema classmethod to enable some post-processing"""
        schema = super().schema()
        schema = cls.change_format_to_oneOf(schema)
        return cls.resolve_refs(schema)


class CompleteOauthOutputSpecification(BaseModel):
    access_token: str = Field(path_in_connector_config=["credentials", "access_token"])


class CompleteOauthServerInputSpecification(BaseModel):
    app_id: str = Field()
    secret: str = Field()


class CompleteOauthServerOutputSpecification(BaseModel):
    app_id: str = Field(path_in_connector_config=["credentials", "app_id"])
    secret: str = Field(path_in_connector_config=["credentials", "secret"])<|MERGE_RESOLUTION|>--- conflicted
+++ resolved
@@ -27,14 +27,10 @@
     class Config:
         title = "Production Access Token"
 
-<<<<<<< HEAD
     auth_type: str = Field(default="prod_access_token", const=True, order=0)
     app_id: str = Field(title="App ID", description="The Developer Application App ID.", airbyte_secret=True)
     secret: str = Field(title="Secret", description="The Developer Application Secret.", airbyte_secret=True)
-    access_token: str = Field(title="Access Token", description="Long-term Authorized Access Token.", airbyte_secret=True)
-=======
     access_token: str = Field(title="Access Token", description="The long-term authorized access token.", airbyte_secret=True)
->>>>>>> 07359ffd
 
 
 class SandboxEnvSpec(BaseModel):
@@ -46,25 +42,8 @@
     advertiser_id: str = Field(
         title="Advertiser ID", description="The Advertiser ID which generated for the developer's Sandbox application."
     )
-<<<<<<< HEAD
-    access_token: str = Field(title="Access Token", description="The Long-term Authorized Access Token.", airbyte_secret=True)
-=======
 
     access_token: str = Field(title="Access Token", description="The long-term authorized access token.", airbyte_secret=True)
-
-
-class ProductionEnvSpec(BaseModel):
-    class Config:
-        title = "Production Access Token"
-
-    auth_type: str = Field(default="prod_access_token", const=True, order=0)
-
-    # it is float because UI has the bug https://github.com/airbytehq/airbyte/issues/6875
-    app_id: str = Field(description="The App ID applied by the developer.", title="App ID")
-    secret: str = Field(title="Secret", description="The private key of the developer application.", airbyte_secret=True)
-
-    access_token: str = Field(title="Access Token", description="The long-term authorized access token.", airbyte_secret=True)
->>>>>>> 07359ffd
 
 
 class SourceTiktokMarketingSpec(BaseModel):
@@ -85,14 +64,9 @@
     )
 
     report_granularity: str = Field(
-<<<<<<< HEAD
         title="Report Aggregation Granularity *",
         description="The granularity used for aggregating performance data in reports. See <a "
         'href="https://docs.airbyte.com/integrations/sources/tiktok-marketing/#report-aggregation">the docs</a>.',
-=======
-        title="Report Granularity *",
-        description="Grouping of your reports based on time. Lifetime will have no grouping. This option is used for reports' streams only.",
->>>>>>> 07359ffd
         default=ReportGranularity.default().value,
         enum=[g.value for g in ReportGranularity],
         order=2,
