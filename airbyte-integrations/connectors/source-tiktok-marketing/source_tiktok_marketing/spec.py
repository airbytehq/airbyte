--- conflicted
+++ resolved
@@ -15,7 +15,7 @@
 
 class OauthCredSpec(BaseModel):
     class Config:
-        title = "OAuth"
+        title = "OAuth2.0"
 
     auth_type: str = Field(default="oauth2.0", const=True, order=0)
     app_id: str = Field(title="App ID", description="The Developer Application App ID.", airbyte_secret=True)
@@ -23,19 +23,9 @@
     access_token: str = Field(title="Access Token", description="Long-term Authorized Access Token.", airbyte_secret=True)
 
 
-class ProductionEnvSpec(BaseModel):
-    class Config:
-        title = "Production Access Token"
-
-    auth_type: str = Field(default="prod_access_token", const=True, order=0)
-    app_id: str = Field(title="App ID", description="The Developer Application App ID.", airbyte_secret=True)
-    secret: str = Field(title="Secret", description="The Developer Application Secret.", airbyte_secret=True)
-    access_token: str = Field(title="Access Token", description="The long-term authorized access token.", airbyte_secret=True)
-
-
 class SandboxEnvSpec(BaseModel):
     class Config:
-        title = "Sandbox"
+        title = "Sandbox Access Token"
 
     auth_type: str = Field(default="sandbox_access_token", const=True, order=0)
     # it is string because UI has the bug https://github.com/airbytehq/airbyte/issues/6875
@@ -50,13 +40,9 @@
     class Config:
         title = "TikTok Marketing Source Spec"
 
-<<<<<<< HEAD
-    credentials: Union[OauthCredSpec, SandboxEnvSpec] = Field(title="Authentication *", order=0, default={}, type="object")
-=======
-    credentials: Union[OauthCredSpec, ProductionEnvSpec, SandboxEnvSpec] = Field(
+    credentials: Union[OauthCredSpec, SandboxEnvSpec] = Field(
         title="Authentication Method", description="Authentication method", order=0, default={}, type="object"
     )
->>>>>>> ce1774b8
 
     start_date: str = Field(
         title="Replication Start Date *",
