version: 1.1.0
type: DeclarativeSource
check:
  type: CheckStream
  stream_names:
    - advertisers

definitions:
  authenticator:
    type: ApiKeyAuthenticator
    api_token: "{{ config['credentials']['access_token'] if config.get('credentials') else config['access_token'] }}"
    inject_into:
      type: RequestOption
      inject_into: header
      field_name: Access-Token

  requester:
    type: HttpRequester
    url_base: '"https://{{ "sandbox-ads" if config.get(''credentials'', {}).get(''auth_type'', "") == "sandbox_access_token" else "business-api" }}.tiktok.com/open_api/v1.3/"'
    path: "{{ parameters['path'] }}"
    http_method: GET
    error_handler:
      type: DefaultErrorHandler
      response_filters:
        - predicate: "{{ response.get('code') == 40100 }}"
          action: RATE_LIMITED
          error_message: "TikTok Marketing API rate limit exceeded. Please verify that only one Airbyte connection with the same credentials is running at a time. If the problem persists, even after ensuring that only one connection is running, please contact Airbyte support. {{ response.get('message', '') }}"
        - predicate: "{{ response.get('code') != 0 }}"
          action: FAIL
          error_message: "{{ response['message'] }}"
    authenticator:
      $ref: "#/definitions/authenticator"
    request_body_json: {}

  record_selector:
    type: RecordSelector
    schema_normalization: Default
    extractor:
      type: DpathExtractor
      field_path: ["data", "list"]

  retriever:
    type: SimpleRetriever
    requester:
      $ref: "#/definitions/requester"
      request_headers: {}
      authenticator:
        $ref: "#/definitions/authenticator"
      request_body_json: {}
    record_selector:
      $ref: "#/definitions/requester"
    paginator:
      type: NoPagination
    partition_router: []

  paginator_page_increment:
    type: "DefaultPaginator"
    page_size_option:
      type: "RequestOption"
      inject_into: "request_parameter"
      field_name: "page_size"
    pagination_strategy:
      type: "PageIncrement"
      page_size: 100
      start_from_page: 1
    page_token_option:
      type: "RequestOption"
      inject_into: "request_parameter"
      field_name: "page"

  semi_incremental_sync:
    type: DatetimeBasedCursor
    cursor_field: "modify_time"
    cursor_datetime_formats:
      - "%Y-%m-%d %H:%M:%S"
      - "%Y-%m-%dT%H:%M:%SZ"
    datetime_format: "%Y-%m-%d %H:%M:%SZ"
    start_datetime:
      type: MinMaxDatetime
      datetime: "{{ config.get('start_date', '2016-09-01') }}"
      datetime_format: "%Y-%m-%d"
    is_client_side_incremental: true

  single_id_partition_router:
    - class_name: "source_tiktok_marketing.components.advertiser_ids_partition_router.SingleAdvertiserIdPerPartition"
      $parameters:
        path_in_config:
          - ["credentials", "advertiser_id"]
          - ["environment", "advertiser_id"]
        partition_field: advertiser_id
      parent_stream_configs:
        - type: ParentStreamConfig
          parent_key: advertiser_id
          request_option:
            inject_into: request_parameter
            type: RequestOption
            field_name: advertiser_id
          partition_field: advertiser_id
          stream:
            $ref: "#/definitions/advertiser_ids_stream"

  multiple_id_partition_router:
    - class_name: "source_tiktok_marketing.components.advertiser_ids_partition_router.MultipleAdvertiserIdsPerPartition"
      $parameters:
        path_in_config:
          - ["credentials", "advertiser_id"]
          - ["environment", "advertiser_id"]
        partition_field: advertiser_ids
      parent_stream_configs:
        - type: ParentStreamConfig
          parent_key: advertiser_id
          request_option:
            inject_into: request_parameter
            type: RequestOption
            field_name: advertiser_ids
          partition_field: advertiser_ids
          stream:
            $ref: "#/definitions/advertiser_ids_stream"

  semi_incremental_stream:
    retriever:
      type: SimpleRetriever
      requester:
        $ref: "#/definitions/requester"
      record_selector:
        $ref: "#/definitions/record_selector"
      paginator:
        $ref: "#/definitions/paginator_page_increment"
        pagination_strategy:
          type: "PageIncrement"
          page_size: '{{ parameters.get("page_size", 1000) }}'
          start_from_page: 1
      partition_router:
        $ref: "#/definitions/single_id_partition_router"
    incremental_sync:
      $ref: "#/definitions/semi_incremental_sync"

  advertiser_ids_stream:
    type: DeclarativeStream
    name: advertiser_ids
    $parameters:
      path: "oauth2/advertiser/get/"
    primary_key:
      - advertiser_id
    schema_loader:
      type: InlineSchemaLoader
      schema:
        $ref: "#/definitions/schemas/advertiser_ids"
    retriever:
      type: SimpleRetriever
      requester:
        $ref: "#/definitions/requester"
        request_parameters:
          secret: "{{ config.get('credentials', config.get('environment', {})).get('secret') }}"
          app_id: "{{ config.get('credentials', config.get('environment', {})).get('app_id', 0) }}"
        request_headers: {}
      record_selector:
        $ref: "#/definitions/record_selector"
      paginator:
        type: NoPagination
      partition_router: []

  advertisers_stream:
    type: DeclarativeStream
    name: advertisers
    $parameters:
      path: "advertiser/info/"
    primary_key:
      - advertiser_id
    schema_loader:
      type: InlineSchemaLoader
      schema:
        $ref: "#/definitions/schemas/advertisers"
    retriever:
      type: SimpleRetriever
      requester:
        $ref: "#/definitions/requester"
      record_selector:
        $ref: "#/definitions/record_selector"
      paginator:
        $ref: "#/definitions/paginator_page_increment"
      partition_router:
        $ref: "#/definitions/multiple_id_partition_router"

  audiences_stream:
    type: DeclarativeStream
    name: audiences
    $parameters:
      path: "dmp/custom_audience/list/"
    primary_key:
      - audience_id
    schema_loader:
      type: InlineSchemaLoader
      schema:
        $ref: "#/definitions/schemas/audiences"
    retriever:
      type: SimpleRetriever
      requester:
        $ref: "#/definitions/requester"
      record_selector:
        $ref: "#/definitions/record_selector"
      paginator:
        $ref: "#/definitions/paginator_page_increment"
      partition_router:
        $ref: "#/definitions/single_id_partition_router"

  creative_assets_music_stream:
    type: DeclarativeStream
    name: creative_assets_music
    $parameters:
      path: "file/music/get/"
    primary_key:
      - music_id
    schema_loader:
      type: InlineSchemaLoader
      schema:
        $ref: "#/definitions/schemas/creative_assets_music"
    retriever:
      type: SimpleRetriever
      requester:
        $ref: "#/definitions/requester"
      record_selector:
        type: RecordSelector
        schema_normalization: Default
        extractor:
          type: DpathExtractor
          field_path: ["data", "musics"]
      paginator:
        $ref: "#/definitions/paginator_page_increment"
      partition_router:
        $ref: "#/definitions/single_id_partition_router"

  creative_assets_portfolios_stream:
    type: DeclarativeStream
    name: creative_assets_portfolios
    $parameters:
      path: "creative/portfolio/list/"
    primary_key:
      - creative_portfolio_id
    schema_loader:
      type: InlineSchemaLoader
      schema:
        $ref: "#/definitions/schemas/creative_assets_portfolios"
    retriever:
      type: SimpleRetriever
      requester:
        $ref: "#/definitions/requester"
      record_selector:
        type: RecordSelector
        schema_normalization: Default
        extractor:
          type: DpathExtractor
          field_path: ["data", "creative_portfolios"]
      paginator:
        $ref: "#/definitions/paginator_page_increment"
      partition_router:
        $ref: "#/definitions/single_id_partition_router"

  campaigns_stream:
    type: DeclarativeStream
    name: campaigns
    $parameters:
      path: "campaign/get/"
    primary_key:
      - campaign_id
    schema_loader:
      type: InlineSchemaLoader
      schema:
        $ref: "#/definitions/schemas/campaigns"
    retriever:
      type: SimpleRetriever
      requester:
        $ref: "#/definitions/requester"
        request_parameters:
          filtering: '{{ {"secondary_status": "CAMPAIGN_STATUS_ALL"}|string if config.get("include_deleted", False) }}'
      record_selector:
        $ref: "#/definitions/record_selector"
      paginator:
        $ref: "#/definitions/semi_incremental_stream/retriever/paginator"
      partition_router:
        $ref: "#/definitions/single_id_partition_router"
    incremental_sync:
      $ref: "#/definitions/semi_incremental_sync"

  ad_groups_stream:
    type: DeclarativeStream
    name: ad_groups
    $parameters:
      path: "adgroup/get/"
    primary_key:
      - adgroup_id
    schema_loader:
      type: InlineSchemaLoader
      schema:
        $ref: "#/definitions/schemas/ad_groups"
    retriever:
      type: SimpleRetriever
      requester:
        $ref: "#/definitions/requester"
        request_parameters:
          filtering: '{{ {"secondary_status": "ADGROUP_STATUS_ALL"}|string if config.get("include_deleted", False) }}'
      record_selector:
        $ref: "#/definitions/record_selector"
      paginator:
        $ref: "#/definitions/semi_incremental_stream/retriever/paginator"
      partition_router:
        $ref: "#/definitions/single_id_partition_router"
    incremental_sync:
      $ref: "#/definitions/semi_incremental_sync"

  ads_stream:
    type: DeclarativeStream
    name: ads
    $parameters:
      path: "ad/get/"
    primary_key:
      - ad_id
    schema_loader:
      type: InlineSchemaLoader
      schema:
        $ref: "#/definitions/schemas/ads"
    retriever:
      type: SimpleRetriever
      requester:
        $ref: "#/definitions/requester"
        request_parameters:
          filtering: '{{ {"secondary_status": "AD_STATUS_ALL"}|string if config.get("include_deleted", False) }}'
      record_selector:
        $ref: "#/definitions/record_selector"
      paginator:
        $ref: "#/definitions/semi_incremental_stream/retriever/paginator"
      partition_router:
        $ref: "#/definitions/single_id_partition_router"
    incremental_sync:
      $ref: "#/definitions/semi_incremental_sync"

  creative_assets_images_stream:
    type: DeclarativeStream
    name: creative_assets_images
    $parameters:
      path: "file/image/ad/search/"
      page_size: 100
    primary_key:
      - image_id
    $ref: "#/definitions/semi_incremental_stream"
    schema_loader:
      type: InlineSchemaLoader
      schema:
        $ref: "#/definitions/schemas/creative_assets_images"

  creative_assets_videos_stream:
    type: DeclarativeStream
    name: creative_assets_videos
    $parameters:
      path: "file/video/ad/search/"
      page_size: 100
    primary_key:
      - video_id
    $ref: "#/definitions/semi_incremental_stream"
    schema_loader:
      type: InlineSchemaLoader
      schema:
        $ref: "#/definitions/schemas/creative_assets_videos"

  record_selector_for_hourly_reports_streams:
    $ref: "#/definitions/record_selector"
    record_filter:
      type: RecordFilter
      condition: "{{ record['dimensions']['stat_time_hour'] >= stream_interval['start_time'] }}"

  base_report_retriever:
    type: SimpleRetriever
    requester:
      $ref: "#/definitions/requester"
      request_parameters:
        service_type: "AUCTION"
        report_type: "BASIC"
        data_level: '{{ parameters["data_level"] }}'
        dimensions: '{{ parameters["dimensions"] | string }}'
        metrics: '{{ (parameters.get("report_metrics", []) + ["spend", "cpc", "cpm", "impressions", "clicks", "ctr", "reach", "cost_per_1000_reached", "frequency", "video_play_actions", "video_watched_2s", "video_watched_6s", "average_video_play", "average_video_play_per_user", "video_views_p25", "video_views_p50", "video_views_p75", "video_views_p100", "profile_visits", "likes", "comments", "shares", "follows", "clicks_on_music_disc", "real_time_app_install", "real_time_app_install_cost", "app_install"]) | string }}'
        start_date: "{{ stream_interval['start_time'] }}"
        end_date: "{{ stream_interval['end_time'] }}"
        filtering: '{{ parameters["filtering"] | string if parameters.get("filtering") and config.get("include_deleted", False)}}'
      authenticator:
        $ref: "#/definitions/authenticator"
      request_body_json: {}
    record_selector:
      $ref: "#/definitions/record_selector"
    paginator:
      $ref: "#/definitions/paginator_page_increment"
      pagination_strategy:
        type: "PageIncrement"
        page_size: 1000
        start_from_page: 1
    partition_router:
      $ref: "#/definitions/single_id_partition_router"

  report_daily_incremental_sync:
    type: DatetimeBasedCursor
    cursor_field: "stat_time_day"
    lookback_window: "P{{ config.get('attribution_window', 0) }}D"
    cursor_granularity: "P1D"
    step: P30D
    cursor_datetime_formats:
      - "%Y-%m-%d %H:%M:%S"
      - "%Y-%m-%dT%H:%M:%SZ"
    datetime_format: "%Y-%m-%d"
    start_datetime:
      type: MinMaxDatetime
      datetime: "{{ config.get('start_date', '2016-09-01') }}"
      datetime_format: "%Y-%m-%d"
    end_datetime:
      type: MinMaxDatetime
      datetime: "{{ config.get('end_date') if config.get('end_date') else format_datetime(now_utc(), '%Y-%m-%d') }}"
      datetime_format: "%Y-%m-%d"

  report_hourly_incremental_sync:
    type: DatetimeBasedCursor
    cursor_field: "stat_time_hour"
    lookback_window: "P{{ config.get('attribution_window', 0) }}D"
    cursor_granularity: "PT1H"
    step: P1D
    cursor_datetime_formats:
      - "%Y-%m-%d"
      - "%Y-%m-%dT%H:%M:%SZ"
    datetime_format: "%Y-%m-%d %H:%M:%S"
    start_datetime:
      type: MinMaxDatetime
      datetime: "{{ format_datetime(config.get('start_date', '2016-09-01'), '%Y-%m-%d %H:%M:%S', '%Y-%m-%d') }}"
      datetime_format: "%Y-%m-%d %H:%M:%S"
    end_datetime:
      type: MinMaxDatetime
      datetime: "{{ format_datetime((str_to_datetime(config.get('end_date')) if config.get('end_date') else now_utc()) + duration('P1D'), '%Y-%m-%d %H:%M:%S') }}"
      datetime_format: "%Y-%m-%d %H:%M:%S"

  base_report_daily:
    schema_loader:
      type: InlineSchemaLoader
      schema:
        $ref: "#/definitions/schemas/base_report"
    retriever:
      $ref: "#/definitions/base_report_retriever"
      record_selector:
        $ref: "#/definitions/record_selector"
    incremental_sync:
      $ref: "#/definitions/report_daily_incremental_sync"

  base_report_hourly_retriever:
    type: SimpleRetriever
    requester:
      $ref: "#/definitions/requester"
      request_parameters:
        service_type: "AUCTION"
        report_type: "BASIC"
        data_level: '{{ parameters["data_level"] }}'
        dimensions: '{{ parameters["dimensions"] | string }}'
        metrics: '{{ (parameters.get("report_metrics", []) + ["spend", "cpc", "cpm", "impressions", "clicks", "ctr", "reach", "cost_per_1000_reached", "frequency", "video_play_actions", "video_watched_2s", "video_watched_6s", "average_video_play", "average_video_play_per_user", "video_views_p25", "video_views_p50", "video_views_p75", "video_views_p100", "profile_visits", "likes", "comments", "shares", "follows", "clicks_on_music_disc", "real_time_app_install", "real_time_app_install_cost", "app_install"]) | string }}'
        start_date: "{{ format_datetime(stream_interval['start_time'], '%Y-%m-%d', '%Y-%m-%d %H:%M:%S') }}"
        end_date: "{{ format_datetime(stream_interval['start_time'], '%Y-%m-%d', '%Y-%m-%d %H:%M:%S') }}"
        filtering: '{{ parameters["filtering"] | string if parameters.get("filtering") and config.get("include_deleted", False)}}'
      authenticator:
        $ref: "#/definitions/authenticator"
      request_body_json: {}
    record_selector:
      $ref: "#/definitions/record_selector_for_hourly_reports_streams"
    paginator:
      $ref: "#/definitions/paginator_page_increment"
      pagination_strategy:
        type: "PageIncrement"
        page_size: 1000
        start_from_page: 1
    partition_router:
      $ref: "#/definitions/single_id_partition_router"

  base_report_hourly:
    schema_loader:
      type: InlineSchemaLoader
      schema:
        $ref: "#/definitions/schemas/base_report"
    retriever:
      $ref: "#/definitions/base_report_hourly_retriever"
      record_selector:
        $ref: "#/definitions/record_selector_for_hourly_reports_streams"
    incremental_sync:
      $ref: "#/definitions/report_hourly_incremental_sync"

  base_report_lifetime:
    schema_loader:
      type: InlineSchemaLoader
      schema:
        $ref: "#/definitions/schemas/base_report"
    retriever:
      type: SimpleRetriever
      requester:
        $ref: "#/definitions/requester"
        request_parameters:
          service_type: "AUCTION"
          report_type: "BASIC"
          data_level: '{{ parameters["data_level"] }}'
          dimensions: '{{ parameters["dimensions"] | string }}'
          metrics: '{{ (parameters.get("report_metrics", []) + ["spend", "cpc", "cpm", "impressions", "clicks", "ctr", "reach", "cost_per_1000_reached", "frequency", "video_play_actions", "video_watched_2s", "video_watched_6s", "average_video_play", "average_video_play_per_user", "video_views_p25", "video_views_p50", "video_views_p75", "video_views_p100", "profile_visits", "likes", "comments", "shares", "follows", "clicks_on_music_disc", "real_time_app_install", "real_time_app_install_cost", "app_install"]) | string }}'
          query_lifetime: "true"
          filters: '{{ [
            {"filter_value": ["STATUS_ALL"], "field_name": "ad_status", "filter_type": "IN"},
            {"filter_value": ["STATUS_ALL"], "field_name": "campaign_status", "filter_type": "IN"},
            {"filter_value": ["STATUS_ALL"], "field_name": "adgroup_status", "filter_type": "IN"},
            ] | string if config.get("include_deleted", False)}}'
      paginator:
        $ref: "#/definitions/paginator_page_increment"
        pagination_strategy:
          type: "PageIncrement"
          page_size: 1000
          start_from_page: 1
      record_selector:
        $ref: "#/definitions/record_selector"
      partition_router:
        $ref: "#/definitions/single_id_partition_router"

  ads_reports_daily_stream:
    type: DeclarativeStream
    name: ads_reports_daily
    $parameters:
      path: "report/integrated/get/"
      data_level: "AUCTION_AD"
      filtering:
        [
          {
            "field_name": "ad_status",
            "filter_type": "IN",
            "filter_value": "[\\\"STATUS_ALL\\\"]",
          },
        ]
      report_metrics:
        [
          "campaign_name",
          "campaign_id",
          "adgroup_name",
          "placement_type",
          "tt_app_id",
          "tt_app_name",
          "mobile_app_id",
          "promotion_type",
          "dpa_target_audience_type",
          "conversion",
          "cost_per_conversion",
          "conversion_rate",
          "real_time_conversion",
          "real_time_cost_per_conversion",
          "real_time_conversion_rate",
          "result",
          "cost_per_result",
          "result_rate",
          "real_time_result",
          "real_time_cost_per_result",
          "real_time_result_rate",
          "secondary_goal_result",
          "cost_per_secondary_goal_result",
          "secondary_goal_result_rate",
          "adgroup_id",
          "ad_name",
          "ad_text",
          "total_purchase_value",
          "total_onsite_shopping_value",
          "onsite_shopping",
          "vta_purchase",
          "vta_conversion",
          "cta_purchase",
          "cta_conversion",
          "total_pageview",
          "complete_payment",
          "value_per_complete_payment",
          "total_complete_payment_rate",
        ]
      dimensions: ["ad_id", "stat_time_day"]
    primary_key:
      - ad_id
      - stat_time_day
    $ref: "#/definitions/base_report_daily"
    transformations:
      - type: AddFields
        fields:
          - path: ["stat_time_day"]
            value: "{{ record.dimensions.stat_time_day }}"
          - path: ["ad_id"]
            value: "{{ record.dimensions.ad_id }}"
      - type: CustomTransformation
        class_name: "source_tiktok_marketing.components.transformations.TransformEmptyMetrics"

  ad_groups_reports_daily_stream:
    type: DeclarativeStream
    name: ad_groups_reports_daily
    $parameters:
      path: "report/integrated/get/"
      data_level: "AUCTION_ADGROUP"
      filtering:
        [
          {
            "field_name": "adgroup_status",
            "filter_type": "IN",
            "filter_value": "[\\\"STATUS_ALL\\\"]",
          },
        ]
      report_metrics:
        [
          "campaign_name",
          "campaign_id",
          "adgroup_name",
          "placement_type",
          "tt_app_id",
          "tt_app_name",
          "mobile_app_id",
          "promotion_type",
          "dpa_target_audience_type",
          "conversion",
          "cost_per_conversion",
          "conversion_rate",
          "real_time_conversion",
          "real_time_cost_per_conversion",
          "real_time_conversion_rate",
          "result",
          "cost_per_result",
          "result_rate",
          "real_time_result",
          "real_time_cost_per_result",
          "real_time_result_rate",
          "secondary_goal_result",
          "cost_per_secondary_goal_result",
          "secondary_goal_result_rate",
        ]
      dimensions: ["adgroup_id", "stat_time_day"]
    primary_key:
      - adgroup_id
      - stat_time_day
    $ref: "#/definitions/base_report_daily"
    transformations:
      - type: AddFields
        fields:
          - path: ["stat_time_day"]
            value: "{{ record.dimensions.stat_time_day }}"
          - path: ["adgroup_id"]
            value: "{{ record.dimensions.adgroup_id }}"
      - type: CustomTransformation
        class_name: "source_tiktok_marketing.components.transformations.TransformEmptyMetrics"

  advertisers_reports_daily_stream:
    type: DeclarativeStream
    name: advertisers_reports_daily
    $parameters:
      path: "report/integrated/get/"
      data_level: "AUCTION_ADVERTISER"
      report_metrics: ["cash_spend", "voucher_spend"]
      dimensions: ["advertiser_id", "stat_time_day"]
    primary_key:
      - advertiser_id
      - stat_time_day
    $ref: "#/definitions/base_report_daily"
    transformations:
      - type: AddFields
        fields:
          - path: ["stat_time_day"]
            value: "{{ record.dimensions.stat_time_day }}"
          - path: ["advertiser_id"]
            value: "{{ record.dimensions.advertiser_id }}"
      - type: CustomTransformation
        class_name: "source_tiktok_marketing.components.transformations.TransformEmptyMetrics"

  campaigns_reports_daily_stream:
    type: DeclarativeStream
    name: campaigns_reports_daily
    $parameters:
      path: "report/integrated/get/"
      data_level: "AUCTION_CAMPAIGN"
      filtering:
        [
          {
            "field_name": "campaign_status",
            "filter_type": "IN",
            "filter_value": "[\\\"STATUS_ALL\\\"]",
          },
        ]
      report_metrics: ["campaign_name"]
      dimensions: ["campaign_id", "stat_time_day"]
    primary_key:
      - campaign_id
      - stat_time_day
    $ref: "#/definitions/base_report_daily"
    transformations:
      - type: AddFields
        fields:
          - path: ["stat_time_day"]
            value: "{{ record.dimensions.stat_time_day }}"
          - path: ["campaign_id"]
            value: "{{ record.dimensions.campaign_id }}"
      - type: CustomTransformation
        class_name: "source_tiktok_marketing.components.transformations.TransformEmptyMetrics"

  audience_base_report_retriever:
    type: SimpleRetriever
    requester:
      $ref: "#/definitions/requester"
      request_parameters:
        service_type: "AUCTION"
        report_type: "AUDIENCE"
        data_level: '{{ parameters["data_level"] }}'
        dimensions: '{{ parameters["dimensions"] | string }}'
        metrics: '{{ (parameters.get("report_metrics", []) + ["spend", "cpc", "cpm", "impressions", "clicks", "ctr"]) | string  }}'
        start_date: "{{ stream_interval['start_time'] }}"
        end_date: "{{ stream_interval['end_time'] }}"
        filters: '{{ [
          {"filter_value": ["STATUS_ALL"], "field_name": "ad_status", "filter_type": "IN"},
          {"filter_value": ["STATUS_ALL"], "field_name": "campaign_status", "filter_type": "IN"},
          {"filter_value": ["STATUS_ALL"], "field_name": "adgroup_status", "filter_type": "IN"},
          ] | string if config.get("include_deleted", False)}}'
      authenticator:
        $ref: "#/definitions/authenticator"
      request_body_json: {}
    record_selector:
      $ref: "#/definitions/record_selector"
    paginator:
      $ref: "#/definitions/paginator_page_increment"
      pagination_strategy:
        type: "PageIncrement"
        page_size: 1000
        start_from_page: 1
    partition_router:
      $ref: "#/definitions/single_id_partition_router"

  audience_base_report_daily:
    schema_loader:
      type: InlineSchemaLoader
      schema:
        $ref: "#/definitions/schemas/audience_report"
    retriever:
      $ref: "#/definitions/audience_base_report_retriever"
    incremental_sync:
      $ref: "#/definitions/report_daily_incremental_sync"

  campaigns_audience_reports_daily_stream:
    type: DeclarativeStream
    name: campaigns_audience_reports_daily
    $parameters:
      path: "report/integrated/get/"
      data_level: "AUCTION_CAMPAIGN"
      report_metrics: ["campaign_name"]
      dimensions: ["campaign_id", "stat_time_day", "gender", "age"]
    primary_key:
      - campaign_id
      - stat_time_day
      - gender
      - age
    $ref: "#/definitions/audience_base_report_daily"
    transformations:
      - type: AddFields
        fields:
          - path: ["stat_time_day"]
            value: "{{ record.dimensions.stat_time_day }}"
          - path: ["campaign_id"]
            value: "{{ record.dimensions.campaign_id }}"
          - path: ["gender"]
            value: "{{ record.dimensions.gender }}"
          - path: ["age"]
            value: "{{ record.dimensions.age }}"
      - type: CustomTransformation
        class_name: "source_tiktok_marketing.components.transformations.TransformEmptyMetrics"

  ad_group_audience_reports_daily_stream:
    type: DeclarativeStream
    name: ad_group_audience_reports_daily
    $parameters:
      path: "report/integrated/get/"
      data_level: "AUCTION_ADGROUP"
      report_metrics:
        [
          "campaign_name",
          "campaign_id",
          "adgroup_name",
          "placement_type",
          "tt_app_id",
          "tt_app_name",
          "mobile_app_id",
          "promotion_type",
          "dpa_target_audience_type",
          "conversion",
          "cost_per_conversion",
          "conversion_rate",
          "real_time_conversion",
          "real_time_cost_per_conversion",
          "real_time_conversion_rate",
          "result",
          "cost_per_result",
          "result_rate",
          "real_time_result",
          "real_time_cost_per_result",
          "real_time_result_rate",
        ]
      dimensions: ["adgroup_id", "stat_time_day", "gender", "age"]
    primary_key:
      - adgroup_id
      - stat_time_day
      - gender
      - age
    $ref: "#/definitions/audience_base_report_daily"
    transformations:
      - type: AddFields
        fields:
          - path: ["stat_time_day"]
            value: "{{ record.dimensions.stat_time_day }}"
          - path: ["adgroup_id"]
            value: "{{ record.dimensions.adgroup_id }}"
          - path: ["gender"]
            value: "{{ record.dimensions.gender }}"
          - path: ["age"]
            value: "{{ record.dimensions.age }}"
      - type: CustomTransformation
        class_name: "source_tiktok_marketing.components.transformations.TransformEmptyMetrics"

  ads_audience_reports_daily_stream:
    type: DeclarativeStream
    name: ads_audience_reports_daily
    $parameters:
      path: "report/integrated/get/"
      data_level: "AUCTION_AD"
      report_metrics:
        [
          "campaign_name",
          "campaign_id",
          "adgroup_name",
          "placement_type",
          "tt_app_id",
          "tt_app_name",
          "mobile_app_id",
          "promotion_type",
          "dpa_target_audience_type",
          "conversion",
          "cost_per_conversion",
          "conversion_rate",
          "real_time_conversion",
          "real_time_cost_per_conversion",
          "real_time_conversion_rate",
          "result",
          "cost_per_result",
          "result_rate",
          "real_time_result",
          "real_time_cost_per_result",
          "real_time_result_rate",
          "adgroup_id",
          "ad_name",
          "ad_text",
        ]
      dimensions: ["ad_id", "stat_time_day", "gender", "age"]
    primary_key:
      - ad_id
      - stat_time_day
      - gender
      - age
    $ref: "#/definitions/audience_base_report_daily"
    transformations:
      - type: AddFields
        fields:
          - path: ["stat_time_day"]
            value: "{{ record.dimensions.stat_time_day }}"
          - path: ["ad_id"]
            value: "{{ record.dimensions.ad_id }}"
          - path: ["gender"]
            value: "{{ record.dimensions.gender }}"
          - path: ["age"]
            value: "{{ record.dimensions.age }}"
      - type: CustomTransformation
        class_name: "source_tiktok_marketing.components.transformations.TransformEmptyMetrics"

  advertisers_audience_reports_daily_stream:
    type: DeclarativeStream
    name: advertisers_audience_reports_daily
    $parameters:
      path: "report/integrated/get/"
      data_level: "AUCTION_ADVERTISER"
      dimensions: ["advertiser_id", "stat_time_day", "gender", "age"]
    primary_key:
      - advertiser_id
      - stat_time_day
      - gender
      - age
    $ref: "#/definitions/audience_base_report_daily"
    transformations:
      - type: AddFields
        fields:
          - path: ["stat_time_day"]
            value: "{{ record.dimensions.stat_time_day }}"
          - path: ["advertiser_id"]
            value: "{{ record.dimensions.advertiser_id }}"
          - path: ["gender"]
            value: "{{ record.dimensions.gender }}"
          - path: ["age"]
            value: "{{ record.dimensions.age }}"
      - type: CustomTransformation
        class_name: "source_tiktok_marketing.components.transformations.TransformEmptyMetrics"

  campaigns_audience_reports_by_country_daily_stream:
    type: DeclarativeStream
    name: campaigns_audience_reports_by_country_daily
    $parameters:
      path: "report/integrated/get/"
      data_level: "AUCTION_CAMPAIGN"
      report_metrics: ["campaign_name"]
      dimensions: ["campaign_id", "stat_time_day", "country_code"]
    primary_key:
      - campaign_id
      - stat_time_day
      - country_code
    $ref: "#/definitions/audience_base_report_daily"
    transformations:
      - type: AddFields
        fields:
          - path: ["stat_time_day"]
            value: "{{ record.dimensions.stat_time_day }}"
          - path: ["campaign_id"]
            value: "{{ record.dimensions.campaign_id }}"
          - path: ["country_code"]
            value_type: "string"
            value: "{{ record.dimensions.country_code }}"
      - type: CustomTransformation
        class_name: "source_tiktok_marketing.components.transformations.TransformEmptyMetrics"

  ad_group_audience_reports_by_country_daily_stream:
    type: DeclarativeStream
    name: ad_group_audience_reports_by_country_daily
    $parameters:
      path: "report/integrated/get/"
      data_level: "AUCTION_ADGROUP"
      report_metrics:
        [
          "campaign_name",
          "campaign_id",
          "adgroup_name",
          "placement_type",
          "tt_app_id",
          "tt_app_name",
          "mobile_app_id",
          "promotion_type",
          "dpa_target_audience_type",
          "conversion",
          "cost_per_conversion",
          "conversion_rate",
          "real_time_conversion",
          "real_time_cost_per_conversion",
          "real_time_conversion_rate",
          "result",
          "cost_per_result",
          "result_rate",
          "real_time_result",
          "real_time_cost_per_result",
          "real_time_result_rate",
        ]
      dimensions: ["adgroup_id", "stat_time_day", "country_code"]
    primary_key:
      - adgroup_id
      - stat_time_day
      - country_code
    $ref: "#/definitions/audience_base_report_daily"
    transformations:
      - type: AddFields
        fields:
          - path: ["stat_time_day"]
            value: "{{ record.dimensions.stat_time_day }}"
          - path: ["adgroup_id"]
            value: "{{ record.dimensions.adgroup_id }}"
          - path: ["country_code"]
            value_type: "string"
            value: "{{ record.dimensions.country_code }}"
      - type: CustomTransformation
        class_name: "source_tiktok_marketing.components.transformations.TransformEmptyMetrics"

  ads_audience_reports_by_country_daily_stream:
    type: DeclarativeStream
    name: ads_audience_reports_by_country_daily
    $parameters:
      path: "report/integrated/get/"
      data_level: "AUCTION_AD"
      report_metrics:
        [
          "campaign_name",
          "campaign_id",
          "adgroup_name",
          "placement_type",
          "tt_app_id",
          "tt_app_name",
          "mobile_app_id",
          "promotion_type",
          "dpa_target_audience_type",
          "conversion",
          "cost_per_conversion",
          "conversion_rate",
          "real_time_conversion",
          "real_time_cost_per_conversion",
          "real_time_conversion_rate",
          "result",
          "cost_per_result",
          "result_rate",
          "real_time_result",
          "real_time_cost_per_result",
          "real_time_result_rate",
          "adgroup_id",
          "ad_name",
          "ad_text",
        ]
      dimensions: ["ad_id", "stat_time_day", "country_code"]
    primary_key:
      - ad_id
      - stat_time_day
      - country_code
    $ref: "#/definitions/audience_base_report_daily"
    transformations:
      - type: AddFields
        fields:
          - path: ["stat_time_day"]
            value: "{{ record.dimensions.stat_time_day }}"
          - path: ["ad_id"]
            value: "{{ record.dimensions.ad_id }}"
          - path: ["country_code"]
            value_type: "string"
            value: "{{ record.dimensions.country_code }}"
      - type: CustomTransformation
        class_name: "source_tiktok_marketing.components.transformations.TransformEmptyMetrics"

  advertisers_audience_reports_by_country_daily_stream:
    type: DeclarativeStream
    name: advertisers_audience_reports_by_country_daily
    $parameters:
      path: "report/integrated/get/"
      data_level: "AUCTION_ADVERTISER"
      dimensions: ["advertiser_id", "stat_time_day", "country_code"]
    primary_key:
      - advertiser_id
      - stat_time_day
      - country_code
    $ref: "#/definitions/audience_base_report_daily"
    transformations:
      - type: AddFields
        fields:
          - path: ["stat_time_day"]
            value: "{{ record.dimensions.stat_time_day }}"
          - path: ["advertiser_id"]
            value: "{{ record.dimensions.advertiser_id }}"
          - path: ["country_code"]
            value_type: "string"
            value: "{{ record.dimensions.country_code }}"
      - type: CustomTransformation
        class_name: "source_tiktok_marketing.components.transformations.TransformEmptyMetrics"

  campaigns_audience_reports_by_platform_daily_stream:
    type: DeclarativeStream
    name: campaigns_audience_reports_by_platform_daily
    $parameters:
      path: "report/integrated/get/"
      data_level: "AUCTION_CAMPAIGN"
      report_metrics: ["campaign_name"]
      dimensions: ["campaign_id", "stat_time_day", "platform"]
    primary_key:
      - campaign_id
      - stat_time_day
      - platform
    $ref: "#/definitions/audience_base_report_daily"
    transformations:
      - type: AddFields
        fields:
          - path: ["stat_time_day"]
            value: "{{ record.dimensions.stat_time_day }}"
          - path: ["campaign_id"]
            value: "{{ record.dimensions.campaign_id }}"
          - path: ["platform"]
            value_type: "string"
            value: "{{ record.dimensions.platform }}"
      - type: CustomTransformation
        class_name: "source_tiktok_marketing.components.transformations.TransformEmptyMetrics"

  ad_group_audience_reports_by_platform_daily_stream:
    type: DeclarativeStream
    name: ad_group_audience_reports_by_platform_daily
    $parameters:
      path: "report/integrated/get/"
      data_level: "AUCTION_ADGROUP"
      report_metrics:
        [
          "campaign_name",
          "campaign_id",
          "adgroup_name",
          "placement_type",
          "tt_app_id",
          "tt_app_name",
          "mobile_app_id",
          "promotion_type",
          "dpa_target_audience_type",
          "conversion",
          "cost_per_conversion",
          "conversion_rate",
          "real_time_conversion",
          "real_time_cost_per_conversion",
          "real_time_conversion_rate",
          "result",
          "cost_per_result",
          "result_rate",
          "real_time_result",
          "real_time_cost_per_result",
          "real_time_result_rate",
        ]
      dimensions: ["adgroup_id", "stat_time_day", "platform"]
    primary_key:
      - adgroup_id
      - stat_time_day
      - platform
    $ref: "#/definitions/audience_base_report_daily"
    transformations:
      - type: AddFields
        fields:
          - path: ["stat_time_day"]
            value: "{{ record.dimensions.stat_time_day }}"
          - path: ["adgroup_id"]
            value: "{{ record.dimensions.adgroup_id }}"
          - path: ["platform"]
            value_type: "string"
            value: "{{ record.dimensions.platform }}"
      - type: CustomTransformation
        class_name: "source_tiktok_marketing.components.transformations.TransformEmptyMetrics"

  ads_audience_reports_by_platform_daily_stream:
    type: DeclarativeStream
    name: ads_audience_reports_by_platform_daily
    $parameters:
      path: "report/integrated/get/"
      data_level: "AUCTION_AD"
      report_metrics:
        [
          "campaign_name",
          "campaign_id",
          "adgroup_name",
          "placement_type",
          "tt_app_id",
          "tt_app_name",
          "mobile_app_id",
          "promotion_type",
          "dpa_target_audience_type",
          "conversion",
          "cost_per_conversion",
          "conversion_rate",
          "real_time_conversion",
          "real_time_cost_per_conversion",
          "real_time_conversion_rate",
          "result",
          "cost_per_result",
          "result_rate",
          "real_time_result",
          "real_time_cost_per_result",
          "real_time_result_rate",
          "adgroup_id",
          "ad_name",
          "ad_text",
        ]
      dimensions: ["ad_id", "stat_time_day", "platform"]
    primary_key:
      - ad_id
      - stat_time_day
      - platform
    $ref: "#/definitions/audience_base_report_daily"
    transformations:
      - type: AddFields
        fields:
          - path: ["stat_time_day"]
            value: "{{ record.dimensions.stat_time_day }}"
          - path: ["ad_id"]
            value: "{{ record.dimensions.ad_id }}"
          - path: ["platform"]
            value_type: "string"
            value: "{{ record.dimensions.platform }}"
      - type: CustomTransformation
        class_name: "source_tiktok_marketing.components.transformations.TransformEmptyMetrics"

  advertisers_audience_reports_by_platform_daily_stream:
    type: DeclarativeStream
    name: advertisers_audience_reports_by_platform_daily
    $parameters:
      path: "report/integrated/get/"
      data_level: "AUCTION_ADVERTISER"
      dimensions: ["advertiser_id", "stat_time_day", "platform"]
    primary_key:
      - advertiser_id
      - stat_time_day
      - platform
    $ref: "#/definitions/audience_base_report_daily"
    transformations:
      - type: AddFields
        fields:
          - path: ["stat_time_day"]
            value: "{{ record.dimensions.stat_time_day }}"
          - path: ["advertiser_id"]
            value: "{{ record.dimensions.advertiser_id }}"
          - path: ["platform"]
            value_type: "string"
            value: "{{ record.dimensions.platform }}"
      - type: CustomTransformation
        class_name: "source_tiktok_marketing.components.transformations.TransformEmptyMetrics"

  ads_audience_reports_by_province_daily_stream:
    type: DeclarativeStream
    name: ads_audience_reports_by_province_daily
    $parameters:
      path: "report/integrated/get/"
      data_level: "AUCTION_AD"
      report_metrics:
        [
          "campaign_name",
          "campaign_id",
          "adgroup_name",
          "placement_type",
          "tt_app_id",
          "tt_app_name",
          "mobile_app_id",
          "promotion_type",
          "dpa_target_audience_type",
          "conversion",
          "cost_per_conversion",
          "conversion_rate",
          "real_time_conversion",
          "real_time_cost_per_conversion",
          "real_time_conversion_rate",
          "result",
          "cost_per_result",
          "result_rate",
          "real_time_result",
          "real_time_cost_per_result",
          "real_time_result_rate",
          "adgroup_id",
          "ad_name",
          "ad_text",
        ]
      dimensions: ["ad_id", "stat_time_day", "province_id"]
    primary_key:
      - ad_id
      - stat_time_day
      - province_id
    $ref: "#/definitions/audience_base_report_daily"
    transformations:
      - type: AddFields
        fields:
          - path: ["stat_time_day"]
            value: "{{ record.dimensions.stat_time_day }}"
          - path: ["ad_id"]
            value: "{{ record.dimensions.ad_id }}"
          - path: ["province_id"]
            value: "{{ record.dimensions.province_id }}"
      - type: CustomTransformation
        class_name: "source_tiktok_marketing.components.transformations.TransformEmptyMetrics"

  ads_reports_hourly_stream:
    type: DeclarativeStream
    name: ads_reports_hourly
    $parameters:
      path: "report/integrated/get/"
      data_level: "AUCTION_AD"
      filtering:
        [
          {
            "field_name": "ad_status",
            "filter_type": "IN",
            "filter_value": "[\\\"STATUS_ALL\\\"]",
          },
        ]
      report_metrics:
        [
          "campaign_name",
          "campaign_id",
          "adgroup_name",
          "placement_type",
          "tt_app_id",
          "tt_app_name",
          "mobile_app_id",
          "promotion_type",
          "dpa_target_audience_type",
          "conversion",
          "cost_per_conversion",
          "conversion_rate",
          "real_time_conversion",
          "real_time_cost_per_conversion",
          "real_time_conversion_rate",
          "result",
          "cost_per_result",
          "result_rate",
          "real_time_result",
          "real_time_cost_per_result",
          "real_time_result_rate",
          "secondary_goal_result",
          "cost_per_secondary_goal_result",
          "secondary_goal_result_rate",
          "adgroup_id",
          "ad_name",
          "ad_text",
          "total_purchase_value",
          "total_onsite_shopping_value",
          "onsite_shopping",
          "vta_purchase",
          "vta_conversion",
          "cta_purchase",
          "cta_conversion",
          "total_pageview",
          "complete_payment",
          "value_per_complete_payment",
          "total_complete_payment_rate",
        ]
      dimensions: ["ad_id", "stat_time_hour"]
    primary_key:
      - ad_id
      - stat_time_hour
    $ref: "#/definitions/base_report_hourly"
    transformations:
      - type: AddFields
        fields:
          - path: ["stat_time_hour"]
            value: "{{ record.dimensions.stat_time_hour }}"
          - path: ["ad_id"]
            value: "{{ record.dimensions.ad_id }}"
      - type: CustomTransformation
        class_name: "source_tiktok_marketing.components.transformations.TransformEmptyMetrics"

  advertisers_reports_hourly_stream:
    type: DeclarativeStream
    name: advertisers_reports_hourly
    $parameters:
      path: "report/integrated/get/"
      data_level: "AUCTION_ADVERTISER"
      dimensions: ["advertiser_id", "stat_time_hour"]
    primary_key:
      - advertiser_id
      - stat_time_hour
    $ref: "#/definitions/base_report_hourly"
    transformations:
      - type: AddFields
        fields:
          - path: ["stat_time_hour"]
            value: "{{ record.dimensions.stat_time_hour }}"
          - path: ["advertiser_id"]
            value: "{{ record.dimensions.advertiser_id }}"
      - type: CustomTransformation
        class_name: "source_tiktok_marketing.components.transformations.TransformEmptyMetrics"

  campaigns_reports_hourly_stream:
    type: DeclarativeStream
    name: campaigns_reports_hourly
    $parameters:
      path: "report/integrated/get/"
      data_level: "AUCTION_CAMPAIGN"
      filtering:
        [
          {
            "field_name": "campaign_status",
            "filter_type": "IN",
            "filter_value": "[\\\"STATUS_ALL\\\"]",
          },
        ]
      report_metrics: ["campaign_name"]
      dimensions: ["campaign_id", "stat_time_hour"]
    primary_key:
      - campaign_id
      - stat_time_hour
    $ref: "#/definitions/base_report_hourly"
    transformations:
      - type: AddFields
        fields:
          - path: ["stat_time_hour"]
            value: "{{ record.dimensions.stat_time_hour }}"
          - path: ["campaign_id"]
            value: "{{ record.dimensions.campaign_id }}"
      - type: CustomTransformation
        class_name: "source_tiktok_marketing.components.transformations.TransformEmptyMetrics"

  ad_groups_reports_hourly_stream:
    type: DeclarativeStream
    name: ad_groups_reports_hourly
    $parameters:
      path: "report/integrated/get/"
      data_level: "AUCTION_ADGROUP"
      filtering:
        [
          {
            "field_name": "adgroup_status",
            "filter_type": "IN",
            "filter_value": "[\\\"STATUS_ALL\\\"]",
          },
        ]
      report_metrics:
        [
          "campaign_name",
          "campaign_id",
          "adgroup_name",
          "placement_type",
          "tt_app_id",
          "tt_app_name",
          "mobile_app_id",
          "promotion_type",
          "dpa_target_audience_type",
          "conversion",
          "cost_per_conversion",
          "conversion_rate",
          "real_time_conversion",
          "real_time_cost_per_conversion",
          "real_time_conversion_rate",
          "result",
          "cost_per_result",
          "result_rate",
          "real_time_result",
          "real_time_cost_per_result",
          "real_time_result_rate",
          "secondary_goal_result",
          "cost_per_secondary_goal_result",
          "secondary_goal_result_rate",
        ]
      dimensions: ["adgroup_id", "stat_time_hour"]
    primary_key:
      - adgroup_id
      - stat_time_hour
    $ref: "#/definitions/base_report_hourly"
    transformations:
      - type: AddFields
        fields:
          - path: ["stat_time_hour"]
            value: "{{ record.dimensions.stat_time_hour }}"
          - path: ["adgroup_id"]
            value: "{{ record.dimensions.adgroup_id }}"
      - type: CustomTransformation
        class_name: "source_tiktok_marketing.components.transformations.TransformEmptyMetrics"

  ads_reports_lifetime_stream:
    type: DeclarativeStream
    name: ads_reports_lifetime
    $parameters:
      path: "report/integrated/get/"
      data_level: "AUCTION_AD"
      report_metrics:
        [
          "campaign_name",
          "campaign_id",
          "adgroup_name",
          "placement_type",
          "tt_app_id",
          "tt_app_name",
          "mobile_app_id",
          "promotion_type",
          "dpa_target_audience_type",
          "conversion",
          "cost_per_conversion",
          "conversion_rate",
          "real_time_conversion",
          "real_time_cost_per_conversion",
          "real_time_conversion_rate",
          "result",
          "cost_per_result",
          "result_rate",
          "real_time_result",
          "real_time_cost_per_result",
          "real_time_result_rate",
          "secondary_goal_result",
          "cost_per_secondary_goal_result",
          "secondary_goal_result_rate",
          "adgroup_id",
          "ad_name",
          "ad_text",
          "total_purchase_value",
          "total_onsite_shopping_value",
          "onsite_shopping",
          "vta_purchase",
          "vta_conversion",
          "cta_purchase",
          "cta_conversion",
          "total_pageview",
          "complete_payment",
          "value_per_complete_payment",
          "total_complete_payment_rate",
        ]
      dimensions: ["ad_id"]
    primary_key:
      - ad_id
    $ref: "#/definitions/base_report_lifetime"
    transformations:
      - type: AddFields
        fields:
          - path: ["ad_id"]
            value: "{{ record.dimensions.ad_id }}"
      - type: CustomTransformation
        class_name: "source_tiktok_marketing.components.transformations.TransformEmptyMetrics"

  advertisers_reports_lifetime_stream:
    type: DeclarativeStream
    name: advertisers_reports_lifetime
    $parameters:
      path: "report/integrated/get/"
      data_level: "AUCTION_ADVERTISER"
      dimensions: ["advertiser_id"]
    primary_key:
      - advertiser_id
    $ref: "#/definitions/base_report_lifetime"
    transformations:
      - type: AddFields
        fields:
          - path: ["advertiser_id"]
            value: "{{ record.dimensions.advertiser_id }}"
      - type: CustomTransformation
        class_name: "source_tiktok_marketing.components.transformations.TransformEmptyMetrics"

  campaigns_reports_lifetime_stream:
    type: DeclarativeStream
    name: campaigns_reports_lifetime
    $parameters:
      path: "report/integrated/get/"
      data_level: "AUCTION_CAMPAIGN"
      report_metrics: ["campaign_name"]
      dimensions: ["campaign_id"]
    primary_key:
      - campaign_id
    $ref: "#/definitions/base_report_lifetime"
    transformations:
      - type: AddFields
        fields:
          - path: ["campaign_id"]
            value: "{{ record.dimensions.campaign_id }}"
      - type: CustomTransformation
        class_name: "source_tiktok_marketing.components.transformations.TransformEmptyMetrics"

  ad_groups_reports_lifetime_stream:
    type: DeclarativeStream
    name: ad_groups_reports_lifetime
    $parameters:
      path: "report/integrated/get/"
      data_level: "AUCTION_ADGROUP"
      report_metrics:
        [
          "campaign_name",
          "campaign_id",
          "adgroup_name",
          "placement_type",
          "tt_app_id",
          "tt_app_name",
          "mobile_app_id",
          "promotion_type",
          "dpa_target_audience_type",
          "conversion",
          "cost_per_conversion",
          "conversion_rate",
          "real_time_conversion",
          "real_time_cost_per_conversion",
          "real_time_conversion_rate",
          "result",
          "cost_per_result",
          "result_rate",
          "real_time_result",
          "real_time_cost_per_result",
          "real_time_result_rate",
          "secondary_goal_result",
          "cost_per_secondary_goal_result",
          "secondary_goal_result_rate",
        ]
      dimensions: ["adgroup_id"]
    primary_key:
      - adgroup_id
    $ref: "#/definitions/base_report_lifetime"
    transformations:
      - type: AddFields
        fields:
          - path: ["adgroup_id"]
            value: "{{ record.dimensions.adgroup_id }}"
      - type: CustomTransformation
        class_name: "source_tiktok_marketing.components.transformations.TransformEmptyMetrics"

  audience_base_report_lifetime:
    schema_loader:
      type: InlineSchemaLoader
      schema:
        $ref: "#/definitions/schemas/audience_report"
    retriever:
      type: SimpleRetriever
      requester:
        $ref: "#/definitions/requester"
        request_parameters:
          service_type: "AUCTION"
          report_type: "AUDIENCE"
          data_level: '{{ parameters["data_level"] }}'
          dimensions: '{{ parameters["dimensions"] | string }}'
          metrics: '{{ (parameters.get("report_metrics", []) + ["spend", "cpc", "cpm", "impressions", "clicks", "ctr"]) | string  }}'
          start_date: '{{ day_delta(-365, "%Y-%m-%d") if config.get("start_date", "2016-09-01") < day_delta(-365, "%Y-%m-%d") else config["start_date"] }}'
          end_date: "{{ today_utc() }}"
          lifetime: "true"
          filters: '{{ [
            {"filter_value": ["STATUS_ALL"], "field_name": "ad_status", "filter_type": "IN"},
            {"filter_value": ["STATUS_ALL"], "field_name": "campaign_status", "filter_type": "IN"},
            {"filter_value": ["STATUS_ALL"], "field_name": "adgroup_status", "filter_type": "IN"},
            ] | string if config.get("include_deleted", False)}}'
      record_selector:
        $ref: "#/definitions/record_selector"
      paginator:
        $ref: "#/definitions/paginator_page_increment"
        pagination_strategy:
          type: "PageIncrement"
          page_size: 1000
          start_from_page: 1
      partition_router:
        $ref: "#/definitions/single_id_partition_router"

  advertisers_audience_reports_lifetime_stream:
    type: DeclarativeStream
    name: advertisers_audience_reports_lifetime
    $parameters:
      path: "report/integrated/get/"
      data_level: "AUCTION_ADVERTISER"
      dimensions: ["advertiser_id", "gender", "age"]
    primary_key:
      - advertiser_id
      - gender
      - age
    $ref: "#/definitions/audience_base_report_lifetime"
    transformations:
      - type: AddFields
        fields:
          - path: ["advertiser_id"]
            value: "{{ record.dimensions.advertiser_id }}"
          - path: ["gender"]
            value: "{{ record.dimensions.gender }}"
          - path: ["age"]
            value: "{{ record.dimensions.age }}"
      - type: CustomTransformation
        class_name: "source_tiktok_marketing.components.transformations.TransformEmptyMetrics"

<<<<<<< HEAD
  pixels:
    type: DeclarativeStream
    name: pixels
    primary_key:
      - pixel_id
=======
  spark_ads_stream:
    type: DeclarativeStream
    name: spark_ads
    primary_key:
      - spark_ads_post_id
>>>>>>> dc28f8df
    retriever:
      type: SimpleRetriever
      requester:
        $ref: "#/definitions/requester"
<<<<<<< HEAD
        path: pixel/list/
        http_method: GET
      record_selector:
        type: RecordSelector
        extractor:
          type: DpathExtractor
          field_path:
            - data
            - pixels
        schema_normalization: Default
      paginator:
        type: DefaultPaginator
        page_token_option:
          type: RequestOption
          field_name: page
          inject_into: request_parameter
        page_size_option:
          type: RequestOption
          field_name: page_size
          inject_into: request_parameter
        pagination_strategy:
          type: PageIncrement
          page_size: 20
=======
        path: tt_video/list/
      record_selector:
        $ref: "#/definitions/record_selector"
      paginator:
        $ref: "#/definitions/paginator_page_increment"
        pagination_strategy:
          type: "PageIncrement"
          page_size: 50
>>>>>>> dc28f8df
          start_from_page: 1
      partition_router:
        type: SubstreamPartitionRouter
        parent_stream_configs:
          - type: ParentStreamConfig
            parent_key: advertiser_id
            request_option:
              type: RequestOption
<<<<<<< HEAD
              field_name: advertiser_id
              inject_into: request_parameter
            partition_field: advertiser_id
            stream:
              $ref: "#/definitions/advertisers_stream"
    schema_loader:
      type: InlineSchemaLoader
      schema:
        $ref: "#/definitions/schemas/pixels"

  pixel_instant_page_events:
    type: DeclarativeStream
    name: pixel_instant_page_events
    retriever:
      type: SimpleRetriever
      requester:
        $ref: "#/definitions/requester"
        path: pixel/instant_page/event/
        http_method: GET
      record_selector:
        type: RecordSelector
        extractor:
          type: DpathExtractor
          field_path:
            - data
            - list
        schema_normalization: Default
      partition_router:
        - type: ListPartitionRouter
          values:
            - APP_PROMOTION
            - WEB_CONVERSIONS
            - REACH
            - TRAFFIC
            - VIDEO_VIEWS
            - PRODUCT_SALES
            - ENGAGEMENT
            - LEAD_GENERATION
            - RF_REACH
            - TOPVIEW_REACH
          cursor_field: objective_type
          request_option:
            type: RequestOption
            field_name: objective_type
            inject_into: request_parameter
        - type: ListPartitionRouter
          values:
            - CLICK
            - CONVERT
            - INSTALL
            - IN_APP_EVENT
            - SHOW
            - REACH
            - LEAD_GENERATION
            - CONVERSATION
            - FOLLOWERS
            - PAGE_VISIT
            - VALUE
            - AUTOMATIC_VALUE_OPTIMIZATION
            - GMV
            - PURCHASES
            - INITIATE_CHECKOUTS
            - MT_LIVE_ROOM
            - PRODUCT_CLICK_IN_LIVE
            - ENGAGED_VIEW
            - ENGAGED_VIEW_FIFTEEN
            - TRAFFIC_LANDING_PAGE_VIEW
            - DESTINATION_VISIT
            - PREFERRED_LEAD
          cursor_field: optimization_goal
          request_option:
            type: RequestOption
            field_name: optimization_goal
            inject_into: request_parameter
        - type: SubstreamPartitionRouter
          parent_stream_configs:
            - type: ParentStreamConfig
              parent_key: advertiser_id
              request_option:
                type: RequestOption
                field_name: advertiser_id
                inject_into: request_parameter
              partition_field: advertiser_id
              stream:
                $ref: "#/definitions/advertisers_stream"
    schema_loader:
      type: InlineSchemaLoader
      schema:
        $ref: "#/definitions/schemas/pixel_instant_page_events"

  pixel_events_statistics:
    type: DeclarativeStream
    name: pixel_events_statistics
    retriever:
      type: SimpleRetriever
      requester:
        $ref: "#/definitions/requester"
        path: pixel/event/stats/
        http_method: GET
        request_parameters:
          pixel_ids: "{{ [stream_partition['pixel_id']] }}"
          date_range: >-
            {"start_date":{{
            day_delta(29, format='%Y-%m-%d') }},"end_date":{{ format_datetime(now_utc(),
            '%Y-%m-%d') }}}
      record_selector:
        type: RecordSelector
        extractor:
          type: DpathExtractor
          field_path:
            - data
            - list
        schema_normalization: Default
      partition_router:
        - type: SubstreamPartitionRouter
          parent_stream_configs:
            - type: ParentStreamConfig
              parent_key: advertiser_id
              request_option:
                type: RequestOption
                field_name: advertiser_id
                inject_into: request_parameter
              partition_field: advertiser_id
              stream:
                $ref: "#/definitions/advertisers_stream"
        - type: SubstreamPartitionRouter
          parent_stream_configs:
            - type: ParentStreamConfig
              parent_key: pixel_id
              partition_field: pixel_id
              stream:
                $ref: "#/definitions/pixels"
    schema_loader:
      type: InlineSchemaLoader
      schema:
        $ref: "#/definitions/schemas/pixel_events_statistics"
=======
              inject_into: request_parameter
              field_name: advertiser_id
            partition_field: advertiser_id
            stream:
              $ref: "#/definitions/advertisers_stream"
    transformations:
      - type: AddFields
        fields:
          - path:
              - spark_ads_post_id
            value: "{{ record['item_info']['item_id'] }}"
    schema_loader:
      type: InlineSchemaLoader
      schema:
        $ref: "#/definitions/schemas/spark_ads"
>>>>>>> dc28f8df

  schemas:
    advertiser_ids:
      $schema: http://json-schema.org/draft-07/schema#
      additionalProperties: true
      type: object
      properties:
        advertiser_id:
          description:
            The unique identifier for each advertiser in the TikTok marketing
            platform.
          type: string
        advertiser_name:
          description: The name of the advertiser registered in the TikTok marketing platform.
          type: string
    advertisers:
      $schema: http://json-schema.org/draft-07/schema#
      additionalProperties: true
      type: object
      properties:
        advertiser_id:
          description: Unique identifier for the advertiser.
          type: integer
        name:
          description: The name of the advertiser or company.
          type: string
        address:
          description: The physical address of the advertiser.
          type:
            - "null"
            - string
        company:
          description: The name of the company associated with the advertiser.
          type:
            - "null"
            - string
        contacter:
          description: The contact person for the advertiser.
          type:
            - "null"
            - string
        country:
          description: The country where the advertiser is located.
          type:
            - "null"
            - string
        currency:
          description: The currency used for transactions in the account.
          type:
            - "null"
            - string
        description:
          description: A brief description or bio of the advertiser or company.
          type:
            - "null"
            - string
        email:
          description: The email address associated with the advertiser.
          type:
            - "null"
            - string
        industry:
          description: The industry or sector the advertiser operates in.
          type:
            - "null"
            - string
        language:
          description: The preferred language of communication for the advertiser.
          type:
            - "null"
            - string
        license_no:
          description: The license number of the advertiser.
          type:
            - "null"
            - string
        license_url:
          description: The URL link to the advertiser's license documentation.
          type:
            - "null"
            - string
        cellphone_number:
          description: The cellphone number of the advertiser.
          type:
            - "null"
            - string
        promotion_area:
          description: The specific area or region where the advertiser focuses promotion.
          type:
            - "null"
            - string
        rejection_reason:
          description: Reason for any advertisement rejection by the platform.
          type:
            - "null"
            - string
        role:
          description: The role or position of the advertiser within the company.
          type:
            - "null"
            - string
        status:
          description: The current status of the advertiser's account.
          type:
            - "null"
            - string
        timezone:
          description: The timezone setting for the advertiser's activities.
          type:
            - "null"
            - string
        balance:
          description: The current balance in the advertiser's account.
          type: number
        create_time:
          description: The timestamp when the advertiser account was created.
          type: integer
        telephone_number:
          description: The telephone number of the advertiser.
          type:
            - "null"
            - string
        display_timezone:
          description: The timezone for display purposes.
          type:
            - "null"
            - string
        promotion_center_province:
          description:
            The province or state at the center of the advertiser's promotion
            activities.
          type:
            - "null"
            - string
        advertiser_account_type:
          description: The type of advertiser's account (e.g., individual, business).
          type:
            - "null"
            - string
        license_city:
          description: The city where the advertiser's license is registered.
          type:
            - "null"
            - string
        brand:
          description: The brand name associated with the advertiser.
          type:
            - "null"
            - string
        license_province:
          description: The province or state where the advertiser's license is registered.
          type:
            - "null"
            - string
        promotion_center_city:
          description: The city at the center of the advertiser's promotion activities.
          type:
            - "null"
            - string
    audiences:
      $schema: http://json-schema.org/draft-07/schema#
      additionalProperties: true
      type: object
      properties:
        shared:
          description: Flag indicating if the audience is shared with others
          type:
            - "null"
            - boolean
        is_creator:
          description: Flag indicating if the audience creator is the user
          type:
            - "null"
            - boolean
        audience_id:
          description: Unique identifier for the audience
          type:
            - "null"
            - string
        cover_num:
          description: Number of audience members covered
          type:
            - "null"
            - integer
        create_time:
          description: Timestamp indicating when the audience was created
          type:
            - "null"
            - string
          format: date-time
        is_valid:
          description: Flag indicating if the audience data is valid
          type:
            - "null"
            - boolean
        is_expiring:
          description: Flag indicating if the audience data is expiring soon
          type:
            - "null"
            - boolean
        expired_time:
          description: Timestamp indicating when the audience data expires
          type:
            - "null"
            - string
          format: date-time
        name:
          description: Name of the audience
          type:
            - "null"
            - string
        audience_type:
          description: Type of audience (e.g., demographic, interest-based)
          type:
            - "null"
            - string
        calculate_type:
          description: Method used to calculate audience data
          type:
            - "null"
            - string
    creative_assets_music:
      $schema: http://json-schema.org/draft-07/schema#
      additionalProperties: true
      type: object
      properties:
        music_id:
          description: The unique identifier for the music asset.
          type:
            - "null"
            - string
        material_id:
          description: The unique ID assigned to the music asset.
          type:
            - "null"
            - string
        sources:
          description:
            The list of different sources or versions available for the music
            asset.
          type:
            - "null"
            - array
          items:
            type:
              - "null"
              - string
        author:
          description: The author of the music asset.
          type:
            - "null"
            - string
        liked:
          description: The number of likes received by the music asset.
          type:
            - "null"
            - boolean
        cover_url:
          description: The URL to the cover image associated with the music asset.
          type:
            - "null"
            - string
        url:
          description: The URL to access or play the music asset.
          type:
            - "null"
            - string
        duration:
          description: The duration of the music asset in seconds.
          type:
            - "null"
            - number
        style:
          description: The style or genre of the music asset.
          type:
            - "null"
            - string
        signature:
          description: The digital signature associated with the music asset.
          type:
            - "null"
            - string
        name:
          description: The name or title of the music asset.
          type:
            - "null"
            - string
        file_name:
          description: The file name of the music asset.
          type:
            - "null"
            - string
        copyright:
          description: The copyright information related to the music asset.
          type:
            - "null"
            - string
        create_time:
          description: The timestamp indicating when the music asset was created.
          type:
            - "null"
            - string
          format: date-time
        modify_time:
          description: The timestamp indicating when the music asset was last modified.
          type:
            - "null"
            - string
          format: date-time
    creative_assets_portfolios:
      $schema: http://json-schema.org/draft-07/schema#
      additionalProperties: true
      type: object
      properties:
        creative_portfolio_id:
          description: The unique identifier for the creative portfolio.
          type:
            - "null"
            - string
        creative_portfolio_type:
          description: The type of the creative portfolio, such as image, video, or carousel.
          type:
            - "null"
            - string
        creative_portfolio_preview_url:
          description: The URL pointing to a preview image or video of the creative portfolio.
          type:
            - "null"
            - string
    campaigns:
      $schema: http://json-schema.org/draft-07/schema#
      additionalProperties: true
      type: object
      properties:
        campaign_id:
          description: The unique identifier of the campaign
          type: integer
        campaign_name:
          description: Name of the campaign for easy identification
          type: string
        campaign_type:
          description: Type of campaign (e.g., awareness, conversion)
          type: string
        advertiser_id:
          description: The unique identifier of the advertiser associated with the campaign
          type: integer
        budget:
          description: Total budget allocated for the campaign
          type: number
        budget_mode:
          description: Mode in which the budget is being managed (e.g., daily, lifetime)
          type: string
        secondary_status:
          description: Additional status information of the campaign
          type: string
        operation_status:
          description: Current operational status of the campaign (e.g., active, paused)
          type:
            - "null"
            - string
        objective:
          description: The objective or goal of the campaign
          type:
            - "null"
            - string
        objective_type:
          description:
            Type of objective selected for the campaign (e.g., brand awareness,
            app installs)
          type:
            - "null"
            - string
        budget_optimize_on:
          description: The metric or event that the budget optimization is based on
          type:
            - "null"
            - boolean
        bid_type:
          description: Type of bid strategy being used in the campaign
          type:
            - "null"
            - string
        deep_bid_type:
          description: Advanced bid type used for campaign optimization
          type:
            - "null"
            - string
        optimization_goal:
          description: Specific goal to be optimized for in the campaign
          type:
            - "null"
            - string
        split_test_variable:
          description: Variable being tested in a split test campaign
          type:
            - "null"
            - string
        is_new_structure:
          description: Flag indicating if the campaign utilizes a new campaign structure
          type: boolean
        create_time:
          description: Timestamp when the campaign was created
          type: string
          format: date-time
          airbyte_type: timestamp_without_timezone
        modify_time:
          description: Timestamp when the campaign was last modified
          type: string
          format: date-time
          airbyte_type: timestamp_without_timezone
        roas_bid:
          description: Return on ad spend goal set for the campaign
          type:
            - "null"
            - number
        is_smart_performance_campaign:
          description: Flag indicating if the campaign uses smart performance optimization
          type:
            - "null"
            - boolean
        is_search_campaign:
          description: Flag indicating if the campaign is a search campaign
          type:
            - "null"
            - boolean
        app_promotion_type:
          description: Type of app promotion being used in the campaign
          type:
            - "null"
            - string
        rf_campaign_type:
          description: Type of RF (reach and frequency) campaign being run
          type:
            - "null"
            - string
    ad_groups:
      $schema: http://json-schema.org/draft-07/schema#
      additionalProperties: true
      type: object
      properties:
        adgroup_id:
          description: The unique identifier of the ad group
          type: integer
        campaign_id:
          description: The unique identifier of the campaign
          type: integer
        advertiser_id:
          description: The unique identifier of the advertiser
          type: integer
        adgroup_name:
          description: The name of the ad group
          type: string
        placement_type:
          description: The type of ad placement
          type: string
          enum:
            - PLACEMENT_TYPE_AUTOMATIC
            - PLACEMENT_TYPE_NORMAL
        placements:
          description: Information about the ad placements targeted
          type:
            - "null"
            - array
          items:
            type: string
        inventory_filter_enabled:
          description: Flag indicating if inventory filter is enabled
          type:
            - "null"
            - boolean
        comment_disabled:
          description: Flag indicating if comments are disabled
          type: boolean
        app_id:
          description: The unique identifier of the app
          type:
            - "null"
            - integer
        promotion_type:
          description: The type of promotion
          type: string
          enum:
            - APP_ANDROID
            - APP_IOS
            - WEBSITE
            - LEAD_GENERATION
            - WEBSITE_OR_DISPLAY
            - TIKTOK_SHOP
            - VIDEO_SHOPPING
            - LIVE_SHOPPING
        app_download_url:
          description: The URL for downloading the associated app
          type:
            - "null"
            - string
        package:
          description: The package used for the ad group
          type:
            - "null"
            - string
        pixel_id:
          description: The ID of the pixel used for tracking
          type:
            - "null"
            - integer
        optimization_event:
          description: The event used for optimization
          type:
            - "null"
            - string
        secondary_optimization_event:
          description: Additional event used for optimization
          type:
            - "null"
            - string
        creative_material_mode:
          description: The mode for creative materials
          type: string
        modify_time:
          description: The timestamp for when the ad group was last modified
          type: string
          format: date-time
          airbyte_type: timestamp_without_timezone
        create_time:
          description: The timestamp for when the ad group was created
          type: string
          format: date-time
          airbyte_type: timestamp_without_timezone
        audience_ids:
          description: The IDs of the targeted audience
          type: array
          items:
            type: integer
        excluded_audience_ids:
          description: The IDs of excluded audiences
          type: array
          items:
            type: integer
        audience_type:
          description: The type of audience being targeted
          type:
            - "null"
            - string
        location_ids:
          description: The IDs of targeted locations
          type: array
          items:
            type: integer
        is_hfss:
          description: Flag indicating if high-frequency short sequences are included
          type: boolean
        interest_category_ids:
          description: The IDs of interest categories for targeting
          type: array
          items:
            type: integer
        interest_keyword_ids:
          description: The IDs of interest keywords for targeting
          type: array
          items:
            type: integer
        age_groups:
          description: The targeted age groups for the ad group
          type:
            - "null"
            - array
          items:
            type: string
        gender:
          description: The targeted gender for the ad group
          type:
            - "null"
            - string
        languages:
          description: The targeted languages for the ad group
          type: array
          items:
            type: string
        operating_systems:
          description: The targeted operating systems
          type: array
          items:
            type: string
        network_types:
          description: The types of networks targeted
          type: array
          items:
            type: string
        device_price_ranges:
          description: The price ranges for devices
          type:
            - "null"
            - array
          items:
            type: number
        min_android_version:
          description: The minimum required Android version
          type:
            - "null"
            - string
        ios14_targeting:
          description: Information about iOS 14 targeting settings
          type:
            - "null"
            - string
        device_model_ids:
          description: The IDs of targeted device models
          type:
            - "null"
            - array
          items:
            type: integer
        min_ios_version:
          description: The minimum required iOS version
          type:
            - "null"
            - string
        budget_mode:
          description: The mode for managing the budget
          type: string
        budget:
          description: The allocated budget for the ad group
          type: number
        schedule_type:
          description: The type of scheduling
          type: string
        schedule_start_time:
          description: The start time of the scheduling
          type: string
          format: date-time
          airbyte_type: timestamp_without_timezone
        schedule_end_time:
          description: The end time of the scheduling
          type: string
          format: date-time
          airbyte_type: timestamp_without_timezone
        dayparting:
          description: Information about dayparting settings
          type:
            - "null"
            - string
        optimization_goal:
          description: The goal set for optimization
          type: string
        cpv_video_duration:
          description: The duration for cost-per-view video
          type:
            - "null"
            - string
        conversion_window:
          description: The window for tracking conversions
          type:
            - "null"
            - string
        pacing:
          description: Information about the pacing settings
          type:
            - "null"
            - string
        billing_event:
          description: The event used for billing
          type:
            - "null"
            - string
        skip_learning_phase:
          description: Flag indicating if the learning phase is skipped
          type: integer
        bid_type:
          description: The type of bidding
          type:
            - "null"
            - string
        bid_price:
          description: The price set for bidding
          type: number
        conversion_bid_price:
          description: The bid price for conversions
          type: number
        deep_bid_type:
          description: The type of deep bid strategy
          type:
            - "null"
            - string
        deep_cpa_bid:
          description: The bid amount for deep cost-per-action
          type: number
        secondary_status:
          description: The secondary status of the ad group
          type: string
        operation_status:
          description: The status of the operation
          type: string
        frequency:
          description: The frequency of ad display
          type:
            - "null"
            - integer
        frequency_schedule:
          description: The schedule for frequency capping
          type:
            - "null"
            - integer
        statistic_type:
          description: The type of statistics being tracked
          type:
            - "null"
            - string
        carrier_ids:
          description: The IDs of the targeted carriers
          type:
            - "null"
            - array
          items:
            type: integer
        carriers:
          description: Information about the targeted carriers
          type:
            - "null"
            - array
          items:
            type: string
        video_download_disabled:
          description: Flag indicating if video downloads are disabled
          type: boolean
        blocked_pangle_app_ids:
          description: The IDs of the blocked Pangle apps
          type:
            - "null"
            - array
          items:
            type: string
        action_category_ids:
          description: The IDs of the action categories associated with the ad group
          type:
            - "null"
            - array
          items:
            type: string
        action_days:
          description: The number of days the action has been performed
          type:
            - "null"
            - integer
        video_actions:
          description: Information about video-specific actions
          type:
            - "null"
            - array
          items:
            type: string
        rf_purchased_type:
          description: Type of purchased results
          type:
            - "null"
            - string
        purchased_impression:
          description: Information about purchased impressions
          type:
            - "null"
            - number
        purchased_reach:
          description: Information about purchased reach
          type:
            - "null"
            - number
        rf_estimated_cpr:
          description: Estimated cost per result
          type:
            - "null"
            - number
        rf_estimated_frequency:
          description: Estimated frequency of results
          type:
            - "null"
            - number
        included_pangle_audience_package_ids:
          description: The IDs of included Pangle audience packages
          type:
            - "null"
            - array
          items:
            type: number
        excluded_pangle_audience_package_ids:
          description: The IDs of excluded Pangle audience packages
          type:
            - "null"
            - array
          items:
            type: number
        is_new_structure:
          description: Flag indicating if the ad group follows a new structure
          type: boolean
        is_smart_performance_campaign:
          description: Flag indicating if the campaign is using smart performance
          type:
            - "null"
            - boolean
        catalog_id:
          description: The unique identifier of the catalog
          type:
            - "null"
            - integer
        product_set_id:
          description: The ID of the product set
          type:
            - "null"
            - integer
        catalog_authorized_bc_id:
          description: The authorized Business Center ID for the catalog
          type:
            - "null"
            - integer
        audience_rule:
          description: The rule set for targeting the audience
          type:
            - "null"
            - object
        included_custom_actions:
          description: Custom actions that are included
          type:
            - "null"
            - array
          items:
            type: object
        excluded_custom_actions:
          description: Custom actions that are excluded
          type:
            - "null"
            - array
          items:
            type: object
        shopping_ads_retargeting_type:
          description: The type of retargeting used for shopping ads
          type:
            - "null"
            - string
        split_test_adgroup_ids:
          description: The IDs of ad groups participating in split testing
          type:
            - "null"
            - array
          items:
            type: number
        brand_safety_type:
          description: The type of brand safety measures
          type:
            - "null"
            - string
        brand_safety_partner:
          description: Information about the brand safety partners
          type:
            - "null"
            - string
        promotion_website_type:
          description: The type of website used for promotion
          type:
            - "null"
            - string
        ios_quota_type:
          description: The type of iOS quota
          type:
            - "null"
            - string
        roas_bid:
          description: The bid amount set for return on ad spend
          type:
            - "null"
            - number
        actions:
          description: Information about the actions taken on the ad group
          type:
            - "null"
            - array
          items:
            type:
              - "null"
              - object
            properties:
              action_category_ids:
                description: The IDs of the action categories for the specific action
                type:
                  - "null"
                  - array
                items:
                  type: integer
              action_period:
                description: The period during which the action was taken
                type:
                  - "null"
                  - number
              action_scene:
                description: The scene in which the action took place
                type:
                  - "null"
                  - string
              video_user_actions:
                description: User actions specific to video content
                type:
                  - "null"
                  - array
                items:
                  type: string
        targeting_expansion:
          description: Settings for targeting expansion
          type:
            - "null"
            - object
          properties:
            expansion_enabled:
              description: Flag indicating if targeting expansion is enabled
              type: boolean
            expansion_types:
              description: Types of expansion enabled
              type:
                - "null"
                - array
              items:
                type: string
        schedule_infos:
          description: Information about the scheduling arrangements
          type:
            - "null"
            - array
          items:
            type: object
        share_disabled:
          description: Flag indicating if sharing is disabled
          type:
            - "null"
            - boolean
        auto_targeting_enabled:
          description: Flag indicating if auto-targeting is enabled
          type:
            - "null"
            - boolean
        ios14_quota_type:
          description: The type of iOS 14 quota
          type:
            - "null"
            - string
        campaign_name:
          description: The name of the campaign
          type:
            - "null"
            - string
        bid_display_mode:
          description: The display mode for bidding
          type:
            - "null"
            - string
        scheduled_budget:
          description: The budget allocated for scheduling
          type:
            - "null"
            - number
        adgroup_app_profile_page_state:
          description: The state of the app profile page related to the ad group
          type:
            - "null"
            - string
        keywords:
          description: Keywords associated with the ad group
          type:
            - "null"
            - string
        next_day_retention:
          description: Retention information for the next day
          type:
            - "null"
            - number
        category_id:
          description: The ID of the category for the ad group
          type:
            - "null"
            - integer
        search_result_enabled:
          description: Flag indicating if search results are enabled
          type:
            - "null"
            - boolean
        app_type:
          description: The type of the associated app
          type:
            - "null"
            - string
        feed_type:
          description: The type of feed used
          type:
            - "null"
            - string
        delivery_mode:
          description: The mode for delivery
          type:
            - "null"
            - string
        category_exclusion_ids:
          description: The IDs of the excluded categories
          type:
            - "null"
            - array
          items:
            type: string
        contextual_tag_ids:
          description: The IDs of contextual tags for targeting
          type:
            - "null"
            - array
          items:
            type:
              - "null"
              - string
        household_income:
          description: The targeted household income groups
          type:
            - "null"
            - array
          items:
            type:
              - "null"
              - string
        isp_ids:
          description: The IDs of the targeted internet service providers
          type:
            - "null"
            - array
          items:
            type:
              - "null"
              - string
        spending_power:
          description: Information about the spending power targeted
          type:
            - "null"
            - string
        zipcode_ids:
          description: The IDs of targeted ZIP codes
          type:
            - "null"
            - array
          items:
            type:
              - "null"
              - string
    ads:
      $schema: http://json-schema.org/draft-07/schema#
      additionalProperties: true
      type: object
      properties:
        advertiser_id:
          description: The unique identifier of the advertiser
          type: integer
        campaign_id:
          description: The unique identifier of the campaign
          type: integer
        campaign_name:
          description: The name of the campaign
          type: string
        adgroup_id:
          description: The unique identifier of the ad group
          type: integer
        adgroup_name:
          description: The name of the ad group
          type: string
        ad_id:
          description: The unique identifier of the ad
          type: integer
        ad_name:
          description: The name of the ad
          type: string
        tracking_app_id:
          description: The unique identifier of the tracking app
          type:
            - "null"
            - string
        tracking_offline_event_set_ids:
          description: The unique identifiers of offline event sets for tracking
          type:
            - "null"
            - array
          items:
            description: Unique identifier of an offline event set
            type:
              - "null"
              - string
        call_to_action:
          description: The call-to-action text for the ad
          type:
            - "null"
            - string
        call_to_action_id:
          description: The identifier of the call-to-action
          type:
            - "null"
            - string
        disclaimer_type:
          description: The type of disclaimer displayed
          type:
            - "null"
            - string
        disclaimer_text:
          description: The disclaimer text
          type:
            - "null"
            - object
          properties:
            text:
              description: The text of the disclaimer
              type:
                - "null"
                - string
        disclaimer_clickable_texts:
          description: Clickable disclaimer texts with URLs
          type:
            - "null"
            - object
          properties:
            text:
              description: The disclaimer text
              type:
                - "null"
                - string
            url:
              description: The URL associated with the disclaimer text
              type:
                - "null"
                - string
        card_id:
          description: The identifier of the card
          type:
            - "null"
            - integer
        secondary_status:
          description: The secondary status of the ad
          type: string
        operation_status:
          description: The operational status of the ad
          type:
            - "null"
            - string
        is_aco:
          description: Indicates if the ad is under Automated Creative Optimization
          type:
            - "null"
            - boolean
        image_ids:
          description: The unique identifiers of images used in the ad
          type:
            - "null"
            - array
          items:
            description: Unique identifier of an image
            type: string
        image_mode:
          description: The mode of displaying images
          type:
            - "null"
            - string
        ad_format:
          description: The format of the ad (e.g., image, video, carousel)
          type:
            - "null"
            - string
        ad_text:
          description: The text content of the ad
          type:
            - "null"
            - string
        ad_texts:
          description: The text content of the ad in various languages
          type:
            - "null"
            - array
          items:
            description: Text content in a specific language
            type: string
        video_id:
          description: The unique identifier of the video
          type:
            - "null"
            - string
        tiktok_item_id:
          description: The unique identifier of the TikTok item
          type:
            - "null"
            - string
        premium_badge_id:
          description: The unique identifier of the premium badge
          type:
            - "null"
            - string
        app_name:
          description: The name of the mobile app where the ad is displayed
          type:
            - "null"
            - string
        landing_page_url:
          description: The URL of the landing page for the ad
          type:
            - "null"
            - string
        landing_page_urls:
          description: The URLs of landing pages for the ad
          type:
            - "null"
            - array
          items:
            description: URL of a landing page
            type: string
        display_name:
          description: The display name of the ad
          type:
            - "null"
            - string
        profile_image_url:
          description: The URL of the profile image associated with the ad
          type:
            - "null"
            - string
        impression_tracking_url:
          description: The URL for tracking ad impressions
          type:
            - "null"
            - string
        click_tracking_url:
          description: The URL for tracking ad clicks
          type:
            - "null"
            - string
        tracking_pixel_id:
          description: The unique identifier of the tracking pixel
          type:
            - "null"
            - integer
        deeplink:
          description: The deeplink URL for the ad
          type:
            - "null"
            - string
        deeplink_type:
          description: The type of deeplink used
          type:
            - "null"
            - string
        fallback_type:
          description: The type of fallback used
          type:
            - "null"
            - string
        playable_url:
          description: The URL for a playable ad
          type:
            - "null"
            - string
        vast_moat_enabled:
          description: Indicates if VAST MOAT is enabled
          type:
            - "null"
            - boolean
        page_id:
          description: The unique identifier of the page
          type:
            - "null"
            - number
        creative_authorized:
          description: Indicates if the creative is authorized
          type:
            - "null"
            - boolean
        is_new_structure:
          description: Indicates if the ad is part of a new structure
          type:
            - "null"
            - boolean
        create_time:
          description: The timestamp when the ad was created
          type: string
          format: date-time
          airbyte_type: timestamp_without_timezone
        modify_time:
          description: The timestamp when the ad was last modified
          type: string
          format: date-time
          airbyte_type: timestamp_without_timezone
        shopping_ads_fallback_type:
          description: The type of fallback for shopping ads
          type:
            - "null"
            - string
        shopping_deeplink_type:
          description: The type of deeplink for shopping
          type:
            - "null"
            - string
        shopping_ads_video_package_id:
          description: The unique identifier of the video package for shopping ads
          type:
            - "null"
            - string
        promotional_music_disabled:
          description: Indicates if promotional music is disabled
          type:
            - "null"
            - boolean
        item_duet_status:
          description: The status of item duet
          type:
            - "null"
            - string
        item_stitch_status:
          description: The status of item stitch
          type:
            - "null"
            - string
        avatar_icon_web_uri:
          description: The URL of the avatar icon for the ad
          type:
            - "null"
            - string
        brand_safety_postbid_partner:
          description: Details about post-bidding partner for brand safety
          type:
            - "null"
            - string
        brand_safety_vast_url:
          description: The VAST URL for brand safety tracking
          type:
            - "null"
            - string
        creative_type:
          description: The type of creative used in the ad
          type:
            - "null"
            - string
        identity_id:
          description: The identifier of the identity
          type:
            - "null"
            - string
        identity_type:
          description: The type of identity
          type:
            - "null"
            - string
        identity_authorized_bc_id:
          description: The authorized identity for branded content
          type:
            - "null"
            - string
        phone_region_code:
          description: The region code for the phone number
          type:
            - "null"
            - string
        phone_region_calling_code:
          description: The calling code region for the phone number
          type:
            - "null"
            - string
        optimization_event:
          description: The event used for optimization
          type:
            - "null"
            - string
        phone_number:
          description: The phone number associated with the ad
          type:
            - "null"
            - string
        carousel_image_index:
          description: The index of the image in a carousel ad
          type:
            - "null"
            - integer
        viewability_postbid_partner:
          description: Details about post-bidding partner for viewability tracking
          type:
            - "null"
            - string
        viewability_vast_url:
          description: The VAST URL for viewability tracking
          type:
            - "null"
            - string
        music_id:
          description: The unique identifier of the music used in the ad
          type:
            - "null"
            - string
        utm_params:
          description: UTM parameters for tracking
          type:
            - "null"
            - array
          items:
            description: Key-value pair for a UTM parameter
            type:
              - "null"
              - object
            properties:
              key:
                description: The key of the UTM parameter
                type:
                  - "null"
                  - string
              value:
                description: The value of the UTM parameter
                type:
                  - "null"
                  - string
        shopping_ads_deeplink_type:
          description: The type of deeplink for shopping ads
          type:
            - "null"
            - string
        dark_post_status:
          description: The status of dark post
          type:
            - "null"
            - string
        branded_content_disabled:
          description: Indicates if branded content is disabled
          type:
            - "null"
            - string
        product_specific_type:
          description: The specific type of product
          type:
            - "null"
            - string
        catalog_id:
          description: The unique identifier of the catalog
          type:
            - "null"
            - string
        item_group_ids:
          description: The unique identifiers of item groups
          type:
            - "null"
            - array
          items:
            description: Unique identifier of an item group
            type:
              - "null"
              - string
        product_set_id:
          description: The unique identifier of the product set
          type:
            - "null"
            - string
        sku_ids:
          description: The unique identifiers of SKUs associated with the ad
          type:
            - "null"
            - array
          items:
            description: Unique identifier of a SKU
            type:
              - "null"
              - string
        dynamic_format:
          description: The dynamic format of the ad
          type:
            - "null"
            - string
        vertical_video_strategy:
          description: The strategy for displaying vertical videos
          type:
            - "null"
            - string
        dynamic_destination:
          description: The dynamic destination of the ad
          type:
            - "null"
            - string
        showcase_products:
          description: Products displayed in a showcase ad
          type:
            - "null"
            - object
          properties:
            item_group_id:
              description: The unique identifier of the item group
              type:
                - "null"
                - string
            store_id:
              description: The unique identifier of the store
              type:
                - "null"
                - string
            catalog_id:
              description: The unique identifier of the catalog
              type:
                - "null"
                - string
        tiktok_page_category:
          description: The category of the TikTok page
          type:
            - "null"
            - string
    creative_assets_images:
      $schema: http://json-schema.org/draft-07/schema#
      additionalProperties: true
      type: object
      properties:
        image_id:
          description: The unique identifier for the image.
          type:
            - "null"
            - string
        format:
          description: The format type of the image file.
          type:
            - "null"
            - string
        image_url:
          description: The URL to access the image.
          type:
            - "null"
            - string
        height:
          description: The height dimension of the image.
          type:
            - "null"
            - integer
        width:
          description: The width dimension of the image.
          type:
            - "null"
            - integer
        signature:
          description: The signature of the image for security purposes.
          type:
            - "null"
            - string
        size:
          description: The size of the image file.
          type:
            - "null"
            - integer
        material_id:
          description: The ID associated with the material of the image.
          type:
            - "null"
            - string
        is_carousel_usable:
          description: Flag indicating if the image can be used in a carousel.
          type:
            - "null"
            - boolean
        file_name:
          description: The name of the image file.
          type:
            - "null"
            - string
        create_time:
          description: The timestamp when the creative asset image was created.
          type:
            - "null"
            - string
          format: date-time
        modify_time:
          description: The timestamp when the creative asset image was last modified.
          type:
            - "null"
            - string
          format: date-time
        displayable:
          description: Flag indicating if the image is displayable or not.
          type:
            - "null"
            - boolean
    creative_assets_videos:
      $schema: http://json-schema.org/draft-07/schema#
      additionalProperties: true
      type: object
      properties:
        video_id:
          description: ID of the video.
          type:
            - "null"
            - string
        video_cover_url:
          description: URL for the cover image of the video.
          type:
            - "null"
            - string
        format:
          description: Format of the video file.
          type:
            - "null"
            - string
        preview_url:
          description: URL for previewing the video.
          type:
            - "null"
            - string
        preview_url_expire_time:
          description: Timestamp when the preview URL expires.
          type:
            - "null"
            - string
          format: date-time
          airbyte_type: timestamp_without_timezone
        duration:
          description: Duration of the video in seconds.
          type:
            - "null"
            - number
        height:
          description: Height of the video in pixels.
          type:
            - "null"
            - integer
        width:
          description: Width of the video in pixels.
          type:
            - "null"
            - integer
        bit_rate:
          description: The bitrate of the video.
          type:
            - "null"
            - number
        signature:
          description: Signature for authenticating the video request.
          type:
            - "null"
            - string
        size:
          description: Size of the video file in bytes.
          type:
            - "null"
            - integer
        material_id:
          description: ID of the video material.
          type:
            - "null"
            - string
        allowed_placements:
          description: List of placements where the video can be used.
          type:
            - "null"
            - array
          items:
            description: Specific placement where the video is allowed.
            type:
              - "null"
              - string
        allow_download:
          description: Indicates if the video can be downloaded by users.
          type:
            - "null"
            - boolean
        file_name:
          description: Name of the video file.
          type:
            - "null"
            - string
        create_time:
          description: Timestamp when the video was created.
          type:
            - "null"
            - string
          format: date-time
        modify_time:
          description: Timestamp when the video was last modified.
          type:
            - "null"
            - string
          format: date-time
        displayable:
          description: Indicates if the video is displayable.
          type:
            - "null"
            - boolean
    base_report:
      $schema: http://json-schema.org/draft-07/schema#
      additionalProperties: true
      type: object
      properties:
        stat_time_day:
          description: The date for which the statistical data is recorded.
          type:
            - "null"
            - string
          format: date-time
          airbyte_type: timestamp_without_timezone
        stat_time_hour:
          description: The hour of the day for which the statistical data is recorded.
          type:
            - "null"
            - string
          format: date-time
          airbyte_type: timestamp_without_timezone
        campaign_id:
          description: The unique identifier for a marketing campaign.
          type:
            - "null"
            - integer
        adgroup_id:
          description: The unique identifier for an ad group.
          type:
            - "null"
            - integer
        ad_id:
          description: The unique identifier for an advertisement.
          type:
            - "null"
            - integer
        advertiser_id:
          description: The unique identifier for an advertiser.
          type:
            - "null"
            - integer
        metrics:
          description:
            A list of metrics for which data should be retrieved such as views,
            likes, comments, or shares.
          type:
            - "null"
            - object
          properties:
            campaign_name:
              description: The name of the marketing campaign.
              type:
                - "null"
                - string
            campaign_id:
              description:
                The unique identifier for a marketing campaign within the metrics
                level.
              type:
                - "null"
                - integer
            adgroup_name:
              description: The name of the ad group.
              type:
                - "null"
                - string
            placement_type:
              description: Type of advertisement placement.
              type:
                - "null"
                - string
            adgroup_id:
              description: The unique identifier for an ad group within the metrics level.
              type:
                - "null"
                - integer
            ad_name:
              description: The name of the advertisement.
              type:
                - "null"
                - string
            ad_text:
              description: The content or text of the advertisement.
              type:
                - "null"
                - string
            tt_app_id:
              description: The unique identifier for a TikTok application.
              type:
                - "null"
                - integer
            tt_app_name:
              description: The name of the TikTok application.
              type:
                - "null"
                - string
            mobile_app_id:
              description: The unique identifier for a mobile application.
              type:
                - "null"
                - string
            promotion_type:
              description: Type of promotion.
              type:
                - "null"
                - string
            dpa_target_audience_type:
              description: Dynamic product ad target audience type.
              type:
                - "null"
                - string
            spend:
              description: Amount of money spent.
              type:
                - "null"
                - string
            cash_spend:
              description: The amount of money spent in cash.
              type:
                - "null"
                - string
            voucher_spend:
              description: Amount spent on vouchers.
              type:
                - "null"
                - string
            cpc:
              description: Cost per click.
              type:
                - "null"
                - string
            cpm:
              description: Cost per thousand impressions.
              type:
                - "null"
                - string
            impressions:
              description: Number of times the advertisement is viewed.
              type:
                - "null"
                - string
            clicks:
              description: The number of clicks on the advertisement.
              type:
                - "null"
                - string
            ctr:
              description: Click-through rate.
              type:
                - "null"
                - string
            reach:
              description: Total number of unique users reached.
              type:
                - "null"
                - string
            cost_per_1000_reached:
              description: The cost per 1000 reached users.
              type:
                - "null"
                - string
            conversion:
              description: The number of conversions.
              type:
                - "null"
                - string
            cost_per_conversion:
              description: The cost per conversion.
              type:
                - "null"
                - string
            conversion_rate:
              description: The rate of conversion.
              type:
                - "null"
                - string
            real_time_conversion:
              description: Real-time conversions.
              type:
                - "null"
                - string
            real_time_cost_per_conversion:
              description: Cost per conversion in real-time.
              type:
                - "null"
                - string
            real_time_conversion_rate:
              description: Real-time conversion rate.
              type:
                - "null"
                - string
            result:
              description: Number of results.
              type:
                - "null"
                - string
            cost_per_result:
              description: The cost per result.
              type:
                - "null"
                - string
            result_rate:
              description: Rate of results.
              type:
                - "null"
                - string
            real_time_result:
              description: Real-time results.
              type:
                - "null"
                - string
            real_time_cost_per_result:
              description: Cost per result in real-time.
              type:
                - "null"
                - string
            real_time_result_rate:
              description: Real-time result rate.
              type:
                - "null"
                - string
            secondary_goal_result:
              description: Results for secondary goals.
              type:
                - "null"
                - string
            cost_per_secondary_goal_result:
              description: The cost per secondary goal result.
              type:
                - "null"
                - string
            secondary_goal_result_rate:
              description: Rate of results for secondary goals.
              type:
                - "null"
                - string
            frequency:
              description: Frequency of occurrence.
              type:
                - "null"
                - string
            total_purchase_value:
              description: Total value of purchases made.
              type:
                - "null"
                - string
            total_onsite_shopping_value:
              description: Total value of onsite shopping.
              type:
                - "null"
                - string
            onsite_shopping:
              description: Shopping happening on the site.
              type:
                - "null"
                - string
            vta_purchase:
              description: Purchase through vertical takeoff ad (VTA).
              type:
                - "null"
                - string
            cta_purchase:
              description: Purchase through call-to-action.
              type:
                - "null"
                - string
            cta_conversion:
              description: Conversion through call-to-action.
              type:
                - "null"
                - string
            vta_conversion:
              description: Conversion through vertical takeoff ad (VTA).
              type:
                - "null"
                - string
            total_pageview:
              description: Total number of page views.
              type:
                - "null"
                - string
            complete_payment:
              description: The number of completed payments.
              type:
                - "null"
                - string
            value_per_complete_payment:
              description: Value per completed payment.
              type:
                - "null"
                - string
            total_complete_payment_rate:
              description: Rate of total completed payments.
              type:
                - "null"
                - string
            video_play_actions:
              description: Actions related to video plays.
              type:
                - "null"
                - number
            video_watched_2s:
              description: Number of viewers watching at least 2 seconds of the video.
              type:
                - "null"
                - number
            video_watched_6s:
              description: Number of viewers watching at least 6 seconds of the video.
              type:
                - "null"
                - number
            average_video_play:
              description: The average number of video plays.
              type:
                - "null"
                - number
            average_video_play_per_user:
              description: The average number of video plays per user.
              type:
                - "null"
                - number
            video_views_p25:
              description: Percentage of viewers watching at least 25% of the video.
              type:
                - "null"
                - number
            video_views_p50:
              description: Percentage of viewers watching at least 50% of the video.
              type:
                - "null"
                - number
            video_views_p75:
              description: Percentage of viewers watching at least 75% of the video.
              type:
                - "null"
                - number
            video_views_p100:
              description: Percentage of viewers watching the entire video.
              type:
                - "null"
                - number
            profile_visits:
              description: Number of visits to the profile.
              type:
                - "null"
                - number
            likes:
              description: Number of likes received.
              type:
                - "null"
                - number
            comments:
              description: The number of comments received.
              type:
                - "null"
                - number
            shares:
              description: Number of shares.
              type:
                - "null"
                - number
            follows:
              description: Number of follows.
              type:
                - "null"
                - number
            clicks_on_music_disc:
              description: The number of clicks on the music disc.
              type:
                - "null"
                - number
            real_time_app_install:
              description: Real-time app installations.
              type:
                - "null"
                - number
            real_time_app_install_cost:
              description: Cost of real-time app installations.
              type:
                - "null"
                - number
            app_install:
              description: The number of app installations.
              type:
                - "null"
                - number
            profile_visits_rate:
              description: Rate of profile visits.
              type:
                - "null"
                - number
            purchase:
              description: Number of purchases made.
              type:
                - "null"
                - number
            purchase_rate:
              description: Rate of purchases.
              type:
                - "null"
                - number
            registration:
              description: Number of registrations.
              type:
                - "null"
                - number
            registration_rate:
              description: Rate of registrations.
              type:
                - "null"
                - number
            sales_lead:
              description: Number of sales leads.
              type:
                - "null"
                - number
            sales_lead_rate:
              description: Rate of sales leads.
              type:
                - "null"
                - number
            cost_per_app_install:
              description: The cost per app installation.
              type:
                - "null"
                - number
            cost_per_purchase:
              description: The cost per purchase.
              type:
                - "null"
                - number
            cost_per_registration:
              description: The cost per registration.
              type:
                - "null"
                - number
            cost_per_sales_lead:
              description: The cost per sales lead.
              type:
                - "null"
                - number
            cost_per_total_sales_lead:
              description: The cost per total sales lead.
              type:
                - "null"
                - number
            cost_per_total_app_event_add_to_cart:
              description: The cost per total app events adding to cart.
              type:
                - "null"
                - number
            total_app_event_add_to_cart:
              description: Total app events adding items to cart.
              type:
                - "null"
                - number
        dimensions:
          description:
            A list of dimensions for which data should be retrieved such as time,
            user demographics, or content type.
          type:
            - "null"
            - object
          properties:
            stat_time_day:
              description: The date for which the statistical data is recorded.
              type:
                - "null"
                - string
              format: date-time
            stat_time_hour:
              description: The hour of the day for which the statistical data is recorded.
              type:
                - "null"
                - string
              format: date-time
            campaign_id:
              description:
                The unique identifier for a marketing campaign within the dimension
                level.
              type:
                - "null"
                - integer
            adgroup_id:
              description: The unique identifier for an ad group within the dimension level.
              type:
                - "null"
                - integer
            ad_id:
              description:
                The unique identifier for an advertisement within the dimension
                level.
              type:
                - "null"
                - integer
            advertiser_id:
              description:
                The unique identifier for an advertiser within the dimension
                level.
              type:
                - "null"
                - integer
    audience_report:
      $schema: http://json-schema.org/draft-07/schema#
      additionalProperties: true
      type: object
      properties:
        advertiser_id:
          description: Unique identifier for the advertiser
          type:
            - "null"
            - integer
        adgroup_id:
          description: Unique identifier for the ad group
          type:
            - "null"
            - integer
        campaign_id:
          description: Unique identifier for the campaign
          type:
            - "null"
            - integer
        ad_id:
          description: Unique identifier for the ad
          type:
            - "null"
            - integer
        stat_time_day:
          description: Day timestamp for the statistics
          type:
            - "null"
            - string
          format: date-time
          airbyte_type: timestamp_without_timezone
        stat_time_hour:
          description: Hour timestamp for the statistics
          type:
            - "null"
            - string
          format: date-time
          airbyte_type: timestamp_without_timezone
        country_code:
          description: Country code of the target audience
          type:
            - "null"
            - string
        platform:
          description: Platform where the ad is displayed
          type:
            - "null"
            - string
        gender:
          description: Gender of the target audience
          type:
            - "null"
            - string
        age:
          description: Age group of the target audience
          type:
            - "null"
            - string
        province_id:
          description: Province identifier of the target audience
          type:
            - "null"
            - string
        metrics:
          description:
            Defines the metrics or quantitative measurements of the audience
            data such as number of views, engagement rate, share count, etc.
          type:
            - "null"
            - object
          properties:
            campaign_name:
              description: Name of the campaign
              type:
                - "null"
                - string
            campaign_id:
              description: Campaign identifier within metrics
              type:
                - "null"
                - integer
            adgroup_name:
              description: Name of the ad group
              type:
                - "null"
                - string
            placement_type:
              description: Type of ad placement
              type:
                - "null"
                - string
            adgroup_id:
              description: Unique identifier for the ad group within metrics
              type:
                - "null"
                - integer
            ad_name:
              description: Name of the ad
              type:
                - "null"
                - string
            ad_text:
              description: Text content of the ad
              type:
                - "null"
                - string
            tt_app_id:
              description: TikTok app identifier
              type:
                - "null"
                - string
            tt_app_name:
              description: TikTok app name
              type:
                - "null"
                - string
            mobile_app_id:
              description: Mobile app identifier
              type:
                - "null"
                - string
            promotion_type:
              description: Type of promotion
              type:
                - "null"
                - string
            dpa_target_audience_type:
              description: Dynamic product ads target audience type
              type:
                - "null"
                - string
            spend:
              description: Amount spent on the ad campaign
              type:
                - "null"
                - string
            cpc:
              description: Cost per click
              type:
                - "null"
                - string
            cpm:
              description: Cost per 1000 impressions
              type:
                - "null"
                - string
            impressions:
              description: Number of times the ad was displayed
              type:
                - "null"
                - string
            clicks:
              description: Number of clicks on the ad
              type:
                - "null"
                - string
            ctr:
              description: Click-through rate
              type:
                - "null"
                - string
            reach:
              description: Number of unique users who saw the ad
              type:
                - "null"
                - string
            cost_per_1000_reached:
              description: Cost per 1000 impressions reached
              type:
                - "null"
                - string
            conversion:
              description: Number of conversions from the ad
              type:
                - "null"
                - string
            cost_per_conversion:
              description: Cost per conversion
              type:
                - "null"
                - string
            conversion_rate:
              description: Rate of conversions from the ad
              type:
                - "null"
                - string
            real_time_conversion:
              description: Real-time conversions from the ad
              type:
                - "null"
                - string
            real_time_cost_per_conversion:
              description: Real-time cost per conversion
              type:
                - "null"
                - string
            real_time_conversion_rate:
              description: Real-time conversion rate
              type:
                - "null"
                - string
            result:
              description: Total results achieved
              type:
                - "null"
                - string
            cost_per_result:
              description: Cost per result achieved
              type:
                - "null"
                - string
            result_rate:
              description: Result rate
              type:
                - "null"
                - string
            real_time_result:
              description: Real-time results achieved
              type:
                - "null"
                - string
            real_time_cost_per_result:
              description: Real-time cost per result achieved
              type:
                - "null"
                - string
            real_time_result_rate:
              description: Real-time result rate
              type:
                - "null"
                - string
            province_id:
              description: Province identifier
              type:
                - "null"
                - string
        dimensions:
          description:
            Specifies the dimensions or attributes of the audience data being
            reported such as age, gender, location, etc.
          type:
            - "null"
            - object
          properties:
            stat_time_day:
              description: Day timestamp for the statistics
              type:
                - "null"
                - string
              format: date-time
            stat_time_hour:
              description: Hour timestamp for the statistics
              type:
                - "null"
                - string
              format: date-time
            country_code:
              description: Country code within dimensions
              type:
                - "null"
                - string
            campaign_id:
              description: Campaign identifier within dimensions
              type:
                - "null"
                - integer
            adgroup_id:
              description: Unique identifier for the ad group within dimensions
              type:
                - "null"
                - integer
            ad_id:
              description: Unique identifier for the ad within dimensions
              type:
                - "null"
                - integer
            advertiser_id:
              description: Unique identifier for the advertiser within dimensions
              type:
                - "null"
                - integer
            gender:
              description: Gender of the target audience within dimensions
              type:
                - "null"
                - string
            age:
              description: Age group within dimensions
              type:
                - "null"
                - string
            ac:
              description: AC description
              type:
                - "null"
                - string
            language:
              description: Language of the target audience
              type:
                - "null"
                - string
            platform:
              description: Platform type of the ad
              type:
                - "null"
                - string
            interest_category:
              description: Interest category of the target audience
              type:
                - "null"
                - string
            placement:
              description: Placement type of the ad
              type:
                - "null"
                - string
<<<<<<< HEAD
    pixels:
      type: object
      $schema: http://json-schema.org/draft-07/schema#
      additionalProperties: true
      properties:
        pixel_id:
          description: Pixel ID
          type:
            - "null"
            - string
        pixel_code:
          description: Pixel Code. The ID you see on the Events Manager platform.
          type:
            - "null"
            - string
        pixel_name:
          description: Pixel Name
          type:
            - "null"
            - string
        pixel_category:
          description: The Pixel data connection event category for the Pixel.
          type:
            - "null"
            - string
        pixel_script:
          description: Pixel code, generated by the system.
          type:
            - "null"
            - string
        create_time:
          description: Time when the pixel was created, in the format of YYYY-MM-DD HH:MM:SS.
          type:
            - "null"
            - string
          format: date-time
        pixel_setup_mode:
          description: Setup mode of the pixel.
          type:
            - "null"
            - string
        partner_name:
          description: Partner name
          type:
            - "null"
            - string
        advanced_matching_fields:
          description: Advanced Matching settings for the pixel
=======
    spark_ads:
      $schema: http://json-schema.org/draft-07/schema#
      additionalProperties: true
      type: object
      properties:
        spark_ads_post_id:
          type:
            - "null"
            - string
        user_info:
>>>>>>> dc28f8df
          type:
            - "null"
            - object
          properties:
<<<<<<< HEAD
            phone_number:
              description: Whether phone number is enabled for Advanced Matching
              type:
                - "null"
                - boolean
            email:
              description: Whether email is enabled for Advanced Matching
              type:
                - "null"
                - boolean
        asset_ownership:
          description: Asset ownership data
          type:
            - "null"
            - object
          properties:
            asset_relation_status:
              description: Asset relationship status.
              type:
                - "null"
                - string
            ownership_status:
              description: Whether the pixel is owned by the advertiser (advertiser_id).
              type:
                - "null"
                - boolean
            owner_bc_id:
              description: ID of the Business Center that owns the pixel as an asset.
              type:
                - "null"
                - string
        events:
          description: A list of Pixel Events.
          type:
            - "null"
            - array
          items:
            type:
              - "null"
              - object
            properties:
              currency_value:
                description: Event conversion value (if not specified when the event was created, it returns " ").
                type:
                  - "null"
                  - string
              currency:
                description: Event corresponding currency.
                type:
                  - "null"
                  - boolean
              name:
                description: Event name.
                type:
                  - "null"
                  - string
              deprecated:
                description: Whether the event is deprecated.
                type:
                  - "null"
                  - boolean
              event_type:
                description: Returned only for a Standard Pixel Event. Standard Pixel Event type.
                type:
                  - "null"
                  - string
              optimization_event:
                description: The conversion event type for a Standard Pixel Event (event_type).
                type:
                  - "null"
                  - string
              custom_event_type:
                description: Returned only for a Custom Pixel Event. Custom Pixel Event type. 
                type:
                  - "null"
                  - string
              event_code:
                description: Event Code.
                type:
                  - "null"
                  - string
              event_id:
                description: Event ID.
                type:
                  - "null"
                  - string
              statistic_type:
                description: Statistics type
                type:
                  - "null"
                  - string
              rules:
                description: Data connection event rules
                type:
                  - "null"
                  - array
                items:
                  type:
                    - "null"
                    - object
                  properties:
                    operator:
                      description: Operator
                      type:
                        - "null"
                        - string
                    trigger:
                      description: Event trigger type
                      type:
                        - "null"
                        - string
                    value:
                      description: Variable value.
                      type:
                        - "null"
                        - string
                    variable:
                      description: Variable type
                      type:
                        - "null"
                        - string
    pixel_instant_page_events:
      type: object
      $schema: http://json-schema.org/draft-07/schema#
      additionalProperties: true
      properties:
        business_type:
          description: Business type.
          type:
            - "null"
            - string
        instant_page_events:
          description: Instant page events
=======
            tiktok_name:
              type:
                - "null"
                - string
            identity_id:
              type:
                - "null"
                - string
            identity_type:
              type:
                - "null"
                - string
        item_info:
>>>>>>> dc28f8df
          type:
            - "null"
            - object
          properties:
<<<<<<< HEAD
            objective_types:
              description: List of objective types
=======
            anchor_list:
>>>>>>> dc28f8df
              type:
                - "null"
                - array
              items:
                type:
                  - "null"
                  - object
                properties:
<<<<<<< HEAD
                  objective_type:
                    description: Objective type.
                    type:
                      - "null"
                      - string
                  optimization_goals:
                    description: List of optimization goals
=======
                  id:
                    type:
                      - "null"
                      - string
                  status:
                    type:
                      - "null"
                      - string
                  product_regions:
>>>>>>> dc28f8df
                    type:
                      - "null"
                      - array
                    items:
                      type:
                        - "null"
<<<<<<< HEAD
                        - object
                      properties:
                        optimization_goal:
                          description: Optimization goal
                          type:
                            - "null"
                            - string
                        optimization_events:
                          description: List of external actions.
                          type:
                            - "null"
                            - array
                          items:
                            type:
                              - "null"
                              - string
    pixel_events_statistics:
      type: object
      $schema: http://json-schema.org/draft-07/schema#
      additionalProperties: true
      properties:
        pixel_id:
          description: Pixel ID.
          type:
            - "null"
            - string
        statistics:
          description: Statistics.
          type:
            - "null"
            - array
          items:
            type:
              - "null"
              - object
            properties:
              pixel_event_type:
                description: Standard Pixel Event type.
                type:
                  - "null"
                  - string
              custom_event_type:
                description: Custom Pixel Event type. Custom Events are actions that TikTok partners can define themselves beyond the predefined Standard Events list.
                type:
                  - "null"
                  - string
              attributed_count:
                description: Attributed events (number of events attributed to your ad).
                type:
                  - "null"
                  - integer
              preview_count:
                description: Number of preview events (number of events generated by ad preview).
                type:
                  - "null"
                  - integer
              total_count:
                description: Total number of pixel events for a specific event type (pixel_event_type or custom_event_type) received from all data sources.
                type:
                  - "null"
                  - integer
              browser_event_total_count:
                description: Number of pixel events for a specific event type received from web browser.
                type:
                  - "null"
                  - integer
              server_event_total_count:
                description: Number of pixel events for a specific event type received from server.
                type:
                  - "null"
                  - integer
=======
                        - string
                  url:
                    type:
                      - "null"
                      - string
                  title:
                    type:
                      - "null"
                      - string
            text:
              type:
                - "null"
                - string
            status:
              type:
                - "null"
                - string
            auth_code:
              type:
                - "null"
                - string
            item_id:
              type:
                - "null"
                - string
            item_type:
              type:
                - "null"
                - string
            carousel_info:
              type:
                - "null"
                - object
        auth_info:
          type:
            - "null"
            - object
          properties:
            auth_start_time:
              type:
                - "null"
                - string
              format: date-time
            ad_auth_status:
              type:
                - "null"
                - string
            invite_start_time:
              type:
                - "null"
                - string
              format: date-time
            auth_end_time:
              type:
                - "null"
                - string
              format: date-time
        video_info:
          type:
            - "null"
            - object
          properties:
            duration:
              type:
                - "null"
                - number
            preview_url:
              type:
                - "null"
                - string
            bit_rate:
              type:
                - "null"
                - integer
            height:
              type:
                - "null"
                - integer
            width:
              type:
                - "null"
                - integer
            signature:
              type:
                - "null"
                - string
            size:
              type:
                - "null"
                - integer
            poster_url:
              type:
                - "null"
                - string
>>>>>>> dc28f8df

streams:
  - $ref: "#/definitions/advertiser_ids_stream"
  - $ref: "#/definitions/advertisers_stream"
  - $ref: "#/definitions/audiences_stream"
  - $ref: "#/definitions/creative_assets_music_stream"
  - $ref: "#/definitions/creative_assets_portfolios_stream"
  - $ref: "#/definitions/campaigns_stream"
  - $ref: "#/definitions/ad_groups_stream"
  - $ref: "#/definitions/ads_stream"
  - $ref: "#/definitions/creative_assets_images_stream"
  - $ref: "#/definitions/creative_assets_videos_stream"
  - $ref: "#/definitions/ads_reports_daily_stream"
  - $ref: "#/definitions/ad_groups_reports_daily_stream"
  - $ref: "#/definitions/advertisers_reports_daily_stream"
  - $ref: "#/definitions/campaigns_reports_daily_stream"
  - $ref: "#/definitions/campaigns_audience_reports_daily_stream"
  - $ref: "#/definitions/ad_group_audience_reports_daily_stream"
  - $ref: "#/definitions/ads_audience_reports_daily_stream"
  - $ref: "#/definitions/advertisers_audience_reports_daily_stream"
  - $ref: "#/definitions/campaigns_audience_reports_by_country_daily_stream"
  - $ref: "#/definitions/ad_group_audience_reports_by_country_daily_stream"
  - $ref: "#/definitions/ads_audience_reports_by_country_daily_stream"
  - $ref: "#/definitions/advertisers_audience_reports_by_country_daily_stream"
  - $ref: "#/definitions/campaigns_audience_reports_by_platform_daily_stream"
  - $ref: "#/definitions/ad_group_audience_reports_by_platform_daily_stream"
  - $ref: "#/definitions/ads_audience_reports_by_platform_daily_stream"
  - $ref: "#/definitions/advertisers_audience_reports_by_platform_daily_stream"
  - $ref: "#/definitions/ads_audience_reports_by_province_daily_stream"
  - $ref: "#/definitions/ads_reports_hourly_stream"
  - $ref: "#/definitions/advertisers_reports_hourly_stream"
  - $ref: "#/definitions/campaigns_reports_hourly_stream"
  - $ref: "#/definitions/ad_groups_reports_hourly_stream"
  - $ref: "#/definitions/ads_reports_lifetime_stream"
  - $ref: "#/definitions/advertisers_reports_lifetime_stream"
  - $ref: "#/definitions/campaigns_reports_lifetime_stream"
  - $ref: "#/definitions/ad_groups_reports_lifetime_stream"
  - $ref: "#/definitions/advertisers_audience_reports_lifetime_stream"
<<<<<<< HEAD
  - $ref: "#/definitions/pixels"
  - $ref: "#/definitions/pixel_instant_page_events"
  - $ref: "#/definitions/pixel_events_statistics"
=======
  - $ref: "#/definitions/spark_ads_stream"
>>>>>>> dc28f8df

spec:
  type: Spec
  documentation_url: https://docs.airbyte.com/integrations/sources/tiktok-marketing
  connection_specification:
    $schema: http://json-schema.org/draft-07/schema#
    title: TikTok Marketing Source Spec
    additionalProperties: true
    type: object
    properties:
      credentials:
        title: Authentication Method
        description: Authentication method
        default: {}
        order: 0
        type: object
        oneOf:
          - title: OAuth2.0
            type: object
            properties:
              auth_type:
                title: Auth Type
                const: oauth2.0
                order: 0
                type: string
              app_id:
                title: App ID
                description: The Developer Application App ID.
                airbyte_secret: true
                type: string
              secret:
                title: Secret
                description: The Developer Application Secret.
                airbyte_secret: true
                type: string
              access_token:
                title: Access Token
                description: Long-term Authorized Access Token.
                airbyte_secret: true
                type: string
              advertiser_id:
                title: Advertiser ID
                description:
                  The Advertiser ID to filter reports and streams. Let this
                  empty to retrieve all.
                type: string
            required:
              - app_id
              - secret
              - access_token
          - title: Sandbox Access Token
            type: object
            properties:
              auth_type:
                title: Auth Type
                const: sandbox_access_token
                order: 0
                type: string
              advertiser_id:
                title: Advertiser ID
                description:
                  The Advertiser ID which generated for the developer's Sandbox
                  application.
                type: string
              access_token:
                title: Access Token
                description: The long-term authorized access token.
                airbyte_secret: true
                type: string
            required:
              - advertiser_id
              - access_token
      start_date:
        title: Replication Start Date
        description:
          "The Start Date in format: YYYY-MM-DD. Any data before this date
          will not be replicated. If this parameter is not set, all data will be replicated."
        default: "2016-09-01"
        pattern: "^[0-9]{4}-[0-9]{2}-[0-9]{2}$"
        order: 1
        type: string
        format: date
      end_date:
        title: End Date
        description:
          The date until which you'd like to replicate data for all incremental
          streams, in the format YYYY-MM-DD. All data generated between start_date and
          this date will be replicated. Not setting this option will result in always
          syncing the data till the current date.
        pattern: "^[0-9]{4}-[0-9]{2}-[0-9]{2}$"
        order: 2
        type: string
        format: date
      attribution_window:
        title: Attribution Window
        description: The attribution window in days.
        minimum: 0
        maximum: 364
        default: 3
        order: 3
        type: integer
      include_deleted:
        title: Include Deleted Data in Reports and Ads, Ad Groups and Campaign streams.
        description: Set to active if you want to include deleted data in report based streams and Ads, Ad Groups and Campaign streams.
        default: false
        order: 4
        type: boolean
  advanced_auth:
    auth_flow_type: oauth2.0
    predicate_key:
      - credentials
      - auth_type
    predicate_value: oauth2.0
    oauth_config_specification:
      complete_oauth_output_specification:
        title: CompleteOauthOutputSpecification
        type: object
        properties:
          access_token:
            title: Access Token
            path_in_connector_config:
              - credentials
              - access_token
            type: string
        required:
          - access_token
      complete_oauth_server_input_specification:
        title: CompleteOauthServerInputSpecification
        type: object
        properties:
          app_id:
            title: App Id
            type: string
          secret:
            title: Secret
            type: string
        required:
          - app_id
          - secret
      complete_oauth_server_output_specification:
        title: CompleteOauthServerOutputSpecification
        type: object
        properties:
          app_id:
            title: App Id
            path_in_connector_config:
              - credentials
              - app_id
            type: string
          secret:
            title: Secret
            path_in_connector_config:
              - credentials
              - secret
            type: string
        required:
          - app_id
          - secret

# Based on https://developers.tiktok.com/doc/tiktok-api-v2-rate-limit, the rate limiting for the API on all endpoint is 600 requests per minutes.
# This means 10 requests per second. Assuming response time of 250 ms (there is very little based for this response time though) and a bit of time for processing the responses, it would mean a thread can do ~3 requests per second.
# If time allows it, we can definitely try to scope this number a bit better empirically.
concurrency_level:
  type: ConcurrencyLevel
  default_concurrency: "{{ config.get('concurrency_level', 3) }}"
  max_concurrency: 20

metadata:
  autoImportSchema:
    advertiser_ids: true<|MERGE_RESOLUTION|>--- conflicted
+++ resolved
@@ -1626,24 +1626,56 @@
       - type: CustomTransformation
         class_name: "source_tiktok_marketing.components.transformations.TransformEmptyMetrics"
 
-<<<<<<< HEAD
+  spark_ads_stream:
+    type: DeclarativeStream
+    name: spark_ads
+    primary_key:
+      - spark_ads_post_id
+    retriever:
+      type: SimpleRetriever
+      requester:
+        $ref: "#/definitions/requester"
+        path: tt_video/list/
+      record_selector:
+        $ref: "#/definitions/record_selector"
+      paginator:
+        $ref: "#/definitions/paginator_page_increment"
+        pagination_strategy:
+          type: "PageIncrement"
+          page_size: 50
+          start_from_page: 1
+      partition_router:
+        type: SubstreamPartitionRouter
+        parent_stream_configs:
+          - type: ParentStreamConfig
+            parent_key: advertiser_id
+            request_option:
+              type: RequestOption
+              inject_into: request_parameter
+              field_name: advertiser_id
+            partition_field: advertiser_id
+            stream:
+              $ref: "#/definitions/advertisers_stream"
+    transformations:
+      - type: AddFields
+        fields:
+          - path:
+              - spark_ads_post_id
+            value: "{{ record['item_info']['item_id'] }}"
+    schema_loader:
+      type: InlineSchemaLoader
+      schema:
+        $ref: "#/definitions/schemas/spark_ads"
+
   pixels:
     type: DeclarativeStream
     name: pixels
     primary_key:
       - pixel_id
-=======
-  spark_ads_stream:
-    type: DeclarativeStream
-    name: spark_ads
-    primary_key:
-      - spark_ads_post_id
->>>>>>> dc28f8df
     retriever:
       type: SimpleRetriever
       requester:
         $ref: "#/definitions/requester"
-<<<<<<< HEAD
         path: pixel/list/
         http_method: GET
       record_selector:
@@ -1667,16 +1699,6 @@
         pagination_strategy:
           type: PageIncrement
           page_size: 20
-=======
-        path: tt_video/list/
-      record_selector:
-        $ref: "#/definitions/record_selector"
-      paginator:
-        $ref: "#/definitions/paginator_page_increment"
-        pagination_strategy:
-          type: "PageIncrement"
-          page_size: 50
->>>>>>> dc28f8df
           start_from_page: 1
       partition_router:
         type: SubstreamPartitionRouter
@@ -1685,7 +1707,6 @@
             parent_key: advertiser_id
             request_option:
               type: RequestOption
-<<<<<<< HEAD
               field_name: advertiser_id
               inject_into: request_parameter
             partition_field: advertiser_id
@@ -1822,23 +1843,6 @@
       type: InlineSchemaLoader
       schema:
         $ref: "#/definitions/schemas/pixel_events_statistics"
-=======
-              inject_into: request_parameter
-              field_name: advertiser_id
-            partition_field: advertiser_id
-            stream:
-              $ref: "#/definitions/advertisers_stream"
-    transformations:
-      - type: AddFields
-        fields:
-          - path:
-              - spark_ads_post_id
-            value: "{{ record['item_info']['item_id'] }}"
-    schema_loader:
-      type: InlineSchemaLoader
-      schema:
-        $ref: "#/definitions/schemas/spark_ads"
->>>>>>> dc28f8df
 
   schemas:
     advertiser_ids:
@@ -4332,7 +4336,155 @@
               type:
                 - "null"
                 - string
-<<<<<<< HEAD
+    spark_ads:
+      $schema: http://json-schema.org/draft-07/schema#
+      additionalProperties: true
+      type: object
+      properties:
+        spark_ads_post_id:
+          type:
+            - "null"
+            - string
+        user_info:
+          type:
+            - "null"
+            - object
+          properties:
+            tiktok_name:
+              type:
+                - "null"
+                - string
+            identity_id:
+              type:
+                - "null"
+                - string
+            identity_type:
+              type:
+                - "null"
+                - string
+        item_info:
+          type:
+            - "null"
+            - object
+          properties:
+            anchor_list:
+              type:
+                - "null"
+                - array
+              items:
+                type:
+                  - "null"
+                  - object
+                properties:
+                  id:
+                    type:
+                      - "null"
+                      - string
+                  status:
+                    type:
+                      - "null"
+                      - string
+                  product_regions:
+                    type:
+                      - "null"
+                      - array
+                    items:
+                      type:
+                        - "null"
+                        - string
+                  url:
+                    type:
+                      - "null"
+                      - string
+                  title:
+                    type:
+                      - "null"
+                      - string
+            text:
+              type:
+                - "null"
+                - string
+            status:
+              type:
+                - "null"
+                - string
+            auth_code:
+              type:
+                - "null"
+                - string
+            item_id:
+              type:
+                - "null"
+                - string
+            item_type:
+              type:
+                - "null"
+                - string
+            carousel_info:
+              type:
+                - "null"
+                - object
+        auth_info:
+          type:
+            - "null"
+            - object
+          properties:
+            auth_start_time:
+              type:
+                - "null"
+                - string
+              format: date-time
+            ad_auth_status:
+              type:
+                - "null"
+                - string
+            invite_start_time:
+              type:
+                - "null"
+                - string
+              format: date-time
+            auth_end_time:
+              type:
+                - "null"
+                - string
+              format: date-time
+        video_info:
+          type:
+            - "null"
+            - object
+          properties:
+            duration:
+              type:
+                - "null"
+                - number
+            preview_url:
+              type:
+                - "null"
+                - string
+            bit_rate:
+              type:
+                - "null"
+                - integer
+            height:
+              type:
+                - "null"
+                - integer
+            width:
+              type:
+                - "null"
+                - integer
+            signature:
+              type:
+                - "null"
+                - string
+            size:
+              type:
+                - "null"
+                - integer
+            poster_url:
+              type:
+                - "null"
+                - string
     pixels:
       type: object
       $schema: http://json-schema.org/draft-07/schema#
@@ -4381,23 +4533,10 @@
             - string
         advanced_matching_fields:
           description: Advanced Matching settings for the pixel
-=======
-    spark_ads:
-      $schema: http://json-schema.org/draft-07/schema#
-      additionalProperties: true
-      type: object
-      properties:
-        spark_ads_post_id:
-          type:
-            - "null"
-            - string
-        user_info:
->>>>>>> dc28f8df
           type:
             - "null"
             - object
           properties:
-<<<<<<< HEAD
             phone_number:
               description: Whether phone number is enabled for Advanced Matching
               type:
@@ -4531,31 +4670,12 @@
             - string
         instant_page_events:
           description: Instant page events
-=======
-            tiktok_name:
-              type:
-                - "null"
-                - string
-            identity_id:
-              type:
-                - "null"
-                - string
-            identity_type:
-              type:
-                - "null"
-                - string
-        item_info:
->>>>>>> dc28f8df
           type:
             - "null"
             - object
           properties:
-<<<<<<< HEAD
             objective_types:
               description: List of objective types
-=======
-            anchor_list:
->>>>>>> dc28f8df
               type:
                 - "null"
                 - array
@@ -4564,7 +4684,6 @@
                   - "null"
                   - object
                 properties:
-<<<<<<< HEAD
                   objective_type:
                     description: Objective type.
                     type:
@@ -4572,24 +4691,12 @@
                       - string
                   optimization_goals:
                     description: List of optimization goals
-=======
-                  id:
-                    type:
-                      - "null"
-                      - string
-                  status:
-                    type:
-                      - "null"
-                      - string
-                  product_regions:
->>>>>>> dc28f8df
                     type:
                       - "null"
                       - array
                     items:
                       type:
                         - "null"
-<<<<<<< HEAD
                         - object
                       properties:
                         optimization_goal:
@@ -4661,102 +4768,6 @@
                 type:
                   - "null"
                   - integer
-=======
-                        - string
-                  url:
-                    type:
-                      - "null"
-                      - string
-                  title:
-                    type:
-                      - "null"
-                      - string
-            text:
-              type:
-                - "null"
-                - string
-            status:
-              type:
-                - "null"
-                - string
-            auth_code:
-              type:
-                - "null"
-                - string
-            item_id:
-              type:
-                - "null"
-                - string
-            item_type:
-              type:
-                - "null"
-                - string
-            carousel_info:
-              type:
-                - "null"
-                - object
-        auth_info:
-          type:
-            - "null"
-            - object
-          properties:
-            auth_start_time:
-              type:
-                - "null"
-                - string
-              format: date-time
-            ad_auth_status:
-              type:
-                - "null"
-                - string
-            invite_start_time:
-              type:
-                - "null"
-                - string
-              format: date-time
-            auth_end_time:
-              type:
-                - "null"
-                - string
-              format: date-time
-        video_info:
-          type:
-            - "null"
-            - object
-          properties:
-            duration:
-              type:
-                - "null"
-                - number
-            preview_url:
-              type:
-                - "null"
-                - string
-            bit_rate:
-              type:
-                - "null"
-                - integer
-            height:
-              type:
-                - "null"
-                - integer
-            width:
-              type:
-                - "null"
-                - integer
-            signature:
-              type:
-                - "null"
-                - string
-            size:
-              type:
-                - "null"
-                - integer
-            poster_url:
-              type:
-                - "null"
-                - string
->>>>>>> dc28f8df
 
 streams:
   - $ref: "#/definitions/advertiser_ids_stream"
@@ -4795,13 +4806,10 @@
   - $ref: "#/definitions/campaigns_reports_lifetime_stream"
   - $ref: "#/definitions/ad_groups_reports_lifetime_stream"
   - $ref: "#/definitions/advertisers_audience_reports_lifetime_stream"
-<<<<<<< HEAD
+  - $ref: "#/definitions/spark_ads_stream"
   - $ref: "#/definitions/pixels"
   - $ref: "#/definitions/pixel_instant_page_events"
   - $ref: "#/definitions/pixel_events_statistics"
-=======
-  - $ref: "#/definitions/spark_ads_stream"
->>>>>>> dc28f8df
 
 spec:
   type: Spec
