#
# Copyright (c) 2023 Airbyte, Inc., all rights reserved.
#


import json
from abc import ABC, abstractmethod
from datetime import datetime
from decimal import Decimal
from enum import Enum
from functools import total_ordering
from typing import Any, Dict, Iterable, List, Mapping, MutableMapping, Optional, Tuple, TypeVar, Union

import pendulum
import pydantic
import requests
from airbyte_cdk.models import SyncMode
from airbyte_cdk.sources.streams.availability_strategy import AvailabilityStrategy
from airbyte_cdk.sources.streams.core import package_name_from_class
from airbyte_cdk.sources.streams.http import HttpStream
from airbyte_cdk.sources.utils.schema_helpers import ResourceSchemaLoader
from airbyte_cdk.sources.utils.transform import TransformConfig, TypeTransformer

# TikTok Initial release date is September 2016
DEFAULT_START_DATE = "2016-09-01"
DEFAULT_END_DATE = str(datetime.now().date())
NOT_AUDIENCE_METRICS = [
    "reach",
    "cost_per_1000_reached",
    "frequency",
    "secondary_goal_result",
    "cost_per_secondary_goal_result",
    "secondary_goal_result_rate",
    "cash_spend",
    "voucher_spend",
    "video_play_actions",
    "video_watched_2s",
    "video_watched_6s",
    "average_video_play",
    "average_video_play_per_user",
    "video_views_p25",
    "video_views_p50",
    "video_views_p75",
    "video_views_p100",
    "profile_visits",
    "likes",
    "comments",
    "shares",
    "follows",
    "clicks_on_music_disc",
    "real_time_app_install",
    "real_time_app_install_cost",
    "app_install",
]

T = TypeVar("T")


# Hierarchy of classes
# TiktokStream
# ├─AdvertiserIds AdvertiserIds
# └─FullRefreshTiktokStream
#   ├─Advertisers                               (1 advertisers)
#   └─IncrementalTiktokStream
#     ├─AdGroups                                (2 ad_groups)
#     ├─Ads                                     (3 ads)
#     ├─Campaigns                               (4 campaigns)
#     └─BasicReports
#       ├─AdsReports                            (5 ads_reports)
#       ├─AdvertisersReports                    (6 advertisers_reports)
#       ├─CampaignsReports                      (7 campaigns_reports)
#       ├─AdGroupsReports                       (8 ad_groups_reports)
#       └─AudienceReport
#         ├─AdGroupAudienceReports                 (9  ad_group_audience_reports)
#         | ├─AdGroupAudienceReportsByCountry      (10 ad_group_audience_reports_by_country)
#         | └─AdGroupAudienceReportsByPlatform     (11 ad_group_audience_reports_by_platform)
#         ├─AdsAudienceReports                     (12 ads_audience_reports)
#         | ├─AdsAudienceReportsByCountry          (13 ads_audience_reports_by_country)
#         | └─AdsAudienceReportsByPlatform         (14 ads_audience_reports_by_platform)
#         ├─AdvertisersAudienceReports             (15 advertisers_audience_reports)
#         | ├─AdvertisersAudienceReportsByCountry  (16 advertisers_audience_reports_by_country)
#         | └─AdvertisersAudienceReportsByPlatform (17 advertisers_audience_reports_by_platform)
#         └─CampaignsAudienceReports               (18 campaigns_audience_reports)
#           ├─CampaignsAudienceReportsByCountry    (19 campaigns_audience_reports_by_country)
#           └─CampaignsAudienceReportsByPlatform   (20 campaigns_audience_reports_by_platform)


@total_ordering
class JsonUpdatedState(pydantic.BaseModel):
    current_stream_state: str
    stream: T

    def __repr__(self):
        """Overrides print view"""
        return str(self.dict())

    def dict(self, **kwargs):
        """Overrides default logic.
        A new updated stage has to be sent if all advertisers are used only
        """
        if not self.stream.is_finished:
            return self.current_stream_state
        max_updated_at = self.stream.max_cursor_date or ""
        return max(max_updated_at, self.current_stream_state)

    def __eq__(self, other):
        if isinstance(other, JsonUpdatedState):
            return self.current_stream_state == other.current_stream_state
        return self.current_stream_state == other

    def __lt__(self, other):
        if isinstance(other, JsonUpdatedState):
            return self.current_stream_state < other.current_stream_state
        return self.current_stream_state < other


class ReportLevel(str, Enum):
    ADVERTISER = "ADVERTISER"
    CAMPAIGN = "CAMPAIGN"
    ADGROUP = "ADGROUP"
    AD = "AD"


class ReportGranularity(str, Enum):
    LIFETIME = "LIFETIME"
    DAY = "DAY"
    HOUR = "HOUR"

    @classmethod
    def default(cls):
        return cls.DAY


class Hourly:
    report_granularity = ReportGranularity.HOUR


class Daily:
    report_granularity = ReportGranularity.DAY


class Lifetime:
    report_granularity = ReportGranularity.LIFETIME


class TiktokException(Exception):
    """default exception for custom Tiktok logic"""


class TiktokStream(HttpStream, ABC):
    # endpoints can have different list names
    response_list_field = "list"

    # max value of page
    page_size = 1000

    def __init__(self, **kwargs):
        super().__init__(authenticator=kwargs.get("authenticator"))

        self._advertiser_id = kwargs.get("advertiser_id")
        self.is_sandbox = kwargs.get("is_sandbox")

    @property
    def availability_strategy(self) -> Optional["AvailabilityStrategy"]:
        return None

    def parse_response(self, response: requests.Response, **kwargs) -> Iterable[Mapping]:
        """All responses have the similar structure:
        {
            "message": "<OK or ERROR>",
            "code": <code>, # 0 if error else error unique code
            "request_id": "<unique_request_id>"
            "data": {
                "page_info": {
                    "total_number": <total_item_count>,
                    "page": <current_page_number>,
                    "page_size": <page_size>,
                    "total_page": <total_page_count>
                },
                "list": [
                    <list_item>
                ]
           }
        }
        """
        data = response.json()
        if data["code"]:
            raise TiktokException(data)
        data = data["data"]
        if self.response_list_field in data:
            data = data[self.response_list_field]
        for record in data:
            yield record

    @property
    def url_base(self) -> str:
        """
        Docs: https://business-api.tiktok.com/marketing_api/docs?id=1701890920013825
        """
        if self.is_sandbox:
            return "https://sandbox-ads.tiktok.com/open_api/v1.3/"
        return "https://business-api.tiktok.com/open_api/v1.3/"

    def next_page_token(self, *args, **kwargs) -> Optional[Mapping[str, Any]]:
        # this data without listing
        return None

    def should_retry(self, response: requests.Response) -> bool:
        """
        Once the rate limit is met, the server returns "code": 40100
        Docs: https://business-api.tiktok.com/marketing_api/docs?id=1701890997610497
        Retry 50002 as well - it's a server error.
        Retry when 504 error: response doesn't consist json, so we need to handle response status code to retry.
        """
        try:
            data = response.json()
        except Exception:
            if response.status_code == 504:
                self.logger.error("Gateway Timeout: The proxy server did not receive a timely response from the upstream server.")
                return super().should_retry(response)
            self.logger.error(f"Incorrect JSON response: {response.text}")
            raise
        if data["code"] in (40100, 50002):
            return True
        return super().should_retry(response)

    def backoff_time(self, response: requests.Response) -> Optional[float]:
        """
        The system uses a second call limit for each developer app. The set limit varies according to the app's call limit level.
        """
        # Basic: 	10/sec
        # Advanced: 	20/sec
        # Premium: 	30/sec
        # All apps are set to basic call limit level by default.
        # Returns maximum possible delay
        return 0.6


class AdvertiserIds(TiktokStream):
    """Loading of all possible advertiser ids"""

    primary_key = "advertiser_id"
    use_cache = True  # it is used in all streams

    transformer = TypeTransformer(TransformConfig.DefaultSchemaNormalization)

    def __init__(self, authenticator, app_id: int, secret: str, **kwargs):
        super().__init__(authenticator=authenticator, advertiser_id=0)

        # for Production env
        self._secret = secret
        self._app_id = app_id

    def request_params(self, **kwargs) -> MutableMapping[str, Any]:
        return {"secret": self._secret, "app_id": self._app_id}

    def path(self, *args, **kwargs) -> str:
        return "oauth2/advertiser/get/"


class FullRefreshTiktokStream(TiktokStream, ABC):
    primary_key = "id"
    fields: List[str] = None

    transformer = TypeTransformer(TransformConfig.DefaultSchemaNormalization | TransformConfig.CustomSchemaNormalization)

    @transformer.registerCustomTransform
    def transform_function(original_value: Any, field_schema: Dict[str, Any]) -> Any:
        """Custom traun"""
        if original_value == "-":
            return None
        elif isinstance(original_value, float):
            return Decimal(original_value)
        return original_value

    def __init__(self, start_date: str, end_date: str, **kwargs):
        super().__init__(**kwargs)
        self.kwargs = kwargs
        # convert a start date to TikTok format
        # example:  "2021-08-24" => "2021-08-24 00:00:00"
        self._start_time = pendulum.parse(start_date or DEFAULT_START_DATE).strftime("%Y-%m-%d 00:00:00")
        # convert end date to TikTok format
        # example:  "2021-08-24" => "2021-08-24 00:00:00"
        self._end_time = pendulum.parse(end_date or DEFAULT_END_DATE).strftime("%Y-%m-%d 00:00:00")
        self.max_cursor_date = None
        self._advertiser_ids = []

    @staticmethod
    def convert_array_param(arr: List[Union[str, int]]) -> str:
        return json.dumps(arr)

    def get_advertiser_ids(self) -> List[int]:
        if self._advertiser_id:
            # for sandbox: just return advertiser_id provided in spec
            # for production: it will filter only the advertiser id provied in spec
            ids = [self._advertiser_id]
        else:
            # for prod: return list of all available ids from AdvertiserIds stream if the field is empty
            # in the connector configuration
            advertiser_ids = AdvertiserIds(**self.kwargs).read_records(sync_mode=SyncMode.full_refresh)
            ids = [advertiser["advertiser_id"] for advertiser in advertiser_ids]

        self._advertiser_ids = ids
        return ids

    def stream_slices(self, **kwargs) -> Iterable[Optional[Mapping[str, Any]]]:
        """Each stream slice is for separate advertiser id"""
        self.get_advertiser_ids()
        while self._advertiser_ids:
            # self._advertiser_ids need to be exhausted so that JsonUpdatedState knows
            # when all stream slices are processed (stream.is_finished)
            advertiser_id = self._advertiser_ids.pop(0)
            yield {"advertiser_id": advertiser_id}

    @property
    def is_finished(self):
        return len(self._advertiser_ids) == 0

    def request_params(
        self,
        stream_state: Mapping[str, Any] = None,
        stream_slice: Mapping[str, Any] = None,
        next_page_token: Mapping[str, Any] = None,
    ) -> MutableMapping[str, Any]:
        params = {"page_size": self.page_size}
        if self.fields:
            params["fields"] = self.convert_array_param(self.fields)
        if stream_slice:
            params.update(stream_slice)
        return params


class IncrementalTiktokStream(FullRefreshTiktokStream, ABC):
    cursor_field = "modify_time"

    def next_page_token(self, response: requests.Response) -> Optional[Mapping[str, Any]]:
        """All responses have the following pagination data:
        {
            "data": {
                "page_info": {
                    "total_number": < total_item_count >,
                    "page": < current_page_number >,
                    "page_size": < page_size >,
                    "total_page": < total_page_count >
                },
                ...
           }
        }
        """

        page_info = response.json()["data"]["page_info"]
        if page_info["page"] < page_info["total_page"]:
            return {"page": page_info["page"] + 1}
        return None

    def request_params(self, next_page_token: Mapping[str, Any] = None, **kwargs) -> MutableMapping[str, Any]:
        params = super().request_params(next_page_token=next_page_token, **kwargs)
        if next_page_token:
            params.update(next_page_token)
        return params

    def select_cursor_field_value(self, data: Mapping[str, Any] = None, stream_slice: Mapping[str, Any] = None) -> str:
        if not data or not self.cursor_field:
            return None

        cursor_field_path = self.cursor_field if isinstance(self.cursor_field, list) else [self.cursor_field]

        # backward capability to support old state objects
        if "dimensions" in data:
            cursor_field_path = self.deprecated_cursor_field

        result = data
        for key in cursor_field_path:
            result = result.get(key)
        return result

    def unnest_cursor_and_pk(self, record: Mapping[str, Any]):
        """
        unnest nested cursor_field and primary_key from nested `dimensions` object to root-level for *_reports streams
        """

        def to_list(s):
            if not isinstance(s, list):
                s = [s]
            return s

        dimensions = record.get("dimensions", {})
        fields = to_list(self.cursor_field) + to_list(self.primary_key)
        for field in fields:
            if field in dimensions:
                record[field] = dimensions.get(field)
        return record

    def parse_response(
        self, response: requests.Response, stream_state: Mapping[str, Any], stream_slice: Mapping[str, Any] = None, **kwargs
    ) -> Iterable[Mapping]:
        """Additional data filtering"""
        state = self.select_cursor_field_value(stream_state) or self._start_time
        for record in super().parse_response(response=response, stream_state=stream_state, **kwargs):
            record = self.unnest_cursor_and_pk(record)
            updated = self.select_cursor_field_value(record, stream_slice)
            if updated is None:
                yield record
            elif updated <= state:
                continue
            else:
                if not self.max_cursor_date or self.max_cursor_date < updated:
                    self.max_cursor_date = updated
                yield record

    def get_updated_state(self, current_stream_state: MutableMapping[str, Any], latest_record: Mapping[str, Any]) -> Mapping[str, Any]:
        # needs to save a last state if all advertisers are used before only
        current_stream_state_value = (self.select_cursor_field_value(current_stream_state)) or ""

        # a object JsonUpdatedState is related with a current stream and should return a new updated state if needed
        if not isinstance(current_stream_state_value, JsonUpdatedState):
            current_stream_state_value = JsonUpdatedState(stream=self, current_stream_state=current_stream_state_value)

        # reports streams have cursor fields which be allocated into a nested object
        cursor_field_path = self.cursor_field if isinstance(self.cursor_field, list) else [self.cursor_field]
        # generate a dict with nested items
        # ["key1", "key1"] => {"key1": {"key2": <value>}}
        tree_dict = current_stream_state_value
        for key in reversed(cursor_field_path):
            tree_dict = {key: tree_dict}
        return tree_dict


class Advertisers(FullRefreshTiktokStream):
    """Docs: https://ads.tiktok.com/marketing_api/docs?id=1739593083610113"""

    primary_key = "advertiser_id"

    def request_params(
        self,
        stream_state: Mapping[str, Any] = None,
        stream_slice: Mapping[str, Any] = None,
        next_page_token: Mapping[str, Any] = None,
    ) -> MutableMapping[str, Any]:
        stream_slice = stream_slice or {}
        return {key: self.convert_array_param(value) for key, value in stream_slice.items()}

    def path(self, *args, **kwargs) -> str:
        return "advertiser/info/"

    def stream_slices(self, **kwargs) -> Iterable[Optional[Mapping[str, Any]]]:
        ids = self.get_advertiser_ids()
        start, end, step = 0, len(ids), 100
        for i in range(start, end, step):
            yield {"advertiser_ids": ids[i : min(end, i + step)]}


class Campaigns(IncrementalTiktokStream):
    """Docs: https://ads.tiktok.com/marketing_api/docs?id=1739315828649986"""

    primary_key = "campaign_id"

    def path(self, *args, **kwargs) -> str:
        return "campaign/get/"


class AdGroups(IncrementalTiktokStream):
    """Docs: https://ads.tiktok.com/marketing_api/docs?id=1739314558673922"""

    primary_key = "adgroup_id"

    def path(self, *args, **kwargs) -> str:
        return "adgroup/get/"


class Ads(IncrementalTiktokStream):
    """Docs: https://ads.tiktok.com/marketing_api/docs?id=1735735588640770"""

    primary_key = "ad_id"

    def path(self, *args, **kwargs) -> str:
        return "ad/get/"


class BasicReports(IncrementalTiktokStream, ABC):
    """Docs: https://ads.tiktok.com/marketing_api/docs?id=1738864915188737"""

    schema_name = "basic_reports"
    report_granularity = None

    spec_id_dimensions = {
        ReportLevel.ADVERTISER: "advertiser_id",
        ReportLevel.CAMPAIGN: "campaign_id",
        ReportLevel.ADGROUP: "adgroup_id",
        ReportLevel.AD: "ad_id",
    }

    spec_time_dimensions = {
        ReportGranularity.DAY: "stat_time_day",
        ReportGranularity.HOUR: "stat_time_hour",
    }

    @property
    def primary_key(self) -> Optional[Union[str, List[str], List[List[str]]]]:
        return self._get_reporting_dimensions()

    def __init__(self, **kwargs):
        report_granularity = kwargs.pop("report_granularity", None)
        self.attribution_window = kwargs.get("attribution_window") or 0
        super().__init__(**kwargs)
        
        # Important:
        # for >= 0.1.13 - granularity is set via inheritance
        # for < 0.1.13 - granularity is set via init param
        if report_granularity:
            self.report_granularity = report_granularity
        

    @property
    @abstractmethod
    def report_level(self) -> ReportLevel:
        """
        Returns a necessary level value
        """

    @property
    def deprecated_cursor_field(self):
        if self.report_granularity == ReportGranularity.DAY:
            return ["dimensions", "stat_time_day"]
        if self.report_granularity == ReportGranularity.HOUR:
            return ["dimensions", "stat_time_hour"]
        if self.report_granularity == ReportGranularity.LIFETIME:
            return ["dimensions", "stat_time_day"]

    @property
    def cursor_field(self):
        return self.spec_time_dimensions.get(self.report_granularity, [])

    @staticmethod
    def _get_time_interval(
        start_date: Union[datetime, str], 
        ending_date: Union[datetime, str], 
        granularity: ReportGranularity, 
        attr_window: int = 0,
    ) -> Iterable[Tuple[datetime, datetime]]:
        """Due to time range restrictions based on the level of granularity of reports, we have to chunk API calls in order
        to get the desired time range.
        Docs: https://ads.tiktok.com/marketing_api/docs?id=1714590313280513
        :param start_date - Timestamp from which we should start the report
        :param granularity - Level of granularity of the report; one of [HOUR, DAY, LIFETIME]
        :param atttr_window - The attribution window in days
        :return Iterator for pair of start_date and end_date that can be used as request parameters
        """
        if isinstance(start_date, str):
            start_date = pendulum.parse(start_date).subtract(days=attr_window)
        elif isinstance(start_date, datetime):
            start_date = start_date.subtract(days=attr_window)
    
        end_date = pendulum.parse(ending_date) if ending_date else pendulum.now()

        # TikTok API only allows certain amount of days of data based on the reporting granularity
        if granularity == ReportGranularity.DAY:
            max_interval = 30
        elif granularity == ReportGranularity.HOUR:
            max_interval = 1
        elif granularity == ReportGranularity.LIFETIME:
            max_interval = 364
        else:
            raise ValueError(f"Unsupported reporting granularity: {granularity}, must be one of DAY, HOUR, LIFETIME")

        # for incremental sync with abnormal state produce at least one state message
        # by producing at least one stream slice from today
        if end_date < start_date:
            start_date = end_date

        total_date_diff = end_date - start_date

        iterations = total_date_diff.days // max_interval

        for i in range(iterations + 1):
            chunk_start = start_date + pendulum.duration(days=(i * max_interval))
            chunk_end = min(chunk_start + pendulum.duration(days=max_interval, seconds=-1), end_date)
            yield chunk_start, chunk_end

    def _get_reporting_dimensions(self):
        result = [self.spec_id_dimensions[self.report_level]]
        if self.report_granularity in self.spec_time_dimensions:
            result.append(self.spec_time_dimensions[self.report_granularity])
        return result

    def _get_metrics(self):
        # common metrics for all reporting levels
        result = [
            "spend",
            "cpc",
            "cpm",
            "impressions",
            "clicks",
            "ctr",
            "reach",
            "cost_per_1000_reached",
            "frequency",
            "video_play_actions",
            "video_watched_2s",
            "video_watched_6s",
            "average_video_play",
            "average_video_play_per_user",
            "video_views_p25",
            "video_views_p50",
            "video_views_p75",
            "video_views_p100",
            "profile_visits",
            "likes",
            "comments",
            "shares",
            "follows",
            "clicks_on_music_disc",
            "real_time_app_install",
            "real_time_app_install_cost",
            "app_install",
        ]

        if self.report_level == ReportLevel.ADVERTISER and self.report_granularity == ReportGranularity.DAY:
            # https://ads.tiktok.com/marketing_api/docs?id=1707957200780290
            result.extend(["cash_spend", "voucher_spend"])

        if self.report_level in (ReportLevel.CAMPAIGN, ReportLevel.ADGROUP, ReportLevel.AD):
            result.extend(["campaign_name"])

        if self.report_level in (ReportLevel.ADGROUP, ReportLevel.AD):
            result.extend(
                [
                    "campaign_id",
                    "adgroup_name",
                    "placement_type",
                    "tt_app_id",
                    "tt_app_name",
                    "mobile_app_id",
                    "promotion_type",
                    "dpa_target_audience_type",
                ]
            )

            result.extend(
                [
                    "conversion",
                    "cost_per_conversion",
                    "conversion_rate",
                    "real_time_conversion",
                    "real_time_cost_per_conversion",
                    "real_time_conversion_rate",
                    "result",
                    "cost_per_result",
                    "result_rate",
                    "real_time_result",
                    "real_time_cost_per_result",
                    "real_time_result_rate",
                    "secondary_goal_result",
                    "cost_per_secondary_goal_result",
                    "secondary_goal_result_rate",
                ]
            )

        if self.report_level == ReportLevel.AD:
            result.extend(["adgroup_id", "ad_name", "ad_text"])

        return result

    def stream_slices(self, stream_state: Mapping[str, Any] = None, **kwargs) -> Iterable[Optional[Mapping[str, Any]]]:
        stream_start = self.select_cursor_field_value(stream_state) or self._start_time
        stream_end = self._end_time

        for slice_adv_id in super().stream_slices(**kwargs):
            for start_date, end_date in self._get_time_interval(stream_start, stream_end, self.report_granularity, self.attribution_window):
                slice = {
                    "advertiser_id": slice_adv_id["advertiser_id"],
                    "start_date": start_date.strftime("%Y-%m-%d"),
                    "end_date": end_date.strftime("%Y-%m-%d"),
                }
                self.logger.debug(
                    f'name: {self.name}, advertiser_id: {slice["advertiser_id"]}, slice: {slice["start_date"]} - {slice["end_date"]}'
                )
                yield slice

    def path(self, *args, **kwargs) -> str:
        return "report/integrated/get/"

    def request_params(
        self, stream_state: Mapping[str, Any] = None, stream_slice: Mapping[str, Any] = None, **kwargs
    ) -> MutableMapping[str, Any]:
        params = super().request_params(stream_state=stream_state, stream_slice=stream_slice, **kwargs)

        params["advertiser_id"] = stream_slice["advertiser_id"]
        params["service_type"] = "AUCTION"
        params["report_type"] = "BASIC"
        params["data_level"] = f"AUCTION_{self.report_level}"
        params["dimensions"] = json.dumps(self._get_reporting_dimensions())
        params["metrics"] = json.dumps(self._get_metrics())
        if self.report_granularity == ReportGranularity.LIFETIME:
            params["lifetime"] = "true"
        else:
            params["start_date"] = stream_slice["start_date"]
            params["end_date"] = stream_slice["end_date"]

        return params

    def get_json_schema(self) -> Mapping[str, Any]:
        """All reports have same schema"""
        return ResourceSchemaLoader(package_name_from_class(AdvertiserIds)).get_schema(self.schema_name)

    def select_cursor_field_value(self, data: Mapping[str, Any] = None, stream_slice: Mapping[str, Any] = None) -> str:
        if stream_slice:
            return stream_slice["end_date"]
        return super().select_cursor_field_value(data)


class AdsReports(BasicReports):
    """Custom reports for ads"""

    ref_pk = "ad_id"
    report_level = ReportLevel.AD


class AdvertisersReports(BasicReports):
    """Custom reports for advertiser"""

    ref_pk = "advertiser_id"
    report_level = ReportLevel.ADVERTISER


class CampaignsReports(BasicReports):
    """Custom reports for campaigns"""

    ref_pk = "campaign_id"
    report_level = ReportLevel.CAMPAIGN


class AdGroupsReports(BasicReports):
    """Custom reports for adgroups"""

    ref_pk = "adgroup_id"
    report_level = ReportLevel.ADGROUP


<<<<<<< HEAD
class AudienceReport(BasicReports):
=======
class AudienceReport(BasicReports, ABC):
>>>>>>> 56038d03
    """Docs: https://ads.tiktok.com/marketing_api/docs?id=1738864928947201"""

    audience_dimensions: List = ["gender", "age"]
    schema_name = "audience_reports"

    def _get_metrics(self):
        result = super()._get_metrics()
        result = [e for e in result if e not in NOT_AUDIENCE_METRICS]
        return result

    def _get_reporting_dimensions(self):
        result = super()._get_reporting_dimensions()
        result += self.audience_dimensions
        return result

    def request_params(
        self, stream_state: Mapping[str, Any] = None, stream_slice: Mapping[str, Any] = None, **kwargs
    ) -> MutableMapping[str, Any]:
        params = super().request_params(stream_state=stream_state, stream_slice=stream_slice, **kwargs)
        params["report_type"] = "AUDIENCE"
        return params


class CampaignsAudienceReports(AudienceReport):

    ref_pk = "campaign_id"
    report_level = ReportLevel.CAMPAIGN


class AdGroupAudienceReports(AudienceReport):

    ref_pk = "adgroup_id"
    report_level = ReportLevel.ADGROUP


class AdsAudienceReports(AudienceReport):

    ref_pk = "ad_id"
    report_level = ReportLevel.AD


class AdvertisersAudienceReports(AudienceReport):

    ref_pk = "advertiser_id"
    report_level = ReportLevel.ADVERTISER


class CampaignsAudienceReportsByCountry(CampaignsAudienceReports):
    """Custom reports for campaigns by country"""

    audience_dimensions = ["country_code"]


class AdGroupAudienceReportsByCountry(AdGroupAudienceReports):
    """Custom reports for adgroups by country"""

    audience_dimensions = ["country_code"]


class AdsAudienceReportsByCountry(AdsAudienceReports):
    """Custom reports for ads by country"""

    audience_dimensions = ["country_code"]


class AdvertisersAudienceReportsByCountry(AdvertisersAudienceReports):
    """Custom reports for advertisers by country"""

    audience_dimensions = ["country_code"]


class CampaignsAudienceReportsByPlatform(CampaignsAudienceReports):
    """Custom reports for campaigns by platform"""

    audience_dimensions = ["platform"]


class AdGroupAudienceReportsByPlatform(AdGroupAudienceReports):
    """Custom reports for adgroups by platform"""

    audience_dimensions = ["platform"]


class AdsAudienceReportsByPlatform(AdsAudienceReports):
    """Custom reports for ads by platform"""

    audience_dimensions = ["platform"]


class AdvertisersAudienceReportsByPlatform(AdvertisersAudienceReports):
    """Custom reports for advertisers by platform"""

    audience_dimensions = ["platform"]<|MERGE_RESOLUTION|>--- conflicted
+++ resolved
@@ -737,11 +737,7 @@
     report_level = ReportLevel.ADGROUP
 
 
-<<<<<<< HEAD
-class AudienceReport(BasicReports):
-=======
 class AudienceReport(BasicReports, ABC):
->>>>>>> 56038d03
     """Docs: https://ads.tiktok.com/marketing_api/docs?id=1738864928947201"""
 
     audience_dimensions: List = ["gender", "age"]
