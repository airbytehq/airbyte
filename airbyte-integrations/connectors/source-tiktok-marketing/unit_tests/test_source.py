--- conflicted
+++ resolved
@@ -14,11 +14,7 @@
 @pytest.mark.parametrize(
     "config, stream_len",
     [
-<<<<<<< HEAD
-        ({"access_token": "token", "environment": {"app_id": "1111", "secret": "secret"}, "start_date": "2021-04-01"}, 39),
-=======
-        ({"access_token": "token", "environment": {"app_id": "1111", "secret": "secret"}, "start_date": "2021-04-01"}, 37),
->>>>>>> dc28f8df
+        ({"access_token": "token", "environment": {"app_id": "1111", "secret": "secret"}, "start_date": "2021-04-01"}, 40),
         ({"access_token": "token", "start_date": "2021-01-01", "environment": {"advertiser_id": "1111"}}, 28),
         (
             {
@@ -27,11 +23,7 @@
                 "start_date": "2021-04-01",
                 "report_granularity": "LIFETIME",
             },
-<<<<<<< HEAD
-            39,
-=======
-            37,
->>>>>>> dc28f8df
+            40,
         ),
         (
             {
@@ -40,11 +32,7 @@
                 "start_date": "2021-04-01",
                 "report_granularity": "DAY",
             },
-<<<<<<< HEAD
-            39,
-=======
-            37,
->>>>>>> dc28f8df
+            40,
         ),
     ],
 )
