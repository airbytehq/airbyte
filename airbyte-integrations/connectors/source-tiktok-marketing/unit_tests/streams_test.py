#
# Copyright (c) 2022 Airbyte, Inc., all rights reserved.
#

from unittest.mock import MagicMock, PropertyMock, patch

import pendulum
import pytest
from source_tiktok_marketing.source import get_report_stream
from source_tiktok_marketing.streams import (
    AdGroupsReports,
    Ads,
    AdsAudienceReports,
    AdsAudienceReportsByCountry,
    AdsAudienceReportsByProvince,
    AdsReports,
    Advertisers,
    AdvertisersAudienceReports,
    AdvertisersReports,
    BasicReports,
    CampaignsReports,
    Daily,
    Hourly,
    Lifetime,
    ReportGranularity,
)

START_DATE = "2020-01-01"
END_DATE = "2020-03-01"
CONFIG = {
    "access_token": "access_token",
    "secret": "secret",
    "authenticator": None,
    "start_date": START_DATE,
    "end_date": END_DATE,
    "app_id": 1234,
    "advertiser_id": 0,
}
CONFIG_SANDBOX = {
    "access_token": "access_token",
    "secret": "secret",
    "authenticator": None,
    "start_date": START_DATE,
    "end_date": END_DATE,
    "app_id": 1234,
    "advertiser_id": 2000,
}
ADV_IDS = [{"advertiser_id": 1}, {"advertiser_id": 2}]


@pytest.fixture(scope="module")
def pendulum_now_mock():
    with patch.object(pendulum, "now", return_value=pendulum.parse(END_DATE)):
        yield


@pytest.fixture(name="advertiser_ids")
def advertiser_ids_fixture():
    with patch("source_tiktok_marketing.streams.AdvertiserIds") as advertiser_ids_stream:
        advertiser_ids_stream().read_records = MagicMock(return_value=ADV_IDS)
        yield


@pytest.mark.parametrize(
    "granularity,intervals_len",
    [
        (ReportGranularity.LIFETIME, 1),
        (ReportGranularity.DAY, 3),
        (ReportGranularity.HOUR, 61),
    ],
)
def test_get_time_interval(pendulum_now_mock, granularity, intervals_len):
    intervals = BasicReports._get_time_interval(start_date="2020-01-01", ending_date="2020-03-01", granularity=granularity)
    assert len(list(intervals)) == intervals_len


@patch.object(pendulum, "now", return_value=pendulum.parse("2018-12-25"))
def test_get_time_interval_past(pendulum_now_mock_past):
    intervals = BasicReports._get_time_interval(start_date="2020-01-01", ending_date="2020-01-01", granularity=ReportGranularity.DAY)
    assert len(list(intervals)) == 1


def test_stream_slices_advertisers():
    slices = Advertisers(**CONFIG).stream_slices()
    assert list(slices) == [None]


@pytest.mark.parametrize(
    "config_name, slices_expected",
    [
        (CONFIG, ADV_IDS),
        (CONFIG_SANDBOX, [{"advertiser_id": 2000}]),
    ],
)
def test_stream_slices_basic_sandbox(advertiser_ids, config_name, slices_expected):
    slices = Ads(**config_name).stream_slices()
    assert list(slices) == slices_expected


@pytest.mark.parametrize(
    "granularity, slices_expected",
    [
        (
            Lifetime,
            [
                {"advertiser_id": 1, "end_date": END_DATE, "start_date": START_DATE},
                {"advertiser_id": 2, "end_date": END_DATE, "start_date": START_DATE},
            ],
        ),
        (
            Daily,
            [
                {"advertiser_id": 1, "end_date": "2020-01-30", "start_date": "2020-01-01"},
                {"advertiser_id": 1, "end_date": "2020-02-29", "start_date": "2020-01-31"},
                {"advertiser_id": 1, "end_date": "2020-03-01", "start_date": "2020-03-01"},
                {"advertiser_id": 2, "end_date": "2020-01-30", "start_date": "2020-01-01"},
                {"advertiser_id": 2, "end_date": "2020-02-29", "start_date": "2020-01-31"},
                {"advertiser_id": 2, "end_date": "2020-03-01", "start_date": "2020-03-01"},
            ],
        ),
    ],
)
def test_stream_slices_report(advertiser_ids, granularity, slices_expected, pendulum_now_mock):
    slices = get_report_stream(AdsReports, granularity)(**CONFIG).stream_slices()
    assert list(slices) == slices_expected


@pytest.mark.parametrize(
    "stream, metrics_number",
    [
        (AdsReports, 69),
        (AdGroupsReports, 66),
        (AdvertisersReports, 44),
        (CampaignsReports, 43),
        (AdvertisersAudienceReports, 6),
<<<<<<< HEAD
        (AdsAudienceReports, 30),
        (AdsAudienceReportsByCountry, 30),
        (AdsAudienceReportsByProvince, 30)
=======
        (AdsAudienceReports, 30)
>>>>>>> 0caad90b
    ],
)
def test_basic_reports_get_metrics_day(stream, metrics_number):
    metrics = get_report_stream(stream, Daily)(**CONFIG)._get_metrics()
    assert len(metrics) == metrics_number


@pytest.mark.parametrize(
    "stream, metrics_number",
    [
        (AdsReports, 69),
        (AdGroupsReports, 66),
        (AdvertisersReports, 42),
        (CampaignsReports, 43),
        (AdvertisersAudienceReports, 6),
    ],
)
def test_basic_reports_get_metrics_lifetime(stream, metrics_number):
    metrics = get_report_stream(stream, Lifetime)(**CONFIG)._get_metrics()
    assert len(metrics) == metrics_number


@pytest.mark.parametrize(
    "stream, dimensions_expected",
    [
        (AdsReports, ["ad_id"]),
        (AdGroupsReports, ["adgroup_id"]),
        (AdvertisersReports, ["advertiser_id"]),
        (CampaignsReports, ["campaign_id"]),
        (AdvertisersAudienceReports, ["advertiser_id"]),
    ],
)
def test_basic_reports_get_reporting_dimensions_lifetime(stream, dimensions_expected):
    dimensions = get_report_stream(stream, Lifetime)(**CONFIG)._get_reporting_dimensions()
    assert dimensions == dimensions_expected


@pytest.mark.parametrize(
    "stream, dimensions_expected",
    [
        (AdsReports, ["ad_id", "stat_time_day"]),
        (AdGroupsReports, ["adgroup_id", "stat_time_day"]),
        (AdvertisersReports, ["advertiser_id", "stat_time_day"]),
        (CampaignsReports, ["campaign_id", "stat_time_day"]),
        (AdvertisersAudienceReports, ["advertiser_id", "stat_time_day"]),
    ],
)
def test_basic_reports_get_reporting_dimensions_day(stream, dimensions_expected):
    dimensions = get_report_stream(stream, Daily)(**CONFIG)._get_reporting_dimensions()
    assert dimensions == dimensions_expected


@pytest.mark.parametrize(
    "granularity, cursor_field_expected",
    [
        (Daily, "stat_time_day"),
        (Hourly, "stat_time_hour"),
        (Lifetime, "stat_time_day"),
    ],
)
def test_basic_reports_cursor_field(granularity, cursor_field_expected):
    ads_reports = get_report_stream(AdsReports, granularity)(**CONFIG)
    cursor_field = ads_reports.cursor_field
    assert cursor_field == cursor_field_expected


def test_request_params():
    stream_slice = {"advertiser_id": 1, "start_date": "2020", "end_date": "2021"}
    params = get_report_stream(AdvertisersAudienceReports, Daily)(**CONFIG).request_params(stream_slice=stream_slice)
    assert params == {
        "advertiser_id": 1,
        "data_level": "AUCTION_ADVERTISER",
        "dimensions": '["advertiser_id", "stat_time_day", "gender", "age"]',
        "end_date": "2021",
        "metrics": '["spend", "cpc", "cpm", "impressions", "clicks", "ctr"]',
        "page_size": 1000,
        "report_type": "AUDIENCE",
        "service_type": "AUCTION",
        "start_date": "2020",
    }


def test_get_updated_state():
    with patch.object(Ads, "is_finished", new_callable=PropertyMock) as is_finished:

        ads = Ads(**CONFIG_SANDBOX)

        # initial state.
        state = {}

        # state should be empty while stream is reading records
        ads.max_cursor_date = "2020-01-08 00:00:00"
        is_finished.return_value = False
        state1 = ads.get_updated_state(current_stream_state=state, latest_record={})
        assert state1 == {"modify_time": ""}

        # state should be updated only when all records have been read (is_finished = True)
        is_finished.return_value = True
        state2 = ads.get_updated_state(current_stream_state=state, latest_record={})
        state2_modify_time = state2["modify_time"]  # state2_modify_time is JsonUpdatedState object
        assert state2_modify_time.dict() == "2020-01-08 00:00:00"<|MERGE_RESOLUTION|>--- conflicted
+++ resolved
@@ -133,13 +133,7 @@
         (AdvertisersReports, 44),
         (CampaignsReports, 43),
         (AdvertisersAudienceReports, 6),
-<<<<<<< HEAD
-        (AdsAudienceReports, 30),
-        (AdsAudienceReportsByCountry, 30),
-        (AdsAudienceReportsByProvince, 30)
-=======
         (AdsAudienceReports, 30)
->>>>>>> 0caad90b
     ],
 )
 def test_basic_reports_get_metrics_day(stream, metrics_number):
