--- conflicted
+++ resolved
@@ -32,10 +32,7 @@
             "type": "object",
             "title": "Authenticate via Harvest (OAuth)",
             "required": ["client_id", "client_secret", "refresh_token"],
-<<<<<<< HEAD
-=======
             "additionalProperties": true,
->>>>>>> c39a7c46
             "properties": {
               "auth_type": {
                 "type": "string",
@@ -65,10 +62,7 @@
             "type": "object",
             "title": "Authenticate with Personal Access Token",
             "required": ["api_token"],
-<<<<<<< HEAD
-=======
             "additionalProperties": true,
->>>>>>> c39a7c46
             "properties": {
               "auth_type": {
                 "type": "string",
@@ -104,10 +98,7 @@
     "oauth_config_specification": {
       "complete_oauth_output_specification": {
         "type": "object",
-<<<<<<< HEAD
-=======
         "additionalProperties": true,
->>>>>>> c39a7c46
         "properties": {
           "refresh_token": {
             "type": "string",
@@ -117,10 +108,7 @@
       },
       "complete_oauth_server_input_specification": {
         "type": "object",
-<<<<<<< HEAD
-=======
         "additionalProperties": true,
->>>>>>> c39a7c46
         "properties": {
           "client_id": {
             "type": "string"
@@ -132,10 +120,7 @@
       },
       "complete_oauth_server_output_specification": {
         "type": "object",
-<<<<<<< HEAD
-=======
         "additionalProperties": true,
->>>>>>> c39a7c46
         "properties": {
           "client_id": {
             "type": "string",
