#
# Copyright (c) 2022 Airbyte, Inc., all rights reserved.
#

import jsonschema
import pytest
from airbyte_cdk.models import AirbyteMessage, ConfiguredAirbyteCatalog, Type
from source_faker import SourceFaker


class MockLogger:
    def debug(a,b, **kwargs):
        return None

    def info(a,b, **kwargs):
        return None

    def exception(a,b,**kwargs):
        print(b)
        return None


logger = MockLogger()


def schemas_are_valid():
    source = SourceFaker()
    config = {"count": 1}
    catalog = source.discover(None, config)
    catalog = AirbyteMessage(type=Type.CATALOG, catalog=catalog).dict(exclude_unset=True)
    schemas = [stream["json_schema"] for stream in catalog["catalog"]["streams"]]

    for schema in schemas:
        jsonschema.Draft7Validator.check_schema(schema)


def test_source_streams():
    source = SourceFaker()
    config = {"count": 1}
    catalog = source.discover(None, config)
    catalog = AirbyteMessage(type=Type.CATALOG, catalog=catalog).dict(exclude_unset=True)
    schemas = [stream["json_schema"] for stream in catalog["catalog"]["streams"]]

    assert len(schemas) == 3
    assert schemas[1]["properties"] == {
        "id": {"type": "number"},
        "created_at": {"type": "string", "format": "date-time", "airbyte_type": "timestamp_with_timezone"},
        "updated_at": {"type": "string", "format": "date-time", "airbyte_type": "timestamp_with_timezone"},
        "name": {"type": "string"},
        "title": {"type": "string"},
        "age": {"type": "integer"},
        "email": {"type": "string"},
        "telephone": {"type": "string"},
        "gender": {"type": "string"},
        "language": {"type": "string"},
        "academic_degree": {"type": "string"},
        "nationality": {"type": "string"},
        "occupation": {"type": "string"},
        "height": {"type": "string"},
        "blood_type": {"type": "string"},
        "weight": {"type": "integer"},
    }


def test_read_small_random_data():
    source = SourceFaker()
    config = {"count": 10}
    catalog = ConfiguredAirbyteCatalog(
        streams=[
            {
<<<<<<< HEAD
                "stream": {"name": "users", "json_schema": {}, "supported_sync_modes": ["incremental"]},
                "sync_mode": "incremental",
=======
                "stream": {"name": "Users", "json_schema": {}, "supported_sync_modes": ["full_refresh"]},
                "sync_mode": "full_refresh",
>>>>>>> 1757b50a
                "destination_sync_mode": "overwrite",
            }
        ]
    )
    state = {}
    iterator = source.read(logger, config, catalog, state)

    estimate_row_count = 0
    record_rows_count = 0
    state_rows_count = 0
    latest_state = {}
    for row in iterator:
        if row.type is Type.TRACE:
            estimate_row_count = estimate_row_count + 1
        if row.type is Type.RECORD:
            record_rows_count = record_rows_count + 1
        if row.type is Type.STATE:
            state_rows_count = state_rows_count + 1
            latest_state = row

    assert estimate_row_count == 1
    assert record_rows_count == 10
    assert state_rows_count == 1
    assert latest_state.state.data == {"users": {"id": 10, "seed": None}}


def test_no_read_limit_hit():
    source = SourceFaker()
    config = {"count": 10}
    catalog = ConfiguredAirbyteCatalog(
        streams=[
            {
                "stream": {"name": "users", "json_schema": {}, "supported_sync_modes": ["incremental"]},
                "sync_mode": "incremental",
                "destination_sync_mode": "overwrite",
            }
        ]
    )
    state = {"users": {"id": 10}}
    iterator = source.read(logger, config, catalog, state)

    record_rows_count = 0
    state_rows_count = 0
    latest_state = {}
    for row in iterator:
        if row.type is Type.RECORD:
            record_rows_count = record_rows_count + 1
        if row.type is Type.STATE:
            state_rows_count = state_rows_count + 1
            latest_state = row

    assert record_rows_count == 0
    assert state_rows_count == 1
    assert latest_state.state.data == {"users": {"id": 10, "seed": None}}


def test_read_big_random_data():
    source = SourceFaker()
    config = {"count": 1000, "records_per_slice": 100, "records_per_sync": 1000}
    catalog = ConfiguredAirbyteCatalog(
        streams=[
            {
<<<<<<< HEAD
                "stream": {"name": "users", "json_schema": {}, "supported_sync_modes": ["incremental"]},
                "sync_mode": "incremental",
                "destination_sync_mode": "overwrite",
            },
            {
                "stream": {"name": "products", "json_schema": {}, "supported_sync_modes": ["incremental"]},
                "sync_mode": "incremental",
=======
                "stream": {"name": "Users", "json_schema": {}, "supported_sync_modes": ["full_refresh"]},
                "sync_mode": "full_refresh",
                "destination_sync_mode": "overwrite",
            },
            {
                "stream": {"name": "Products", "json_schema": {}, "supported_sync_modes": ["full_refresh"]},
                "sync_mode": "full_refresh",
>>>>>>> 1757b50a
                "destination_sync_mode": "overwrite",
            },
        ]
    )
    state = {}
    iterator = source.read(logger, config, catalog, state)

    record_rows_count = 0
    state_rows_count = 0
    latest_state = {}
    for row in iterator:
        if row.type is Type.RECORD:
            record_rows_count = record_rows_count + 1
        if row.type is Type.STATE:
            state_rows_count = state_rows_count + 1
            latest_state = row

    assert record_rows_count == 1000 + 100  # 1000 users, and 100 products
    assert latest_state.state.data == {'users': {'seed': None, 'id': 1000}, 'products': {'seed': None, 'id': 100}}
    assert state_rows_count == 10 + 1 + 2


def test_with_purchases():
    source = SourceFaker()
    config = {"count": 1000, "records_per_sync": 1000}
    catalog = ConfiguredAirbyteCatalog(
        streams=[
            {
<<<<<<< HEAD
                "stream": {"name": "users", "json_schema": {}, "supported_sync_modes": ["incremental"]},
                "sync_mode": "incremental",
                "destination_sync_mode": "overwrite",
            },
            {
                "stream": {"name": "products", "json_schema": {}, "supported_sync_modes": ["incremental"]},
                "sync_mode": "incremental",
                "destination_sync_mode": "overwrite",
            },
            {
                "stream": {"name": "purchases", "json_schema": {}, "supported_sync_modes": ["incremental"]},
                "sync_mode": "incremental",
=======
                "stream": {"name": "Users", "json_schema": {}, "supported_sync_modes": ["full_refresh"]},
                "sync_mode": "full_refresh",
                "destination_sync_mode": "overwrite",
            },
            {
                "stream": {"name": "Products", "json_schema": {}, "supported_sync_modes": ["full_refresh"]},
                "sync_mode": "full_refresh",
                "destination_sync_mode": "overwrite",
            },
            {
                "stream": {"name": "Purchases", "json_schema": {}, "supported_sync_modes": ["full_refresh"]},
                "sync_mode": "full_refresh",
>>>>>>> 1757b50a
                "destination_sync_mode": "overwrite",
            },
        ]
    )
    state = {}
    iterator = source.read(logger, config, catalog, state)

    record_rows_count = 0
    state_rows_count = 0
    latest_state = {}
    for row in iterator:
        if row.type is Type.RECORD:
            record_rows_count = record_rows_count + 1
        if row.type is Type.STATE:
            state_rows_count = state_rows_count + 1
            latest_state = row

    assert record_rows_count > 1000 + 100  # should be greater than 1000 users, and 100 products
    assert state_rows_count > 10 + 1  # should be greater than 1000/100, and one state for the products
    assert latest_state.state.data["users"] == {"id": 1000, "seed": None}
    assert latest_state.state.data["products"] == {"id": 100, "seed": None}
    assert latest_state.state.data["purchases"]["id"] > 0


def test_sync_ends_with_limit():
    source = SourceFaker()
    config = {"count": 100, "records_per_sync": 5}
    catalog = ConfiguredAirbyteCatalog(
        streams=[
            {
<<<<<<< HEAD
                "stream": {"name": "users", "json_schema": {}, "supported_sync_modes": ["incremental"]},
                "sync_mode": "incremental",
=======
                "stream": {"name": "Users", "json_schema": {}, "supported_sync_modes": ["full_refresh"]},
                "sync_mode": "full_refresh",
>>>>>>> 1757b50a
                "destination_sync_mode": "overwrite",
            }
        ]
    )
    state = {}
    iterator = source.read(logger, config, catalog, state)

    record_rows_count = 0
    state_rows_count = 0
    latest_state = {}
    for row in iterator:
        if row.type is Type.RECORD:
            record_rows_count = record_rows_count + 1
        if row.type is Type.STATE:
            state_rows_count = state_rows_count + 1
            latest_state = row

    assert record_rows_count == 5
    assert state_rows_count == 1
    assert latest_state.state.data == {"users": {"id": 5, "seed": None}}


def test_read_with_seed():
    """
    This test asserts that setting a seed always returns the same values
    """

    source = SourceFaker()
    config = {"count": 1, "seed": 100}
    catalog = ConfiguredAirbyteCatalog(
        streams=[
            {
<<<<<<< HEAD
                "stream": {"name": "users", "json_schema": {}, "supported_sync_modes": ["incremental"]},
                "sync_mode": "incremental",
=======
                "stream": {"name": "Users", "json_schema": {}, "supported_sync_modes": ["full_refresh"]},
                "sync_mode": "full_refresh",
>>>>>>> 1757b50a
                "destination_sync_mode": "overwrite",
            }
        ]
    )
    state = {}
    iterator = source.read(logger, config, catalog, state)

    records = [row for row in iterator if row.type is Type.RECORD]
    assert records[0].record.data["occupation"] == "Roadworker"
    assert records[0].record.data["email"] == "reproduce1856@outlook.com"


def test_ensure_no_purchases_without_users():
    with pytest.raises(ValueError):
        source = SourceFaker()
        config = {"count": 100}
        catalog = ConfiguredAirbyteCatalog(
            streams=[
                {"stream": {"name": "purchases", "json_schema": {}}, "sync_mode": "incremental", "destination_sync_mode": "overwrite"},
            ]
        )
        state = {}
        iterator = source.read(logger, config, catalog, state)
        iterator.__next__()<|MERGE_RESOLUTION|>--- conflicted
+++ resolved
@@ -68,13 +68,8 @@
     catalog = ConfiguredAirbyteCatalog(
         streams=[
             {
-<<<<<<< HEAD
-                "stream": {"name": "users", "json_schema": {}, "supported_sync_modes": ["incremental"]},
-                "sync_mode": "incremental",
-=======
-                "stream": {"name": "Users", "json_schema": {}, "supported_sync_modes": ["full_refresh"]},
-                "sync_mode": "full_refresh",
->>>>>>> 1757b50a
+                "stream": {"name": "users", "json_schema": {}, "supported_sync_modes": ["incremental"]},
+                "sync_mode": "incremental",
                 "destination_sync_mode": "overwrite",
             }
         ]
@@ -137,7 +132,6 @@
     catalog = ConfiguredAirbyteCatalog(
         streams=[
             {
-<<<<<<< HEAD
                 "stream": {"name": "users", "json_schema": {}, "supported_sync_modes": ["incremental"]},
                 "sync_mode": "incremental",
                 "destination_sync_mode": "overwrite",
@@ -145,15 +139,6 @@
             {
                 "stream": {"name": "products", "json_schema": {}, "supported_sync_modes": ["incremental"]},
                 "sync_mode": "incremental",
-=======
-                "stream": {"name": "Users", "json_schema": {}, "supported_sync_modes": ["full_refresh"]},
-                "sync_mode": "full_refresh",
-                "destination_sync_mode": "overwrite",
-            },
-            {
-                "stream": {"name": "Products", "json_schema": {}, "supported_sync_modes": ["full_refresh"]},
-                "sync_mode": "full_refresh",
->>>>>>> 1757b50a
                 "destination_sync_mode": "overwrite",
             },
         ]
@@ -182,7 +167,6 @@
     catalog = ConfiguredAirbyteCatalog(
         streams=[
             {
-<<<<<<< HEAD
                 "stream": {"name": "users", "json_schema": {}, "supported_sync_modes": ["incremental"]},
                 "sync_mode": "incremental",
                 "destination_sync_mode": "overwrite",
@@ -195,20 +179,6 @@
             {
                 "stream": {"name": "purchases", "json_schema": {}, "supported_sync_modes": ["incremental"]},
                 "sync_mode": "incremental",
-=======
-                "stream": {"name": "Users", "json_schema": {}, "supported_sync_modes": ["full_refresh"]},
-                "sync_mode": "full_refresh",
-                "destination_sync_mode": "overwrite",
-            },
-            {
-                "stream": {"name": "Products", "json_schema": {}, "supported_sync_modes": ["full_refresh"]},
-                "sync_mode": "full_refresh",
-                "destination_sync_mode": "overwrite",
-            },
-            {
-                "stream": {"name": "Purchases", "json_schema": {}, "supported_sync_modes": ["full_refresh"]},
-                "sync_mode": "full_refresh",
->>>>>>> 1757b50a
                 "destination_sync_mode": "overwrite",
             },
         ]
@@ -239,13 +209,8 @@
     catalog = ConfiguredAirbyteCatalog(
         streams=[
             {
-<<<<<<< HEAD
-                "stream": {"name": "users", "json_schema": {}, "supported_sync_modes": ["incremental"]},
-                "sync_mode": "incremental",
-=======
-                "stream": {"name": "Users", "json_schema": {}, "supported_sync_modes": ["full_refresh"]},
-                "sync_mode": "full_refresh",
->>>>>>> 1757b50a
+                "stream": {"name": "users", "json_schema": {}, "supported_sync_modes": ["incremental"]},
+                "sync_mode": "incremental",
                 "destination_sync_mode": "overwrite",
             }
         ]
@@ -278,13 +243,8 @@
     catalog = ConfiguredAirbyteCatalog(
         streams=[
             {
-<<<<<<< HEAD
-                "stream": {"name": "users", "json_schema": {}, "supported_sync_modes": ["incremental"]},
-                "sync_mode": "incremental",
-=======
-                "stream": {"name": "Users", "json_schema": {}, "supported_sync_modes": ["full_refresh"]},
-                "sync_mode": "full_refresh",
->>>>>>> 1757b50a
+                "stream": {"name": "users", "json_schema": {}, "supported_sync_modes": ["incremental"]},
+                "sync_mode": "incremental",
                 "destination_sync_mode": "overwrite",
             }
         ]
