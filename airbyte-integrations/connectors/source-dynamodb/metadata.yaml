--- conflicted
+++ resolved
@@ -5,11 +5,7 @@
   connectorSubtype: api
   connectorType: source
   definitionId: 50401137-8871-4c5a-abb7-1f5fda35545a
-<<<<<<< HEAD
-  dockerImageTag: 0.1.3
-=======
-  dockerImageTag: 0.3.0
->>>>>>> d26a3bab
+  dockerImageTag: 0.3.1
   dockerRepository: airbyte/source-dynamodb
   documentationUrl: https://docs.airbyte.com/integrations/sources/dynamodb
   githubIssueLabel: source-dynamodb
