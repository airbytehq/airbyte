--- conflicted
+++ resolved
@@ -178,21 +178,6 @@
         .map(jn -> DynamodbUtils.mapAirbyteMessage(airbyteStream.getName(), jn));
 
     // wrap stream in state emission iterator
-<<<<<<< HEAD
-    return AutoCloseableIterators.transform(autoCloseableIterator -> new StateDecoratingIterator(
-        autoCloseableIterator,
-        stateManager,
-        streamPair,
-        cursorField,
-        cursorInfo.map(CursorInfo::getCursor).orElse(null),
-        JsonSchemaPrimitive.valueOf(cursorType.toUpperCase()),
-        // emit state after full stream has been processed
-        0),
-        AutoCloseableIterators.fromStream(messageStream, AirbyteStreamUtils.convertFromNameAndNamespace(
-            streamPair.getName(), streamPair.getNamespace())),
-        AirbyteStreamUtils.convertFromNameAndNamespace(streamPair.getName(), streamPair.getNamespace()));
-
-=======
     return AutoCloseableIterators.fromIterator(
         new StateDecoratingIterator(
             AutoCloseableIterators.fromStream(
@@ -205,7 +190,6 @@
             JsonSchemaPrimitive.valueOf(cursorType.toUpperCase()),
             // emit state after full stream has been processed
             0));
->>>>>>> 86f3c7d0
   }
 
   private AutoCloseableIterator<AirbyteMessage> scanFullRefresh(final DynamodbOperations dynamodbOperations,
@@ -218,12 +202,8 @@
         .stream()
         .map(jn -> DynamodbUtils.mapAirbyteMessage(airbyteStream.getName(), jn));
 
-<<<<<<< HEAD
-    return AutoCloseableIterators.fromStream(messageStream,
-=======
     return AutoCloseableIterators.fromStream(
         messageStream,
->>>>>>> 86f3c7d0
         AirbyteStreamUtils.convertFromNameAndNamespace(airbyteStream.getName(), airbyteStream.getNamespace()));
   }
 
