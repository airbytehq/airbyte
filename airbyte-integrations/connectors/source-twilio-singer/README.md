# Source Twilio Singer

This is the repository for the Twilio source connector, based on a Singer tap.
For information about how to use this connector within Airbyte, see [the User Documentation](https://docs.airbyte.io/integrations/sources/twilio).

## Local development

### Prerequisites
**To iterate on this connector, make sure to complete this prerequisites section.**

#### Build & Activate Virtual Environment and install dependencies
From this connector directory, create a virtual environment:
```
python -m venv .venv
```

This will generate a virtualenv for this module in `.venv/`. Make sure this venv is active in your
development environment of choice. To activate it from the terminal, run:
```
source .venv/bin/activate
pip install -r requirements.txt
```
If you are in an IDE, follow your IDE's instructions to activate the virtualenv.

Note that while we are installing dependencies from `requirements.txt`, you should only edit `setup.py` for your dependencies. `requirements.txt` is
used for editable installs (`pip install -e`) to pull in Python dependencies from the monorepo and will call `setup.py`.
If this is mumbo jumbo to you, don't worry about it, just put your deps in `setup.py` but install using `pip install -r requirements.txt` and everything
should work as you expect.

#### Building via Gradle
From the Airbyte repository root, run:
```
./gradlew :airbyte-integrations:connectors:source-twilio:build
```

#### Create credentials
**If you are a community contributor**, follow the instructions in the [documentation](https://docs.airbyte.io/integrations/sources/twilio)
to generate the necessary credentials. Then create a file `secrets/config.json` conforming to the `source_twilio_singer/spec.json` file.
Note that the `secrets` directory is gitignored by default, so there is no danger of accidentally checking in sensitive information.
See `sample_files/sample_config.json` for a sample config file.

**If you are an Airbyte core member**, copy the credentials in Lastpass under the secret name `source twilio test creds`
and place them into `secrets/config.json`.

### Locally running the connector
```
python main_dev.py spec
python main_dev.py check --config secrets/config.json
python main_dev.py discover --config secrets/config.json
python main_dev.py read --config secrets/config.json --catalog sample_files/configured_catalog.json
```

### Unit Tests
To run unit tests locally, from the connector root run:
```
pytest unit_tests
```

### Locally running the connector
```
python main_dev.py spec
python main_dev.py check --config secrets/config.json
python main_dev.py discover --config secrets/config.json
python main_dev.py read --config secrets/config.json --catalog sample_files/configured_catalog.json
```

### Unit Tests
To run unit tests locally, from the connector directory run:
```
python -m pytest unit_tests
```

### Locally running the connector docker image

#### Build
First, make sure you build the latest Docker image:
```
docker build . -t airbyte/twilio-singer:dev
```

You can also build the connector image via Gradle:
```
./gradlew :airbyte-integrations:connectors:source-twilio:airbyteDocker
```
When building via Gradle, the docker image name and tag, respectively, are the values of the `io.airbyte.name` and `io.airbyte.version` `LABEL`s in
the Dockerfile.

#### Run
Then run any of the connector commands as follows:
```
docker run --rm airbyte/source-twilio-singer:dev spec
docker run --rm -v $(pwd)/secrets:/secrets airbyte/source-twilio-singer:dev check --config /secrets/config.json
docker run --rm -v $(pwd)/secrets:/secrets airbyte/source-twilio-singer:dev discover --config /secrets/config.json
docker run --rm -v $(pwd)/secrets:/secrets -v $(pwd)/sample_files:/sample_files airbyte/source-twilio-singer:dev read --config /secrets/config.json --catalog /sample_files/configured_catalog.json
```

### Integration Tests
1. From the airbyte project root, run `./gradlew :airbyte-integrations:connectors:source-twilio-singer:integrationTest` to run the standard integration test suite.
<<<<<<< HEAD
1. To run additional integration tests, place your integration tests in the `integration_tests` directory and run them with `pytest integration_tests`.
=======
1. To run additional integration tests, create a directory `integration_tests` which contain your tests and run them with `pytest integration_tests`.
>>>>>>> 02a5b9b8
   Make sure to familiarize yourself with [pytest test discovery](https://docs.pytest.org/en/latest/goodpractices.html#test-discovery) to know how your test files and methods should be named.

## Dependency Management
All of your dependencies should go in `setup.py`, NOT `requirements.txt`. The requirements file is only used to connect internal Airbyte dependencies in the monorepo for local development.

### Publishing a new version of the connector
You've checked out the repo, implemented a million dollar feature, and you're ready to share your changes with the world. Now what?
1. Make sure your changes are passing unit and integration tests
1. Bump the connector version in `Dockerfile` -- just increment the value of the `LABEL io.airbyte.version` appropriately (we use SemVer).
1. Create a Pull Request
1. Pat yourself on the back for being an awesome contributor
1. Someone from Airbyte will take a look at your PR and iterate with you to merge it into master<|MERGE_RESOLUTION|>--- conflicted
+++ resolved
@@ -96,11 +96,7 @@
 
 ### Integration Tests
 1. From the airbyte project root, run `./gradlew :airbyte-integrations:connectors:source-twilio-singer:integrationTest` to run the standard integration test suite.
-<<<<<<< HEAD
-1. To run additional integration tests, place your integration tests in the `integration_tests` directory and run them with `pytest integration_tests`.
-=======
 1. To run additional integration tests, create a directory `integration_tests` which contain your tests and run them with `pytest integration_tests`.
->>>>>>> 02a5b9b8
    Make sure to familiarize yourself with [pytest test discovery](https://docs.pytest.org/en/latest/goodpractices.html#test-discovery) to know how your test files and methods should be named.
 
 ## Dependency Management
