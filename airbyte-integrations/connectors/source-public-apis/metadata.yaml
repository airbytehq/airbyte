--- conflicted
+++ resolved
@@ -1,5 +1,4 @@
 data:
-<<<<<<< HEAD
   allowedHosts:
     hosts:
       - "*" 
@@ -8,11 +7,9 @@
       enabled: true
     oss:
       enabled: true
-=======
   ab_internal:
     ql: 200
     sl: 100
->>>>>>> 326b23e5
   connectorSubtype: api
   connectorType: source
   definitionId: a4617b39-3c14-44cd-a2eb-6e720f269235
@@ -25,14 +22,8 @@
   name: Public Apis
   releaseDate: TODO
   releaseStage: alpha
-<<<<<<< HEAD
-  supportLevel: certified
+  supportLevel: community
   documentationUrl: https://docs.airbyte.com/integrations/sources/public-apis
   tags:
     - language:lowcode
-=======
-  supportLevel: community
-  tags:
-    - language:python
->>>>>>> 326b23e5
 metadataSpecVersion: "1.0"