version: "0.29.0"

definitions:
  schema_loader:
    type: JsonFileSchemaLoader
    file_path: "./source_monday/schemas/{{ parameters['name'] }}.json"
  selector:
    type: RecordSelector
    extractor:
      type: DpathExtractor
      field_path:
        - "data"
        - "{{ parameters['name'] }}"

  requester:
    type: CustomRequester
    class_name: "source_monday.MondayGraphqlRequester"
    url_base: "https://api.monday.com/v2"
    authenticator:
      type: BearerAuthenticator
      api_token: "{{ config.get('credentials', {}).get('api_token') if config.get('credentials', {}).get('auth_type') == 'api_token' else config.get('credentials', {}).get('access_token') if config.get('credentials', {}).get('auth_type') == 'oauth2.0' else config.get('api_token', '') }}"
    limit: "{{ parameters['items_per_page'] }}"
    nested_limit: "{{ parameters.get('nested_items_per_page', 1) }}"
    error_handler:
      type: CompositeErrorHandler
      error_handlers:
        - type: "DefaultErrorHandler"
          response_filters:
            - predicate: "{{ 'error_code' in response and response['error_code'] == 'ComplexityException' }}"
              action: RETRY
            - predicate: "{{ 'error_code' in response and response['error_code'] == 'complexityBudgetExhausted' }}"
              action: RETRY
          backoff_strategies:
            - type: WaitTimeFromHeader
              header: retry-after
            - type: ConstantBackoffStrategy
              backoff_time_in_seconds: 60
        - type: "DefaultErrorHandler"
          description: "
            Ignore the slice when there is no access to the requested entity - 'code: 403, message: None'.
            https://github.com/airbytehq/alpha-beta-issues/issues/846
            "
          response_filters:
            - http_codes: [403]
              action: IGNORE
        - type: "DefaultErrorHandler"
          description: "
            Retry when `Internal Server Error occures - `code: 500, message: Internal server error`.
            https://github.com/airbytehq/alpha-beta-issues/issues/245
            "
          response_filters:
            - http_codes: [500, 502]
              action: RETRY
          backoff_strategies:
            - type: ExponentialBackoffStrategy

  default_paginator:
    type: "DefaultPaginator"
    pagination_strategy:
      type: "PageIncrement"
      start_from_page: 1
      page_size: 100
  retriever:
    record_selector:
      $ref: "#/definitions/selector"
    requester:
      $ref: "#/definitions/requester"
    paginator:
      $ref: "#/definitions/default_paginator"

  base_stream:
    type: DeclarativeStream
    retriever:
      $ref: "#/definitions/retriever"
    schema_loader:
      $ref: "#/definitions/schema_loader"
    primary_key: "id"

  base_nopagination_stream:
    retriever:
      $ref: "#/definitions/retriever"
      paginator:
        type: NoPagination

  tags_stream:
    $ref: "#/definitions/base_nopagination_stream"
    $parameters:
      name: "tags"
      path: ""
  teams_stream:
    $ref: "#/definitions/base_nopagination_stream"
    $parameters:
      name: "teams"
      path: ""
  updates_stream:
    $ref: "#/definitions/base_stream"
    $parameters:
      name: "updates"
      path: ""
  users_stream:
    $ref: "#/definitions/base_stream"
    $parameters:
      name: "users"
      path: ""
  workspaces_stream:
    $ref: "#/definitions/base_stream"
    $parameters:
      name: "workspaces"
      path: ""

  double_paginator:
    $ref: "#/definitions/default_paginator"
    pagination_strategy:
      class_name: "source_monday.item_pagination_strategy.ItemPaginationStrategy"
      type: "CustomPaginationStrategy"

  cursor_paginator:
    $ref: "#/definitions/default_paginator"
    pagination_strategy:
      class_name: "source_monday.item_pagination_strategy.ItemCursorPaginationStrategy"
      type: "CustomPaginationStrategy"

  activity_logs_stream:
    incremental_sync:
      type: DatetimeBasedCursor
      cursor_field: "created_at_int"
      start_datetime: "1"
      datetime_format: "%s"
    retriever:
      $ref: "#/definitions/base_stream/retriever"
      record_selector:
        $ref: "#/definitions/selector"
        extractor:
          class_name: "source_monday.extractor.MondayActivityExtractor"
      paginator:
        $ref: "#/definitions/double_paginator"
    $parameters:
      name: "activity_logs"
      primary_key: "id"
      path: ""
      items_per_page: 1
      page_size: 50
      nested_items_per_page: 50

  # Substream partition router for semi-incremental streams
  substream_partition_router:
    type: SubstreamPartitionRouter
    parent_stream_configs:
      - type: ParentStreamConfig
        stream: "#/definitions/activity_logs_stream"
        parent_key: "board_id" # For boards_stream
        partition_field: "ids"

  incremental_extractor:
    class_name: "source_monday.extractor.MondayIncrementalItemsExtractor"

  # Boards Stream: Split into full refresh and incremental, then combine with StateDelegatingStream
  boards_stream:
    type: StateDelegatingStream
    $parameters:
      name: "boards"
    full_refresh_stream: "#/definitions/boards_stream_full_refresh"
    incremental_stream: "#/definitions/boards_stream_incremental"

  state_delegating_stream:
    $ref: "#/definitions/base_stream"
    incremental_sync:
      type: DatetimeBasedCursor
      cursor_field: "updated_at_int"
      start_datetime: "1" # default start time will be skipped to read in full refresh without cursor value
      datetime_format: "%s"

  boards_stream_full_refresh:
    $ref: "#/definitions/state_delegating_stream"
    $parameters:
      path: ""
      stream_sync_mode: "full_refresh"
      items_per_page: 10
      nested_items_per_page: 10
      field_path: ["data", "boards", "*"]
    retriever:
      $ref: "#/definitions/base_stream/retriever"
      paginator:
        type: "DefaultPaginator"
        pagination_strategy:
          type: "PageIncrement"
          start_from_page: 1
          page_size: 10
      record_selector:
        $ref: "#/definitions/selector"
        extractor:
          $ref: "#/definitions/incremental_extractor"

  boards_stream_incremental:
    $ref: "#/definitions/state_delegating_stream"
    $parameters:
      path: ""
      stream_sync_mode: "incremental"
      items_per_page: 10
      nested_items_per_page: 10
      field_path: ["data", "boards", "*"]
    retriever:
      $ref: "#/definitions/base_stream/retriever"
      paginator:
        type: "DefaultPaginator"
        pagination_strategy:
          type: "PageIncrement"
          start_from_page: 1
          page_size: 10
      record_selector:
        $ref: "#/definitions/selector"
        extractor:
          $ref: "#/definitions/incremental_extractor"
      partition_router:
        type: GroupingPartitionRouter
        underlying_partition_router:
          type: SubstreamPartitionRouter
          parent_stream_configs:
            - type: ParentStreamConfig
              stream: "#/definitions/activity_logs_stream"
              parent_key: "board_id"
              partition_field: "ids"
              incremental_dependency: true
        group_size: 10
        deduplicate: true
    state_migrations:
      - type: CustomStateMigration
        class_name: source_monday.state_migration.MondayStateMigration

  items_stream:
    type: StateDelegatingStream
    $parameters:
      name: "items"
    full_refresh_stream: "#/definitions/items_stream_full_refresh"
    incremental_stream: "#/definitions/items_stream_incremental"

  items_stream_full_refresh:
    $ref: "#/definitions/state_delegating_stream"
    $parameters:
      path: ""
      stream_sync_mode: "full_refresh"
      items_per_page: 1
<<<<<<< HEAD
      page_size: 20
      nested_items_per_page: 20
      field_path: ["data", "boards", "*", "items_page", "items", "*"]
      field_path_pagination: ["data", "next_items_page", "items", "*"]
=======
      page_size: 10
      nested_items_per_page: 10
      parent_key: "pulse_id"
      field_path: ["data", "boards", "*", "items_page", "items", "*"] # for first and further incremental pagination responses
      field_path_pagination: ["data", "next_items_page", "items", "*"] # for cursor pagination responses
      field_path_incremental: ["data", "items", "*"] # for incremental sync responses
>>>>>>> 7de9fa89
    retriever:
      $ref: "#/definitions/base_stream/retriever"
      paginator:
        $ref: "#/definitions/cursor_paginator"
      record_selector:
        $ref: "#/definitions/selector"
        extractor:
          $ref: "#/definitions/incremental_extractor"

  items_stream_incremental:
    $ref: "#/definitions/state_delegating_stream"
    $parameters:
      path: ""
      stream_sync_mode: "incremental"
      page_size: 20
      nested_items_per_page: 20
      field_path: ["data", "items", "*"]
    retriever:
      $ref: "#/definitions/base_stream/retriever"
      paginator:
        $ref: "#/definitions/cursor_paginator"
      record_selector:
        $ref: "#/definitions/selector"
        extractor:
          $ref: "#/definitions/incremental_extractor"
      partition_router:
        type: GroupingPartitionRouter
        underlying_partition_router:
          type: SubstreamPartitionRouter
          parent_stream_configs:
            - type: ParentStreamConfig
              stream: "#/definitions/activity_logs_stream"
              parent_key: "pulse_id"
              partition_field: "ids"
              incremental_dependency: true
        group_size: 20
        deduplicate: true
    state_migrations:
      - type: CustomStateMigration
        class_name: source_monday.state_migration.MondayStateMigration
streams:
  - "#/definitions/items_stream"
  - "#/definitions/boards_stream"
  - "#/definitions/tags_stream"
  - "#/definitions/teams_stream"
  - "#/definitions/updates_stream"
  - "#/definitions/users_stream"
  - "#/definitions/workspaces_stream"
  - "#/definitions/activity_logs_stream"

check:
  stream_names:
    - "users"

# The smallest limit for 1 minute is 250 queries, so set the default number of workers to 4. https://developer.monday.com/api-reference/docs/rate-limits#minute-limit
concurrency_level:
  type: ConcurrencyLevel
  default_concurrency: "{{ config.get('num_workers', 4) }}"
  max_concurrency: 40<|MERGE_RESOLUTION|>--- conflicted
+++ resolved
@@ -240,19 +240,10 @@
       path: ""
       stream_sync_mode: "full_refresh"
       items_per_page: 1
-<<<<<<< HEAD
       page_size: 20
       nested_items_per_page: 20
       field_path: ["data", "boards", "*", "items_page", "items", "*"]
       field_path_pagination: ["data", "next_items_page", "items", "*"]
-=======
-      page_size: 10
-      nested_items_per_page: 10
-      parent_key: "pulse_id"
-      field_path: ["data", "boards", "*", "items_page", "items", "*"] # for first and further incremental pagination responses
-      field_path_pagination: ["data", "next_items_page", "items", "*"] # for cursor pagination responses
-      field_path_incremental: ["data", "items", "*"] # for incremental sync responses
->>>>>>> 7de9fa89
     retriever:
       $ref: "#/definitions/base_stream/retriever"
       paginator:
