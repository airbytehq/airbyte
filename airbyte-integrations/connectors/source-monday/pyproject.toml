--- conflicted
+++ resolved
@@ -3,11 +3,7 @@
 build-backend = "poetry.core.masonry.api"
 
 [tool.poetry]
-<<<<<<< HEAD
-version = "2.0.5"
-=======
-version = "2.1.0"
->>>>>>> 887a5852
+version = "2.1.1"
 name = "source-monday"
 description = "Source implementation for Monday."
 authors = [ "Airbyte <contact@airbyte.io>",]
