--- conflicted
+++ resolved
@@ -36,12 +36,7 @@
   name: Monday
   remoteRegistries:
     pypi:
-<<<<<<< HEAD
-      enabled: false
-      # TODO: Set enabled=true after `airbyte-lib-validate-source` is passing.
-=======
       enabled: true
->>>>>>> 9a67b7fa
       packageName: airbyte-source-monday
   registries:
     cloud:
