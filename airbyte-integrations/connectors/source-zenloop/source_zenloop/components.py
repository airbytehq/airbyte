--- conflicted
+++ resolved
@@ -7,12 +7,12 @@
 from typing import Iterable
 
 from airbyte_cdk.models import SyncMode
-from airbyte_cdk.sources.declarative.stream_slicers.substream_slicer import SubstreamSlicer
+from airbyte_cdk.sources.declarative.partition_routers import SubstreamPartitionRouter
 from airbyte_cdk.sources.declarative.types import Config, StreamSlice, StreamState
 
 
 @dataclass
-class ZenloopSubstreamSlicer(SubstreamSlicer):
+class ZenloopPartitionRouter(SubstreamPartitionRouter):
 
     config: Config
 
@@ -32,10 +32,5 @@
             yield from super().stream_slices(sync_mode, stream_state)
         else:
             for parent_stream_config in self.parent_stream_configs:
-<<<<<<< HEAD
-                stream_state_field = parent_stream_config.partition_field or None
-                yield {stream_state_field: custom_stream_state_value, "parent_slice": {}}
-=======
-                stream_state_field = parent_stream_config.stream_slice_field or None
-                yield {stream_state_field.string: custom_stream_state_value, "parent_slice": {}}
->>>>>>> f0573188
+                stream_state_field = parent_stream_config.partition_field.eval(self.config)
+                yield {stream_state_field: custom_stream_state_value, "parent_slice": {}}