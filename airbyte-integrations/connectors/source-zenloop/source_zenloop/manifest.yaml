version: "0.1.0"

definitions:
  selector:
    type: RecordSelector
    extractor:
      type: DpathExtractor
      field_path: ["{{ parameters['data_field'] }}"]
  requester:
    type: HttpRequester
    http_method: "GET"
    authenticator:
      type: BearerAuthenticator
      api_token: "{{ config['api_token'] }}"
  retriever:
    type: SimpleRetriever
    $parameters:
      url_base: "https://api.zenloop.com/v1/"
    record_selector:
      $ref: "#/definitions/selector"
    paginator:
      type: DefaultPaginator
      pagination_strategy:
        type: PageIncrement
        page_size: 50
        start_from_page: 1
      page_size_option:
        field_name: "per_page"
        inject_into: "request_parameter"
      page_token_option:
        inject_into: "path"
  base_stream:
    type: DeclarativeStream
    retriever:
      $ref: "#/definitions/retriever"
      requester:
        $ref: "#/definitions/requester"
  incremental_base_stream:
    $ref: "#/definitions/base_stream"
    incremental_sync:
      $ref: "#/definitions/incremental_sync"
    retriever:
      $ref: "#/definitions/retriever"
      requester:
        $ref: "#/definitions/requester"
        request_parameters:
          order_type: "desc"
          order_by: "inserted_at"
          date_shortcut: "custom"
  surveys:
    $ref: "#/definitions/base_stream"
    $parameters:
      name: "surveys"
      path: "surveys"
      data_field: "surveys"
  surveys_slicer:
    class_name: source_zenloop.components.ZenloopSubstreamSlicer
    $parameters:
      config_parent_field: "survey_id"
    parent_stream_configs:
      - stream: "#/definitions/surveys"
        parent_key: public_hash_id
        stream_slice_field: id
  survey_groups:
    $ref: "#/definitions/base_stream"
    $parameters:
      name: "survey_groups"
      path: "survey_groups"
      data_field: "survey_groups"
  survey_groups_slicer:
    class_name: source_zenloop.components.ZenloopSubstreamSlicer
    $parameters:
      config_parent_field: "survey_group_id"
    parent_stream_configs:
      - stream: "#/definitions/survey_groups"
        parent_key: public_hash_id
        stream_slice_field: id
  incremental_sync:
    type: DatetimeBasedCursor
    cursor_field: "inserted_at"
    datetime_format: "%Y-%m-%dT%H:%M:%S.%fZ"
    cursor_granularity: "PT0.000001S"
    start_datetime:
      datetime: "{{ config['date_from'] }}"
      datetime_format: "%Y-%m-%d"
    end_datetime:
      datetime: "{{ today_utc() }}"
      datetime_format: "%Y-%m-%d"
    step: "P1M"
    end_time_option:
      field_name: "date_to"
      inject_into: "request_parameter"
    start_time_option:
      field_name: "date_from"
      inject_into: "request_parameter"
  properties:
    $ref: "#/definitions/base_stream"
    $parameters:
      name: "properties"
      data_field: "properties"
    retriever:
      $ref: "#/definitions/retriever"
      requester:
        $ref: "#/definitions/requester"
        path: "{{ 'surveys/' + config['survey_id'] + '/properties' if config['survey_id'] else 'surveys/' + stream_slice.id + '/properties' }}"
      partition_router:
        $ref: "#/definitions/surveys_slicer"
  answers:
    $ref: "#/definitions/incremental_base_stream"
    $parameters:
      name: "answers"
      data_field: "answers"
    retriever:
      $ref: "#/definitions/retriever"
      requester:
        $ref: "#/definitions/incremental_base_stream/retriever/requester"
        path: "{{ 'surveys/' + stream_slice.id + '/answers' }}"
      partition_router:
        $ref: "#/definitions/surveys_slicer"
  answers_survey_group:
    $ref: "#/definitions/incremental_base_stream"
    $parameters:
      name: "answers_survey_group"
      data_field: "answers"
    retriever:
      $ref: "#/definitions/retriever"
      requester:
        $ref: "#/definitions/incremental_base_stream/retriever/requester"
        path: "{{ 'survey_groups/' + stream_slice.id + '/answers' }}"
      partition_router:
<<<<<<< HEAD
        $ref: "#/definitions/surveys_slicer"
=======
        $ref: "#/definitions/survey_groups_slicer"
>>>>>>> 33696211

streams:
  - "#/definitions/surveys"
  - "#/definitions/survey_groups"
  - "#/definitions/properties"
  - "#/definitions/answers"
  - "#/definitions/answers_survey_group"

check:
  type: CheckStream
  stream_names: ["surveys"]<|MERGE_RESOLUTION|>--- conflicted
+++ resolved
@@ -60,7 +60,7 @@
     parent_stream_configs:
       - stream: "#/definitions/surveys"
         parent_key: public_hash_id
-        stream_slice_field: id
+        partition_field: id
   survey_groups:
     $ref: "#/definitions/base_stream"
     $parameters:
@@ -74,7 +74,7 @@
     parent_stream_configs:
       - stream: "#/definitions/survey_groups"
         parent_key: public_hash_id
-        stream_slice_field: id
+        partition_field: id
   incremental_sync:
     type: DatetimeBasedCursor
     cursor_field: "inserted_at"
@@ -128,11 +128,7 @@
         $ref: "#/definitions/incremental_base_stream/retriever/requester"
         path: "{{ 'survey_groups/' + stream_slice.id + '/answers' }}"
       partition_router:
-<<<<<<< HEAD
-        $ref: "#/definitions/surveys_slicer"
-=======
         $ref: "#/definitions/survey_groups_slicer"
->>>>>>> 33696211
 
 streams:
   - "#/definitions/surveys"
