metadataSpecVersion: "1.0"
data:
  allowedHosts:
    hosts:
      - "https://*.rest.vitally.io"
      - "https://rest.vitally.io"
  registryOverrides:
    oss:
      enabled: true
    cloud:
      enabled: true
  remoteRegistries:
    pypi:
      enabled: false
      packageName: airbyte-source-vitally
  connectorBuildOptions:
    baseImage: docker.io/airbyte/source-declarative-manifest:6.48.6@sha256:18b5219ed52d5dd26e9a513f5d9c590ddd78da1779e72795f2669bc4420bc576
  connectorSubtype: api
  connectorType: source
  definitionId: 6c6d8b0c-db35-4cd1-a7de-0ca8b080f5ac
<<<<<<< HEAD
  dockerImageTag: 0.4.0
=======
  dockerImageTag: 0.3.10
>>>>>>> 112bc75f
  dockerRepository: airbyte/source-vitally
  githubIssueLabel: source-vitally
  icon: icon.svg
  license: MIT
  name: Vitally
  releaseDate: 2025-02-12
  releaseStage: alpha
  supportLevel: community
  connectorTestSuitesOptions:
    - suite: acceptanceTests
  documentationUrl: https://docs.airbyte.com/integrations/sources/vitally
  tags:
    - language:manifest-only
    - cdk:low-code
  ab_internal:
    ql: 100
    sl: 100<|MERGE_RESOLUTION|>--- conflicted
+++ resolved
@@ -18,11 +18,7 @@
   connectorSubtype: api
   connectorType: source
   definitionId: 6c6d8b0c-db35-4cd1-a7de-0ca8b080f5ac
-<<<<<<< HEAD
   dockerImageTag: 0.4.0
-=======
-  dockerImageTag: 0.3.10
->>>>>>> 112bc75f
   dockerRepository: airbyte/source-vitally
   githubIssueLabel: source-vitally
   icon: icon.svg
