data:
  allowedHosts:
    hosts:
      - rest.vitally.io
  connectorBuildOptions:
    # Please update to the latest version of the connector base image.
    # https://hub.docker.com/r/airbyte/python-connector-base
    # Please use the full address with sha256 hash to guarantee build reproducibility.
    baseImage: docker.io/airbyte/python-connector-base:1.2.0@sha256:c22a9d97464b69d6ef01898edf3f8612dc11614f05a84984451dde195f337db9
  connectorSubtype: api
  connectorType: source
  definitionId: 6c6d8b0c-db35-4cd1-a7de-0ca8b080f5ac
  dockerImageTag: 0.1.2
  dockerRepository: airbyte/source-vitally
  githubIssueLabel: source-vitally
  icon: vitally.svg
  license: MIT
  name: Vitally
  releaseDate: 2022-10-27
  remoteRegistries:
    pypi:
      enabled: true
      packageName: airbyte-source-vitally
  registries:
    cloud:
      enabled: false
    oss:
      enabled: true
  releaseStage: alpha
  documentationUrl: https://docs.airbyte.com/integrations/sources/vitally
  tags:
    - language:python
    - cdk:low-code
  ab_internal:
    sl: 100
    ql: 100
  supportLevel: community
<<<<<<< HEAD
=======
  connectorBuildOptions:
    baseImage: docker.io/airbyte/python-connector-base:1.2.2@sha256:57703de3b4c4204bd68a7b13c9300f8e03c0189bffddaffc796f1da25d2dbea0
>>>>>>> e06a95d0
metadataSpecVersion: "1.0"<|MERGE_RESOLUTION|>--- conflicted
+++ resolved
@@ -2,11 +2,6 @@
   allowedHosts:
     hosts:
       - rest.vitally.io
-  connectorBuildOptions:
-    # Please update to the latest version of the connector base image.
-    # https://hub.docker.com/r/airbyte/python-connector-base
-    # Please use the full address with sha256 hash to guarantee build reproducibility.
-    baseImage: docker.io/airbyte/python-connector-base:1.2.0@sha256:c22a9d97464b69d6ef01898edf3f8612dc11614f05a84984451dde195f337db9
   connectorSubtype: api
   connectorType: source
   definitionId: 6c6d8b0c-db35-4cd1-a7de-0ca8b080f5ac
@@ -35,9 +30,6 @@
     sl: 100
     ql: 100
   supportLevel: community
-<<<<<<< HEAD
-=======
   connectorBuildOptions:
     baseImage: docker.io/airbyte/python-connector-base:1.2.2@sha256:57703de3b4c4204bd68a7b13c9300f8e03c0189bffddaffc796f1da25d2dbea0
->>>>>>> e06a95d0
 metadataSpecVersion: "1.0"