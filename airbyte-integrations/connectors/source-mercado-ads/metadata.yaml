metadataSpecVersion: "1.0"
data:
  allowedHosts:
    hosts:
      - "api.mercadolibre.com"
  registryOverrides:
    oss:
      enabled: true
    cloud:
      enabled: true
  remoteRegistries:
    pypi:
      enabled: false
      packageName: airbyte-source-mercado-ads
  releases:
    rolloutConfiguration:
      enableProgressiveRollout: false
    breakingChanges:
      1.0.0:
      message: "Effective August 18th, breaking changes were introduced to the Brand Ads endpoints and schemas. Subsequently, on September 4th, similar breaking changes were implemented for Product Ads."
      scopedImpact:
        - scopeType: stream
          impactedScopes:
            - "brand_campaigns"
            - "brand_campaigns_metrics"
            - "brand_items"
            - "brand_keywords"
            - "brand_keywords_metrics"
            - "product_campaigns"
            - "product_campaigns_metrics"
            - "product_items"
            - "product_items_metrics"
  connectorBuildOptions:
    baseImage: docker.io/airbyte/source-declarative-manifest:7.3.9@sha256:467a90d7721f4e0ca0065e6b2d257abfb371fdeafbc64c8ce63c039270aba0f0
  connectorSubtype: api
  connectorType: source
  definitionId: ada19dae-81e5-4241-8e64-a9b2680b1b35
<<<<<<< HEAD
  dockerImageTag: 0.1.0
=======
  dockerImageTag: 0.0.15
>>>>>>> e7aa1dca
  dockerRepository: airbyte/source-mercado-ads
  githubIssueLabel: source-mercado-ads
  icon: icon.svg
  license: ELv2
  name: Mercado Ads
  releaseDate: 2025-05-26
  releaseStage: alpha
  supportLevel: community
  documentationUrl: https://docs.airbyte.com/integrations/sources/mercado-ads
  tags:
    - language:manifest-only
    - cdk:low-code
  ab_internal:
    ql: 100
    sl: 100<|MERGE_RESOLUTION|>--- conflicted
+++ resolved
@@ -35,11 +35,7 @@
   connectorSubtype: api
   connectorType: source
   definitionId: ada19dae-81e5-4241-8e64-a9b2680b1b35
-<<<<<<< HEAD
   dockerImageTag: 0.1.0
-=======
-  dockerImageTag: 0.0.15
->>>>>>> e7aa1dca
   dockerRepository: airbyte/source-mercado-ads
   githubIssueLabel: source-mercado-ads
   icon: icon.svg
