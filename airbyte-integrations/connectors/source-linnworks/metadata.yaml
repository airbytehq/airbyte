data:
  ab_internal:
    ql: 100
    sl: 100
  connectorBuildOptions:
    baseImage: docker.io/airbyte/python-connector-base:1.2.0@sha256:c22a9d97464b69d6ef01898edf3f8612dc11614f05a84984451dde195f337db9
  connectorSubtype: api
  connectorType: source
  definitionId: 7b86879e-26c5-4ef6-a5ce-2be5c7b46d1e
  dockerImageTag: 0.1.6
  dockerRepository: airbyte/source-linnworks
  documentationUrl: https://docs.airbyte.com/integrations/sources/linnworks
  githubIssueLabel: source-linnworks
  icon: linnworks.svg
  license: MIT
  name: Linnworks
<<<<<<< HEAD
  remoteRegistries:
    pypi:
      enabled: false
      # TODO: Set enabled=true after `airbyte-lib-validate-source` is passing.
      packageName: airbyte-source-linnworks
  registries: # Removed from registries due to LEGACY STATE
=======
  registries:
>>>>>>> b479497c
    cloud:
      enabled: false
    oss:
      enabled: false
  releaseStage: alpha
  remoteRegistries:
    pypi:
      enabled: false
      packageName: airbyte-source-linnworks
  supportLevel: community
  tags:
    - language:python
metadataSpecVersion: "1.0"<|MERGE_RESOLUTION|>--- conflicted
+++ resolved
@@ -14,16 +14,7 @@
   icon: linnworks.svg
   license: MIT
   name: Linnworks
-<<<<<<< HEAD
-  remoteRegistries:
-    pypi:
-      enabled: false
-      # TODO: Set enabled=true after `airbyte-lib-validate-source` is passing.
-      packageName: airbyte-source-linnworks
   registries: # Removed from registries due to LEGACY STATE
-=======
-  registries:
->>>>>>> b479497c
     cloud:
       enabled: false
     oss:
