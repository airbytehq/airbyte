--- conflicted
+++ resolved
@@ -2,11 +2,7 @@
   connectorSubtype: api
   connectorType: source
   definitionId: 9b6cc0c0-da81-4103-bbfd-5279e18a849a
-<<<<<<< HEAD
-  dockerImageTag: 0.1.27
-=======
-  dockerImageTag: 0.2.0
->>>>>>> 505ec6ee
+  dockerImageTag: 0.2.1
   dockerRepository: airbyte/source-railz
   githubIssueLabel: source-railz
   icon: railz.svg
