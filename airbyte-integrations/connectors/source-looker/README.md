# Looker source connector


<<<<<<< HEAD
This is the repository for the Looker configuration based source connector.
=======
This is the repository for the Looker source connector, written in Python.
>>>>>>> 8f642248
For information about how to use this connector within Airbyte, see [the documentation](https://docs.airbyte.com/integrations/sources/looker).

## Local development

### Prerequisites
* Python (~=3.9)
* Poetry (~=1.7) - installation instructions [here](https://python-poetry.org/docs/#installation)

<<<<<<< HEAD
* Python (`^3.9`)
* Poetry (`^1.7`) - installation instructions [here](https://python-poetry.org/docs/#installation)



### Installing the connector

=======

### Installing the connector
>>>>>>> 8f642248
From this connector directory, run:
```bash
poetry install --with dev
```
<<<<<<< HEAD


### Create credentials

**If you are a community contributor**, follow the instructions in the [documentation](https://docs.airbyte.com/integrations/sources/looker)
to generate the necessary credentials. Then create a file `secrets/config.json` conforming to the `src/source_looker/spec.yaml` file.
=======


### Create credentials
**If you are a community contributor**, follow the instructions in the [documentation](https://docs.airbyte.com/integrations/sources/looker)
to generate the necessary credentials. Then create a file `secrets/config.json` conforming to the `source_looker/spec.yaml` file.
>>>>>>> 8f642248
Note that any directory named `secrets` is gitignored across the entire Airbyte repo, so there is no danger of accidentally checking in sensitive information.
See `sample_files/sample_config.json` for a sample config file.


### Locally running the connector
```
poetry run source-looker spec
poetry run source-looker check --config secrets/config.json
poetry run source-looker discover --config secrets/config.json
poetry run source-looker read --config secrets/config.json --catalog sample_files/configured_catalog.json
```

<<<<<<< HEAD
### Running tests

To run tests locally, from the connector directory run:

```
poetry run pytest tests
```

### Building the docker image

=======
### Running unit tests
To run unit tests locally, from the connector directory run:
```
poetry run pytest unit_tests
```

### Building the docker image
>>>>>>> 8f642248
1. Install [`airbyte-ci`](https://github.com/airbytehq/airbyte/blob/master/airbyte-ci/connectors/pipelines/README.md)
2. Run the following command to build the docker image:
```bash
airbyte-ci connectors --name=source-looker build
```

An image will be available on your host with the tag `airbyte/source-looker:dev`.

<<<<<<< HEAD

### Running as a docker container
=======
>>>>>>> 8f642248

### Running as a docker container
Then run any of the connector commands as follows:
```
docker run --rm airbyte/source-looker:dev spec
docker run --rm -v $(pwd)/secrets:/secrets airbyte/source-looker:dev check --config /secrets/config.json
docker run --rm -v $(pwd)/secrets:/secrets airbyte/source-looker:dev discover --config /secrets/config.json
docker run --rm -v $(pwd)/secrets:/secrets -v $(pwd)/integration_tests:/integration_tests airbyte/source-looker:dev read --config /secrets/config.json --catalog /integration_tests/configured_catalog.json
```

### Running our CI test suite
<<<<<<< HEAD

=======
>>>>>>> 8f642248
You can run our full test suite locally using [`airbyte-ci`](https://github.com/airbytehq/airbyte/blob/master/airbyte-ci/connectors/pipelines/README.md):
```bash
airbyte-ci connectors --name=source-looker test
```

### Customizing acceptance Tests
<<<<<<< HEAD

=======
>>>>>>> 8f642248
Customize `acceptance-test-config.yml` file to configure acceptance tests. See [Connector Acceptance Tests](https://docs.airbyte.com/connector-development/testing-connectors/connector-acceptance-tests-reference) for more information.
If your connector requires to create or destroy resources for use during acceptance tests create fixtures for it and place them inside integration_tests/acceptance.py.

### Dependency Management
<<<<<<< HEAD

=======
>>>>>>> 8f642248
All of your dependencies should be managed via Poetry. 
To add a new dependency, run:
```bash
poetry add <package-name>
```

Please commit the changes to `pyproject.toml` and `poetry.lock` files.

## Publishing a new version of the connector
<<<<<<< HEAD

=======
>>>>>>> 8f642248
You've checked out the repo, implemented a million dollar feature, and you're ready to share your changes with the world. Now what?
1. Make sure your changes are passing our test suite: `airbyte-ci connectors --name=source-looker test`
2. Bump the connector version (please follow [semantic versioning for connectors](https://docs.airbyte.com/contributing-to-airbyte/resources/pull-requests-handbook/#semantic-versioning-for-connectors)): 
    - bump the `dockerImageTag` value in in `metadata.yaml`
    - bump the `version` value in `pyproject.toml`
3. Make sure the `metadata.yaml` content is up to date.
4. Make sure the connector documentation and its changelog is up to date (`docs/integrations/sources/looker.md`).
5. Create a Pull Request: use [our PR naming conventions](https://docs.airbyte.com/contributing-to-airbyte/resources/pull-requests-handbook/#pull-request-title-convention).
6. Pat yourself on the back for being an awesome contributor.
7. Someone from Airbyte will take a look at your PR and iterate with you to merge it into master.
8. Once your PR is merged, the new version of the connector will be automatically published to Docker Hub and our connector registry.<|MERGE_RESOLUTION|>--- conflicted
+++ resolved
@@ -1,20 +1,13 @@
 # Looker source connector
 
 
-<<<<<<< HEAD
 This is the repository for the Looker configuration based source connector.
-=======
-This is the repository for the Looker source connector, written in Python.
->>>>>>> 8f642248
 For information about how to use this connector within Airbyte, see [the documentation](https://docs.airbyte.com/integrations/sources/looker).
 
 ## Local development
 
 ### Prerequisites
-* Python (~=3.9)
-* Poetry (~=1.7) - installation instructions [here](https://python-poetry.org/docs/#installation)
 
-<<<<<<< HEAD
 * Python (`^3.9`)
 * Poetry (`^1.7`) - installation instructions [here](https://python-poetry.org/docs/#installation)
 
@@ -22,28 +15,16 @@
 
 ### Installing the connector
 
-=======
-
-### Installing the connector
->>>>>>> 8f642248
 From this connector directory, run:
 ```bash
 poetry install --with dev
 ```
-<<<<<<< HEAD
 
 
 ### Create credentials
 
 **If you are a community contributor**, follow the instructions in the [documentation](https://docs.airbyte.com/integrations/sources/looker)
 to generate the necessary credentials. Then create a file `secrets/config.json` conforming to the `src/source_looker/spec.yaml` file.
-=======
-
-
-### Create credentials
-**If you are a community contributor**, follow the instructions in the [documentation](https://docs.airbyte.com/integrations/sources/looker)
-to generate the necessary credentials. Then create a file `secrets/config.json` conforming to the `source_looker/spec.yaml` file.
->>>>>>> 8f642248
 Note that any directory named `secrets` is gitignored across the entire Airbyte repo, so there is no danger of accidentally checking in sensitive information.
 See `sample_files/sample_config.json` for a sample config file.
 
@@ -54,9 +35,12 @@
 poetry run source-looker check --config secrets/config.json
 poetry run source-looker discover --config secrets/config.json
 poetry run source-looker read --config secrets/config.json --catalog sample_files/configured_catalog.json
+poetry run source-looker spec
+poetry run source-looker check --config secrets/config.json
+poetry run source-looker discover --config secrets/config.json
+poetry run source-looker read --config secrets/config.json --catalog sample_files/configured_catalog.json
 ```
 
-<<<<<<< HEAD
 ### Running tests
 
 To run tests locally, from the connector directory run:
@@ -67,15 +51,6 @@
 
 ### Building the docker image
 
-=======
-### Running unit tests
-To run unit tests locally, from the connector directory run:
-```
-poetry run pytest unit_tests
-```
-
-### Building the docker image
->>>>>>> 8f642248
 1. Install [`airbyte-ci`](https://github.com/airbytehq/airbyte/blob/master/airbyte-ci/connectors/pipelines/README.md)
 2. Run the following command to build the docker image:
 ```bash
@@ -83,14 +58,11 @@
 ```
 
 An image will be available on your host with the tag `airbyte/source-looker:dev`.
+An image will be available on your host with the tag `airbyte/source-looker:dev`.
 
-<<<<<<< HEAD
 
 ### Running as a docker container
-=======
->>>>>>> 8f642248
 
-### Running as a docker container
 Then run any of the connector commands as follows:
 ```
 docker run --rm airbyte/source-looker:dev spec
@@ -100,28 +72,19 @@
 ```
 
 ### Running our CI test suite
-<<<<<<< HEAD
 
-=======
->>>>>>> 8f642248
 You can run our full test suite locally using [`airbyte-ci`](https://github.com/airbytehq/airbyte/blob/master/airbyte-ci/connectors/pipelines/README.md):
 ```bash
 airbyte-ci connectors --name=source-looker test
 ```
 
 ### Customizing acceptance Tests
-<<<<<<< HEAD
 
-=======
->>>>>>> 8f642248
 Customize `acceptance-test-config.yml` file to configure acceptance tests. See [Connector Acceptance Tests](https://docs.airbyte.com/connector-development/testing-connectors/connector-acceptance-tests-reference) for more information.
 If your connector requires to create or destroy resources for use during acceptance tests create fixtures for it and place them inside integration_tests/acceptance.py.
 
 ### Dependency Management
-<<<<<<< HEAD
 
-=======
->>>>>>> 8f642248
 All of your dependencies should be managed via Poetry. 
 To add a new dependency, run:
 ```bash
@@ -131,10 +94,7 @@
 Please commit the changes to `pyproject.toml` and `poetry.lock` files.
 
 ## Publishing a new version of the connector
-<<<<<<< HEAD
 
-=======
->>>>>>> 8f642248
 You've checked out the repo, implemented a million dollar feature, and you're ready to share your changes with the world. Now what?
 1. Make sure your changes are passing our test suite: `airbyte-ci connectors --name=source-looker test`
 2. Bump the connector version (please follow [semantic versioning for connectors](https://docs.airbyte.com/contributing-to-airbyte/resources/pull-requests-handbook/#semantic-versioning-for-connectors)): 
