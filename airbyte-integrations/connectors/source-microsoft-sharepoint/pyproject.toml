[build-system]
requires = [ "poetry-core>=1.0.0",]
build-backend = "poetry.core.masonry.api"

[tool.poetry]
<<<<<<< HEAD
version = "0.7.0"
=======
version = "0.6.1"
>>>>>>> 2f547101
name = "source-microsoft-sharepoint"
description = "Source implementation for Microsoft SharePoint."
authors = [ "Airbyte <contact@airbyte.io>",]
license = "MIT"
readme = "README.md"
documentation = "https://docs.airbyte.com/integrations/sources/microsoft-sharepoint"
homepage = "https://airbyte.com"
repository = "https://github.com/airbytehq/airbyte"
[[tool.poetry.packages]]
include = "source_microsoft_sharepoint"

[tool.poetry.dependencies]
python = "^3.11,<3.12"
msal = "==1.25.0"
Office365-REST-Python-Client = "==2.5.5"
smart-open = "==6.4.0"
airbyte-cdk = {extras = ["file-based"], version = "^6"}

[tool.poetry.scripts]
source-microsoft-sharepoint = "source_microsoft_sharepoint.run:run"



[tool.poetry.group.dev.dependencies]
pytest-mock = "^3.6.1"
requests-mock = "^1.12.1"
pytest = "^8"
poethepoet = "^0.32.2"


[tool.poe]
include = [
    # Shared tasks definition file(s) can be imported here.
    # Run `poe` or `poe --help` to see the list of available tasks.
    "${POE_GIT_DIR}/poe-tasks/poetry-connector-tasks.toml",
]<|MERGE_RESOLUTION|>--- conflicted
+++ resolved
@@ -3,11 +3,7 @@
 build-backend = "poetry.core.masonry.api"
 
 [tool.poetry]
-<<<<<<< HEAD
-version = "0.7.0"
-=======
 version = "0.6.1"
->>>>>>> 2f547101
 name = "source-microsoft-sharepoint"
 description = "Source implementation for Microsoft SharePoint."
 authors = [ "Airbyte <contact@airbyte.io>",]
