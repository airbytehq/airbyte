--- conflicted
+++ resolved
@@ -16,12 +16,8 @@
 
 
 class SourceMicrosoftSharePoint(FileBasedSource):
-<<<<<<< HEAD
-    SCOPES = ["offline_access", "Files.Read.All"]
-    IDENTITIES_SCOPES = ["User.Read.All", "Group.Read.All", "Sites.Read.All", "Application.Read.All", "Device.Read.All"]
-=======
     SCOPES = ["offline_access", "Files.Read.All", "Sites.Read.All", "Sites.Selected"]
->>>>>>> ee5b3128
+    IDENTITIES_SCOPES = ["User.Read.All", "Group.Read.All", "Application.Read.All", "Device.Read.All"]
 
     def __init__(self, catalog: Optional[ConfiguredAirbyteCatalog], config: Optional[Mapping[str, Any]], state: Optional[TState]):
         super().__init__(
