[
  {
    "type": "STREAM",
    "stream": {
      "stream_state": { "created": 10000000000 },
      "stream_descriptor": { "name": "application_fees" }
    }
  },
  {
    "type": "STREAM",
    "stream": {
      "stream_state": { "date": 10000000000 },
      "stream_descriptor": { "name": "application_fees_refunds" }
    }
  },
  {
    "type": "STREAM",
    "stream": {
      "stream_state": { "date": 10000000000 },
      "stream_descriptor": { "name": "authorizations" }
    }
  },
  {
    "type": "STREAM",
    "stream": {
      "stream_state": { "created": 10000000000 },
      "stream_descriptor": { "name": "cards" }
    }
  },
  {
    "type": "STREAM",
    "stream": {
      "stream_state": { "created": 10000000000 },
      "stream_descriptor": { "name": "cardholders" }
    }
  },
  {
    "type": "STREAM",
    "stream": {
      "stream_state": { "created": 10000000000 },
      "stream_descriptor": { "name": "charges" }
    }
  },
  {
    "type": "STREAM",
    "stream": {
      "stream_state": { "created": 10000000000 },
      "stream_descriptor": { "name": "coupons" }
    }
  },
  {
    "type": "STREAM",
    "stream": {
      "stream_state": { "created": 10000000000 },
      "stream_descriptor": { "name": "events" }
    }
  },
  {
    "type": "STREAM",
    "stream": {
      "stream_state": { "created": 10000000000 },
      "stream_descriptor": { "name": "customers" }
    }
  },
  {
    "type": "STREAM",
    "stream": {
      "stream_state": { "created": 10000000000 },
      "stream_descriptor": { "name": "plans" }
    }
  },
  {
    "type": "STREAM",
    "stream": {
      "stream_state": { "created": 10000000000 },
      "stream_descriptor": { "name": "invoices" }
    }
  },
  {
    "type": "STREAM",
    "stream": {
      "stream_state": { "date": 10000000000 },
      "stream_descriptor": { "name": "invoice_items" }
    }
  },
  {
    "type": "STREAM",
    "stream": {
      "stream_state": { "created": 10000000000 },
      "stream_descriptor": { "name": "transfers" }
    }
  },
  {
    "type": "STREAM",
    "stream": {
      "stream_state": { "created": 10000000000 },
      "stream_descriptor": { "name": "subscriptions" }
    }
  },
  {
    "type": "STREAM",
    "stream": {
      "stream_state": { "created": 10000000000 },
      "stream_descriptor": { "name": "subscription_schedule" }
    }
  },
  {
    "type": "STREAM",
    "stream": {
      "stream_state": { "created": 10000000000 },
      "stream_descriptor": { "name": "balance_transactions" }
    }
  },
  {
    "type": "STREAM",
    "stream": {
      "stream_state": { "created": 10000000000 },
      "stream_descriptor": { "name": "payouts" }
    }
  },
  {
    "type": "STREAM",
    "stream": {
      "stream_state": { "created": 10000000000 },
      "stream_descriptor": { "name": "disputes" }
    }
  },
  {
    "type": "STREAM",
    "stream": {
      "stream_state": { "created": 10000000000 },
      "stream_descriptor": { "name": "products" }
    }
  },
  {
    "type": "STREAM",
    "stream": {
      "stream_state": { "created": 10000000000 },
      "stream_descriptor": { "name": "refunds" }
    }
  },
  {
    "type": "STREAM",
    "stream": {
      "stream_state": { "created": 10000000000 },
      "stream_descriptor": { "name": "payment_intents" }
    }
  },
  {
    "type": "STREAM",
    "stream": {
      "stream_state": { "created": 10000000000 },
      "stream_descriptor": { "name": "promotion_codes" }
    }
  },
  {
    "type": "STREAM",
    "stream": {
      "stream_state": { "expires_at": 10000000000 },
      "stream_descriptor": { "name": "checkout_sessions" }
    }
  },
  {
    "type": "STREAM",
    "stream": {
      "stream_state": { "checkout_session_expires_at": 10000000000 },
      "stream_descriptor": { "name": "checkout_sessions_line_items" }
    }
  },
  {
    "type": "STREAM",
    "stream": {
      "stream_state": { "created": 10000000000 },
      "stream_descriptor": { "name": "reviews" }
    }
  },
  {
    "type": "STREAM",
    "stream": {
      "stream_state": { "created": 10000000000 },
      "stream_descriptor": { "name": "setup_intents" }
    }
  },
  {
    "type": "STREAM",
    "stream": {
      "stream_state": { "created": 10000000000 },
<<<<<<< HEAD
      "stream_descriptor": { "name": "setup_attempts" }
=======
      "stream_descriptor": { "name": "top_ups" }
>>>>>>> 2e821bf1
    }
  },
  {
    "type": "STREAM",
    "stream": {
      "stream_state": { "created": 10000000000 },
<<<<<<< HEAD
      "stream_descriptor": { "name": "transactions" }
=======
      "stream_descriptor": { "name": "files" }
    }
  },
  {
    "type": "STREAM",
    "stream": {
      "stream_state": { "created": 10000000000 },
      "stream_descriptor": { "name": "file_links" }
>>>>>>> 2e821bf1
    }
  }
]<|MERGE_RESOLUTION|>--- conflicted
+++ resolved
@@ -185,29 +185,35 @@
     "type": "STREAM",
     "stream": {
       "stream_state": { "created": 10000000000 },
-<<<<<<< HEAD
+      "stream_descriptor": { "name": "top_ups" }
+    }
+  },
+  {
+    "type": "STREAM",
+    "stream": {
+      "stream_state": { "created": 10000000000 },
+      "stream_descriptor": { "name": "files" }
+    }
+  },
+  {
+    "type": "STREAM",
+    "stream": {
+      "stream_state": { "created": 10000000000 },
+      "stream_descriptor": { "name": "file_links" }
+    }
+  },
+  {
+    "type": "STREAM",
+    "stream": {
+      "stream_state": { "created": 10000000000 },
       "stream_descriptor": { "name": "setup_attempts" }
-=======
-      "stream_descriptor": { "name": "top_ups" }
->>>>>>> 2e821bf1
-    }
-  },
-  {
-    "type": "STREAM",
-    "stream": {
-      "stream_state": { "created": 10000000000 },
-<<<<<<< HEAD
+    }
+  },
+  {
+    "type": "STREAM",
+    "stream": {
+      "stream_state": { "created": 10000000000 },
       "stream_descriptor": { "name": "transactions" }
-=======
-      "stream_descriptor": { "name": "files" }
-    }
-  },
-  {
-    "type": "STREAM",
-    "stream": {
-      "stream_state": { "created": 10000000000 },
-      "stream_descriptor": { "name": "file_links" }
->>>>>>> 2e821bf1
     }
   }
 ]