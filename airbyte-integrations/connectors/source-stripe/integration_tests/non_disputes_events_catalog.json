{
  "streams": [
    {
      "stream": {
        "name": "bank_accounts",
        "json_schema": {},
        "supported_sync_modes": ["full_refresh"],
        "source_defined_primary_key": [["id"]]
      },
      "sync_mode": "full_refresh",
      "destination_sync_mode": "overwrite"
    },
    {
      "stream": {
        "name": "balance_transactions",
        "json_schema": {},
        "supported_sync_modes": ["full_refresh", "incremental"],
        "source_defined_cursor": true,
        "default_cursor_field": ["created"],
        "source_defined_primary_key": [["id"]]
      },
      "sync_mode": "incremental",
      "destination_sync_mode": "overwrite",
      "cursor_field": ["created"]
    },
    {
      "stream": {
        "name": "charges",
        "json_schema": {},
        "supported_sync_modes": ["full_refresh", "incremental"],
        "source_defined_cursor": true,
        "default_cursor_field": ["created"],
        "source_defined_primary_key": [["id"]]
      },
      "sync_mode": "incremental",
      "destination_sync_mode": "overwrite",
      "cursor_field": ["created"]
    },
    {
      "stream": {
        "name": "coupons",
        "json_schema": {},
        "supported_sync_modes": ["full_refresh", "incremental"],
        "source_defined_cursor": true,
        "default_cursor_field": ["created"],
        "source_defined_primary_key": [["id"]]
      },
      "sync_mode": "incremental",
      "destination_sync_mode": "overwrite",
      "cursor_field": ["created"]
    },
    {
      "stream": {
        "name": "customers",
        "json_schema": {},
        "supported_sync_modes": ["full_refresh", "incremental"],
        "source_defined_cursor": true,
        "default_cursor_field": ["created"],
        "source_defined_primary_key": [["id"]]
      },
      "sync_mode": "incremental",
      "destination_sync_mode": "overwrite",
      "cursor_field": ["created"]
    },
    {
      "stream": {
        "name": "customer_balance_transactions",
        "json_schema": {},
        "supported_sync_modes": ["full_refresh"],
        "source_defined_primary_key": [["id"]]
      },
      "sync_mode": "incremental",
      "destination_sync_mode": "overwrite",
      "cursor_field": ["created"]
    },
    {
      "stream": {
        "name": "invoice_items",
        "json_schema": {},
        "supported_sync_modes": ["full_refresh", "incremental"],
        "source_defined_cursor": true,
<<<<<<< HEAD
        "default_cursor_field": ["date"],
=======
        "default_cursor_field": ["created"],
>>>>>>> 2e17d658
        "source_defined_primary_key": [["id"]]
      },
      "sync_mode": "incremental",
      "destination_sync_mode": "overwrite",
<<<<<<< HEAD
      "cursor_field": ["date"]
    },
    {
      "stream": {
        "name": "invoice_line_items",
        "json_schema": {},
        "supported_sync_modes": ["full_refresh"],
        "source_defined_primary_key": [["id"]]
      },
      "sync_mode": "full_refresh",
      "destination_sync_mode": "overwrite"
=======
      "cursor_field": ["created"]
>>>>>>> 2e17d658
    },
    {
      "stream": {
        "name": "invoices",
        "json_schema": {},
        "supported_sync_modes": ["full_refresh", "incremental"],
<<<<<<< HEAD
        "source_defined_cursor": true,
        "default_cursor_field": ["created"],
        "source_defined_primary_key": [["id"]]
      },
      "sync_mode": "incremental",
      "destination_sync_mode": "overwrite",
      "cursor_field": ["created"]
    },
    {
      "stream": {
        "name": "plans",
        "json_schema": {},
        "supported_sync_modes": ["full_refresh", "incremental"],
        "source_defined_cursor": true,
        "default_cursor_field": ["created"],
        "source_defined_primary_key": [["id"]]
      },
      "sync_mode": "incremental",
      "destination_sync_mode": "overwrite",
      "cursor_field": ["created"]
    },
    {
      "stream": {
        "name": "payouts",
        "json_schema": {},
        "supported_sync_modes": ["full_refresh", "incremental"],
        "source_defined_cursor": true,
        "default_cursor_field": ["created"],
        "source_defined_primary_key": [["id"]]
      },
      "sync_mode": "incremental",
      "destination_sync_mode": "overwrite",
      "cursor_field": ["created"]
    },
    {
      "stream": {
        "name": "products",
        "json_schema": {},
        "supported_sync_modes": ["full_refresh", "incremental"],
        "source_defined_cursor": true,
        "default_cursor_field": ["created"],
        "source_defined_primary_key": [["id"]]
      },
      "sync_mode": "incremental",
      "destination_sync_mode": "overwrite",
      "cursor_field": ["created"]
    },
    {
      "stream": {
        "name": "subscriptions",
        "json_schema": {},
        "supported_sync_modes": ["full_refresh", "incremental"],
        "source_defined_cursor": true,
        "default_cursor_field": ["created"],
        "source_defined_primary_key": [["id"]]
      },
      "sync_mode": "incremental",
      "destination_sync_mode": "overwrite",
      "cursor_field": ["created"]
    },
    {
      "stream": {
        "name": "subscription_items",
        "json_schema": {},
        "supported_sync_modes": ["full_refresh"],
        "source_defined_primary_key": [["id"]]
      },
      "sync_mode": "full_refresh",
      "destination_sync_mode": "overwrite"
    },
    {
      "stream": {
        "name": "refunds",
        "json_schema": {},
        "supported_sync_modes": ["full_refresh", "incremental"],
        "source_defined_cursor": true,
        "default_cursor_field": ["created"],
        "source_defined_primary_key": [["id"]]
      },
      "sync_mode": "incremental",
      "destination_sync_mode": "overwrite",
      "cursor_field": ["created"]
    },
    {
      "stream": {
        "name": "transfers",
        "json_schema": {},
        "supported_sync_modes": ["full_refresh", "incremental"],
=======
>>>>>>> 2e17d658
        "source_defined_cursor": true,
        "default_cursor_field": ["created"],
        "source_defined_primary_key": [["id"]]
      },
      "sync_mode": "incremental",
      "destination_sync_mode": "overwrite",
      "cursor_field": ["created"]
    }
  ]
}<|MERGE_RESOLUTION|>--- conflicted
+++ resolved
@@ -79,17 +79,12 @@
         "json_schema": {},
         "supported_sync_modes": ["full_refresh", "incremental"],
         "source_defined_cursor": true,
-<<<<<<< HEAD
-        "default_cursor_field": ["date"],
-=======
-        "default_cursor_field": ["created"],
->>>>>>> 2e17d658
-        "source_defined_primary_key": [["id"]]
-      },
-      "sync_mode": "incremental",
-      "destination_sync_mode": "overwrite",
-<<<<<<< HEAD
-      "cursor_field": ["date"]
+        "default_cursor_field": ["created"],
+        "source_defined_primary_key": [["id"]]
+      },
+      "sync_mode": "incremental",
+      "destination_sync_mode": "overwrite",
+      "cursor_field": ["created"]
     },
     {
       "stream": {
@@ -100,16 +95,12 @@
       },
       "sync_mode": "full_refresh",
       "destination_sync_mode": "overwrite"
-=======
-      "cursor_field": ["created"]
->>>>>>> 2e17d658
     },
     {
       "stream": {
         "name": "invoices",
         "json_schema": {},
         "supported_sync_modes": ["full_refresh", "incremental"],
-<<<<<<< HEAD
         "source_defined_cursor": true,
         "default_cursor_field": ["created"],
         "source_defined_primary_key": [["id"]]
@@ -198,8 +189,6 @@
         "name": "transfers",
         "json_schema": {},
         "supported_sync_modes": ["full_refresh", "incremental"],
-=======
->>>>>>> 2e17d658
         "source_defined_cursor": true,
         "default_cursor_field": ["created"],
         "source_defined_primary_key": [["id"]]
