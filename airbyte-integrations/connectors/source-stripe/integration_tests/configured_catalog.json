{
  "streams": [
    {
      "stream": {
        "name": "accounts",
        "json_schema": {},
        "supported_sync_modes": ["full_refresh"]
      },
      "sync_mode": "full_refresh",
      "destination_sync_mode": "overwrite"
    },
    {
      "stream": {
        "name": "application_fees_refunds",
        "json_schema": {},
        "supported_sync_modes": ["full_refresh"],
        "source_defined_primary_key": [["id"]]
      },
      "sync_mode": "full_refresh",
      "destination_sync_mode": "overwrite",
      "primary_key": [["id"]]
    },
    {
      "stream": {
        "name": "application_fees",
        "json_schema": {},
        "supported_sync_modes": ["full_refresh", "incremental"],
        "source_defined_cursor": true,
        "default_cursor_field": ["created"],
        "source_defined_primary_key": [["id"]]
      },
      "sync_mode": "incremental",
      "destination_sync_mode": "overwrite",
      "cursor_field": ["created"],
      "primary_key": [["id"]]
    },
    {
      "stream": {
        "name": "authorizations",
        "json_schema": {},
        "supported_sync_modes": ["full_refresh", "incremental"],
        "source_defined_cursor": true,
        "default_cursor_field": ["created"],
        "source_defined_primary_key": [["id"]]
      },
      "sync_mode": "incremental",
      "destination_sync_mode": "overwrite",
      "cursor_field": ["created"],
      "primary_key": [["id"]]
    },
    {
      "stream": {
        "name": "balance_transactions",
        "json_schema": {},
        "supported_sync_modes": ["full_refresh", "incremental"],
        "source_defined_cursor": true,
        "default_cursor_field": ["created"],
        "source_defined_primary_key": [["id"]]
      },
      "sync_mode": "incremental",
      "destination_sync_mode": "overwrite",
      "cursor_field": ["created"],
      "primary_key": [["id"]]
    },
    {
      "stream": {
        "name": "bank_accounts",
        "json_schema": {},
        "supported_sync_modes": ["full_refresh"],
        "source_defined_primary_key": [["id"]]
      },
      "sync_mode": "full_refresh",
      "destination_sync_mode": "overwrite",
      "primary_key": [["id"]]
    },
    {
      "stream": {
        "name": "cards",
        "json_schema": {},
        "supported_sync_modes": ["full_refresh", "incremental"],
        "source_defined_cursor": true,
        "default_cursor_field": ["created"],
        "source_defined_primary_key": [["id"]]
      },
      "sync_mode": "incremental",
      "destination_sync_mode": "overwrite",
      "cursor_field": ["created"],
      "primary_key": [["id"]]
    },
    {
      "stream": {
        "name": "cardholders",
        "json_schema": {},
        "supported_sync_modes": ["full_refresh", "incremental"],
        "source_defined_cursor": true,
        "default_cursor_field": ["created"],
        "source_defined_primary_key": [["id"]]
      },
      "sync_mode": "incremental",
      "destination_sync_mode": "overwrite",
      "cursor_field": ["created"],
      "primary_key": [["id"]]
    },
    {
      "stream": {
        "name": "external_account_bank_accounts",
        "json_schema": {},
        "supported_sync_modes": ["full_refresh"],
        "source_defined_primary_key": [["id"]]
      },
      "sync_mode": "full_refresh",
      "destination_sync_mode": "overwrite",
      "primary_key": [["id"]]
    },
    {
      "stream": {
<<<<<<< HEAD
        "name": "invoices",
        "json_schema": {},
        "supported_sync_modes": ["full_refresh", "incremental"],
        "source_defined_cursor": true,
        "default_cursor_field": ["created"],
        "source_defined_primary_key": [["id"]]
      },
      "sync_mode": "incremental",
      "destination_sync_mode": "overwrite",
      "cursor_field": ["created"],
      "primary_key": [["id"]]
    },
    {
      "stream": {
        "name": "payment_intents",
        "json_schema": {},
        "supported_sync_modes": ["full_refresh", "incremental"],
        "source_defined_cursor": true,
        "default_cursor_field": ["created"],
        "source_defined_primary_key": [["id"]]
      },
      "sync_mode": "incremental",
      "destination_sync_mode": "overwrite",
      "cursor_field": ["created"],
      "primary_key": [["id"]]
    },
    {
      "stream": {
        "name": "payouts",
        "json_schema": {},
        "supported_sync_modes": ["full_refresh", "incremental"],
        "source_defined_cursor": true,
        "default_cursor_field": ["created"],
        "source_defined_primary_key": [["id"]]
      },
      "sync_mode": "incremental",
      "destination_sync_mode": "overwrite",
      "cursor_field": ["created"],
      "primary_key": [["id"]]
    },
    {
      "stream": {
        "name": "plans",
        "json_schema": {},
        "supported_sync_modes": ["full_refresh", "incremental"],
        "source_defined_cursor": true,
        "default_cursor_field": ["created"],
        "source_defined_primary_key": [["id"]]
      },
      "sync_mode": "incremental",
      "destination_sync_mode": "overwrite",
      "cursor_field": ["created"],
      "primary_key": [["id"]]
    },
    {
      "stream": {
        "name": "prices",
        "json_schema": {},
        "supported_sync_modes": ["full_refresh", "incremental"],
        "source_defined_cursor": true,
        "default_cursor_field": ["created"],
        "source_defined_primary_key": [["id"]]
      },
      "sync_mode": "incremental",
      "destination_sync_mode": "overwrite",
      "cursor_field": ["created"],
      "primary_key": [["id"]]
    },
    {
      "stream": {
        "name": "products",
=======
        "name": "charges",
>>>>>>> b99a3fe4
        "json_schema": {},
        "supported_sync_modes": ["full_refresh", "incremental"],
        "source_defined_cursor": true,
        "default_cursor_field": ["created"],
        "source_defined_primary_key": [["id"]]
      },
      "sync_mode": "incremental",
      "destination_sync_mode": "overwrite",
      "cursor_field": ["created"],
      "primary_key": [["id"]]
    },
    {
      "stream": {
        "name": "checkout_sessions",
        "json_schema": {},
        "supported_sync_modes": ["full_refresh", "incremental"],
        "source_defined_cursor": true,
        "default_cursor_field": ["expires_at"],
        "source_defined_primary_key": [["id"]]
      },
      "sync_mode": "full_refresh",
      "destination_sync_mode": "overwrite",
      "cursor_field": ["expires_at"],
      "primary_key": [["id"]]
    },
    {
      "stream": {
        "name": "checkout_sessions_line_items",
        "json_schema": {},
        "supported_sync_modes": ["full_refresh", "incremental"],
        "source_defined_cursor": true,
        "default_cursor_field": ["checkout_session_expires_at"],
        "source_defined_primary_key": [["id"]]
      },
      "sync_mode": "full_refresh",
      "destination_sync_mode": "overwrite",
      "cursor_field": ["checkout_session_expires_at"],
      "primary_key": [["id"]]
    },
    {
      "stream": {
        "name": "coupons",
        "json_schema": {},
        "supported_sync_modes": ["full_refresh", "incremental"],
        "source_defined_cursor": true,
        "default_cursor_field": ["created"],
        "source_defined_primary_key": [["id"]]
      },
      "sync_mode": "incremental",
      "destination_sync_mode": "overwrite",
      "cursor_field": ["created"],
      "primary_key": [["id"]]
    },
    {
      "stream": {
        "name": "customer_balance_transactions",
        "json_schema": {},
        "supported_sync_modes": ["full_refresh"],
        "source_defined_primary_key": [["id"]]
      },
      "sync_mode": "full_refresh",
      "destination_sync_mode": "overwrite",
      "primary_key": [["id"]]
    },
    {
      "stream": {
        "name": "files",
        "json_schema": {},
        "supported_sync_modes": ["full_refresh", "incremental"],
        "source_defined_cursor": true,
        "default_cursor_field": ["created"],
        "source_defined_primary_key": [["id"]]
      },
      "sync_mode": "incremental",
      "destination_sync_mode": "overwrite",
      "cursor_field": ["created"],
      "primary_key": [["id"]]
    },
    {
      "stream": {
        "name": "file_links",
        "json_schema": {},
        "supported_sync_modes": ["full_refresh", "incremental"],
        "source_defined_cursor": true,
        "default_cursor_field": ["created"],
        "source_defined_primary_key": [["id"]]
      },
      "sync_mode": "incremental",
      "destination_sync_mode": "overwrite",
      "cursor_field": ["created"],
      "primary_key": [["id"]]
    },
    {
      "stream": {
        "name": "top_ups",
        "json_schema": {},
        "supported_sync_modes": ["full_refresh", "incremental"],
        "source_defined_cursor": true,
        "default_cursor_field": ["created"],
        "source_defined_primary_key": [["id"]]
      },
      "sync_mode": "incremental",
      "destination_sync_mode": "overwrite",
      "cursor_field": ["created"],
      "primary_key": [["id"]]
    }
  ]
}<|MERGE_RESOLUTION|>--- conflicted
+++ resolved
@@ -114,7 +114,6 @@
     },
     {
       "stream": {
-<<<<<<< HEAD
         "name": "invoices",
         "json_schema": {},
         "supported_sync_modes": ["full_refresh", "incremental"],
@@ -186,9 +185,20 @@
     {
       "stream": {
         "name": "products",
-=======
+        "json_schema": {},
+        "supported_sync_modes": ["full_refresh", "incremental"],
+        "source_defined_cursor": true,
+        "default_cursor_field": ["created"],
+        "source_defined_primary_key": [["id"]]
+      },
+      "sync_mode": "incremental",
+      "destination_sync_mode": "overwrite",
+      "cursor_field": ["created"],
+      "primary_key": [["id"]]
+    },
+    {
+      "stream": {
         "name": "charges",
->>>>>>> b99a3fe4
         "json_schema": {},
         "supported_sync_modes": ["full_refresh", "incremental"],
         "source_defined_cursor": true,
