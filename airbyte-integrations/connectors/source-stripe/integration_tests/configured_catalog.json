{
  "streams": [
    {
      "stream": {
        "name": "accounts",
        "json_schema": {},
        "supported_sync_modes": ["full_refresh"]
      },
      "sync_mode": "full_refresh",
      "destination_sync_mode": "overwrite"
    },
    {
      "stream": {
        "name": "application_fees_refunds",
        "json_schema": {},
        "supported_sync_modes": ["full_refresh"],
        "source_defined_primary_key": [["id"]]
      },
      "sync_mode": "full_refresh",
      "destination_sync_mode": "overwrite",
      "primary_key": [["id"]]
    },
    {
      "stream": {
        "name": "application_fees",
        "json_schema": {},
        "supported_sync_modes": ["full_refresh", "incremental"],
        "source_defined_cursor": true,
        "default_cursor_field": ["created"],
        "source_defined_primary_key": [["id"]]
      },
      "sync_mode": "incremental",
      "destination_sync_mode": "overwrite",
      "cursor_field": ["created"],
      "primary_key": [["id"]]
    },
    {
      "stream": {
        "name": "authorizations",
        "json_schema": {},
        "supported_sync_modes": ["full_refresh", "incremental"],
        "source_defined_cursor": true,
        "default_cursor_field": ["created"],
        "source_defined_primary_key": [["id"]]
      },
      "sync_mode": "incremental",
      "destination_sync_mode": "overwrite",
      "cursor_field": ["created"],
      "primary_key": [["id"]]
    },
    {
      "stream": {
        "name": "balance_transactions",
        "json_schema": {},
        "supported_sync_modes": ["full_refresh", "incremental"],
        "source_defined_cursor": true,
        "default_cursor_field": ["created"],
        "source_defined_primary_key": [["id"]]
      },
      "sync_mode": "incremental",
      "destination_sync_mode": "overwrite",
      "cursor_field": ["created"],
      "primary_key": [["id"]]
    },
    {
      "stream": {
        "name": "bank_accounts",
        "json_schema": {},
        "supported_sync_modes": ["full_refresh"],
        "source_defined_primary_key": [["id"]]
      },
      "sync_mode": "full_refresh",
      "destination_sync_mode": "overwrite",
      "primary_key": [["id"]]
    },
    {
      "stream": {
        "name": "cards",
        "json_schema": {},
        "supported_sync_modes": ["full_refresh", "incremental"],
        "source_defined_cursor": true,
        "default_cursor_field": ["created"],
        "source_defined_primary_key": [["id"]]
      },
      "sync_mode": "incremental",
      "destination_sync_mode": "overwrite",
      "cursor_field": ["created"],
      "primary_key": [["id"]]
    },
    {
      "stream": {
        "name": "cardholders",
        "json_schema": {},
        "supported_sync_modes": ["full_refresh", "incremental"],
        "source_defined_cursor": true,
        "default_cursor_field": ["created"],
        "source_defined_primary_key": [["id"]]
      },
      "sync_mode": "incremental",
      "destination_sync_mode": "overwrite",
      "cursor_field": ["created"],
      "primary_key": [["id"]]
    },
    {
      "stream": {
        "name": "external_account_bank_accounts",
        "json_schema": {},
        "supported_sync_modes": ["full_refresh"],
        "source_defined_primary_key": [["id"]]
      },
      "sync_mode": "full_refresh",
      "destination_sync_mode": "overwrite",
      "primary_key": [["id"]]
    },
    {
      "stream": {
        "name": "charges",
        "json_schema": {},
        "supported_sync_modes": ["full_refresh", "incremental"],
        "source_defined_cursor": true,
        "default_cursor_field": ["created"],
        "source_defined_primary_key": [["id"]]
      },
      "sync_mode": "incremental",
      "destination_sync_mode": "overwrite",
      "cursor_field": ["created"],
      "primary_key": [["id"]]
    },
    {
      "stream": {
        "name": "checkout_sessions",
        "json_schema": {},
        "supported_sync_modes": ["full_refresh", "incremental"],
        "source_defined_cursor": true,
        "default_cursor_field": ["expires_at"],
        "source_defined_primary_key": [["id"]]
      },
      "sync_mode": "full_refresh",
      "destination_sync_mode": "overwrite",
      "cursor_field": ["expires_at"],
      "primary_key": [["id"]]
    },
    {
      "stream": {
        "name": "checkout_sessions_line_items",
        "json_schema": {},
        "supported_sync_modes": ["full_refresh", "incremental"],
        "source_defined_cursor": true,
        "default_cursor_field": ["checkout_session_expires_at"],
        "source_defined_primary_key": [["id"]]
      },
      "sync_mode": "full_refresh",
      "destination_sync_mode": "overwrite",
      "cursor_field": ["checkout_session_expires_at"],
      "primary_key": [["id"]]
    },
    {
      "stream": {
        "name": "coupons",
        "json_schema": {},
        "supported_sync_modes": ["full_refresh", "incremental"],
        "source_defined_cursor": true,
        "default_cursor_field": ["created"],
        "source_defined_primary_key": [["id"]]
      },
      "sync_mode": "incremental",
      "destination_sync_mode": "overwrite",
      "cursor_field": ["created"],
      "primary_key": [["id"]]
    },
    {
      "stream": {
        "name": "customer_balance_transactions",
        "json_schema": {},
        "supported_sync_modes": ["full_refresh"],
        "source_defined_primary_key": [["id"]]
      },
      "sync_mode": "full_refresh",
      "destination_sync_mode": "overwrite",
      "primary_key": [["id"]]
    },
    {
      "stream": {
<<<<<<< HEAD
        "name": "setup_attempts",
=======
        "name": "files",
>>>>>>> 2e821bf1
        "json_schema": {},
        "supported_sync_modes": ["full_refresh", "incremental"],
        "source_defined_cursor": true,
        "default_cursor_field": ["created"],
        "source_defined_primary_key": [["id"]]
      },
      "sync_mode": "incremental",
      "destination_sync_mode": "overwrite",
      "cursor_field": ["created"],
      "primary_key": [["id"]]
    },
    {
      "stream": {
<<<<<<< HEAD
        "name": "usage_records",
        "json_schema": {},
        "supported_sync_modes": ["full_refresh"]
      },
      "sync_mode": "full_refresh",
      "destination_sync_mode": "overwrite"
    },
    {
      "stream": {
        "name": "transfer_reversals",
        "json_schema": {},
        "supported_sync_modes": ["full_refresh"],
        "source_defined_primary_key": [["id"]]
      },
      "sync_mode": "full_refresh",
      "destination_sync_mode": "overwrite",
=======
        "name": "file_links",
        "json_schema": {},
        "supported_sync_modes": ["full_refresh", "incremental"],
        "source_defined_cursor": true,
        "default_cursor_field": ["created"],
        "source_defined_primary_key": [["id"]]
      },
      "sync_mode": "incremental",
      "destination_sync_mode": "overwrite",
      "cursor_field": ["created"],
>>>>>>> 2e821bf1
      "primary_key": [["id"]]
    },
    {
      "stream": {
<<<<<<< HEAD
        "name": "transactions",
=======
        "name": "top_ups",
>>>>>>> 2e821bf1
        "json_schema": {},
        "supported_sync_modes": ["full_refresh", "incremental"],
        "source_defined_cursor": true,
        "default_cursor_field": ["created"],
        "source_defined_primary_key": [["id"]]
      },
      "sync_mode": "incremental",
      "destination_sync_mode": "overwrite",
      "cursor_field": ["created"],
      "primary_key": [["id"]]
    }
  ]
}<|MERGE_RESOLUTION|>--- conflicted
+++ resolved
@@ -181,25 +181,62 @@
     },
     {
       "stream": {
-<<<<<<< HEAD
+        "name": "files",
+        "json_schema": {},
+        "supported_sync_modes": ["full_refresh", "incremental"],
+        "source_defined_cursor": true,
+        "default_cursor_field": ["created"],
+        "source_defined_primary_key": [["id"]]
+      },
+      "sync_mode": "incremental",
+      "destination_sync_mode": "overwrite",
+      "cursor_field": ["created"],
+      "primary_key": [["id"]]
+    },
+    {
+      "stream": {
+        "name": "file_links",
+        "json_schema": {},
+        "supported_sync_modes": ["full_refresh", "incremental"],
+        "source_defined_cursor": true,
+        "default_cursor_field": ["created"],
+        "source_defined_primary_key": [["id"]]
+      },
+      "sync_mode": "incremental",
+      "destination_sync_mode": "overwrite",
+      "cursor_field": ["created"],
+      "primary_key": [["id"]]
+    },
+    {
+      "stream": {
+        "name": "top_ups",
+        "json_schema": {},
+        "supported_sync_modes": ["full_refresh", "incremental"],
+        "source_defined_cursor": true,
+        "default_cursor_field": ["created"],
+        "source_defined_primary_key": [["id"]]
+      },
+      "sync_mode": "incremental",
+      "destination_sync_mode": "overwrite",
+      "cursor_field": ["created"],
+      "primary_key": [["id"]]
+    },
+    {
+      "stream": {
         "name": "setup_attempts",
-=======
-        "name": "files",
->>>>>>> 2e821bf1
-        "json_schema": {},
-        "supported_sync_modes": ["full_refresh", "incremental"],
-        "source_defined_cursor": true,
-        "default_cursor_field": ["created"],
-        "source_defined_primary_key": [["id"]]
-      },
-      "sync_mode": "incremental",
-      "destination_sync_mode": "overwrite",
-      "cursor_field": ["created"],
-      "primary_key": [["id"]]
-    },
-    {
-      "stream": {
-<<<<<<< HEAD
+        "json_schema": {},
+        "supported_sync_modes": ["full_refresh", "incremental"],
+        "source_defined_cursor": true,
+        "default_cursor_field": ["created"],
+        "source_defined_primary_key": [["id"]]
+      },
+      "sync_mode": "incremental",
+      "destination_sync_mode": "overwrite",
+      "cursor_field": ["created"],
+      "primary_key": [["id"]]
+    },
+    {
+      "stream": {
         "name": "usage_records",
         "json_schema": {},
         "supported_sync_modes": ["full_refresh"]
@@ -216,27 +253,11 @@
       },
       "sync_mode": "full_refresh",
       "destination_sync_mode": "overwrite",
-=======
-        "name": "file_links",
-        "json_schema": {},
-        "supported_sync_modes": ["full_refresh", "incremental"],
-        "source_defined_cursor": true,
-        "default_cursor_field": ["created"],
-        "source_defined_primary_key": [["id"]]
-      },
-      "sync_mode": "incremental",
-      "destination_sync_mode": "overwrite",
-      "cursor_field": ["created"],
->>>>>>> 2e821bf1
-      "primary_key": [["id"]]
-    },
-    {
-      "stream": {
-<<<<<<< HEAD
+      "primary_key": [["id"]]
+    },
+    {
+      "stream": {
         "name": "transactions",
-=======
-        "name": "top_ups",
->>>>>>> 2e821bf1
         "json_schema": {},
         "supported_sync_modes": ["full_refresh", "incremental"],
         "source_defined_cursor": true,
