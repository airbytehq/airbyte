--- conflicted
+++ resolved
@@ -3,11 +3,7 @@
 build-backend = "poetry.core.masonry.api"
 
 [tool.poetry]
-<<<<<<< HEAD
-version = "5.8.3"
-=======
-version = "5.8.6"
->>>>>>> 86aad308
+version = "5.8.7"
 name = "source-stripe"
 description = "Source implementation for Stripe."
 authors = [ "Airbyte <contact@airbyte.io>",]
