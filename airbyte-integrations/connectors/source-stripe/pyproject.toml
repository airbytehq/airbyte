[build-system]
requires = [ "poetry-core>=1.0.0",]
build-backend = "poetry.core.masonry.api"

[tool.poetry]
<<<<<<< HEAD
version = "5.6.3"
=======
version = "5.7.0"
>>>>>>> da301729
name = "source-stripe"
description = "Source implementation for Stripe."
authors = [ "Airbyte <contact@airbyte.io>",]
license = "Elv2"
readme = "README.md"
documentation = "https://docs.airbyte.com/integrations/sources/stripe"
homepage = "https://airbyte.com"
repository = "https://github.com/airbytehq/airbyte"
[[tool.poetry.packages]]
include = "source_stripe"

[tool.poetry.dependencies]
python = "^3.10,<3.12"
pendulum = "==2.1.2"
airbyte-cdk = "^5"

[tool.poetry.scripts]
source-stripe = "source_stripe.run:run"

[tool.poetry.group.dev.dependencies]
requests-mock = "^1.11.0"
freezegun = "==1.2.2"
pytest-mock = "^3.6.1"
pytest = "^7"<|MERGE_RESOLUTION|>--- conflicted
+++ resolved
@@ -3,11 +3,7 @@
 build-backend = "poetry.core.masonry.api"
 
 [tool.poetry]
-<<<<<<< HEAD
-version = "5.6.3"
-=======
-version = "5.7.0"
->>>>>>> da301729
+version = "5.8.0"
 name = "source-stripe"
 description = "Source implementation for Stripe."
 authors = [ "Airbyte <contact@airbyte.io>",]
