[build-system]
requires = [ "poetry-core>=1.0.0",]
build-backend = "poetry.core.masonry.api"

[tool.poetry]
<<<<<<< HEAD
version = "5.3.8"
=======
version = "5.3.9"
>>>>>>> 9d9d5f2f
name = "source-stripe"
description = "Source implementation for Stripe."
authors = [ "Airbyte <contact@airbyte.io>",]
license = "Elv2"
readme = "README.md"
documentation = "https://docs.airbyte.com/integrations/sources/stripe"
homepage = "https://airbyte.com"
repository = "https://github.com/airbytehq/airbyte"
[[tool.poetry.packages]]
include = "source_stripe"

[tool.poetry.dependencies]
python = "^3.9,<3.12"
stripe = "==2.56.0"
pendulum = "==2.1.2"
airbyte-cdk = "0.83.1"

[tool.poetry.scripts]
source-stripe = "source_stripe.run:run"

[tool.poetry.group.dev.dependencies]
requests-mock = "^1.11.0"
pytest = "^6.1"
freezegun = "==1.2.2"
pytest-mock = "^3.6.1"<|MERGE_RESOLUTION|>--- conflicted
+++ resolved
@@ -3,11 +3,7 @@
 build-backend = "poetry.core.masonry.api"
 
 [tool.poetry]
-<<<<<<< HEAD
-version = "5.3.8"
-=======
-version = "5.3.9"
->>>>>>> 9d9d5f2f
+version = "5.3.10"
 name = "source-stripe"
 description = "Source implementation for Stripe."
 authors = [ "Airbyte <contact@airbyte.io>",]
