[build-system]
requires = [ "poetry-core>=1.0.0",]
build-backend = "poetry.core.masonry.api"

[tool.poetry]
<<<<<<< HEAD
version = "5.3.1"
=======
version = "5.3.6"
>>>>>>> 5a56400d
name = "source-stripe"
description = "Source implementation for Stripe."
authors = [ "Airbyte <contact@airbyte.io>",]
license = "Elv2"
readme = "README.md"
documentation = "https://docs.airbyte.com/integrations/sources/stripe"
homepage = "https://airbyte.com"
repository = "https://github.com/airbytehq/airbyte"
[[tool.poetry.packages]]
include = "source_stripe"

[tool.poetry.dependencies]
python = "^3.9,<3.12"
stripe = "==2.56.0"
pendulum = "==2.1.2"
airbyte-cdk = "^0"

[tool.poetry.scripts]
source-stripe = "source_stripe.run:run"

[tool.poetry.group.dev.dependencies]
requests-mock = "^1.11.0"
pytest = "^6.1"
freezegun = "==1.2.2"
pytest-mock = "^3.6.1"<|MERGE_RESOLUTION|>--- conflicted
+++ resolved
@@ -3,11 +3,7 @@
 build-backend = "poetry.core.masonry.api"
 
 [tool.poetry]
-<<<<<<< HEAD
-version = "5.3.1"
-=======
 version = "5.3.6"
->>>>>>> 5a56400d
 name = "source-stripe"
 description = "Source implementation for Stripe."
 authors = [ "Airbyte <contact@airbyte.io>",]
