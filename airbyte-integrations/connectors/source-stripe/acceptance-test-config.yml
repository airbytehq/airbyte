--- conflicted
+++ resolved
@@ -18,11 +18,7 @@
   basic_read:
     tests:
       - config_path: "secrets/config.json"
-<<<<<<< HEAD
-        fail_on_extra_columns: false  # CATs are failing since https://github.com/airbytehq/airbyte/commit/dccb2fa7165f031fa1233d695897b07f9aacb39c, API Source team to fix this
-=======
         fail_on_extra_columns: false # CATs are failing since https://github.com/airbytehq/airbyte/commit/dccb2fa7165f031fa1233d695897b07f9aacb39c, API Source team to fix this
->>>>>>> b6002758
         timeout_seconds: 3600
         empty_streams:
           - name: "application_fees"
