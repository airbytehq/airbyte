--- conflicted
+++ resolved
@@ -14,7 +14,7 @@
     tests:
       - config_path: "secrets/config.json"
         backward_compatibility_tests_config:
-          disable_for_version: "3.7.0" # new streams added; no actual breaking changes; schemas refactoring
+          disable_for_version: "3.8.0" # new streams added; no actual breaking changes; schemas refactoring
   basic_read:
     tests:
       - config_path: "secrets/config.json"
@@ -76,15 +76,12 @@
               bypass_reason: "URL changes upon each request for privacy/security"
             - name: charges/data/*/payment_method_details
               bypass_reason: "Randomly added network_token field to the record"
-<<<<<<< HEAD
+          files:
+            - name: links/data
+              bypass_reason: "Order of links/data elements changes on every request"
           usage_records:
             - name: id
               bypass_reason: "id field is randomly generated"
-=======
-          files:
-            - name: links/data
-              bypass_reason: "Order of links/data elements changes on every request"
->>>>>>> 2e821bf1
   incremental:
     tests:
       - config_path: "secrets/config.json"
