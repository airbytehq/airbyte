--- conflicted
+++ resolved
@@ -76,18 +76,15 @@
               bypass_reason: "URL changes upon each request for privacy/security"
             - name: charges/data/*/payment_method_details
               bypass_reason: "Randomly added network_token field to the record"
-<<<<<<< HEAD
           credit_notes:
             - name: pdf
               bypass_reason: "URL changes upon each request for privacy/security"
-=======
           files:
             - name: links/data
               bypass_reason: "Order of links/data elements changes on every request"
           usage_records:
             - name: id
               bypass_reason: "id field is randomly generated"
->>>>>>> d5485871
   incremental:
     tests:
       - config_path: "secrets/config.json"
