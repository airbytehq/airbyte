connector_image: airbyte/source-stripe:dev
tests:
  spec:
    - spec_path: "source_stripe/spec.yaml"
  connection:
    - config_path: "secrets/config.json"
      status: "succeed"
    - config_path: "secrets/connected_account_config.json"
      status: "succeed"
    - config_path: "integration_tests/invalid_config.json"
      status: "failed"
  discovery:
    - config_path: "secrets/config.json"
      backward_compatibility_tests_config:
<<<<<<< HEAD
        disable_for_version: "0.1.37"
    - config_path: "secrets/connected_account_config.json"
      backward_compatibility_tests_config:
        disable_for_version: "0.1.37"
=======
        disable_for_version: "2.0.0"
    - config_path: "secrets/connected_account_config.json"
      backward_compatibility_tests_config:
        disable_for_version: "2.0.0"
>>>>>>> b1ea4f51
  basic_read:
    - config_path: "secrets/config.json"
      configured_catalog_path: "integration_tests/full_refresh_configured_catalog.json"
      empty_streams: ["bank_accounts", "checkout_sessions", "checkout_sessions_line_items", "external_account_bank_accounts"]
    # TEST 1 - Reading catalog without invoice_line_items
    - config_path: "secrets/config.json"
      configured_catalog_path: "integration_tests/non_invoice_line_items_catalog.json"
      empty_streams: ["transfers"]
      timeout_seconds: 3600
    # TEST 2 - Reading data from account that has no records for stream Disputes
    - config_path: "secrets/connected_account_config.json"
      configured_catalog_path: "integration_tests/connected_account_configured_catalog.json"
      timeout_seconds: 3600
  incremental:
    - config_path: "secrets/config.json"
      configured_catalog_path: "integration_tests/non_invoice_line_items_catalog.json"
      future_state_path: "integration_tests/abnormal_state.json"
    - config_path: "secrets/connected_account_config.json"
      configured_catalog_path: "integration_tests/connected_account_configured_catalog.json"
      future_state_path: "integration_tests/abnormal_state.json"
  full_refresh:
    - config_path: "secrets/config.json"
      configured_catalog_path: "integration_tests/non_invoice_line_items_catalog.json"
      timeout_seconds: 3600
    - config_path: "secrets/config.json"
      configured_catalog_path: "integration_tests/full_refresh_configured_catalog.json"
    - config_path: "secrets/connected_account_config.json"
      configured_catalog_path: "integration_tests/connected_account_configured_catalog.json"
      ignored_fields:
        "invoices":
          - invoice_pdf
          - hosted_invoice_url<|MERGE_RESOLUTION|>--- conflicted
+++ resolved
@@ -12,17 +12,10 @@
   discovery:
     - config_path: "secrets/config.json"
       backward_compatibility_tests_config:
-<<<<<<< HEAD
-        disable_for_version: "0.1.37"
-    - config_path: "secrets/connected_account_config.json"
-      backward_compatibility_tests_config:
-        disable_for_version: "0.1.37"
-=======
         disable_for_version: "2.0.0"
     - config_path: "secrets/connected_account_config.json"
       backward_compatibility_tests_config:
         disable_for_version: "2.0.0"
->>>>>>> b1ea4f51
   basic_read:
     - config_path: "secrets/config.json"
       configured_catalog_path: "integration_tests/full_refresh_configured_catalog.json"
