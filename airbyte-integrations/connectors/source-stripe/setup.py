--- conflicted
+++ resolved
@@ -30,12 +30,8 @@
     author_email="contact@airbyte.io",
     packages=find_packages(),
     package_data={"": ["*.json", "schemas/*.json", "schemas/shared/*.json"]},
-<<<<<<< HEAD
-    install_requires=["airbyte-cdk==0.1.1", "stripe"],
+    install_requires=["airbyte-cdk==0.1.2", "stripe"],
     extras_require={
         "tests": ["pytest==6.1.2", "source-acceptance-test"],
     },
-=======
-    install_requires=["airbyte-cdk==0.1.2", "stripe"],
->>>>>>> e4715e30
 )