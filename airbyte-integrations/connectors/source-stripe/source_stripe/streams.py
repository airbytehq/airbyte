--- conflicted
+++ resolved
@@ -685,39 +685,14 @@
     object = "card"
 
 
-<<<<<<< HEAD
-class EarlyFraudWarnings(IncrementalStripeStream):
-    """
-    API docs: https://stripe.com/docs/api/radar/early_fraud_warnings
-=======
 class SetupIntents(IncrementalStripeStream):
     """
     API docs: https://stripe.com/docs/api/setup_intents/list
->>>>>>> 7a61bf2c
-    """
-
-    cursor_field = "created"
-
-    def path(self, **kwargs):
-<<<<<<< HEAD
-        return "radar/early_fraud_warnings"
-
-
-class EarlyFraudWarningsWithId(StripeSubStream):
-    """
-    API docs: https://stripe.com/docs/api/radar/early_fraud_warnings/retrieve
-    """
-
-    name = "early_fraud_warnings"
-
-    parent = EarlyFraudWarnings
-    parent_id: str = "fraud_id"
-    sub_items_attr = "data"
-    add_parent_id = True
-
-    def path(self, stream_slice: Mapping[str, Any] = None, **kwargs):
-        return f"radar/early_fraud_warnings/{stream_slice[self.parent_id]}/"
-=======
+    """
+
+    cursor_field = "created"
+
+    def path(self, **kwargs):
         return "setup_intents"
 
 
@@ -728,5 +703,4 @@
     """
 
     def path(self, **kwargs):
-        return "accounts"
->>>>>>> 7a61bf2c
+        return "accounts"