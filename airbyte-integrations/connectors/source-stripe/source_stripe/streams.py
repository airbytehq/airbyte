--- conflicted
+++ resolved
@@ -719,11 +719,6 @@
         response_filter: Optional[Callable] = None,
         **kwargs,
     ):
-<<<<<<< HEAD
-        super().__init__(*args, **kwargs)
-        self.slice_data_retriever = slice_data_retriever
-=======
->>>>>>> 0f4d0e3f
         self._cursor_field = cursor_field
         super().__init__(*args, **kwargs)
         self.updated_cursor_incremental_stream = UpdatedCursorIncrementalStripeStream(
