#
# Copyright (c) 2023 Airbyte, Inc., all rights reserved.
#

import math
from abc import ABC, abstractmethod
from itertools import chain
from typing import Any, Iterable, List, Mapping, MutableMapping, Optional, Tuple, Type

import pendulum
import requests
from airbyte_cdk.models import SyncMode
from airbyte_cdk.sources.streams.availability_strategy import AvailabilityStrategy
from airbyte_cdk.sources.streams.http import HttpStream, HttpSubStream
from airbyte_cdk.sources.utils.transform import TransformConfig, TypeTransformer
from source_stripe.availability_strategy import StripeSubStreamAvailabilityStrategy

STRIPE_ERROR_CODES: List = [
    # stream requires additional permissions
    "more_permissions_required",
    # account_id doesn't have the access to the stream
    "account_invalid",
]


class StripeStream(HttpStream, ABC):
    url_base = "https://api.stripe.com/v1/"
    primary_key = "id"
    DEFAULT_SLICE_RANGE = 365
    transformer = TypeTransformer(TransformConfig.DefaultSchemaNormalization)

    def __init__(self, start_date: int, account_id: str, slice_range: int = DEFAULT_SLICE_RANGE, **kwargs):
        super().__init__(**kwargs)
        self.account_id = account_id
        self.start_date = start_date
        self.slice_range = slice_range or self.DEFAULT_SLICE_RANGE

    def next_page_token(self, response: requests.Response) -> Optional[Mapping[str, Any]]:
        decoded_response = response.json()
        if "has_more" in decoded_response and decoded_response["has_more"] and decoded_response.get("data", []):
            last_object_id = decoded_response["data"][-1]["id"]
            return {"starting_after": last_object_id}

    def request_params(
        self,
        stream_state: Mapping[str, Any],
        stream_slice: Mapping[str, Any] = None,
        next_page_token: Mapping[str, Any] = None,
    ) -> MutableMapping[str, Any]:
        # Stripe default pagination is 10, max is 100
        params = {"limit": 100}
        # Handle pagination by inserting the next page's token in the request parameters
        if next_page_token:
            params.update(next_page_token)

        return params

    def request_headers(self, **kwargs) -> Mapping[str, Any]:
        if self.account_id:
            return {"Stripe-Account": self.account_id}
        return {}

    def parse_response(self, response: requests.Response, **kwargs) -> Iterable[Mapping]:
        response_json = response.json()
        yield from response_json.get("data", [])  # Stripe puts records in a container array "data"

    def read_records(
        self,
        sync_mode: SyncMode,
        cursor_field: List[str] = None,
        stream_slice: Mapping[str, Any] = None,
        stream_state: Mapping[str, Any] = None,
    ) -> Iterable[Mapping[str, Any]]:
        try:
            yield from super().read_records(sync_mode, cursor_field, stream_slice, stream_state)
        except requests.exceptions.HTTPError as e:
            status_code = e.response.status_code
            parsed_error = e.response.json()
            error_code = parsed_error.get("error", {}).get("code")
            error_message = parsed_error.get("message")
            # if the API Key doesn't have required permissions to particular stream, this stream will be skipped
            if status_code == 403 and error_code in STRIPE_ERROR_CODES:
                self.logger.warn(f"Stream {self.name} is skipped, due to {error_code}. Full message: {error_message}")
                pass
            else:
                self.logger.error(f"Syncing stream {self.name} is failed, due to {error_code}. Full message: {error_message}")


class BasePaginationStripeStream(StripeStream, ABC):
    def request_params(
        self,
        stream_state: Mapping[str, Any],
        stream_slice: Mapping[str, Any] = None,
        next_page_token: Mapping[str, Any] = None,
    ) -> MutableMapping[str, Any]:
        params = super().request_params(stream_state, stream_slice, next_page_token)
        for key in ("created[gte]", "created[lte]"):
            if key in stream_slice:
                params[key] = stream_slice[key]
        return params

    def chunk_dates(self, start_date_ts: int) -> Iterable[Tuple[int, int]]:
        now = pendulum.now().int_timestamp
        step = int(pendulum.duration(days=self.slice_range).total_seconds())
        after_ts = start_date_ts
        while after_ts < now:
            before_ts = min(now, after_ts + step)
            yield after_ts, before_ts
            after_ts = before_ts + 1

    def stream_slices(
        self, *, sync_mode: SyncMode, cursor_field: List[str] = None, stream_state: Mapping[str, Any] = None
    ) -> Iterable[Optional[Mapping[str, Any]]]:
        for start, end in self.chunk_dates(self.start_date):
            yield {"created[gte]": start, "created[lte]": end}

    def read_records(
        self,
        sync_mode: SyncMode,
        cursor_field: List[str] = None,
        stream_slice: Mapping[str, Any] = None,
        stream_state: Mapping[str, Any] = None,
    ) -> Iterable[Mapping[str, Any]]:
        if stream_slice is None:
            return []

        yield from super().read_records(sync_mode, cursor_field, stream_slice, stream_state)


class IncrementalStripeStream(BasePaginationStripeStream, ABC):
    # Stripe returns most recently created objects first, so we don't want to persist state until the entire stream has been read
    state_checkpoint_interval = math.inf

    def __init__(self, lookback_window_days: int = 0, **kwargs):
        super().__init__(**kwargs)
        self.lookback_window_days = lookback_window_days

    @property
    @abstractmethod
    def cursor_field(self) -> str:
        """
        Defining a cursor field indicates that a stream is incremental, so any incremental stream must extend this class
        and define a cursor field.
        """
        pass

    def get_updated_state(self, current_stream_state: MutableMapping[str, Any], latest_record: Mapping[str, Any]) -> Mapping[str, Any]:
        """
        Return the latest state by comparing the cursor value in the latest record with the stream's most recent state object
        and returning an updated state object.
        """
        return {self.cursor_field: max(latest_record.get(self.cursor_field), current_stream_state.get(self.cursor_field, 0))}

    def stream_slices(
        self, *, sync_mode: SyncMode, cursor_field: List[str] = None, stream_state: Mapping[str, Any] = None
    ) -> Iterable[Optional[Mapping[str, Any]]]:
        start_ts = self.get_start_timestamp(stream_state)
        if start_ts >= pendulum.now().int_timestamp:
            # if the state is in the future - this will produce a state message but not make an API request
            yield None
        else:
            for start, end in self.chunk_dates(start_ts):
                yield {"created[gte]": start, "created[lte]": end}

    def get_start_timestamp(self, stream_state) -> int:
        start_point = self.start_date
        if stream_state and self.cursor_field in stream_state:
            start_point = max(start_point, stream_state[self.cursor_field])

        if start_point and self.lookback_window_days:
            self.logger.info(f"Applying lookback window of {self.lookback_window_days} days to stream {self.name}")
            start_point = int(pendulum.from_timestamp(start_point).subtract(days=abs(self.lookback_window_days)).timestamp())

        return start_point


class Authorizations(IncrementalStripeStream):
    """
    API docs: https://stripe.com/docs/api/issuing/authorizations/list
    """

    cursor_field = "created"

    def path(self, **kwargs) -> str:
        return "issuing/authorizations"


class Customers(IncrementalStripeStream):
    """
    API docs: https://stripe.com/docs/api/customers/list
    """

    cursor_field = "created"
    use_cache = True

    def path(self, **kwargs) -> str:
        return "customers"


class BalanceTransactions(IncrementalStripeStream):
    """
    API docs: https://stripe.com/docs/api/balance_transactions/list
    """

    cursor_field = "created"
    name = "balance_transactions"

    def path(self, **kwargs) -> str:
        return "balance_transactions"


class Cardholders(IncrementalStripeStream):
    """
    API docs: https://stripe.com/docs/api/issuing/cardholders/list
    """

    cursor_field = "created"

    def path(self, **kwargs) -> str:
        return "issuing/cardholders"


class Charges(IncrementalStripeStream):
    """
    API docs: https://stripe.com/docs/api/charges/list
    """

    cursor_field = "created"

    def path(self, **kwargs) -> str:
        return "charges"


class CustomerBalanceTransactions(BasePaginationStripeStream):
    """
    API docs: https://stripe.com/docs/api/customer_balance_transactions/list
    """

    name = "customer_balance_transactions"

    def path(self, stream_slice: Mapping[str, Any] = None, **kwargs):
        return f"customers/{stream_slice['id']}/balance_transactions"

    def stream_slices(
        self, *, sync_mode: SyncMode, cursor_field: List[str] = None, stream_state: Mapping[str, Any] = None
    ) -> Iterable[Optional[Mapping[str, Any]]]:
        parent_stream = Customers(authenticator=self.authenticator, account_id=self.account_id, start_date=self.start_date)
        slices = parent_stream.stream_slices(sync_mode=SyncMode.full_refresh)
        for _slice in slices:
            for customer in parent_stream.read_records(sync_mode=SyncMode.full_refresh, stream_slice=_slice):
                # we use `get` here because some attributes may not be returned by some API versions
                if customer.get("next_invoice_sequence") == 1 and customer.get("balance") == 0:
                    # We're making this check in order to speed up a sync. if a customer's balance is 0 and there are no
                    # associated invoices, he shouldn't have any balance transactions. So we're saving time of one API call per customer.
                    continue
                yield customer


class Coupons(IncrementalStripeStream):
    """
    API docs: https://stripe.com/docs/api/coupons/list
    """

    cursor_field = "created"

    def path(self, **kwargs):
        return "coupons"


class Disputes(IncrementalStripeStream):
    """
    API docs: https://stripe.com/docs/api/disputes/list
    """

    cursor_field = "created"

    def path(self, **kwargs):
        return "disputes"


class EarlyFraudWarnings(StripeStream):
    """
    API docs: https://stripe.com/docs/api/radar/early_fraud_warnings/list
    """

    def path(self, **kwargs):
        return "radar/early_fraud_warnings"


class Events(IncrementalStripeStream):
    """
    API docs: https://stripe.com/docs/api/events/list
    """

    cursor_field = "created"

    def path(self, **kwargs):
        return "events"


class StripeSubStream(BasePaginationStripeStream, ABC):
    """
    Research shows that records related to SubStream can be extracted from Parent streams which already
    contain 1st page of needed items. Thus, it significantly decreases a number of requests needed to get
    all item in parent stream, since parent stream returns 100 items per request.
    Note, in major cases, pagination requests are not performed because sub items are fully reported in parent streams

    For example:
    Line items are part of each 'invoice' record, so use Invoices stream because
    it allows bulk extraction:
        0.1.28 and below - 1 request extracts line items for 1 invoice (+ pagination reqs)
        0.1.29 and above - 1 request extracts line items for 100 invoices (+ pagination reqs)

    if line items object has indication for next pages ('has_more' attr)
    then use current stream to extract next pages. In major cases pagination requests
    are not performed because line items are fully reported in 'invoice' record

    Example for InvoiceLineItems and parent Invoice streams, record from Invoice stream:
        {
          "created": 1641038947,    <--- 'Invoice' record
          "customer": "cus_HezytZRkaQJC8W",
          "id": "in_1KD6OVIEn5WyEQxn9xuASHsD",    <---- value for 'parent_id' attribute
          "object": "invoice",
          "total": 0,
          ...
          "lines": {    <---- sub_items_attr
            "data": [
              {
                "id": "il_1KD6OVIEn5WyEQxnm5bzJzuA",    <---- 'Invoice' line item record
                "object": "line_item",
                ...
              },
              {...}
            ],
            "has_more": false,    <---- next pages from 'InvoiceLineItemsPaginated' stream
            "object": "list",
            "total_count": 2,
            "url": "/v1/invoices/in_1KD6OVIEn5WyEQxn9xuASHsD/lines"
          }
        }
    """

    filter: Optional[Mapping[str, Any]] = None
    add_parent_id: bool = False

    @property
    @abstractmethod
    def parent(self) -> Type[StripeStream]:
        """
        :return: parent stream which contains needed records in <sub_items_attr>
        """

    @property
    @abstractmethod
    def parent_id(self) -> str:
        """
        :return: string with attribute name
        """

    @property
    @abstractmethod
    def sub_items_attr(self) -> str:
        """
        :return: string if single primary key, list of strings if composite primary key, list of list of strings if composite primary key consisting of nested fields.
          If the stream has no primary keys, return None.
        """

    @property
    def availability_strategy(self) -> Optional[AvailabilityStrategy]:
        return StripeSubStreamAvailabilityStrategy()

    def request_params(self, stream_slice: Mapping[str, Any] = None, **kwargs):
        params = super().request_params(stream_slice=stream_slice, **kwargs)

        # add 'starting_after' param
        if not params.get("starting_after") and stream_slice and stream_slice.get("starting_after"):
            params["starting_after"] = stream_slice["starting_after"]

        return params

    def get_parent_stream_instance(self):
        return self.parent(authenticator=self.authenticator, account_id=self.account_id, start_date=self.start_date)

    def stream_slices(
        self, *, sync_mode: SyncMode, cursor_field: List[str] = None, stream_state: Mapping[str, Any] = None
    ) -> Iterable[Optional[Mapping[str, Any]]]:
        parent_stream = self.get_parent_stream_instance()
        slices = parent_stream.stream_slices(sync_mode=SyncMode.full_refresh)
        for _slice in slices:
            yield from parent_stream.read_records(sync_mode=SyncMode.full_refresh, stream_slice=_slice)

    def read_records(self, sync_mode: SyncMode, stream_slice: Optional[Mapping[str, Any]] = None, **kwargs) -> Iterable[Mapping[str, Any]]:
        parent_record = stream_slice
        items_obj = parent_record.get(self.sub_items_attr, {})
        if not items_obj:
            return

        items = items_obj.get("data", [])
        if self.filter:
            items = [i for i in items if i.get(self.filter["attr"]) == self.filter["value"]]

        # get next pages
        items_next_pages = []
        if items_obj.get("has_more") and items:
            stream_slice = {self.parent_id: parent_record["id"], "starting_after": items[-1]["id"]}
            items_next_pages = super().read_records(sync_mode=SyncMode.full_refresh, stream_slice=stream_slice, **kwargs)

        for item in chain(items, items_next_pages):
            if self.add_parent_id:
                # add reference to parent object when item doesn't have it already
                item[self.parent_id] = parent_record["id"]
            yield item


class ApplicationFees(IncrementalStripeStream):
    """
    API docs: https://stripe.com/docs/api/application_fees
    """

    cursor_field = "created"

    def path(self, **kwargs):
        return "application_fees"


class ApplicationFeesRefunds(StripeSubStream):
    """
    API docs: https://stripe.com/docs/api/fee_refunds/list
    """

    name = "application_fees_refunds"

    parent = ApplicationFees
    parent_id: str = "refund_id"
    sub_items_attr = "refunds"
    add_parent_id = True

    def path(self, stream_slice: Mapping[str, Any] = None, **kwargs):
        return f"application_fees/{stream_slice[self.parent_id]}/refunds"


class Invoices(IncrementalStripeStream):
    """
    API docs: https://stripe.com/docs/api/invoices/list
    """

    cursor_field = "created"

    def path(self, **kwargs):
        return "invoices"


class InvoiceLineItems(StripeSubStream):
    """
    API docs: https://stripe.com/docs/api/invoices/invoice_lines
    """

    name = "invoice_line_items"

    parent = Invoices
    parent_id: str = "invoice_id"
    sub_items_attr = "lines"
    add_parent_id = True

    def path(self, stream_slice: Mapping[str, Any] = None, **kwargs):
        return f"invoices/{stream_slice[self.parent_id]}/lines"


class InvoiceItems(IncrementalStripeStream):
    """
    API docs: https://stripe.com/docs/api/invoiceitems/list
    """

    cursor_field = "date"
    name = "invoice_items"

    def path(self, **kwargs):
        return "invoiceitems"


class Payouts(IncrementalStripeStream):
    """
    API docs: https://stripe.com/docs/api/payouts/list
    """

    cursor_field = "created"

    def path(self, **kwargs):
        return "payouts"


class Plans(IncrementalStripeStream):
    """
    API docs: https://stripe.com/docs/api/plans/list
    """

    cursor_field = "created"

    def path(self, **kwargs):
        return "plans"

    def request_params(self, stream_slice: Mapping[str, Any] = None, **kwargs):
        params = super().request_params(stream_slice=stream_slice, **kwargs)
        params["expand[]"] = ["data.tiers"]
        return params


class Products(IncrementalStripeStream):
    """
    API docs: https://stripe.com/docs/api/products/list
    """

    cursor_field = "created"

    def path(self, **kwargs):
        return "products"


class Reviews(IncrementalStripeStream):
    """
    API docs: https://stripe.com/docs/api/radar/reviews/list
    """

    cursor_field = "created"

    def path(self, **kwargs):
        return "reviews"


class Subscriptions(IncrementalStripeStream):
    """
    API docs: https://stripe.com/docs/api/subscriptions/list
    """

    use_cache = True
    cursor_field = "created"
    status = "all"

    def path(self, **kwargs):
        return "subscriptions"

    def request_params(self, stream_state=None, **kwargs):
        stream_state = stream_state or {}
        params = super().request_params(stream_state=stream_state, **kwargs)
        params["status"] = self.status
        return params


class SubscriptionItems(StripeSubStream):
    """
    API docs: https://stripe.com/docs/api/subscription_items/list
    """

    use_cache = True

    name = "subscription_items"

    parent: StripeStream = Subscriptions
    parent_id: str = "subscription_id"
    sub_items_attr: str = "items"

    def path(self, **kwargs):
        return "subscription_items"

    def request_params(self, stream_slice: Mapping[str, Any] = None, **kwargs):
        params = super().request_params(stream_slice=stream_slice, **kwargs)
        params["subscription"] = stream_slice[self.parent_id]
        return params


class SubscriptionSchedule(IncrementalStripeStream):
    """
    API docs: https://stripe.com/docs/api/subscription_schedules
    """

    cursor_field = "created"

    def path(self, **kwargs):
        return "subscription_schedules"


class Transfers(IncrementalStripeStream):
    """
    API docs: https://stripe.com/docs/api/transfers/list
    """
    use_cache = True
    cursor_field = "created"

    def path(self, **kwargs):
        return "transfers"


class Refunds(IncrementalStripeStream):
    """
    API docs: https://stripe.com/docs/api/refunds/list
    """

    cursor_field = "created"

    def path(self, **kwargs):
        return "refunds"


class PaymentIntents(IncrementalStripeStream):
    """
    API docs: https://stripe.com/docs/api/payment_intents/list
    """

    cursor_field = "created"

    def path(self, **kwargs):
        return "payment_intents"


class PaymentMethods(StripeStream):
    """
    API docs: https://stripe.com/docs/api/payment_methods/list
    """

    def path(self, **kwargs):
        return "payment_methods"


class BankAccounts(StripeSubStream):
    """
    API docs: https://stripe.com/docs/api/customer_bank_accounts/list
    """

    name = "bank_accounts"

    parent = Customers
    parent_id = "customer_id"
    sub_items_attr = "sources"
    filter = {"attr": "object", "value": "bank_account"}

    def path(self, stream_slice: Mapping[str, Any] = None, **kwargs):
        return f"customers/{stream_slice[self.parent_id]}/sources"

    def request_params(self, stream_slice: Mapping[str, Any] = None, **kwargs) -> MutableMapping[str, Any]:
        params = super().request_params(stream_slice=stream_slice, **kwargs)
        params["object"] = "bank_account"
        return params


class CheckoutSessions(IncrementalStripeStream):
    """
    API docs: https://stripe.com/docs/api/checkout/sessions/list
    """

    name = "checkout_sessions"

    cursor_field = "expires_at"

    def __init__(self, *args, **kwargs):
        super().__init__(*args, **kwargs)

        # https://stripe.com/docs/api/checkout/sessions/create#create_checkout_session-expires_at
        # 'expires_at' - can be anywhere from 1 to 24 hours after Checkout Session creation.
        # thus we should always add 1 day to lookback window to avoid possible checkout_sessions losses
        self.lookback_window_days = self.lookback_window_days + 1

    def stream_slices(
        self, *, sync_mode: SyncMode, cursor_field: List[str] = None, stream_state: Mapping[str, Any] = None
    ) -> Iterable[Optional[Mapping[str, Any]]]:
        yield from [{}]

    def path(self, **kwargs):
        return "checkout/sessions"

    def parse_response(self, response: requests.Response, stream_state: Mapping[str, Any] = None, **kwargs) -> Iterable[Mapping]:
        since_date = self.get_start_timestamp(stream_state)
        for item in super().parse_response(response, **kwargs):
            # Filter out too old items
            expires_at = item.get(self.cursor_field)
            if expires_at and expires_at > since_date:
                yield item


class CheckoutSessionsLineItems(IncrementalStripeStream):
    """
    API docs: https://stripe.com/docs/api/checkout/sessions/line_items
    """

    name = "checkout_sessions_line_items"

    cursor_field = "checkout_session_expires_at"

    def __init__(self, *args, **kwargs):
        super().__init__(*args, **kwargs)

        # https://stripe.com/docs/api/checkout/sessions/create#create_checkout_session-expires_at
        # 'expires_at' - can be anywhere from 1 to 24 hours after Checkout Session creation.
        # thus we should always add 1 day to lookback window to avoid possible checkout_sessions losses
        self.lookback_window_days = self.lookback_window_days + 1

    def path(self, stream_slice: Mapping[str, Any] = None, **kwargs):
        return f"checkout/sessions/{stream_slice['checkout_session_id']}/line_items"

    def stream_slices(
        self, *, sync_mode: SyncMode, cursor_field: List[str] = None, stream_state: Mapping[str, Any] = None
    ) -> Iterable[Optional[Mapping[str, Any]]]:
        checkout_session_state = None
        if stream_state:
            checkout_session_state = {"expires_at": stream_state["checkout_session_expires_at"]}
        checkout_session_stream = CheckoutSessions(authenticator=self.authenticator, account_id=self.account_id, start_date=self.start_date)
        for checkout_session in checkout_session_stream.read_records(
            sync_mode=SyncMode.full_refresh, stream_state=checkout_session_state, stream_slice={}
        ):
            yield {
                "checkout_session_id": checkout_session["id"],
                "expires_at": checkout_session["expires_at"],
            }

    def request_params(self, stream_slice: Mapping[str, Any] = None, **kwargs):
        params = super().request_params(stream_slice=stream_slice, **kwargs)
        params["expand[]"] = ["data.discounts", "data.taxes"]
        return params

    @property
    def raise_on_http_errors(self):
        return False

    def parse_response(self, response: requests.Response, stream_slice: Mapping[str, Any] = None, **kwargs) -> Iterable[Mapping]:
        if response.status_code == 404:
            self.logger.warning(response.json())
            return
        response.raise_for_status()

        response_json = response.json()
        data = response_json.get("data", [])
        if data and stream_slice:
            self.logger.info(f"stream_slice: {stream_slice}")
            cs_id = stream_slice.get("checkout_session_id", None)
            cs_expires_at = stream_slice.get("expires_at", None)
            for e in data:
                e["checkout_session_id"] = cs_id
                e["checkout_session_expires_at"] = cs_expires_at
        yield from data


class PromotionCodes(IncrementalStripeStream):
    """
    API docs: https://stripe.com/docs/api/promotion_codes/list
    """

    cursor_field = "created"

    def path(self, **kwargs):
        return "promotion_codes"


class ExternalAccount(BasePaginationStripeStream, ABC):
    """
    Bank Accounts and Cards are separate streams because they have different schemas
    """

    object = ""

    def path(self, **kwargs):
        return f"accounts/{self.account_id}/external_accounts"

    def stream_slices(
        self, *, sync_mode: SyncMode, cursor_field: List[str] = None, stream_state: Mapping[str, Any] = None
    ) -> Iterable[Optional[Mapping[str, Any]]]:
        yield from [{}]

    def request_params(self, **kwargs):
        params = super().request_params(**kwargs)
        return {**params, **{"object": self.object}}


class ExternalAccountBankAccounts(ExternalAccount):
    """
    https://stripe.com/docs/api/external_account_bank_accounts/list
    """

    object = "bank_account"


class ExternalAccountCards(ExternalAccount):
    """
    https://stripe.com/docs/api/external_account_cards/list
    """

    object = "card"


class SetupIntents(IncrementalStripeStream):
    """
    API docs: https://stripe.com/docs/api/setup_intents/list
    """

    cursor_field = "created"

    def path(self, **kwargs):
        return "setup_intents"


class Accounts(BasePaginationStripeStream):
    """
    Docs: https://stripe.com/docs/api/accounts/list
    Even the endpoint allow to filter based on created the data usually don't have this field.
    """

    def path(self, **kwargs):
        return "accounts"


class Cards(IncrementalStripeStream):
    """
    Docs: https://stripe.com/docs/api/issuing/cards/list
    """

    cursor_field = "created"

    def path(self, **kwargs):
        return "issuing/cards"


<<<<<<< HEAD
class SetupAttempts(IncrementalStripeStream, HttpSubStream):
    """
    Docs: https://stripe.com/docs/api/setup_attempts/list
    """

    cursor_field = "created"

    def __init__(self, **kwargs):
        parent = SetupIntents(**kwargs)
        super().__init__(parent=parent, **kwargs)

    def path(self, **kwargs) -> str:
        return "setup_attempts"

    def stream_slices(
        self, *, sync_mode: SyncMode, cursor_field: List[str] = None, stream_state: Mapping[str, Any] = None
    ) -> Iterable[Optional[Mapping[str, Any]]]:
        incremental_slices = list(
            IncrementalStripeStream.stream_slices(self, sync_mode=sync_mode, cursor_field=cursor_field, stream_state=stream_state)
        )
        if incremental_slices:
            parent_records = HttpSubStream.stream_slices(self, sync_mode=sync_mode, cursor_field=cursor_field, stream_state=stream_state)
            yield from (slice | rec for rec in parent_records for slice in incremental_slices)
        else:
            yield None

    def request_params(
        self,
        stream_state: Mapping[str, Any],
        stream_slice: Mapping[str, Any] = None,
        next_page_token: Mapping[str, Any] = None,
    ) -> MutableMapping[str, Any]:
        setup_intent_id = stream_slice.get("parent", {}).get("id")
        params = super().request_params(stream_state=stream_state, stream_slice=stream_slice, next_page_token=next_page_token)
        params.update(setup_intent=setup_intent_id)
        return params


class UsageRecords(StripeStream, HttpSubStream):
    """
    Docs: https://stripe.com/docs/api/usage_records/subscription_item_summary_list
    """

    primary_key = None

    def __init__(self, **kwargs):
        parent = SubscriptionItems(**kwargs)
        super().__init__(parent=parent, **kwargs)

    def path(
        self,
        *,
        stream_state: Mapping[str, Any] = None,
        stream_slice: Mapping[str, Any] = None,
        next_page_token: Mapping[str, Any] = None,
    ) -> str:
        subscription_item_id = stream_slice.get("parent", {}).get("id")
        return f"subscription_items/{subscription_item_id}/usage_record_summaries"


class TransferReversals(StripeStream, HttpSubStream):
    """
    Docs: https://stripe.com/docs/api/transfer_reversals/list
    """

    def __init__(self, **kwargs):
        parent = Transfers(**kwargs)
        super().__init__(parent=parent, **kwargs)

    def path(
        self,
        *,
        stream_state: Mapping[str, Any] = None,
        stream_slice: Mapping[str, Any] = None,
        next_page_token: Mapping[str, Any] = None,
    ) -> str:
        transfer_id = stream_slice.get("parent", {}).get("id")
        return f"transfers/{transfer_id}/reversals"


class Transactions(IncrementalStripeStream):
    """
    Docs: https://stripe.com/docs/api/issuing/transactions/list
    """

    cursor_field = "created"

    def path(self, **kwargs) -> str:
        return "issuing/transactions"
=======
class TopUps(IncrementalStripeStream):
    """
    API docs: https://stripe.com/docs/api/topups/list
    """

    name = "top_ups"
    cursor_field = "created"

    def path(self, **kwargs) -> str:
        return "topups"


class Files(IncrementalStripeStream):
    """
    API docs: https://stripe.com/docs/api/files/list
    """

    name = "files"
    cursor_field = "created"

    def path(self, **kwargs) -> str:
        return "files"


class FileLinks(IncrementalStripeStream):
    """
    API docs: https://stripe.com/docs/api/file_links/list
    """

    name = "file_links"
    cursor_field = "created"

    def path(self, **kwargs) -> str:
        return "file_links"
>>>>>>> 2e821bf1
<|MERGE_RESOLUTION|>--- conflicted
+++ resolved
@@ -817,7 +817,42 @@
         return "issuing/cards"
 
 
-<<<<<<< HEAD
+class TopUps(IncrementalStripeStream):
+    """
+    API docs: https://stripe.com/docs/api/topups/list
+    """
+
+    name = "top_ups"
+    cursor_field = "created"
+
+    def path(self, **kwargs) -> str:
+        return "topups"
+
+
+class Files(IncrementalStripeStream):
+    """
+    API docs: https://stripe.com/docs/api/files/list
+    """
+
+    name = "files"
+    cursor_field = "created"
+
+    def path(self, **kwargs) -> str:
+        return "files"
+
+
+class FileLinks(IncrementalStripeStream):
+    """
+    API docs: https://stripe.com/docs/api/file_links/list
+    """
+
+    name = "file_links"
+    cursor_field = "created"
+
+    def path(self, **kwargs) -> str:
+        return "file_links"
+
+
 class SetupAttempts(IncrementalStripeStream, HttpSubStream):
     """
     Docs: https://stripe.com/docs/api/setup_attempts/list
@@ -906,40 +941,4 @@
     cursor_field = "created"
 
     def path(self, **kwargs) -> str:
-        return "issuing/transactions"
-=======
-class TopUps(IncrementalStripeStream):
-    """
-    API docs: https://stripe.com/docs/api/topups/list
-    """
-
-    name = "top_ups"
-    cursor_field = "created"
-
-    def path(self, **kwargs) -> str:
-        return "topups"
-
-
-class Files(IncrementalStripeStream):
-    """
-    API docs: https://stripe.com/docs/api/files/list
-    """
-
-    name = "files"
-    cursor_field = "created"
-
-    def path(self, **kwargs) -> str:
-        return "files"
-
-
-class FileLinks(IncrementalStripeStream):
-    """
-    API docs: https://stripe.com/docs/api/file_links/list
-    """
-
-    name = "file_links"
-    cursor_field = "created"
-
-    def path(self, **kwargs) -> str:
-        return "file_links"
->>>>>>> 2e821bf1
+        return "issuing/transactions"