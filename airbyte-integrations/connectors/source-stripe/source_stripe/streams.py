#
# Copyright (c) 2023 Airbyte, Inc., all rights reserved.
#

import math
from abc import ABC, abstractmethod
from itertools import chain
from typing import Any, Iterable, List, Mapping, MutableMapping, Optional, Tuple, Type

import pendulum
import requests
from airbyte_cdk.models import SyncMode
from airbyte_cdk.sources.streams.availability_strategy import AvailabilityStrategy
from airbyte_cdk.sources.streams.http import HttpStream
from source_stripe.availability_strategy import StripeSubStreamAvailabilityStrategy

STRIPE_ERROR_CODES: List = [
    # stream requires additional permissions
    "more_permissions_required",
    # account_id doesn't have the access to the stream
    "account_invalid",
]


class StripeStream(HttpStream, ABC):
    url_base = "https://api.stripe.com/v1/"
    primary_key = "id"
    DEFAULT_SLICE_RANGE = 365

    def __init__(self, start_date: int, account_id: str, slice_range: int = DEFAULT_SLICE_RANGE, **kwargs):
        super().__init__(**kwargs)
        self.account_id = account_id
        self.start_date = start_date
        self.slice_range = slice_range or self.DEFAULT_SLICE_RANGE

    def next_page_token(self, response: requests.Response) -> Optional[Mapping[str, Any]]:
        decoded_response = response.json()
        if bool(decoded_response.get("has_more", "False")) and decoded_response.get("data", []):
            last_object_id = decoded_response["data"][-1]["id"]
            return {"starting_after": last_object_id}

    def request_params(
        self,
        stream_state: Mapping[str, Any],
        stream_slice: Mapping[str, Any] = None,
        next_page_token: Mapping[str, Any] = None,
    ) -> MutableMapping[str, Any]:
        # Stripe default pagination is 10, max is 100
        params = {"limit": 100}
        for key in ("created[gte]", "created[lte]"):
            if key in stream_slice:
                params[key] = stream_slice[key]

        # Handle pagination by inserting the next page's token in the request parameters
        if next_page_token:
            params.update(next_page_token)

        return params

    def request_headers(self, **kwargs) -> Mapping[str, Any]:
        if self.account_id:
            return {"Stripe-Account": self.account_id}

        return {}

    def parse_response(self, response: requests.Response, **kwargs) -> Iterable[Mapping]:
        response_json = response.json()
        yield from response_json.get("data", [])  # Stripe puts records in a container array "data"

    def chunk_dates(self, start_date_ts: int) -> Iterable[Tuple[int, int]]:
        now = pendulum.now().int_timestamp
        step = int(pendulum.duration(days=self.slice_range).total_seconds())
        after_ts = start_date_ts
        while after_ts < now:
            before_ts = min(now, after_ts + step)
            yield after_ts, before_ts
            after_ts = before_ts + 1

    def stream_slices(
        self, *, sync_mode: SyncMode, cursor_field: List[str] = None, stream_state: Mapping[str, Any] = None
    ) -> Iterable[Optional[Mapping[str, Any]]]:
        for start, end in self.chunk_dates(self.start_date):
            yield {"created[gte]": start, "created[lte]": end}

    def read_records(
        self,
        sync_mode: SyncMode,
        cursor_field: List[str] = None,
        stream_slice: Mapping[str, Any] = None,
        stream_state: Mapping[str, Any] = None,
    ) -> Iterable[Mapping[str, Any]]:
        if stream_slice is None:
            return []

        try:
            yield from super().read_records(sync_mode, cursor_field, stream_slice, stream_state)
        except requests.exceptions.HTTPError as e:
            status_code = e.response.status_code
            parsed_error = e.response.json()
            error_code = parsed_error.get("error", {}).get("code")
            error_message = parsed_error.get("message")
            # if the API Key doesn't have required permissions to particular stream, this stream will be skipped
            if status_code == 403 and error_code in STRIPE_ERROR_CODES:
                self.logger.warn(f"Stream {self.name} is skipped, due to {error_code}. Full message: {error_message}")
                pass
            else:
                self.logger.error(f"Syncing stream {self.name} is failed, due to {error_code}. Full message: {error_message}")


class IncrementalStripeStream(StripeStream, ABC):
    # Stripe returns most recently created objects first, so we don't want to persist state until the entire stream has been read
    state_checkpoint_interval = math.inf

    def __init__(self, lookback_window_days: int = 0, **kwargs):
        super().__init__(**kwargs)
        self.lookback_window_days = lookback_window_days

    @property
    @abstractmethod
    def cursor_field(self) -> str:
        """
        Defining a cursor field indicates that a stream is incremental, so any incremental stream must extend this class
        and define a cursor field.
        """
        pass

    def get_updated_state(self, current_stream_state: MutableMapping[str, Any], latest_record: Mapping[str, Any]) -> Mapping[str, Any]:
        """
        Return the latest state by comparing the cursor value in the latest record with the stream's most recent state object
        and returning an updated state object.
        """
        return {self.cursor_field: max(latest_record.get(self.cursor_field), current_stream_state.get(self.cursor_field, 0))}

    def stream_slices(
        self, *, sync_mode: SyncMode, cursor_field: List[str] = None, stream_state: Mapping[str, Any] = None
    ) -> Iterable[Optional[Mapping[str, Any]]]:
        start_ts = self.get_start_timestamp(stream_state)
        if start_ts >= pendulum.now().int_timestamp:
            # if the state is in the future - this will produce a state message but not make an API request
            yield None
        else:
            for start, end in self.chunk_dates(start_ts):
                yield {"created[gte]": start, "created[lte]": end}

    def get_start_timestamp(self, stream_state) -> int:
        start_point = self.start_date
        if stream_state and self.cursor_field in stream_state:
            start_point = max(start_point, stream_state[self.cursor_field])

        if start_point and self.lookback_window_days:
            self.logger.info(f"Applying lookback window of {self.lookback_window_days} days to stream {self.name}")
            start_point = int(pendulum.from_timestamp(start_point).subtract(days=abs(self.lookback_window_days)).timestamp())

        return start_point


class Customers(IncrementalStripeStream):
    """
    API docs: https://stripe.com/docs/api/customers/list
    """

    cursor_field = "created"
    use_cache = True

    def path(self, **kwargs) -> str:
        return "customers"


class BalanceTransactions(IncrementalStripeStream):
    """
    API docs: https://stripe.com/docs/api/balance_transactions/list
    """

    cursor_field = "created"
    name = "balance_transactions"

    def path(self, **kwargs) -> str:
        return "balance_transactions"


class Charges(IncrementalStripeStream):
    """
    API docs: https://stripe.com/docs/api/charges/list
    """

    cursor_field = "created"

    def path(self, **kwargs) -> str:
        return "charges"


class CustomerBalanceTransactions(StripeStream):
    """
    API docs: https://stripe.com/docs/api/customer_balance_transactions/list
    """

    name = "customer_balance_transactions"

    def path(self, stream_slice: Mapping[str, Any] = None, **kwargs):
        return f"customers/{stream_slice['id']}/balance_transactions"

    def stream_slices(
        self, *, sync_mode: SyncMode, cursor_field: List[str] = None, stream_state: Mapping[str, Any] = None
    ) -> Iterable[Optional[Mapping[str, Any]]]:
        parent_stream = Customers(authenticator=self.authenticator, account_id=self.account_id, start_date=self.start_date)
        slices = parent_stream.stream_slices(sync_mode=SyncMode.full_refresh)
        for _slice in slices:
            for customer in parent_stream.read_records(sync_mode=SyncMode.full_refresh, stream_slice=_slice):
                # we use `get` here because some attributes may not be returned by some API versions
                if customer.get("next_invoice_sequence") == 1 and customer.get("balance") == 0:
                    # We're making this check in order to speed up a sync. if a customer's balance is 0 and there are no
                    # associated invoices, he shouldn't have any balance transactions. So we're saving time of one API call per customer.
                    continue
                yield customer


class Coupons(IncrementalStripeStream):
    """
    API docs: https://stripe.com/docs/api/coupons/list
    """

    cursor_field = "created"

    def path(self, **kwargs):
        return "coupons"


class Disputes(IncrementalStripeStream):
    """
    API docs: https://stripe.com/docs/api/disputes/list
    """

    cursor_field = "created"

    def path(self, **kwargs):
        return "disputes"


class Events(IncrementalStripeStream):
    """
    API docs: https://stripe.com/docs/api/events/list
    """

    cursor_field = "created"

    def path(self, **kwargs):
        return "events"


class StripeSubStream(StripeStream, ABC):
    """
    Research shows that records related to SubStream can be extracted from Parent streams which already
    contain 1st page of needed items. Thus, it significantly decreases a number of requests needed to get
    all item in parent stream, since parent stream returns 100 items per request.
    Note, in major cases, pagination requests are not performed because sub items are fully reported in parent streams

    For example:
    Line items are part of each 'invoice' record, so use Invoices stream because
    it allows bulk extraction:
        0.1.28 and below - 1 request extracts line items for 1 invoice (+ pagination reqs)
        0.1.29 and above - 1 request extracts line items for 100 invoices (+ pagination reqs)

    if line items object has indication for next pages ('has_more' attr)
    then use current stream to extract next pages. In major cases pagination requests
    are not performed because line items are fully reported in 'invoice' record

    Example for InvoiceLineItems and parent Invoice streams, record from Invoice stream:
        {
          "created": 1641038947,    <--- 'Invoice' record
          "customer": "cus_HezytZRkaQJC8W",
          "id": "in_1KD6OVIEn5WyEQxn9xuASHsD",    <---- value for 'parent_id' attribute
          "object": "invoice",
          "total": 0,
          ...
          "lines": {    <---- sub_items_attr
            "data": [
              {
                "id": "il_1KD6OVIEn5WyEQxnm5bzJzuA",    <---- 'Invoice' line item record
                "object": "line_item",
                ...
              },
              {...}
            ],
            "has_more": false,    <---- next pages from 'InvoiceLineItemsPaginated' stream
            "object": "list",
            "total_count": 2,
            "url": "/v1/invoices/in_1KD6OVIEn5WyEQxn9xuASHsD/lines"
          }
        }
    """

    filter: Optional[Mapping[str, Any]] = None
    add_parent_id: bool = False

    @property
    @abstractmethod
    def parent(self) -> Type[StripeStream]:
        """
        :return: parent stream which contains needed records in <sub_items_attr>
        """

    @property
    @abstractmethod
    def parent_id(self) -> str:
        """
        :return: string with attribute name
        """

    @property
    @abstractmethod
    def sub_items_attr(self) -> str:
        """
        :return: string if single primary key, list of strings if composite primary key, list of list of strings if composite primary key consisting of nested fields.
          If the stream has no primary keys, return None.
        """

    @property
    def availability_strategy(self) -> Optional[AvailabilityStrategy]:
        return StripeSubStreamAvailabilityStrategy()

    def request_params(self, stream_slice: Mapping[str, Any] = None, **kwargs):
        params = super().request_params(stream_slice=stream_slice, **kwargs)

        # add 'starting_after' param
        if not params.get("starting_after") and stream_slice and stream_slice.get("starting_after"):
            params["starting_after"] = stream_slice["starting_after"]

        return params

    def get_parent_stream_instance(self):
        return self.parent(authenticator=self.authenticator, account_id=self.account_id, start_date=self.start_date)

    def stream_slices(
        self, *, sync_mode: SyncMode, cursor_field: List[str] = None, stream_state: Mapping[str, Any] = None
    ) -> Iterable[Optional[Mapping[str, Any]]]:
        parent_stream = self.get_parent_stream_instance()
        slices = parent_stream.stream_slices(sync_mode=SyncMode.full_refresh)
        for _slice in slices:
            yield from parent_stream.read_records(sync_mode=SyncMode.full_refresh, stream_slice=_slice)

    def read_records(self, sync_mode: SyncMode, stream_slice: Optional[Mapping[str, Any]] = None, **kwargs) -> Iterable[Mapping[str, Any]]:
        parent_record = stream_slice
        items_obj = parent_record.get(self.sub_items_attr, {})
        if not items_obj:
            return

        items = items_obj.get("data", [])
        if self.filter:
            items = [i for i in items if i.get(self.filter["attr"]) == self.filter["value"]]

        # get next pages
        items_next_pages = []
        if items_obj.get("has_more") and items:
            stream_slice = {self.parent_id: parent_record["id"], "starting_after": items[-1]["id"]}
            items_next_pages = super().read_records(sync_mode=SyncMode.full_refresh, stream_slice=stream_slice, **kwargs)

        for item in chain(items, items_next_pages):
            if self.add_parent_id:
                # add reference to parent object when item doesn't have it already
                item[self.parent_id] = parent_record["id"]
            yield item


class Invoices(IncrementalStripeStream):
    """
    API docs: https://stripe.com/docs/api/invoices/list
    """

    cursor_field = "created"

    def path(self, **kwargs):
        return "invoices"


class InvoiceLineItems(StripeSubStream):
    """
    API docs: https://stripe.com/docs/api/invoices/invoice_lines
    """

    name = "invoice_line_items"

    parent = Invoices
    parent_id: str = "invoice_id"
    sub_items_attr = "lines"
    add_parent_id = True

    def path(self, stream_slice: Mapping[str, Any] = None, **kwargs):
        return f"invoices/{stream_slice[self.parent_id]}/lines"


class InvoiceItems(IncrementalStripeStream):
    """
    API docs: https://stripe.com/docs/api/invoiceitems/list
    """

    cursor_field = "date"
    name = "invoice_items"

    def path(self, **kwargs):
        return "invoiceitems"


class Payouts(IncrementalStripeStream):
    """
    API docs: https://stripe.com/docs/api/payouts/list
    """

    cursor_field = "created"

    def path(self, **kwargs):
        return "payouts"


class Plans(IncrementalStripeStream):
    """
    API docs: https://stripe.com/docs/api/plans/list
    """

    cursor_field = "created"

    def path(self, **kwargs):
        return "plans"

    def request_params(self, stream_slice: Mapping[str, Any] = None, **kwargs):
        params = super().request_params(stream_slice=stream_slice, **kwargs)
        params["expand[]"] = ["data.tiers"]
        return params


class Products(IncrementalStripeStream):
    """
    API docs: https://stripe.com/docs/api/products/list
    """

    cursor_field = "created"

    def path(self, **kwargs):
        return "products"


class Subscriptions(IncrementalStripeStream):
    """
    API docs: https://stripe.com/docs/api/subscriptions/list
    """

    cursor_field = "created"
    status = "all"

    def path(self, **kwargs):
        return "subscriptions"

    def request_params(self, stream_state=None, **kwargs):
        stream_state = stream_state or {}
        params = super().request_params(stream_state=stream_state, **kwargs)
        params["status"] = self.status
        return params


class SubscriptionItems(StripeSubStream):
    """
    API docs: https://stripe.com/docs/api/subscription_items/list
    """

    name = "subscription_items"

    parent: StripeStream = Subscriptions
    parent_id: str = "subscription_id"
    sub_items_attr: str = "items"

    def path(self, **kwargs):
        return "subscription_items"

    def request_params(self, stream_slice: Mapping[str, Any] = None, **kwargs):
        params = super().request_params(stream_slice=stream_slice, **kwargs)
        params["subscription"] = stream_slice[self.parent_id]
        return params


class SubscriptionSchedule(IncrementalStripeStream):
    """
    API docs: https://stripe.com/docs/api/subscription_schedules
    """

    cursor_field = "created"

    def path(self, **kwargs):
        return "subscription_schedules"


class Transfers(IncrementalStripeStream):
    """
    API docs: https://stripe.com/docs/api/transfers/list
    """

    cursor_field = "created"

    def path(self, **kwargs):
        return "transfers"


class Refunds(IncrementalStripeStream):
    """
    API docs: https://stripe.com/docs/api/refunds/list
    """

    cursor_field = "created"

    def path(self, **kwargs):
        return "refunds"


class PaymentIntents(IncrementalStripeStream):
    """
    API docs: https://stripe.com/docs/api/payment_intents/list
    """

    cursor_field = "created"

    def path(self, **kwargs):
        return "payment_intents"


class BankAccounts(StripeSubStream):
    """
    API docs: https://stripe.com/docs/api/customer_bank_accounts/list
    """

    name = "bank_accounts"

    parent = Customers
    parent_id = "customer_id"
    sub_items_attr = "sources"
    filter = {"attr": "object", "value": "bank_account"}

    def path(self, stream_slice: Mapping[str, Any] = None, **kwargs):
        return f"customers/{stream_slice[self.parent_id]}/sources"

    def request_params(self, stream_slice: Mapping[str, Any] = None, **kwargs) -> MutableMapping[str, Any]:
        params = super().request_params(stream_slice=stream_slice, **kwargs)
        params["object"] = "bank_account"
        return params


class CheckoutSessions(IncrementalStripeStream):
    """
    API docs: https://stripe.com/docs/api/checkout/sessions/list
    """

    name = "checkout_sessions"

    cursor_field = "expires_at"

    def __init__(self, *args, **kwargs):
        super().__init__(*args, **kwargs)

        # https://stripe.com/docs/api/checkout/sessions/create#create_checkout_session-expires_at
        # 'expires_at' - can be anywhere from 1 to 24 hours after Checkout Session creation.
        # thus we should always add 1 day to lookback window to avoid possible checkout_sessions losses
        self.lookback_window_days = self.lookback_window_days + 1

    def stream_slices(
        self, *, sync_mode: SyncMode, cursor_field: List[str] = None, stream_state: Mapping[str, Any] = None
    ) -> Iterable[Optional[Mapping[str, Any]]]:
        yield from [{}]

    def path(self, **kwargs):
        return "checkout/sessions"

    def parse_response(self, response: requests.Response, stream_state: Mapping[str, Any] = None, **kwargs) -> Iterable[Mapping]:
        since_date = self.get_start_timestamp(stream_state)
        for item in super().parse_response(response, **kwargs):
            # Filter out too old items
            expires_at = item.get(self.cursor_field)
            if expires_at and expires_at > since_date:
                yield item


class CheckoutSessionsLineItems(IncrementalStripeStream):
    """
    API docs: https://stripe.com/docs/api/checkout/sessions/line_items
    """

    name = "checkout_sessions_line_items"

    cursor_field = "checkout_session_expires_at"

    def __init__(self, *args, **kwargs):
        super().__init__(*args, **kwargs)

        # https://stripe.com/docs/api/checkout/sessions/create#create_checkout_session-expires_at
        # 'expires_at' - can be anywhere from 1 to 24 hours after Checkout Session creation.
        # thus we should always add 1 day to lookback window to avoid possible checkout_sessions losses
        self.lookback_window_days = self.lookback_window_days + 1

    def path(self, stream_slice: Mapping[str, Any] = None, **kwargs):
        return f"checkout/sessions/{stream_slice['checkout_session_id']}/line_items"

    def stream_slices(
        self, *, sync_mode: SyncMode, cursor_field: List[str] = None, stream_state: Mapping[str, Any] = None
    ) -> Iterable[Optional[Mapping[str, Any]]]:
        checkout_session_state = None
        if stream_state:
            checkout_session_state = {"expires_at": stream_state["checkout_session_expires_at"]}
        checkout_session_stream = CheckoutSessions(authenticator=self.authenticator, account_id=self.account_id, start_date=self.start_date)
        for checkout_session in checkout_session_stream.read_records(
            sync_mode=SyncMode.full_refresh, stream_state=checkout_session_state, stream_slice={}
        ):
            yield {
                "checkout_session_id": checkout_session["id"],
                "expires_at": checkout_session["expires_at"],
            }

    def request_params(self, stream_slice: Mapping[str, Any] = None, **kwargs):
        params = super().request_params(stream_slice=stream_slice, **kwargs)
        params["expand[]"] = ["data.discounts", "data.taxes"]
        return params

    @property
    def raise_on_http_errors(self):
        return False

    def parse_response(self, response: requests.Response, stream_slice: Mapping[str, Any] = None, **kwargs) -> Iterable[Mapping]:
        if response.status_code == 404:
            self.logger.warning(response.json())
            return
        response.raise_for_status()

        response_json = response.json()
        data = response_json.get("data", [])
        if data and stream_slice:
            self.logger.info(f"stream_slice: {stream_slice}")
            cs_id = stream_slice.get("checkout_session_id", None)
            cs_expires_at = stream_slice.get("expires_at", None)
            for e in data:
                e["checkout_session_id"] = cs_id
                e["checkout_session_expires_at"] = cs_expires_at
        yield from data


class PromotionCodes(IncrementalStripeStream):
    """
    API docs: https://stripe.com/docs/api/promotion_codes/list
    """

    cursor_field = "created"

    def path(self, **kwargs):
        return "promotion_codes"


class ExternalAccount(StripeStream, ABC):
    """
    Bank Accounts and Cards are separate streams because they have different schemas
    """

    object = ""

    def path(self, **kwargs):
        return f"accounts/{self.account_id}/external_accounts"

    def stream_slices(
        self, *, sync_mode: SyncMode, cursor_field: List[str] = None, stream_state: Mapping[str, Any] = None
    ) -> Iterable[Optional[Mapping[str, Any]]]:
        yield from [{}]

    def request_params(self, **kwargs):
        params = super().request_params(**kwargs)
        return {**params, **{"object": self.object}}


class ExternalAccountBankAccounts(ExternalAccount):
    """
    https://stripe.com/docs/api/external_account_bank_accounts/list
    """

    object = "bank_account"


class ExternalAccountCards(ExternalAccount):
    """
    https://stripe.com/docs/api/external_account_cards/list
    """

    object = "card"


<<<<<<< HEAD
class SetupIntents(IncrementalStripeStream):
    """
    API docs: https://stripe.com/docs/api/setup_intents/list
    """

    cursor_field = "created"

    def path(self, **kwargs):
        return "setup_intents"
=======
class Accounts(StripeStream):
    """
    Docs: https://stripe.com/docs/api/accounts/list
    Even the endpoint allow to filter based on created the data usually don't have this field.
    """

    def path(self, **kwargs):
        return "accounts"
>>>>>>> 7a250d57
<|MERGE_RESOLUTION|>--- conflicted
+++ resolved
@@ -684,7 +684,6 @@
     object = "card"
 
 
-<<<<<<< HEAD
 class SetupIntents(IncrementalStripeStream):
     """
     API docs: https://stripe.com/docs/api/setup_intents/list
@@ -694,7 +693,8 @@
 
     def path(self, **kwargs):
         return "setup_intents"
-=======
+
+
 class Accounts(StripeStream):
     """
     Docs: https://stripe.com/docs/api/accounts/list
@@ -702,5 +702,4 @@
     """
 
     def path(self, **kwargs):
-        return "accounts"
->>>>>>> 7a250d57
+        return "accounts"