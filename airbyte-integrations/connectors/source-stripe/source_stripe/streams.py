#
# Copyright (c) 2023 Airbyte, Inc., all rights reserved.
#

import math
from abc import ABC, abstractmethod
from itertools import chain
from typing import Any, Iterable, List, Mapping, MutableMapping, Optional, Tuple, Type

import pendulum
import requests
from airbyte_cdk.models import SyncMode
from airbyte_cdk.sources.streams.availability_strategy import AvailabilityStrategy
from airbyte_cdk.sources.streams.http import HttpStream
from airbyte_cdk.sources.utils.transform import TransformConfig, TypeTransformer
from source_stripe.availability_strategy import StripeSubStreamAvailabilityStrategy

STRIPE_ERROR_CODES: List = [
    # stream requires additional permissions
    "more_permissions_required",
    # account_id doesn't have the access to the stream
    "account_invalid",
]


class StripeStream(HttpStream, ABC):
    url_base = "https://api.stripe.com/v1/"
    primary_key = "id"
    DEFAULT_SLICE_RANGE = 365
    transformer = TypeTransformer(TransformConfig.DefaultSchemaNormalization)

    def __init__(self, start_date: int, account_id: str, slice_range: int = DEFAULT_SLICE_RANGE, **kwargs):
        super().__init__(**kwargs)
        self.account_id = account_id
        self.start_date = start_date
        self.slice_range = slice_range or self.DEFAULT_SLICE_RANGE

    def next_page_token(self, response: requests.Response) -> Optional[Mapping[str, Any]]:
        decoded_response = response.json()
        if bool(decoded_response.get("has_more", "False")) and decoded_response.get("data", []):
            last_object_id = decoded_response["data"][-1]["id"]
            return {"starting_after": last_object_id}

    def request_params(
        self,
        stream_state: Mapping[str, Any],
        stream_slice: Mapping[str, Any] = None,
        next_page_token: Mapping[str, Any] = None,
    ) -> MutableMapping[str, Any]:
        # Stripe default pagination is 10, max is 100
        params = {"limit": 100}
        for key in ("created[gte]", "created[lte]"):
            if key in stream_slice:
                params[key] = stream_slice[key]

        # Handle pagination by inserting the next page's token in the request parameters
        if next_page_token:
            params.update(next_page_token)

        return params

    def request_headers(self, **kwargs) -> Mapping[str, Any]:
        if self.account_id:
            return {"Stripe-Account": self.account_id}

        return {}

    def parse_response(self, response: requests.Response, **kwargs) -> Iterable[Mapping]:
        response_json = response.json()
        yield from response_json.get("data", [])  # Stripe puts records in a container array "data"

    def chunk_dates(self, start_date_ts: int) -> Iterable[Tuple[int, int]]:
        now = pendulum.now().int_timestamp
        step = int(pendulum.duration(days=self.slice_range).total_seconds())
        after_ts = start_date_ts
        while after_ts < now:
            before_ts = min(now, after_ts + step)
            yield after_ts, before_ts
            after_ts = before_ts + 1

    def stream_slices(
        self, *, sync_mode: SyncMode, cursor_field: List[str] = None, stream_state: Mapping[str, Any] = None
    ) -> Iterable[Optional[Mapping[str, Any]]]:
        for start, end in self.chunk_dates(self.start_date):
            yield {"created[gte]": start, "created[lte]": end}

    def read_records(
        self,
        sync_mode: SyncMode,
        cursor_field: List[str] = None,
        stream_slice: Mapping[str, Any] = None,
        stream_state: Mapping[str, Any] = None,
    ) -> Iterable[Mapping[str, Any]]:
        if stream_slice is None:
            return []

        try:
            yield from super().read_records(sync_mode, cursor_field, stream_slice, stream_state)
        except requests.exceptions.HTTPError as e:
            status_code = e.response.status_code
            parsed_error = e.response.json()
            error_code = parsed_error.get("error", {}).get("code")
            error_message = parsed_error.get("message")
            # if the API Key doesn't have required permissions to particular stream, this stream will be skipped
            if status_code == 403 and error_code in STRIPE_ERROR_CODES:
                self.logger.warn(f"Stream {self.name} is skipped, due to {error_code}. Full message: {error_message}")
                pass
            else:
                self.logger.error(f"Syncing stream {self.name} is failed, due to {error_code}. Full message: {error_message}")


class IncrementalStripeStream(StripeStream, ABC):
    # Stripe returns most recently created objects first, so we don't want to persist state until the entire stream has been read
    state_checkpoint_interval = math.inf

    def __init__(self, lookback_window_days: int = 0, **kwargs):
        super().__init__(**kwargs)
        self.lookback_window_days = lookback_window_days

    @property
    @abstractmethod
    def cursor_field(self) -> str:
        """
        Defining a cursor field indicates that a stream is incremental, so any incremental stream must extend this class
        and define a cursor field.
        """
        pass

    def get_updated_state(self, current_stream_state: MutableMapping[str, Any], latest_record: Mapping[str, Any]) -> Mapping[str, Any]:
        """
        Return the latest state by comparing the cursor value in the latest record with the stream's most recent state object
        and returning an updated state object.
        """
        return {self.cursor_field: max(latest_record.get(self.cursor_field), current_stream_state.get(self.cursor_field, 0))}

    def stream_slices(
        self, *, sync_mode: SyncMode, cursor_field: List[str] = None, stream_state: Mapping[str, Any] = None
    ) -> Iterable[Optional[Mapping[str, Any]]]:
        start_ts = self.get_start_timestamp(stream_state)
        if start_ts >= pendulum.now().int_timestamp:
            # if the state is in the future - this will produce a state message but not make an API request
            yield None
        else:
            for start, end in self.chunk_dates(start_ts):
                yield {"created[gte]": start, "created[lte]": end}

    def get_start_timestamp(self, stream_state) -> int:
        start_point = self.start_date
        if stream_state and self.cursor_field in stream_state:
            start_point = max(start_point, stream_state[self.cursor_field])

        if start_point and self.lookback_window_days:
            self.logger.info(f"Applying lookback window of {self.lookback_window_days} days to stream {self.name}")
            start_point = int(pendulum.from_timestamp(start_point).subtract(days=abs(self.lookback_window_days)).timestamp())

        return start_point


class Customers(IncrementalStripeStream):
    """
    API docs: https://stripe.com/docs/api/customers/list
    """

    cursor_field = "created"
    use_cache = True

    def path(self, **kwargs) -> str:
        return "customers"


class BalanceTransactions(IncrementalStripeStream):
    """
    API docs: https://stripe.com/docs/api/balance_transactions/list
    """
    cursor_field = "created"
    name = "balance_transactions"

    def path(self, **kwargs) -> str:
        return "balance_transactions"


class Charges(IncrementalStripeStream):
    """
    API docs: https://stripe.com/docs/api/charges/list
    """

    cursor_field = "created"

    def path(self, **kwargs) -> str:
        return "charges"


class CustomerBalanceTransactions(StripeStream):
    """
    API docs: https://stripe.com/docs/api/customer_balance_transactions/list
    """

    name = "customer_balance_transactions"

    def path(self, stream_slice: Mapping[str, Any] = None, **kwargs):
        return f"customers/{stream_slice['id']}/balance_transactions"

    def stream_slices(
        self, *, sync_mode: SyncMode, cursor_field: List[str] = None, stream_state: Mapping[str, Any] = None
    ) -> Iterable[Optional[Mapping[str, Any]]]:
        parent_stream = Customers(authenticator=self.authenticator, account_id=self.account_id, start_date=self.start_date)
        slices = parent_stream.stream_slices(sync_mode=SyncMode.full_refresh)
        for _slice in slices:
            for customer in parent_stream.read_records(sync_mode=SyncMode.full_refresh, stream_slice=_slice):
                # we use `get` here because some attributes may not be returned by some API versions
                if customer.get("next_invoice_sequence") == 1 and customer.get("balance") == 0:
                    # We're making this check in order to speed up a sync. if a customer's balance is 0 and there are no
                    # associated invoices, he shouldn't have any balance transactions. So we're saving time of one API call per customer.
                    continue
                yield customer


class Coupons(IncrementalStripeStream):
    """
    API docs: https://stripe.com/docs/api/coupons/list
    """

    cursor_field = "created"

    def path(self, **kwargs):
        return "coupons"


class Disputes(IncrementalStripeStream):
    """
    API docs: https://stripe.com/docs/api/disputes/list
    """

    cursor_field = "created"

    def path(self, **kwargs):
        return "disputes"


class Events(IncrementalStripeStream):
    """
    API docs: https://stripe.com/docs/api/events/list
    """

    cursor_field = "created"

    def path(self, **kwargs):
        return "events"


class StripeSubStream(StripeStream, ABC):
    """
    Research shows that records related to SubStream can be extracted from Parent streams which already
    contain 1st page of needed items. Thus, it significantly decreases a number of requests needed to get
    all item in parent stream, since parent stream returns 100 items per request.
    Note, in major cases, pagination requests are not performed because sub items are fully reported in parent streams

    For example:
    Line items are part of each 'invoice' record, so use Invoices stream because
    it allows bulk extraction:
        0.1.28 and below - 1 request extracts line items for 1 invoice (+ pagination reqs)
        0.1.29 and above - 1 request extracts line items for 100 invoices (+ pagination reqs)

    if line items object has indication for next pages ('has_more' attr)
    then use current stream to extract next pages. In major cases pagination requests
    are not performed because line items are fully reported in 'invoice' record

    Example for InvoiceLineItems and parent Invoice streams, record from Invoice stream:
        {
          "created": 1641038947,    <--- 'Invoice' record
          "customer": "cus_HezytZRkaQJC8W",
          "id": "in_1KD6OVIEn5WyEQxn9xuASHsD",    <---- value for 'parent_id' attribute
          "object": "invoice",
          "total": 0,
          ...
          "lines": {    <---- sub_items_attr
            "data": [
              {
                "id": "il_1KD6OVIEn5WyEQxnm5bzJzuA",    <---- 'Invoice' line item record
                "object": "line_item",
                ...
              },
              {...}
            ],
            "has_more": false,    <---- next pages from 'InvoiceLineItemsPaginated' stream
            "object": "list",
            "total_count": 2,
            "url": "/v1/invoices/in_1KD6OVIEn5WyEQxn9xuASHsD/lines"
          }
        }
    """

    filter: Optional[Mapping[str, Any]] = None
    add_parent_id: bool = False

    @property
    @abstractmethod
    def parent(self) -> Type[StripeStream]:
        """
        :return: parent stream which contains needed records in <sub_items_attr>
        """

    @property
    @abstractmethod
    def parent_id(self) -> str:
        """
        :return: string with attribute name
        """

    @property
    @abstractmethod
    def sub_items_attr(self) -> str:
        """
        :return: string if single primary key, list of strings if composite primary key, list of list of strings if composite primary key consisting of nested fields.
          If the stream has no primary keys, return None.
        """

    @property
    def availability_strategy(self) -> Optional[AvailabilityStrategy]:
        return StripeSubStreamAvailabilityStrategy()

    def request_params(self, stream_slice: Mapping[str, Any] = None, **kwargs):
        params = super().request_params(stream_slice=stream_slice, **kwargs)

        # add 'starting_after' param
        if not params.get("starting_after") and stream_slice and stream_slice.get("starting_after"):
            params["starting_after"] = stream_slice["starting_after"]

        return params

    def get_parent_stream_instance(self):
        return self.parent(authenticator=self.authenticator, account_id=self.account_id, start_date=self.start_date)

    def stream_slices(
        self, *, sync_mode: SyncMode, cursor_field: List[str] = None, stream_state: Mapping[str, Any] = None
    ) -> Iterable[Optional[Mapping[str, Any]]]:
        parent_stream = self.get_parent_stream_instance()
        slices = parent_stream.stream_slices(sync_mode=SyncMode.full_refresh)
        for _slice in slices:
            yield from parent_stream.read_records(sync_mode=SyncMode.full_refresh, stream_slice=_slice)

    def read_records(self, sync_mode: SyncMode, stream_slice: Optional[Mapping[str, Any]] = None, **kwargs) -> Iterable[Mapping[str, Any]]:
        parent_record = stream_slice
        items_obj = parent_record.get(self.sub_items_attr, {})
        if not items_obj:
            return

        items = items_obj.get("data", [])
        if self.filter:
            items = [i for i in items if i.get(self.filter["attr"]) == self.filter["value"]]

        # get next pages
        items_next_pages = []
        if items_obj.get("has_more") and items:
            stream_slice = {self.parent_id: parent_record["id"], "starting_after": items[-1]["id"]}
            items_next_pages = super().read_records(sync_mode=SyncMode.full_refresh, stream_slice=stream_slice, **kwargs)

        for item in chain(items, items_next_pages):
            if self.add_parent_id:
                # add reference to parent object when item doesn't have it already
                item[self.parent_id] = parent_record["id"]
            yield item


class Invoices(IncrementalStripeStream):
    """
    API docs: https://stripe.com/docs/api/invoices/list
    """

    cursor_field = "created"

    def path(self, **kwargs):
        return "invoices"


class InvoiceLineItems(StripeSubStream):
    """
    API docs: https://stripe.com/docs/api/invoices/invoice_lines
    """

    name = "invoice_line_items"

    parent = Invoices
    parent_id: str = "invoice_id"
    sub_items_attr = "lines"
    add_parent_id = True

    def path(self, stream_slice: Mapping[str, Any] = None, **kwargs):
        return f"invoices/{stream_slice[self.parent_id]}/lines"


class InvoiceItems(IncrementalStripeStream):
    """
    API docs: https://stripe.com/docs/api/invoiceitems/list
    """

    cursor_field = "date"
    name = "invoice_items"

    def path(self, **kwargs):
        return "invoiceitems"


class Payouts(IncrementalStripeStream):
    """
    API docs: https://stripe.com/docs/api/payouts/list
    """

    cursor_field = "created"

    def path(self, **kwargs):
        return "payouts"


class Plans(IncrementalStripeStream):
    """
    API docs: https://stripe.com/docs/api/plans/list
    """

    cursor_field = "created"

    def path(self, **kwargs):
        return "plans"

    def request_params(self, stream_slice: Mapping[str, Any] = None, **kwargs):
        params = super().request_params(stream_slice=stream_slice, **kwargs)
        params["expand[]"] = ["data.tiers"]
        return params


class Products(IncrementalStripeStream):
    """
    API docs: https://stripe.com/docs/api/products/list
    """

    cursor_field = "created"

    def path(self, **kwargs):
        return "products"


class Subscriptions(IncrementalStripeStream):
    """
    API docs: https://stripe.com/docs/api/subscriptions/list
    """

    cursor_field = "created"
    status = "all"

    def path(self, **kwargs):
        return "subscriptions"

    def request_params(self, stream_state=None, **kwargs):
        stream_state = stream_state or {}
        params = super().request_params(stream_state=stream_state, **kwargs)
        params["status"] = self.status
        return params


class SubscriptionItems(StripeSubStream):
    """
    API docs: https://stripe.com/docs/api/subscription_items/list
    """

    name = "subscription_items"

    parent: StripeStream = Subscriptions
    parent_id: str = "subscription_id"
    sub_items_attr: str = "items"

    def path(self, **kwargs):
        return "subscription_items"

    def request_params(self, stream_slice: Mapping[str, Any] = None, **kwargs):
        params = super().request_params(stream_slice=stream_slice, **kwargs)
        params["subscription"] = stream_slice[self.parent_id]
        return params


class SubscriptionSchedule(IncrementalStripeStream):
    """
    API docs: https://stripe.com/docs/api/subscription_schedules
    """

    cursor_field = "created"

    def path(self, **kwargs):
        return "subscription_schedules"


class Transfers(IncrementalStripeStream):
    """
    API docs: https://stripe.com/docs/api/transfers/list
    """

    cursor_field = "created"

    def path(self, **kwargs):
        return "transfers"


class Refunds(IncrementalStripeStream):
    """
    API docs: https://stripe.com/docs/api/refunds/list
    """

    cursor_field = "created"

    def path(self, **kwargs):
        return "refunds"


class PaymentIntents(IncrementalStripeStream):
    """
    API docs: https://stripe.com/docs/api/payment_intents/list
    """

    cursor_field = "created"

    def path(self, **kwargs):
        return "payment_intents"


class BankAccounts(StripeSubStream):
    """
    API docs: https://stripe.com/docs/api/customer_bank_accounts/list
    """

    name = "bank_accounts"

    parent = Customers
    parent_id = "customer_id"
    sub_items_attr = "sources"
    filter = {"attr": "object", "value": "bank_account"}

    def path(self, stream_slice: Mapping[str, Any] = None, **kwargs):
        return f"customers/{stream_slice[self.parent_id]}/sources"

    def request_params(self, stream_slice: Mapping[str, Any] = None, **kwargs) -> MutableMapping[str, Any]:
        params = super().request_params(stream_slice=stream_slice, **kwargs)
        params["object"] = "bank_account"
        return params


class CheckoutSessions(IncrementalStripeStream):
    """
    API docs: https://stripe.com/docs/api/checkout/sessions/list
    """

    name = "checkout_sessions"

    cursor_field = "expires_at"

    def __init__(self, *args, **kwargs):
        super().__init__(*args, **kwargs)

        # https://stripe.com/docs/api/checkout/sessions/create#create_checkout_session-expires_at
        # 'expires_at' - can be anywhere from 1 to 24 hours after Checkout Session creation.
        # thus we should always add 1 day to lookback window to avoid possible checkout_sessions losses
        self.lookback_window_days = self.lookback_window_days + 1

    def stream_slices(
        self, *, sync_mode: SyncMode, cursor_field: List[str] = None, stream_state: Mapping[str, Any] = None
    ) -> Iterable[Optional[Mapping[str, Any]]]:
        yield from [{}]

    def path(self, **kwargs):
        return "checkout/sessions"

    def parse_response(self, response: requests.Response, stream_state: Mapping[str, Any] = None, **kwargs) -> Iterable[Mapping]:
        since_date = self.get_start_timestamp(stream_state)
        for item in super().parse_response(response, **kwargs):
            # Filter out too old items
            expires_at = item.get(self.cursor_field)
            if expires_at and expires_at > since_date:
                yield item


class CheckoutSessionsLineItems(IncrementalStripeStream):
    """
    API docs: https://stripe.com/docs/api/checkout/sessions/line_items
    """

    name = "checkout_sessions_line_items"

    cursor_field = "checkout_session_expires_at"

    def __init__(self, *args, **kwargs):
        super().__init__(*args, **kwargs)

        # https://stripe.com/docs/api/checkout/sessions/create#create_checkout_session-expires_at
        # 'expires_at' - can be anywhere from 1 to 24 hours after Checkout Session creation.
        # thus we should always add 1 day to lookback window to avoid possible checkout_sessions losses
        self.lookback_window_days = self.lookback_window_days + 1

    def path(self, stream_slice: Mapping[str, Any] = None, **kwargs):
        return f"checkout/sessions/{stream_slice['checkout_session_id']}/line_items"

    def stream_slices(
        self, *, sync_mode: SyncMode, cursor_field: List[str] = None, stream_state: Mapping[str, Any] = None
    ) -> Iterable[Optional[Mapping[str, Any]]]:
        checkout_session_state = None
        if stream_state:
            checkout_session_state = {"expires_at": stream_state["checkout_session_expires_at"]}
        checkout_session_stream = CheckoutSessions(authenticator=self.authenticator, account_id=self.account_id, start_date=self.start_date)
        for checkout_session in checkout_session_stream.read_records(
            sync_mode=SyncMode.full_refresh, stream_state=checkout_session_state, stream_slice={}
        ):
            yield {
                "checkout_session_id": checkout_session["id"],
                "expires_at": checkout_session["expires_at"],
            }

    def request_params(self, stream_slice: Mapping[str, Any] = None, **kwargs):
        params = super().request_params(stream_slice=stream_slice, **kwargs)
        params["expand[]"] = ["data.discounts", "data.taxes"]
        return params

    @property
    def raise_on_http_errors(self):
        return False

    def parse_response(self, response: requests.Response, stream_slice: Mapping[str, Any] = None, **kwargs) -> Iterable[Mapping]:
        if response.status_code == 404:
            self.logger.warning(response.json())
            return
        response.raise_for_status()

        response_json = response.json()
        data = response_json.get("data", [])
        if data and stream_slice:
            self.logger.info(f"stream_slice: {stream_slice}")
            cs_id = stream_slice.get("checkout_session_id", None)
            cs_expires_at = stream_slice.get("expires_at", None)
            for e in data:
                e["checkout_session_id"] = cs_id
                e["checkout_session_expires_at"] = cs_expires_at
        yield from data


class PromotionCodes(IncrementalStripeStream):
    """
    API docs: https://stripe.com/docs/api/promotion_codes/list
    """

    cursor_field = "created"

    def path(self, **kwargs):
        return "promotion_codes"


class ExternalAccount(StripeStream, ABC):
    """
    Bank Accounts and Cards are separate streams because they have different schemas
    """

    object = ""

    def path(self, **kwargs):
        return f"accounts/{self.account_id}/external_accounts"

    def stream_slices(
        self, *, sync_mode: SyncMode, cursor_field: List[str] = None, stream_state: Mapping[str, Any] = None
    ) -> Iterable[Optional[Mapping[str, Any]]]:
        yield from [{}]

    def request_params(self, **kwargs):
        params = super().request_params(**kwargs)
        return {**params, **{"object": self.object}}


class ExternalAccountBankAccounts(ExternalAccount):
    """
    https://stripe.com/docs/api/external_account_bank_accounts/list
    """

    object = "bank_account"


class ExternalAccountCards(ExternalAccount):
    """
    https://stripe.com/docs/api/external_account_cards/list
    """

    object = "card"


<<<<<<< HEAD
class SetupIntents(IncrementalStripeStream):
    """
    API docs: https://stripe.com/docs/api/setup_intents/list
=======
class EarlyFraudWarnings(IncrementalStripeStream):
    """
    API docs: https://stripe.com/docs/api/radar/early_fraud_warnings
>>>>>>> 309321df
    """

    cursor_field = "created"

    def path(self, **kwargs):
<<<<<<< HEAD
        return "setup_intents"


class Accounts(StripeStream):
    """
    Docs: https://stripe.com/docs/api/accounts/list
    Even the endpoint allow to filter based on created the data usually don't have this field.
    """

    def path(self, **kwargs):
        return "accounts"
=======
        return "radar/early_fraud_warnings"


class EarlyFraudWarningsWithId(StripeSubStream):
    """
    API docs: https://stripe.com/docs/api/radar/early_fraud_warnings/retrieve
    """

    name = "early_fraud_warnings"

    parent = EarlyFraudWarnings
    parent_id: str = "fraud_id"
    sub_items_attr = "data"
    add_parent_id = True

    def path(self, stream_slice: Mapping[str, Any] = None, **kwargs):
        return f"radar/early_fraud_warnings/{stream_slice[self.parent_id]}/"
>>>>>>> 309321df
<|MERGE_RESOLUTION|>--- conflicted
+++ resolved
@@ -172,6 +172,7 @@
     """
     API docs: https://stripe.com/docs/api/balance_transactions/list
     """
+
     cursor_field = "created"
     name = "balance_transactions"
 
@@ -685,21 +686,14 @@
     object = "card"
 
 
-<<<<<<< HEAD
 class SetupIntents(IncrementalStripeStream):
     """
     API docs: https://stripe.com/docs/api/setup_intents/list
-=======
-class EarlyFraudWarnings(IncrementalStripeStream):
-    """
-    API docs: https://stripe.com/docs/api/radar/early_fraud_warnings
->>>>>>> 309321df
-    """
-
-    cursor_field = "created"
-
-    def path(self, **kwargs):
-<<<<<<< HEAD
+    """
+
+    cursor_field = "created"
+
+    def path(self, **kwargs):
         return "setup_intents"
 
 
@@ -711,22 +705,6 @@
 
     def path(self, **kwargs):
         return "accounts"
-=======
-        return "radar/early_fraud_warnings"
-
-
-class EarlyFraudWarningsWithId(StripeSubStream):
-    """
-    API docs: https://stripe.com/docs/api/radar/early_fraud_warnings/retrieve
-    """
-
-    name = "early_fraud_warnings"
-
-    parent = EarlyFraudWarnings
-    parent_id: str = "fraud_id"
-    sub_items_attr = "data"
-    add_parent_id = True
 
     def path(self, stream_slice: Mapping[str, Any] = None, **kwargs):
-        return f"radar/early_fraud_warnings/{stream_slice[self.parent_id]}/"
->>>>>>> 309321df
+        return f"radar/early_fraud_warnings/{stream_slice[self.parent_id]}/"