#
# Copyright (c) 2023 Airbyte, Inc., all rights reserved.
#

import os
from typing import Any, List, Mapping, MutableMapping, Optional, Tuple

import pendulum
import stripe
from airbyte_cdk import AirbyteLogger
from airbyte_cdk.entrypoint import logger as entrypoint_logger
from airbyte_cdk.models import FailureType, SyncMode
from airbyte_cdk.sources import AbstractSource
from airbyte_cdk.sources.message.repository import InMemoryMessageRepository
from airbyte_cdk.sources.streams import Stream
from airbyte_cdk.sources.streams.concurrent.adapters import StreamFacade
from airbyte_cdk.sources.streams.concurrent.cursor import NoopCursor
from airbyte_cdk.sources.streams.http.auth import TokenAuthenticator
from airbyte_cdk.utils.traced_exception import AirbyteTracedException
from source_stripe.streams import (
    CreatedCursorIncrementalStripeStream,
    CustomerBalanceTransactions,
    Events,
    IncrementalStripeStream,
    ParentIncrementalStipeLazySubStream,
    Persons,
    SetupAttempts,
    StripeLazySubStream,
    StripeStream,
    StripeSubStream,
    UpdatedCursorIncrementalStripeLazySubStream,
    UpdatedCursorIncrementalStripeStream,
)

_MAX_CONCURRENCY = 3
_CACHE_DISABLED = os.environ.get("CACHE_DISABLED")
USE_CACHE = not _CACHE_DISABLED


class SourceStripe(AbstractSource):
    def __init__(self, catalog_path: Optional[str] = None, **kwargs):
        super().__init__(**kwargs)
        if catalog_path:
            catalog = self.read_catalog(catalog_path)
            # Only use concurrent cdk if all streams are running in full_refresh
            all_sync_mode_are_full_refresh = all(stream.sync_mode == SyncMode.full_refresh for stream in catalog.streams)
            self._use_concurrent_cdk = all_sync_mode_are_full_refresh
        else:
            self._use_concurrent_cdk = False

    message_repository = InMemoryMessageRepository(entrypoint_logger.level)

    @staticmethod
    def validate_and_fill_with_defaults(config: MutableMapping) -> MutableMapping:
        start_date, lookback_window_days, slice_range = (
            config.get("start_date"),
            config.get("lookback_window_days"),
            config.get("slice_range"),
        )
        if lookback_window_days is None:
            config["lookback_window_days"] = 0
        elif not isinstance(lookback_window_days, int) or lookback_window_days < 0:
            message = f"Invalid lookback window {lookback_window_days}. Please use only positive integer values or 0."
            raise AirbyteTracedException(
                message=message,
                internal_message=message,
                failure_type=FailureType.config_error,
            )
        if start_date:
            try:
                start_date = pendulum.parse(start_date).int_timestamp
            except pendulum.parsing.exceptions.ParserError as e:
                message = f"Invalid start date {start_date}. Please use YYYY-MM-DDTHH:MM:SSZ format."
                raise AirbyteTracedException(
                    message=message,
                    internal_message=message,
                    failure_type=FailureType.config_error,
                ) from e
        else:
            start_date = pendulum.datetime(2017, 1, 25).int_timestamp
        config["start_date"] = start_date
        if slice_range is None:
            config["slice_range"] = 365
        elif not isinstance(slice_range, int) or slice_range < 1:
            message = f"Invalid slice range value {slice_range}. Please use positive integer values only."
            raise AirbyteTracedException(
                message=message,
                internal_message=message,
                failure_type=FailureType.config_error,
            )
        return config

    def check_connection(self, logger: AirbyteLogger, config: Mapping[str, Any]) -> Tuple[bool, Any]:
        self.validate_and_fill_with_defaults(config)
        stripe.api_key = config["client_secret"]
        try:
            stripe.Account.retrieve(config["account_id"])
        except (stripe.error.AuthenticationError, stripe.error.PermissionError) as e:
            return False, str(e)
        return True, None

    @staticmethod
    def customers(**args):
        # The Customers stream is instantiated in a dedicated method to allow parametrization and avoid duplicated code.
        # It can be used with and without expanded items (as an independent stream or as a parent stream for other streams).
        return IncrementalStripeStream(
            name="customers",
            path="customers",
            use_cache=USE_CACHE,
            event_types=["customer.created", "customer.updated", "customer.deleted"],
            **args,
        )

    def streams(self, config: Mapping[str, Any]) -> List[Stream]:
        config = self.validate_and_fill_with_defaults(config)
        authenticator = TokenAuthenticator(config["client_secret"])
        args = {
            "authenticator": authenticator,
            "account_id": config["account_id"],
            "start_date": config["start_date"],
            "slice_range": config["slice_range"],
        }
        incremental_args = {**args, "lookback_window_days": config["lookback_window_days"]}
        subscriptions = IncrementalStripeStream(
            name="subscriptions",
            path="subscriptions",
            use_cache=USE_CACHE,
            extra_request_params={"status": "all"},
            event_types=[
                "customer.subscription.created",
                "customer.subscription.paused",
                "customer.subscription.pending_update_applied",
                "customer.subscription.pending_update_expired",
                "customer.subscription.resumed",
                "customer.subscription.trial_will_end",
                "customer.subscription.updated",
                "customer.subscription.deleted",
            ],
            **args,
        )
        subscription_items = StripeLazySubStream(
            name="subscription_items",
            path="subscription_items",
            extra_request_params=lambda self, stream_slice, *args, **kwargs: {"subscription": stream_slice["parent"]["id"]},
            parent=subscriptions,
<<<<<<< HEAD
            use_cache=True,
=======
            use_cache=USE_CACHE,
            parent_id="subscription_id",
>>>>>>> 32190b33
            sub_items_attr="items",
            **args,
        )
        transfers = IncrementalStripeStream(
            name="transfers",
            path="transfers",
            use_cache=USE_CACHE,
            event_types=["transfer.created", "transfer.reversed", "transfer.updated"],
            **args,
        )
        application_fees = IncrementalStripeStream(
            name="application_fees",
            path="application_fees",
            use_cache=USE_CACHE,
            event_types=["application_fee.created", "application_fee.refunded"],
            **args,
        )
        invoices = IncrementalStripeStream(
            name="invoices",
            path="invoices",
            use_cache=USE_CACHE,
            event_types=[
                "invoice.created",
                "invoice.finalization_failed",
                "invoice.finalized",
                "invoice.marked_uncollectible",
                "invoice.paid",
                "invoice.payment_action_required",
                "invoice.payment_failed",
                "invoice.payment_succeeded",
                "invoice.sent",
                "invoice.updated",
                "invoice.voided",
                "invoice.deleted",
            ],
            **args,
        )
        checkout_sessions = UpdatedCursorIncrementalStripeStream(
            name="checkout_sessions",
            path="checkout/sessions",
            use_cache=True,
            legacy_cursor_field="created",
            event_types=[
                "checkout.session.async_payment_failed",
                "checkout.session.async_payment_succeeded",
                "checkout.session.completed",
                "checkout.session.expired",
            ],
            **args,
        )

        streams = [
            checkout_sessions,
            CustomerBalanceTransactions(**args),
            Events(**incremental_args),
            UpdatedCursorIncrementalStripeStream(
                name="external_account_cards",
                path=lambda self, *args, **kwargs: f"accounts/{self.account_id}/external_accounts",
                event_types=["account.external_account.created", "account.external_account.updated", "account.external_account.deleted"],
                legacy_cursor_field=None,
                extra_request_params={"object": "card"},
                response_filter=lambda record: record["object"] == "card",
                **args,
            ),
            UpdatedCursorIncrementalStripeStream(
                name="external_account_bank_accounts",
                path=lambda self, *args, **kwargs: f"accounts/{self.account_id}/external_accounts",
                event_types=["account.external_account.created", "account.external_account.updated", "account.external_account.deleted"],
                legacy_cursor_field=None,
                extra_request_params={"object": "bank_account"},
                response_filter=lambda record: record["object"] == "bank_account",
                **args,
            ),
            Persons(**args),
            SetupAttempts(**incremental_args),
            StripeStream(name="accounts", path="accounts", use_cache=USE_CACHE, **args),
            CreatedCursorIncrementalStripeStream(name="shipping_rates", path="shipping_rates", **incremental_args),
            CreatedCursorIncrementalStripeStream(name="balance_transactions", path="balance_transactions", **incremental_args),
            CreatedCursorIncrementalStripeStream(name="files", path="files", **incremental_args),
            CreatedCursorIncrementalStripeStream(name="file_links", path="file_links", **incremental_args),
<<<<<<< HEAD
            CreatedCursorIncrementalStripeStream(name="refunds", path="refunds", **incremental_args),
=======
            UpdatedCursorIncrementalStripeStream(
                name="checkout_sessions",
                path="checkout/sessions",
                use_cache=USE_CACHE,
                legacy_cursor_field="expires_at",
                event_types=[
                    "checkout.session.async_payment_failed",
                    "checkout.session.async_payment_succeeded",
                    "checkout.session.completed",
                    "checkout.session.expired",
                ],
                **args,
            ),
>>>>>>> 32190b33
            UpdatedCursorIncrementalStripeStream(
                name="payment_methods",
                path="payment_methods",
                event_types=[
                    "payment_method.attached",
                    "payment_method.automatically_updated",
                    "payment_method.detached",
                    "payment_method.updated",
                ],
                **args,
            ),
            UpdatedCursorIncrementalStripeStream(
                name="credit_notes",
                path="credit_notes",
                event_types=["credit_note.created", "credit_note.updated", "credit_note.voided"],
                **args,
            ),
            UpdatedCursorIncrementalStripeStream(
                name="early_fraud_warnings",
                path="radar/early_fraud_warnings",
                event_types=["radar.early_fraud_warning.created", "radar.early_fraud_warning.updated"],
                **args,
            ),
            IncrementalStripeStream(
                name="authorizations",
                path="issuing/authorizations",
                event_types=["issuing_authorization.created", "issuing_authorization.request", "issuing_authorization.updated"],
                **args,
            ),
            self.customers(**args),
            IncrementalStripeStream(
                name="cardholders",
                path="issuing/cardholders",
                event_types=["issuing_cardholder.created", "issuing_cardholder.updated"],
                **args,
            ),
            IncrementalStripeStream(
                name="charges",
                path="charges",
                expand_items=["data.refunds"],
                event_types=[
                    "charge.captured",
                    "charge.expired",
                    "charge.failed",
                    "charge.pending",
                    "charge.refunded",
                    "charge.succeeded",
                    "charge.updated",
                ],
                **args,
            ),
            IncrementalStripeStream(
                name="coupons", path="coupons", event_types=["coupon.created", "coupon.updated", "coupon.deleted"], **args
            ),
            IncrementalStripeStream(
                name="disputes",
                path="disputes",
                event_types=[
                    "charge.dispute.closed",
                    "charge.dispute.created",
                    "charge.dispute.funds_reinstated",
                    "charge.dispute.funds_withdrawn",
                    "charge.dispute.updated",
                ],
                **args,
            ),
            application_fees,
            invoices,
            IncrementalStripeStream(
                name="invoice_items",
                path="invoiceitems",
                legacy_cursor_field="date",
                event_types=["invoiceitem.created", "invoiceitem.updated", "invoiceitem.deleted"],
                **args,
            ),
            IncrementalStripeStream(
                name="payouts",
                path="payouts",
                event_types=[
                    "payout.canceled",
                    "payout.created",
                    "payout.failed",
                    "payout.paid",
                    "payout.reconciliation_completed",
                    "payout.updated",
                ],
                **args,
            ),
            IncrementalStripeStream(
                name="plans",
                path="plans",
                expand_items=["data.tiers"],
                event_types=["plan.created", "plan.updated", "plan.deleted"],
                **args,
            ),
            IncrementalStripeStream(name="prices", path="prices", event_types=["price.created", "price.updated", "price.deleted"], **args),
            IncrementalStripeStream(
                name="products", path="products", event_types=["product.created", "product.updated", "product.deleted"], **args
            ),
            IncrementalStripeStream(name="reviews", path="reviews", event_types=["review.closed", "review.opened"], **args),
            subscriptions,
            IncrementalStripeStream(
                name="subscription_schedule",
                path="subscription_schedules",
                event_types=[
                    "subscription_schedule.aborted",
                    "subscription_schedule.canceled",
                    "subscription_schedule.completed",
                    "subscription_schedule.created",
                    "subscription_schedule.expiring",
                    "subscription_schedule.released",
                    "subscription_schedule.updated",
                ],
                **args,
            ),
            transfers,
            IncrementalStripeStream(
<<<<<<< HEAD
=======
                name="refunds", path="refunds", use_cache=USE_CACHE, event_types=["refund.created", "refund.updated"], **args
            ),
            IncrementalStripeStream(
>>>>>>> 32190b33
                name="payment_intents",
                path="payment_intents",
                event_types=[
                    "payment_intent.amount_capturable_updated",
                    "payment_intent.canceled",
                    "payment_intent.created",
                    "payment_intent.partially_funded",
                    "payment_intent.payment_failed",
                    "payment_intent.processing",
                    "payment_intent.requires_action",
                    "payment_intent.succeeded",
                ],
                **args,
            ),
            IncrementalStripeStream(
                name="promotion_codes",
                path="promotion_codes",
                event_types=["promotion_code.created", "promotion_code.updated"],
                **args,
            ),
            IncrementalStripeStream(
                name="setup_intents",
                path="setup_intents",
                event_types=[
                    "setup_intent.canceled",
                    "setup_intent.created",
                    "setup_intent.requires_action",
                    "setup_intent.setup_failed",
                    "setup_intent.succeeded",
                ],
                **args,
            ),
            IncrementalStripeStream(
                name="cards", path="issuing/cards", event_types=["issuing_card.created", "issuing_card.updated"], **args
            ),
            IncrementalStripeStream(
                name="transactions",
                path="issuing/transactions",
                event_types=["issuing_transaction.created", "issuing_transaction.updated"],
                **args,
            ),
            IncrementalStripeStream(
                name="top_ups",
                path="topups",
                event_types=["topup.canceled", "topup.created", "topup.failed", "topup.reversed", "topup.succeeded"],
                **args,
            ),
            UpdatedCursorIncrementalStripeLazySubStream(
                name="application_fees_refunds",
                path=lambda self, stream_slice, *args, **kwargs: f"application_fees/{stream_slice['parent']['id']}/refunds",
                parent=application_fees,
                event_types=["application_fee.refund.updated"],
                sub_items_attr="refunds",
                **args,
            ),
            UpdatedCursorIncrementalStripeLazySubStream(
                name="bank_accounts",
                path=lambda self, stream_slice, *args, **kwargs: f"customers/{stream_slice['parent']['id']}/sources",
                parent=self.customers(expand_items=["data.sources"], **args),
                event_types=["customer.source.created", "customer.source.expiring", "customer.source.updated", "customer.source.deleted"],
                legacy_cursor_field=None,
                sub_items_attr="sources",
                extra_request_params={"object": "bank_account"},
                response_filter=lambda record: record["object"] == "bank_account",
                **args,
            ),
            ParentIncrementalStipeLazySubStream(
                name="checkout_sessions_line_items",
                path=lambda self, stream_slice, *args, **kwargs: f"checkout/sessions/{stream_slice['parent']['id']}/line_items",
                parent=checkout_sessions,
                expand_items=["data.discounts", "data.taxes"],
                cursor_field="checkout_session_updated",
                slice_data_retriever=lambda record, stream_slice: {
                    "checkout_session_id": stream_slice["parent"]["id"],
                    "checkout_session_expires_at": stream_slice["parent"]["expires_at"],
                    "checkout_session_created": stream_slice["parent"]["created"],
                    "checkout_session_updated": stream_slice["parent"]["updated"],
                    **record,
                },
                **args,
            ),
            StripeLazySubStream(
                name="invoice_line_items",
                path=lambda self, stream_slice, *args, **kwargs: f"invoices/{stream_slice['parent']['id']}/lines",
                parent=invoices,
                sub_items_attr="lines",
                slice_data_retriever=lambda record, stream_slice: {"invoice_id": stream_slice["parent"]["id"], **record},
                **args,
            ),
            subscription_items,
            StripeSubStream(
                name="transfer_reversals",
                path=lambda self, stream_slice, *args, **kwargs: f"transfers/{stream_slice['parent']['id']}/reversals",
                parent=transfers,
                **args,
            ),
            StripeSubStream(
                name="usage_records",
                path=lambda self, stream_slice, *args, **kwargs: f"subscription_items/{stream_slice['parent']['id']}/usage_record_summaries",
                parent=subscription_items,
                primary_key=None,
                **args,
            ),
        ]
        if self._use_concurrent_cdk:
            # We cap the number of workers to avoid hitting the Stripe rate limit
            # The limit can be removed or increased once we have proper rate limiting
            concurrency_level = min(config.get("num_workers", 2), _MAX_CONCURRENCY)
            streams[0].logger.info(f"Using concurrent cdk with concurrency level {concurrency_level}")

            # The state is known to be empty because concurrent CDK is currently only used for full refresh
            state = {}
            cursor = NoopCursor()
            return [
                StreamFacade.create_from_stream(stream, self, entrypoint_logger, concurrency_level, state, cursor) for stream in streams
            ]
        else:
            return streams<|MERGE_RESOLUTION|>--- conflicted
+++ resolved
@@ -143,12 +143,7 @@
             path="subscription_items",
             extra_request_params=lambda self, stream_slice, *args, **kwargs: {"subscription": stream_slice["parent"]["id"]},
             parent=subscriptions,
-<<<<<<< HEAD
-            use_cache=True,
-=======
-            use_cache=USE_CACHE,
-            parent_id="subscription_id",
->>>>>>> 32190b33
+            use_cache=USE_CACHE,
             sub_items_attr="items",
             **args,
         )
@@ -229,23 +224,7 @@
             CreatedCursorIncrementalStripeStream(name="balance_transactions", path="balance_transactions", **incremental_args),
             CreatedCursorIncrementalStripeStream(name="files", path="files", **incremental_args),
             CreatedCursorIncrementalStripeStream(name="file_links", path="file_links", **incremental_args),
-<<<<<<< HEAD
             CreatedCursorIncrementalStripeStream(name="refunds", path="refunds", **incremental_args),
-=======
-            UpdatedCursorIncrementalStripeStream(
-                name="checkout_sessions",
-                path="checkout/sessions",
-                use_cache=USE_CACHE,
-                legacy_cursor_field="expires_at",
-                event_types=[
-                    "checkout.session.async_payment_failed",
-                    "checkout.session.async_payment_succeeded",
-                    "checkout.session.completed",
-                    "checkout.session.expired",
-                ],
-                **args,
-            ),
->>>>>>> 32190b33
             UpdatedCursorIncrementalStripeStream(
                 name="payment_methods",
                 path="payment_methods",
@@ -363,12 +342,6 @@
             ),
             transfers,
             IncrementalStripeStream(
-<<<<<<< HEAD
-=======
-                name="refunds", path="refunds", use_cache=USE_CACHE, event_types=["refund.created", "refund.updated"], **args
-            ),
-            IncrementalStripeStream(
->>>>>>> 32190b33
                 name="payment_intents",
                 path="payment_intents",
                 event_types=[
