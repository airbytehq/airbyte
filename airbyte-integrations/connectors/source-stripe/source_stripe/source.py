--- conflicted
+++ resolved
@@ -90,6 +90,7 @@
             CheckoutSessions(**args),
             CheckoutSessionsLineItems(**args),
             Coupons(**incremental_args),
+            CreditNotes(**args),
             CustomerBalanceTransactions(**args),
             Customers(**incremental_args),
             Disputes(**incremental_args),
@@ -119,12 +120,5 @@
             Transactions(**incremental_args),
             TransferReversals(**args),
             Transfers(**incremental_args),
-<<<<<<< HEAD
-            ExternalAccountBankAccounts(**args),
-            ExternalAccountCards(**args),
-            SetupIntents(**incremental_args),
-            CreditNotes(**args),
-=======
             UsageRecords(**args),
->>>>>>> d5485871
         ]