#
# Copyright (c) 2023 Airbyte, Inc., all rights reserved.
#


from typing import Any, List, Mapping, Tuple

import pendulum
import stripe
from airbyte_cdk import AirbyteLogger
from airbyte_cdk.sources import AbstractSource
from airbyte_cdk.sources.streams import Stream
from airbyte_cdk.sources.streams.http.auth import TokenAuthenticator
from source_stripe.streams import (
    Accounts,
    ApplicationFees,
    ApplicationFeesRefunds,
    Authorizations,
    BalanceTransactions,
    BankAccounts,
    Cardholders,
    Cards,
    Charges,
    CheckoutSessions,
    CheckoutSessionsLineItems,
    Coupons,
    CustomerBalanceTransactions,
    Customers,
    Disputes,
    EarlyFraudWarnings,
    Events,
    ExternalAccountBankAccounts,
    ExternalAccountCards,
    Files,
    FileLinks,
    InvoiceItems,
    InvoiceLineItems,
    Invoices,
    PaymentIntents,
    PaymentMethods,
    Payouts,
    Plans,
    Products,
    PromotionCodes,
    Refunds,
    Reviews,
    SetupAttempts,
    SetupIntents,
    SubscriptionItems,
    Subscriptions,
    SubscriptionSchedule,
<<<<<<< HEAD
    Transactions,
=======
    TopUps,
>>>>>>> 2e821bf1
    Transfers,
    TransferReversals,
    UsageRecords
)


class SourceStripe(AbstractSource):
    def check_connection(self, logger: AirbyteLogger, config: Mapping[str, Any]) -> Tuple[bool, Any]:
        try:
            stripe.api_key = config["client_secret"]
            stripe.Account.retrieve(config["account_id"])
            return True, None
        except Exception as e:
            return False, e

    def streams(self, config: Mapping[str, Any]) -> List[Stream]:
        authenticator = TokenAuthenticator(config["client_secret"])
        start_date = pendulum.parse(config["start_date"]).int_timestamp
        args = {
            "authenticator": authenticator,
            "account_id": config["account_id"],
            "start_date": start_date,
            "slice_range": config.get("slice_range"),
        }
        incremental_args = {**args, "lookback_window_days": config.get("lookback_window_days")}
        return [
            Accounts(**args),
            ApplicationFees(**incremental_args),
            ApplicationFeesRefunds(**args),
            Authorizations(**incremental_args),
            BalanceTransactions(**incremental_args),
            BankAccounts(**args),
            Cards(**incremental_args),
            Cardholders(**incremental_args),
            Charges(**incremental_args),
            CheckoutSessions(**args),
            CheckoutSessionsLineItems(**args),
            Coupons(**incremental_args),
            CustomerBalanceTransactions(**args),
            Customers(**incremental_args),
            Disputes(**incremental_args),
            EarlyFraudWarnings(**args),
            Events(**incremental_args),
            ExternalAccountBankAccounts(**args),
            ExternalAccountCards(**args),
            Files(**incremental_args),
            FileLinks(**incremental_args),
            InvoiceItems(**incremental_args),
            InvoiceLineItems(**args),
            Invoices(**incremental_args),
            PaymentIntents(**incremental_args),
            PaymentMethods(**args),
            Payouts(**incremental_args),
            Plans(**incremental_args),
            Products(**incremental_args),
            PromotionCodes(**incremental_args),
            Refunds(**incremental_args),
            Reviews(**incremental_args),
            SetupIntents(**incremental_args),
            SubscriptionItems(**args),
            Subscriptions(**incremental_args),
            SubscriptionSchedule(**incremental_args),
<<<<<<< HEAD
            Transactions(**incremental_args),
            Transfers(**incremental_args),
            TransferReversals(**args),
            ExternalAccountBankAccounts(**args),
            ExternalAccountCards(**args),
            SetupAttempts(**incremental_args),
            SetupIntents(**incremental_args),
            UsageRecords(**args),
=======
            TopUps(**incremental_args),
            Transfers(**incremental_args),
>>>>>>> 2e821bf1
        ]<|MERGE_RESOLUTION|>--- conflicted
+++ resolved
@@ -49,11 +49,8 @@
     SubscriptionItems,
     Subscriptions,
     SubscriptionSchedule,
-<<<<<<< HEAD
+    TopUps,
     Transactions,
-=======
-    TopUps,
->>>>>>> 2e821bf1
     Transfers,
     TransferReversals,
     UsageRecords
@@ -116,17 +113,11 @@
             SubscriptionItems(**args),
             Subscriptions(**incremental_args),
             SubscriptionSchedule(**incremental_args),
-<<<<<<< HEAD
+            TopUps(**incremental_args),
             Transactions(**incremental_args),
             Transfers(**incremental_args),
             TransferReversals(**args),
-            ExternalAccountBankAccounts(**args),
-            ExternalAccountCards(**args),
             SetupAttempts(**incremental_args),
             SetupIntents(**incremental_args),
             UsageRecords(**args),
-=======
-            TopUps(**incremental_args),
-            Transfers(**incremental_args),
->>>>>>> 2e821bf1
         ]