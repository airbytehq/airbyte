{
  "type": ["null", "object"],
  "properties": {
    "created": {
      "type": ["null", "integer"]
    },
    "next_payment_attempt": {
      "type": ["null", "number"]
    },
    "tax": {
      "type": ["null", "integer"]
    },
    "metadata": {
      "type": ["null", "object"],
      "properties": {}
    },
    "charge": {
      "type": ["null", "string"]
    },
    "description": {
      "type": ["null", "string"]
    },
    "customer_tax_ids": {
      "type": ["null", "array"],
      "items": {
        "type": ["null", "object"],
        "additionalProperties": true,
        "properties": {
          "type": {
            "type": ["null", "string"]
          },
          "value": {
            "type": ["null", "string"]
          }
        }
      }
    },
    "receipt_number": {
      "type": ["null", "string"]
    },
    "attempt_count": {
      "type": ["null", "integer"]
    },
    "payment": {
      "type": ["null", "string"]
    },
    "amount_paid": {
      "type": ["null", "integer"]
    },
    "due_date": {
      "type": ["null", "number"]
    },
    "id": {
      "type": ["null", "string"]
    },
    "webhooks_delivered_at": {
      "type": ["null", "number"]
    },
    "statement_descriptor": {
      "type": ["null", "string"]
    },
    "hosted_invoice_url": {
      "type": ["null", "string"]
    },
    "period_end": {
      "type": ["null", "number"]
    },
    "amount_remaining": {
      "type": ["null", "integer"]
    },
    "tax_percent": {
      "type": ["null", "number"]
    },
    "billing": {
      "type": ["null", "string"]
    },
    "auto_advance": {
      "type": ["null", "boolean"]
    },
    "paid": {
      "type": ["null", "boolean"]
    },
    "discounts": {
      "type": ["null", "array"],
      "items": {
        "type": ["null", "string"]
      }
    },
    "discount": {
      "type": ["null", "object"],
      "properties": {
        "id": {
          "type": ["null", "string"]
        },
        "object": {
          "type": ["null", "string"]
        },
        "checkout_session": {
          "type": ["null", "string"]
        },
        "coupon": {
          "type": ["null", "object"],
          "properties": {
            "metadata": {
              "type": ["null", "object"],
              "properties": {}
            },
            "valid": {
              "type": ["null", "boolean"]
            },
            "livemode": {
              "type": ["null", "boolean"]
            },
            "amount_off": {
              "type": ["null", "integer"]
            },
            "redeem_by": {
              "type": ["null", "integer"]
            },
            "duration_in_months": {
              "type": ["null", "integer"]
            },
            "max_redemptions": {
              "type": ["null", "integer"]
            },
            "currency": {
              "type": ["null", "string"]
            },
            "name": {
              "type": ["null", "string"]
            },
            "times_redeemed": {
              "type": ["null", "integer"]
            },
            "id": {
              "type": ["null", "string"]
            },
            "duration": {
              "type": ["null", "string"]
            },
            "object": {
              "type": ["null", "string"]
            },
            "percent_off": {
              "type": ["null", "number"]
            },
            "created": {
              "type": ["null", "integer"]
            }
          }
        },
        "customer": {
          "type": ["null", "string"]
        },
        "end": {
          "type": ["null", "integer"]
        },
        "invoice": {
          "type": ["null", "string"]
        },
        "invoice_item": {
          "type": ["null", "string"]
        },
        "promotion_code": {
          "type": ["null", "string"]
        },
        "start": {
          "type": ["null", "integer"]
        },
        "subscription": {
          "type": ["null", "string"]
        }
      }
    },
    "number": {
      "type": ["null", "string"]
    },
    "billing_reason": {
      "type": ["null", "string"]
    },
    "ending_balance": {
      "type": ["null", "integer"]
    },
    "livemode": {
      "type": ["null", "boolean"]
    },
    "period_start": {
      "type": ["null", "number"]
    },
    "attempted": {
      "type": ["null", "boolean"]
    },
    "closed": {
      "type": ["null", "boolean"]
    },
    "invoice_pdf": {
      "type": ["null", "string"]
    },
    "customer": {
      "type": ["null", "string"]
    },
    "subtotal": {
      "type": ["null", "integer"]
    },
    "application_fee": {
      "type": ["null", "integer"]
    },
    "lines": {
      "type": ["null", "array", "object"],
      "items": {
        "type": ["null", "string"]
      },
      "properties": {}
    },
    "forgiven": {
      "type": ["null", "boolean"]
    },
    "object": {
      "type": ["null", "string"]
    },
    "starting_balance": {
      "type": ["null", "integer"]
    },
    "amount_due": {
      "type": ["null", "integer"]
    },
    "currency": {
      "type": ["null", "string"]
    },
    "total": {
      "type": ["null", "integer"]
    },
    "statement_description": {
      "type": ["null", "string"]
    },
    "subscription": {
      "type": ["null", "string"]
    },
    "status": {
      "type": ["null", "string"]
    },
    "status_transitions": {
      "type": "object",
      "properties": {
        "finalized_at": {
          "type": ["null", "integer"]
        },
        "marked_uncollectible_at": {
          "type": ["null", "integer"]
        },
        "paid_at": {
          "type": ["null", "integer"]
        },
        "voided_at": {
          "type": ["null", "integer"]
        }
      }
    },
    "post_payment_credit_notes_amount": {
      "type": ["null", "integer"]
    },
    "paid_out_of_band": {
      "type": ["null", "boolean"]
    },
    "total_discount_amounts": {
      "type": ["null", "array"],
      "items": {
        "type": ["null", "object"],
        "properties": {
          "amount": {
            "type": ["null", "integer"]
          },
          "discount": {
            "type": ["null", "string"]
          }
        }
      }
    },
    "customer_name": {
      "type": ["null", "string"]
    },
    "shipping_cost": {
      "type": ["null", "object"],
      "properties": {
        "amount_subtotal": {
          "type": ["null", "integer"]
        },
        "amount_tax": {
          "type": ["null", "integer"]
        },
        "amount_total": {
          "type": ["null", "integer"]
        },
        "shipping_rate": {
          "type": ["null", "string"]
        },
        "taxes": {
          "type": ["null", "array"],
          "items": {
            "type": ["null", "string"]
          }
        }
      }
    },
    "custom_fields": {
      "type": ["null", "array"],
      "items": {
        "type": ["null", "object"],
        "properties": {
          "name": {
            "type": ["null", "string"]
          },
          "value": {
            "type": ["null", "string"]
          }
        }
      }
    },
    "transfer_data": {
      "type": ["null", "object"],
      "properties": {
        "amount": {
          "type": ["null", "integer"]
        },
        "destination": {
          "type": ["null", "string"]
        }
      }
    },
    "application_fee_amount": {
      "type": ["null", "integer"]
    },
    "customer_shipping": {
      "type": ["null", "object"],
<<<<<<< HEAD
      "properties": {
        "address": {
          "type": [
            "null",
            "object"
          ],
          "properties": {
            "city": {
              "type": [
                "null",
                "string"
              ]
            },
            "country": {
              "type": [
                "null",
                "string"
              ]
            },
            "line1": {
              "type": [
                "null",
                "string"
              ]
            },
            "line2": {
              "type": [
                "null",
                "string"
              ]
            },
            "postal_code": {
              "type": [
                "null",
                "string"
              ]
            },
            "state": {
              "type": [
                "null",
                "string"
              ]
            }
=======
      "additionalProperties": true,
      "properties": {
          "address" : {
            "type" : [
              "null",
              "object"
            ],
            "properties" : {
              "city" : {
                "type" : [
                  "null",
                  "string"
                ]
              },
              "country" : {
                "type" : [
                  "null",
                  "string"
                ]
              },
              "line1" : {
                "type" : [
                  "null",
                  "string"
                ]
              },
              "line2" : {
                "type" : [
                  "null",
                  "string"
                ]
              },
              "postal_code" : {
                "type" : [
                  "null",
                  "string"
                ]
              },
              "state" : {
                "type" : [
                  "null",
                  "string"
                ]
              }
            }
          },
          "name" : {
            "type" : [
              "null",
              "string"
            ]
          },
          "phone" : {
            "type" : [
              "null",
              "string"
            ]
>>>>>>> 1f4d0bae
          }
        },
        "name": {
          "type": [
            "null",
            "string"
          ]
        },
        "phone": {
          "type": [
            "null",
            "string"
          ]
        }
<<<<<<< HEAD
      }
=======
>>>>>>> 1f4d0bae
    },
    "application": {
      "type": ["null", "string"]
    },
    "amount_shipping": {
      "type": ["null", "integer"]
    },
    "from_invoice": {
      "type": ["null", "object"],
      "properties": {
        "actions": {
          "type": ["null", "string"]
        },
        "invoice": {
          "type": ["null", "string"]
        }
      }
    },
    "customer_tax_exempt": {
      "type": ["null", "string"]
    },
    "total_tax_amounts": {
      "type": ["null", "array"],
      "items": {
        "type": ["null", "object"],
        "properties": {
          "amount": {
            "type": ["null", "integer"]
          },
          "inclusive": {
            "type": ["null", "boolean"]
          },
          "tax_rate": {
            "type": ["null", "string"]
          },
          "taxability_reason": {
            "type": ["null", "string"]
          },
          "taxable_amount": {
            "type": ["null", "integer"]
          }
        }
      }
    },
    "footer": {
      "type": ["null", "string"]
    },
    "test_clock": {
      "type": ["null", "string"]
    },
    "automatic_tax": {
      "type": ["null", "object"],
      "properties": {
        "enabled": {
          "type": ["null", "boolean"]
        },
        "status": {
          "type": ["null", "string"]
        }
      }
    },
    "payment_settings": {
      "type": ["null", "object"],
      "properties": {
        "default_mandate": {
          "type": ["null", "string"]
        },
        "payment_method_options": {
          "type": ["null", "object"]
        },
        "payment_method_types": {
          "type": ["null", "array"],
          "items": {
            "type": ["null", "string"]
          }
        }
      }
    },
    "default_source": {
      "type": ["null", "string"]
    },
    "payment_intent": {
      "type": ["null", "string"]
    },
    "default_payment_method": {
      "type": ["null", "string"]
    },
    "shipping_details": {
      "type": ["null", "object"],
      "properties": {
        "address": {
          "type": ["null", "object"],
          "properties": {
            "city": {
              "type": ["null", "string"]
            },
            "country": {
              "type": ["null", "string"]
            },
            "line1": {
              "type": ["null", "string"]
            },
            "line2": {
              "type": ["null", "string"]
            },
            "postal_code": {
              "type": ["null", "string"]
            },
            "state": {
              "type": ["null", "string"]
            }
          }
        },
        "name": {
          "type": ["null", "string"]
        },
        "phone": {
          "type": ["null", "string"]
        }
      }
    },
    "collection_method": {
      "type": ["null", "string"]
    },
    "effective_at": {
      "type": ["null", "integer"]
    },
    "default_tax_rates": {
      "type": ["null", "array"],
      "items": {
        "$ref": "tax_rates.json"
      }
    },
    "total_excluding_tax": {
      "type": ["null", "integer"]
    },
    "subtotal_excluding_tax": {
      "type": ["null", "integer"]
    },
    "last_finalization_error": {
      "type": ["null", "object"],
      "properties": {
        "type": {
          "type": ["null", "string"]
        },
        "code": {
          "type": ["null", "string"]
        },
        "doc_url": {
          "type": ["null", "string"]
        },
        "message": {
          "type": ["null", "string"]
        },
        "param": {
          "type": ["null", "string"]
        },
        "payment_method_type": {
          "type": ["null", "string"]
        }
      }
    },
    "latest_revision": {
      "type": ["null", "string"]
    },
    "rendering_options": {
      "type": ["null", "object"],
      "properties": {
        "amount_tax_display": {
          "type": ["null", "string"]
        }
      }
    },
    "quote": {
      "type": ["null", "string"]
    },
    "pre_payment_credit_notes_amount": {
      "type": ["null", "integer"]
    },
    "customer_phone": {
      "type": ["null", "string"]
    },
    "on_behalf_of": {
      "type": ["null", "string"]
    },
    "account_tax_ids": {
      "type": ["null", "array"],
      "items": {
        "type": ["null", "string"]
      }
    },
    "customer_email": {
      "type": ["null", "string"]
    },
    "customer_address": {
      "type": ["null", "object"],
      "properties": {
        "city": {
          "type": ["null", "string"]
        },
        "country": {
          "type": ["null", "string"]
        },
        "line1": {
          "type": ["null", "string"]
        },
        "line2": {
          "type": ["null", "string"]
        },
        "postal_code": {
          "type": ["null", "string"]
        },
        "state": {
          "type": ["null", "string"]
        }
      }
    },
    "account_name": {
      "type": ["null", "string"]
    },
    "account_country": {
      "type": ["null", "string"]
    }
  }
}<|MERGE_RESOLUTION|>--- conflicted
+++ resolved
@@ -332,51 +332,6 @@
     },
     "customer_shipping": {
       "type": ["null", "object"],
-<<<<<<< HEAD
-      "properties": {
-        "address": {
-          "type": [
-            "null",
-            "object"
-          ],
-          "properties": {
-            "city": {
-              "type": [
-                "null",
-                "string"
-              ]
-            },
-            "country": {
-              "type": [
-                "null",
-                "string"
-              ]
-            },
-            "line1": {
-              "type": [
-                "null",
-                "string"
-              ]
-            },
-            "line2": {
-              "type": [
-                "null",
-                "string"
-              ]
-            },
-            "postal_code": {
-              "type": [
-                "null",
-                "string"
-              ]
-            },
-            "state": {
-              "type": [
-                "null",
-                "string"
-              ]
-            }
-=======
       "additionalProperties": true,
       "properties": {
           "address" : {
@@ -434,25 +389,8 @@
               "null",
               "string"
             ]
->>>>>>> 1f4d0bae
-          }
-        },
-        "name": {
-          "type": [
-            "null",
-            "string"
-          ]
-        },
-        "phone": {
-          "type": [
-            "null",
-            "string"
-          ]
-        }
-<<<<<<< HEAD
-      }
-=======
->>>>>>> 1f4d0bae
+          }
+        }
     },
     "application": {
       "type": ["null", "string"]
