--- conflicted
+++ resolved
@@ -42,11 +42,7 @@
     with open("sample_files/config.json") as f:
         config = json.load(f)
     streams = SourceStripe().streams(config=config)
-<<<<<<< HEAD
-    assert len(streams) == 39
-=======
-    assert len(streams) == 38
->>>>>>> 2e821bf1
+    assert len(streams) == 42
 
 
 @pytest.fixture(name="config")
