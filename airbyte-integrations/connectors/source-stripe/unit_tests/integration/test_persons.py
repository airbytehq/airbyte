--- conflicted
+++ resolved
@@ -287,11 +287,7 @@
         assert emits_successful_sync_status_messages(actual_messages.get_stream_statuses(_STREAM_NAME))
         most_recent_state = actual_messages.most_recent_state
         assert most_recent_state.stream_descriptor == StreamDescriptor(name=_STREAM_NAME)
-<<<<<<< HEAD
         assert int(most_recent_state.stream_state.updated) == int(state_datetime.timestamp())
-=======
-        assert most_recent_state.stream_state.updated == int(state_datetime.timestamp())
->>>>>>> 110f4440
         assert len(actual_messages.records) == 1
 
     @HttpMocker()
@@ -353,11 +349,7 @@
         assert emits_successful_sync_status_messages(actual_messages.get_stream_statuses(_STREAM_NAME))
         most_recent_state = actual_messages.most_recent_state
         assert most_recent_state.stream_descriptor == StreamDescriptor(name=_STREAM_NAME)
-<<<<<<< HEAD
         assert int(most_recent_state.stream_state.updated) == int(start_datetime.timestamp())
-=======
-        assert most_recent_state.stream_state.updated == int(state_datetime.timestamp())
->>>>>>> 110f4440
         assert len(actual_messages.records) == 1
 
     @HttpMocker()
@@ -432,11 +424,7 @@
         assert emits_successful_sync_status_messages(actual_messages.get_stream_statuses(_STREAM_NAME))
         most_recent_state = actual_messages.most_recent_state
         assert most_recent_state.stream_descriptor == StreamDescriptor(name="persons")
-<<<<<<< HEAD
         assert int(most_recent_state.stream_state.updated) == int(state_datetime.timestamp())
-=======
-        assert most_recent_state.stream_state.updated == int(state_datetime.timestamp())
->>>>>>> 110f4440
         assert len(actual_messages.records) == 1
 
     @HttpMocker()
