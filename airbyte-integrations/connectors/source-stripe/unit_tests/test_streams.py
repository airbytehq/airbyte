--- conflicted
+++ resolved
@@ -24,253 +24,6 @@
     assert headers["Stripe-Version"] == "2022-11-15"
 
 
-<<<<<<< HEAD
-lazy_substream_test_suite = (
-    (
-        {
-            "/v1/invoices": {
-                "has_more": False,
-                "object": "list",
-                "url": "/v1/invoices",
-                "data": [
-                    {
-                        "created": 1641038947,
-                        "customer": "cus_HezytZRkaQJC8W",
-                        "id": "in_1KD6OVIEn5WyEQxn9xuASHsD",
-                        "object": "invoice",
-                        "total": 1,
-                        "lines": {
-                            "data": [
-                                {
-                                    "id": "il_1",
-                                    "object": "line_item",
-                                },
-                                {
-                                    "id": "il_2",
-                                    "object": "line_item",
-                                },
-                            ],
-                            "has_more": True,
-                            "object": "list",
-                            "total_count": 3,
-                            "url": "/v1/invoices/in_1KD6OVIEn5WyEQxn9xuASHsD/lines",
-                        },
-                    }
-                ],
-            },
-            "/v1/invoices/in_1KD6OVIEn5WyEQxn9xuASHsD/lines?starting_after=il_2": {
-                "data": [
-                    {
-                        "id": "il_3",
-                        "object": "line_item",
-                    },
-                ],
-                "has_more": False,
-                "object": "list",
-                "total_count": 3,
-                "url": "/v1/invoices/in_1KD6OVIEn5WyEQxn9xuASHsD/lines",
-            },
-        },
-        "invoices",
-        "invoice_line_items",
-        [
-            {"id": "il_1", "invoice_id": "in_1KD6OVIEn5WyEQxn9xuASHsD", "object": "line_item"},
-            {"id": "il_2", "invoice_id": "in_1KD6OVIEn5WyEQxn9xuASHsD", "object": "line_item"},
-            {"id": "il_3", "invoice_id": "in_1KD6OVIEn5WyEQxn9xuASHsD", "object": "line_item"},
-        ],
-        "full_refresh",
-        {},
-    ),
-    (
-        {
-            "/v1/subscriptions": {
-                "has_more": False,
-                "object": "list",
-                "url": "/v1/subscriptions",
-                "data": [
-                    {
-                        "created": 1641038947,
-                        "customer": "cus_HezytZRkaQJC8W",
-                        "id": "si_OptSP2o3XZUBpx",
-                        "object": "subscription",
-                        "total": 1,
-                        "items": {
-                            "data": [
-                                {
-                                    "id": "si_1",
-                                    "object": "subscription_item",
-                                },
-                                {
-                                    "id": "si_2",
-                                    "object": "subscription_item",
-                                },
-                            ],
-                            "has_more": True,
-                            "object": "list",
-                            "total_count": 3,
-                            "url": "/v1/subscription_items",
-                        },
-                    }
-                ],
-            },
-            "/v1/subscription_items?subscription=si_OptSP2o3XZUBpx&starting_after=si_2": {
-                "data": [
-                    {
-                        "id": "si_3",
-                        "object": "subscription_item",
-                    },
-                ],
-                "has_more": False,
-                "object": "list",
-                "total_count": 3,
-                "url": "/v1/subscription_items",
-            },
-        },
-        "subscriptions",
-        "subscription_items",
-        [
-            {"id": "si_1", "object": "subscription_item"},
-            {"id": "si_2", "object": "subscription_item"},
-            {"id": "si_3", "object": "subscription_item"},
-        ],
-        "full_refresh",
-        {},
-    ),
-    (
-        {
-            "/v1/customers?expand%5B%5D=data.sources": {
-                "has_more": False,
-                "object": "list",
-                "url": "/v1/customers",
-                "data": [
-                    {
-                        "created": 1641038947,
-                        "id": "cus_HezytZRkaQJC8W",
-                        "object": "customer",
-                        "total": 1,
-                        "sources": {
-                            "data": [
-                                {
-                                    "id": "cs_1",
-                                    "object": "card",
-                                },
-                                {
-                                    "id": "cs_2",
-                                    "object": "bank_account",
-                                },
-                            ],
-                            "has_more": True,
-                            "object": "list",
-                            "total_count": 4,
-                            "url": "/v1/customers/cus_HezytZRkaQJC8W/sources",
-                        },
-                    }
-                ],
-            },
-            "/v1/customers/cus_HezytZRkaQJC8W/sources": {
-                "data": [
-                    {
-                        "id": "cs_3",
-                        "object": "card",
-                    },
-                    {
-                        "id": "cs_4",
-                        "object": "bank_account",
-                    },
-                ],
-                "has_more": False,
-                "object": "list",
-                "total_count": 4,
-                "url": "/v1/customers/cus_HezytZRkaQJC8W/sources",
-            },
-        },
-        "customers",
-        "bank_accounts",
-        [
-            {"id": "cs_2", "object": "bank_account", "updated": 1692802815},
-            {"id": "cs_4", "object": "bank_account", "updated": 1692802815},
-        ],
-        "full_refresh",
-        {},
-    ),
-    (
-        {
-            "/v1/application_fees": {
-                "has_more": False,
-                "object": "list",
-                "url": "/v1/application_fees",
-                "data": [
-                    {
-                        "created": 1641038947,
-                        "customer": "cus_HezytZRkaQJC8W",
-                        "id": "af_OptSP2o3XZUBpx",
-                        "object": "application_fee",
-                        "total": 1,
-                        "refunds": {
-                            "data": [
-                                {
-                                    "id": "fr_1",
-                                    "object": "application_fee_refund",
-                                },
-                                {
-                                    "id": "fr_2",
-                                    "object": "application_fee_refund",
-                                },
-                            ],
-                            "has_more": True,
-                            "object": "list",
-                            "total_count": 3,
-                            "url": "/v1/application_fees/af_OptSP2o3XZUBpx/refunds",
-                        },
-                    }
-                ],
-            },
-            "/v1/application_fees/af_OptSP2o3XZUBpx/refunds": {
-                "data": [
-                    {
-                        "id": "fr_3",
-                        "object": "application_fee_refund",
-                    }
-                ],
-                "has_more": False,
-                "object": "list",
-                "total_count": 3,
-                "url": "/v1/application_fees/af_OptSP2o3XZUBpx/refunds",
-            },
-        },
-        "application_fees",
-        "application_fees_refunds",
-        [
-            {"id": "fr_1", "object": "application_fee_refund", "updated": 1692802815},
-            {"id": "fr_2", "object": "application_fee_refund", "updated": 1692802815},
-            {"id": "fr_3", "object": "application_fee_refund", "updated": 1692802815},
-        ],
-        "full_refresh",
-        {},
-    ),
-    (
-        {
-            "/v1/events?types%5B%5D=customer.source.created&types%5B%5D=customer.source.expiring&types"
-            "%5B%5D=customer.source.updated&types%5B%5D=customer.source.deleted": {
-                "data": [
-                    {
-                        "id": "evt_1NdNFoEcXtiJtvvhBP5mxQmL",
-                        "object": "event",
-                        "api_version": "2020-08-27",
-                        "created": 1692802016,
-                        "data": {
-                            "object": {"object": "bank_account", "bank_account": "cs_1K9GK0EcXtiJtvvhSo2LvGqT", "created": 1653341716}
-                        },
-                        "type": "customer.source.created",
-                    },
-                    {
-                        "id": "evt_1NdNFoEcXtiJtvvhBP5mxQmL",
-                        "object": "event",
-                        "api_version": "2020-08-27",
-                        "created": 1692802017,
-                        "data": {"object": {"object": "card", "card": "cs_1K9GK0EcXtiJtvvhSo2LvGqT", "created": 1653341716}},
-                        "type": "customer.source.updated",
-=======
 bank_accounts_full_refresh_test_case = (
     {
         "https://api.stripe.com/v1/customers?expand%5B%5D=data.sources": {
@@ -298,191 +51,10 @@
                         "object": "list",
                         "total_count": 4,
                         "url": "/v1/customers/cus_HezytZRkaQJC8W/sources",
->>>>>>> 32190b33
                     },
                 }
             ],
         },
-<<<<<<< HEAD
-        "customers",
-        "bank_accounts",
-        [{"object": "bank_account", "bank_account": "cs_1K9GK0EcXtiJtvvhSo2LvGqT", "created": 1653341716, "updated": 1692802016}],
-        "incremental",
-        {"updated": 1692802015},
-    ),
-    (
-        {
-            "/v1/events?types%5B%5D=application_fee.refund.updated": {
-                "data": [
-                    {
-                        "id": "evt_1NdNFoEcXtiJtvvhBP5mxQmL",
-                        "object": "event",
-                        "api_version": "2020-08-27",
-                        "created": 1692802016,
-                        "data": {
-                            "object": {
-                                "object": "application_fee_refund",
-                                "application_fee_refund": "afr_1K9GK0EcXtiJtvvhSo2LvGqT",
-                                "created": 1653341716,
-                            }
-                        },
-                        "type": "application_fee.refund.updated",
-                    },
-                    {
-                        "id": "evt_1NdNFoEcXtiJtvvhBP5mxQmL",
-                        "object": "event",
-                        "api_version": "2020-08-27",
-                        "created": 1692802017,
-                        "data": {
-                            "object": {
-                                "object": "application_fee_refund",
-                                "application_fee_refund": "afr_1K9GK0EcXtiJtvvhSo2LvGqT",
-                                "created": 1653341716,
-                            }
-                        },
-                        "type": "application_fee.refund.updated",
-                    },
-                ],
-                "has_more": False,
-            }
-        },
-        "application_fees",
-        "application_fees_refunds",
-        [
-            {
-                "object": "application_fee_refund",
-                "application_fee_refund": "afr_1K9GK0EcXtiJtvvhSo2LvGqT",
-                "created": 1653341716,
-                "updated": 1692802016,
-            },
-            {
-                "object": "application_fee_refund",
-                "application_fee_refund": "afr_1K9GK0EcXtiJtvvhSo2LvGqT",
-                "created": 1653341716,
-                "updated": 1692802017,
-            },
-        ],
-        "incremental",
-        {"updated": 1692802015},
-    ),
-    (
-        {
-            "/v1/checkout/sessions": {
-                "has_more": False,
-                "object": "list",
-                "url": "/v1/checkout/sessions",
-                "data": [
-                    {
-                        "created": 1653341816,
-                        "expires_at": 1699444831,
-                        "id": "cs_vvhSo2LvGqT1K9GK0EcXtfsciJt",
-                        "object": "checkout_session",
-                        "total": 1,
-                    }
-                ],
-            },
-            "/v1/checkout/sessions/cs_vvhSo2LvGqT1K9GK0EcXtfsciJt/line_items?expand%5B%5D=data.discounts&expand%5B%5D=data.taxes": {
-                "has_more": False,
-                "object": "list",
-                "url": "/v1/checkout/sessions/cs_vvhSo2LvGqT1K9GK0EcXtfsciJt/line_items",
-                "data": [
-                    {
-                        "id": "li_1",
-                        "object": "line_item",
-                    },
-                    {
-                        "id": "li_2",
-                        "object": "line_item",
-                    },
-                ],
-            },
-        },
-        "checkout_sessions",
-        "checkout_sessions_line_items",
-        [
-            {
-                "object": "line_item",
-                "checkout_session_id": "cs_vvhSo2LvGqT1K9GK0EcXtfsciJt",
-                "id": "li_1",
-                "checkout_session_expires_at": 1699444831,
-                "checkout_session_created": 1653341816,
-                "checkout_session_updated": 1653341816,
-            },
-            {
-                "object": "line_item",
-                "checkout_session_id": "cs_vvhSo2LvGqT1K9GK0EcXtfsciJt",
-                "id": "li_2",
-                "checkout_session_expires_at": 1699444831,
-                "checkout_session_created": 1653341816,
-                "checkout_session_updated": 1653341816,
-            },
-        ],
-        "full_refresh",
-        {},
-    ),
-    (
-        {
-            "/v1/events?types%5B%5D=checkout.session.async_payment_failed&types%5B%5D=checkout.session.async_payment_succeeded&"
-            "types%5B%5D=checkout.session.completed&types%5B%5D=checkout.session.expired": {
-                "data": [
-                    {
-                        "id": "evt_1NdNFoEcXtiJtvvhBP5mxQmL",
-                        "object": "event",
-                        "api_version": "2020-08-27",
-                        "created": 1653341816,
-                        "data": {
-                            "object": {
-                                "object": "checkout_session",
-                                "id": "cs_vvhSo2LvGqT1K9GK0EcXtiJt",
-                                "created": 1653341716,
-                                "expires_at": 1699444831,
-                            }
-                        },
-                        "type": "checkout.session.completed",
-                    },
-                ],
-                "has_more": False,
-            },
-            "/v1/checkout/sessions/cs_vvhSo2LvGqT1K9GK0EcXtiJt/line_items?expand%5B%5D=data.discounts&expand%5B%5D=data.taxes": {
-                "has_more": False,
-                "object": "list",
-                "url": "/v1/checkout/sessions/cs_vvhSo2LvGqT1K9GK0EcXtiJt/line_items",
-                "data": [
-                    {
-                        "id": "li_1",
-                        "object": "line_item",
-                    },
-                    {
-                        "id": "li_2",
-                        "object": "line_item",
-                    },
-                ],
-            },
-        },
-        "checkout_sessions",
-        "checkout_sessions_line_items",
-        [
-            {
-                "object": "line_item",
-                "checkout_session_id": "cs_vvhSo2LvGqT1K9GK0EcXtiJt",
-                "id": "li_1",
-                "checkout_session_expires_at": 1699444831,
-                "checkout_session_created": 1653341716,
-                "checkout_session_updated": 1653341816,
-            },
-            {
-                "object": "line_item",
-                "checkout_session_id": "cs_vvhSo2LvGqT1K9GK0EcXtiJt",
-                "id": "li_2",
-                "checkout_session_expires_at": 1699444831,
-                "checkout_session_created": 1653341716,
-                "checkout_session_updated": 1653341816,
-            },
-        ],
-        "incremental",
-        {"checkout_session_updated": 1653300816},
-    ),
-=======
         "https://api.stripe.com/v1/customers/cus_HezytZRkaQJC8W/sources?object=bank_account&starting_after=cs_2": {
             "data": [
                 {
@@ -539,7 +111,6 @@
     [{"object": "bank_account", "bank_account": "cs_1K9GK0EcXtiJtvvhSo2LvGqT", "created": 1653341716, "updated": 1692802016}],
     "incremental",
     {"updated": 1692802015},
->>>>>>> 32190b33
 )
 
 
@@ -564,13 +135,8 @@
 
 @pytest.mark.parametrize("requests_mock_map, stream_cls, expected_records, sync_mode, state", (bank_accounts_full_refresh_test_case,))
 @freezegun.freeze_time("2023-08-23T15:00:15Z")
-<<<<<<< HEAD
-def test_sub_streams(
-    request, requests_mock, requests_mock_map, parent_stream_cls, stream_cls, expected_records, stream_args, sync_mode, state
-=======
 def test_lazy_substream_data_is_expanded(
     requests_mock, stream_by_name, config, requests_mock_map, stream_cls, expected_records, sync_mode, state
->>>>>>> 32190b33
 ):
 
     config["start_date"] = str(pendulum.today().subtract(days=3))
