--- conflicted
+++ resolved
@@ -6,18 +6,6 @@
 
 import pytest
 from airbyte_cdk.sources.streams.http.auth import TokenAuthenticator
-<<<<<<< HEAD
-from source_stripe.streams import (
-    CreatedCursorIncrementalStripeStream,
-    IncrementalStripeStream,
-    ParentIncrementalStipeLazySubStream,
-    StripeLazySubStream,
-    StripeStream,
-    UpdatedCursorIncrementalStripeLazySubStream,
-    UpdatedCursorIncrementalStripeStream,
-)
-=======
->>>>>>> 32190b33
 
 os.environ["CACHE_DISABLED"] = "true"
 
@@ -45,245 +33,6 @@
     return {"lookback_window_days": 14, **stream_args}
 
 
-<<<<<<< HEAD
-@pytest.fixture(name="invoices")
-def invoices_fixture(stream_args):
-    def mocker(args=stream_args):
-        return IncrementalStripeStream(
-            name="invoices",
-            path="invoices",
-            use_cache=False,
-            event_types=[
-                "invoice.created",
-                "invoice.finalization_failed",
-                "invoice.finalized",
-                "invoice.marked_uncollectible",
-                "invoice.paid",
-                "invoice.payment_action_required",
-                "invoice.payment_failed",
-                "invoice.payment_succeeded",
-                "invoice.sent",
-                "invoice.upcoming",
-                "invoice.updated",
-                "invoice.voided",
-            ],
-            **args,
-        )
-
-    return mocker
-
-
-@pytest.fixture(name="invoice_line_items")
-def invoice_line_items_fixture(invoices, stream_args):
-    parent_stream = invoices()
-
-    def mocker(args=stream_args, parent_stream=parent_stream):
-        return StripeLazySubStream(
-            name="invoice_line_items",
-            path=lambda self, stream_slice, *args, **kwargs: f"invoices/{stream_slice['parent']['id']}/lines",
-            parent=parent_stream,
-            sub_items_attr="lines",
-            slice_data_retriever=lambda record, stream_slice: {"invoice_id": stream_slice["parent"]["id"], **record},
-            **args,
-        )
-
-    return mocker
-
-
-@pytest.fixture()
-def accounts(stream_args):
-    def mocker(args=stream_args):
-        return StripeStream(name="accounts", path="accounts", **args)
-
-    return mocker
-
-
-@pytest.fixture()
-def balance_transactions(incremental_stream_args):
-    def mocker(args=incremental_stream_args):
-        return CreatedCursorIncrementalStripeStream(name="balance_transactions", path="balance_transactions", **args)
-
-    return mocker
-
-
-@pytest.fixture()
-def credit_notes(stream_args):
-    def mocker(args=stream_args):
-        return UpdatedCursorIncrementalStripeStream(
-            name="credit_notes",
-            path="credit_notes",
-            event_types=["credit_note.created", "credit_note.updated", "credit_note.voided"],
-            **args,
-        )
-
-    return mocker
-
-
-@pytest.fixture()
-def customers(stream_args):
-    def mocker(args=stream_args):
-        return IncrementalStripeStream(
-            name="customers",
-            path="customers",
-            use_cache=False,
-            expand_items=["data.sources"],
-            event_types=["customer.created", "customer.updated"],
-            **args,
-        )
-
-    return mocker
-
-
-@pytest.fixture()
-def bank_accounts(customers, stream_args):
-    parent_stream = customers()
-
-    def mocker(args=stream_args, parent_stream=parent_stream):
-        return UpdatedCursorIncrementalStripeLazySubStream(
-            name="bank_accounts",
-            path=lambda self, stream_slice, *args, **kwargs: f"customers/{stream_slice['parent']['id']}/sources",
-            parent=parent_stream,
-            event_types=["customer.source.created", "customer.source.expiring", "customer.source.updated", "customer.source.deleted"],
-            legacy_cursor_field=None,
-            sub_items_attr="sources",
-            extra_request_params={"object": "bank_account"},
-            response_filter=lambda record: record["object"] == "bank_account",
-            **args,
-        )
-
-    return mocker
-
-
-@pytest.fixture()
-def external_bank_accounts(stream_args):
-    def mocker(args=stream_args):
-        return UpdatedCursorIncrementalStripeStream(
-            name="external_account_bank_accounts",
-            path=lambda self, *args, **kwargs: f"accounts/{self.account_id}/external_accounts",
-            event_types=["account.external_account.created", "account.external_account.updated", "account.external_account.deleted"],
-            legacy_cursor_field=None,
-            extra_request_params={"object": "bank_account"},
-            response_filter=lambda record: record["object"] == "bank_account",
-            **args,
-        )
-
-    return mocker
-
-
-@pytest.fixture(name="subscriptions")
-def subscription_fixture(stream_args):
-    def mocker(args=stream_args):
-        return IncrementalStripeStream(
-            name="subscriptions",
-            path="subscriptions",
-            use_cache=False,
-            extra_request_params={"status": "all"},
-            event_types=[
-                "customer.subscription.created",
-                "customer.subscription.paused",
-                "customer.subscription.pending_update_applied",
-                "customer.subscription.pending_update_expired",
-                "customer.subscription.resumed",
-                "customer.subscription.trial_will_end",
-                "customer.subscription.updated",
-                "customer.subscription.deleted",
-            ],
-            **args,
-        )
-
-    return mocker
-
-
-@pytest.fixture(name="subscription_items")
-def subscription_items_fixture(subscriptions, stream_args):
-    parent_stream = subscriptions()
-
-    def mocker(args=stream_args, parent_stream=parent_stream):
-        return StripeLazySubStream(
-            name="subscription_items",
-            path="subscription_items",
-            extra_request_params=lambda self, stream_slice, *args, **kwargs: {"subscription": stream_slice["parent"]["id"]},
-            parent=parent_stream,
-            use_cache=False,
-            sub_items_attr="items",
-            **args,
-        )
-
-    return mocker
-
-
-@pytest.fixture(name="application_fees")
-def application_fees_fixture(stream_args):
-    def mocker(args=stream_args):
-        return IncrementalStripeStream(
-            name="application_fees",
-            path="application_fees",
-            use_cache=False,
-            event_types=["application_fee.created", "application_fee.refunded"],
-            **args,
-        )
-
-    return mocker
-
-
-@pytest.fixture(name="application_fees_refunds")
-def application_fees_refunds_fixture(application_fees, stream_args):
-    parent_stream = application_fees()
-
-    def mocker(args=stream_args, parent_stream=parent_stream):
-        return UpdatedCursorIncrementalStripeLazySubStream(
-            name="application_fees_refunds",
-            path=lambda self, stream_slice, *args, **kwargs: f"application_fees/{stream_slice['parent']['id']}/refunds",
-            parent=parent_stream,
-            event_types=["application_fee.refund.updated"],
-            sub_items_attr="refunds",
-            **args,
-        )
-
-    return mocker
-
-
-@pytest.fixture(name="checkout_sessions")
-def checkout_sessions_fixture(stream_args):
-    def mocker(args=stream_args):
-        return UpdatedCursorIncrementalStripeStream(
-            name="checkout_sessions",
-            path="checkout/sessions",
-            use_cache=False,
-            legacy_cursor_field="created",
-            event_types=[
-                "checkout.session.async_payment_failed",
-                "checkout.session.async_payment_succeeded",
-                "checkout.session.completed",
-                "checkout.session.expired",
-            ],
-            **args,
-        )
-
-    return mocker
-
-
-@pytest.fixture(name="checkout_sessions_line_items")
-def checkout_sessions_line_items_fixture(checkout_sessions, stream_args):
-    parent_stream = checkout_sessions()
-
-    def mocker(args=stream_args, parent_stream=parent_stream):
-        return ParentIncrementalStipeLazySubStream(
-            name="checkout_sessions_line_items",
-            path=lambda self, stream_slice, *args, **kwargs: f"checkout/sessions/{stream_slice['parent']['id']}/line_items",
-            parent=parent_stream,
-            expand_items=["data.discounts", "data.taxes"],
-            cursor_field="checkout_session_updated",
-            slice_data_retriever=lambda record, stream_slice: {
-                "checkout_session_id": stream_slice["parent"]["id"],
-                "checkout_session_expires_at": stream_slice["parent"]["expires_at"],
-                "checkout_session_created": stream_slice["parent"]["created"],
-                "checkout_session_updated": stream_slice["parent"]["updated"],
-                **record,
-            },
-            **args,
-        )
-=======
 @pytest.fixture()
 def stream_by_name(config):
     # use local import in favour of global because we need to make imports after setting the env variables
@@ -295,6 +44,5 @@
         for stream in streams:
             if stream.name == stream_name:
                 return stream
->>>>>>> 32190b33
 
     return mocker