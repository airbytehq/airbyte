data:
  allowedHosts:
    hosts:
      - api.stripe.com
  connectorSubtype: api
  connectorType: source
  definitionId: e094cb9a-26de-4645-8761-65c0c425d1de
<<<<<<< HEAD
  dockerImageTag: 4.1.0
=======
  dockerImageTag: 4.0.0
>>>>>>> 47494416
  dockerRepository: airbyte/source-stripe
  githubIssueLabel: source-stripe
  icon: stripe.svg
  license: ELv2
  name: Stripe
  registries:
    cloud:
      enabled: true
    oss:
      enabled: true
  releaseStage: generally_available
  suggestedStreams:
    streams:
      - customers
      - invoices
      - charges
      - subscriptions
      - refunds
  documentationUrl: https://docs.airbyte.com/integrations/sources/stripe
  tags:
    - language:python
  ab_internal:
    sl: 300
    ql: 400
  releases:
    breakingChanges:
      4.0.0:
        message: "Version 4.0.0 changes the cursors in most of the Stripe streams that support incremental sync mode. This is done to not only sync the data that was created since previous sync, but also the data that was modified. A schema refresh of all effected streams is required to use the new cursor format."
<<<<<<< HEAD
        upgradeDeadline:
=======
        upgradeDeadline: "2023-09-14"
>>>>>>> 47494416
  supportLevel: certified
metadataSpecVersion: "1.0"<|MERGE_RESOLUTION|>--- conflicted
+++ resolved
@@ -5,11 +5,7 @@
   connectorSubtype: api
   connectorType: source
   definitionId: e094cb9a-26de-4645-8761-65c0c425d1de
-<<<<<<< HEAD
   dockerImageTag: 4.1.0
-=======
-  dockerImageTag: 4.0.0
->>>>>>> 47494416
   dockerRepository: airbyte/source-stripe
   githubIssueLabel: source-stripe
   icon: stripe.svg
@@ -38,10 +34,6 @@
     breakingChanges:
       4.0.0:
         message: "Version 4.0.0 changes the cursors in most of the Stripe streams that support incremental sync mode. This is done to not only sync the data that was created since previous sync, but also the data that was modified. A schema refresh of all effected streams is required to use the new cursor format."
-<<<<<<< HEAD
-        upgradeDeadline:
-=======
         upgradeDeadline: "2023-09-14"
->>>>>>> 47494416
   supportLevel: certified
 metadataSpecVersion: "1.0"