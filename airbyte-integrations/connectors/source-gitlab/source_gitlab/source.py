#
# Copyright (c) 2023 Airbyte, Inc., all rights reserved.
#


<<<<<<< HEAD
import os
=======
import pendulum
>>>>>>> 6537212b
from typing import Any, List, Mapping, MutableMapping, Optional, Tuple, Union

from airbyte_cdk.config_observation import emit_configuration_as_airbyte_control_message
from airbyte_cdk.models import SyncMode
from airbyte_cdk.sources import AbstractSource
from airbyte_cdk.sources.streams import Stream
from airbyte_cdk.sources.streams.http.requests_native_auth.oauth import SingleUseRefreshTokenOauth2Authenticator
from airbyte_cdk.sources.streams.http.requests_native_auth.token import TokenAuthenticator
from requests.auth import AuthBase

from .streams import (
    Branches,
    Commits,
    EpicIssues,
    Epics,
    GitlabStream,
    GroupIssueBoards,
    GroupLabels,
    GroupMembers,
    GroupMilestones,
    GroupProjects,
    Groups,
    GroupsList,
    IncludeDescendantGroups,
    Issues,
    Jobs,
    MergeRequestCommits,
    MergeRequests,
    Pipelines,
    PipelinesExtended,
    ProjectLabels,
    ProjectMembers,
    ProjectMilestones,
    Projects,
    Releases,
    Tags,
    Users,
)
from .utils import parse_url


class SingleUseRefreshTokenGitlabOAuth2Authenticator(SingleUseRefreshTokenOauth2Authenticator):
    def __init__(self, *args, created_at_name: str = "created_at", **kwargs):
        super().__init__(*args, **kwargs)
        self._created_at_name = created_at_name

    def get_created_at_name(self) -> str:
        return self._created_at_name

    def get_access_token(self) -> str:
        if self.token_has_expired():
            new_access_token, access_token_expires_in, access_token_created_at, new_refresh_token = self.refresh_access_token()
            new_token_expiry_date = self.get_new_token_expiry_date(access_token_expires_in, access_token_created_at)
            self.access_token = new_access_token
            self.set_refresh_token(new_refresh_token)
            self.set_token_expiry_date(new_token_expiry_date)
            emit_configuration_as_airbyte_control_message(self._connector_config)
        return self.access_token

    @staticmethod
    def get_new_token_expiry_date(access_token_expires_in: int, access_token_created_at: int) -> pendulum.DateTime:
        return pendulum.from_timestamp(access_token_created_at + access_token_expires_in)

    def refresh_access_token(self) -> Tuple[str, int, int, str]:
        response_json = self._get_refresh_access_token_response()
        return (
            response_json[self.get_access_token_name()],
            response_json[self.get_expires_in_name()],
            response_json[self.get_created_at_name()],
            response_json[self.get_refresh_token_name()],
        )


def get_authenticator(config: MutableMapping) -> AuthBase:
    if config["credentials"]["auth_type"] == "access_token":
        return TokenAuthenticator(token=config["credentials"]["access_token"])
    return SingleUseRefreshTokenGitlabOAuth2Authenticator(config, token_refresh_endpoint=f"https://{config['api_url']}/oauth/token")


class SourceGitlab(AbstractSource):
    def __init__(self, *args, **kwargs):
        super().__init__(*args, **kwargs)
        self.__auth_params: Mapping[str, Any] = {}
        self.__groups_stream: Optional[GitlabStream] = None
        self.__projects_stream: Optional[GitlabStream] = None

    def _groups_stream(self, config: MutableMapping[str, Any]) -> Groups:
        if not self.__groups_stream:
            auth_params = self._auth_params(config)
            group_ids = list(map(lambda x: x["id"], self._get_group_list(config)))
            self.__groups_stream = Groups(group_ids=group_ids, **auth_params)
        return self.__groups_stream

    def _projects_stream(self, config: MutableMapping[str, Any]) -> Union[Projects, GroupProjects]:
        if not self.__projects_stream:
            auth_params = self._auth_params(config)
            project_ids = list(filter(None, config.get("projects", "").split(" ")))
            groups_stream = self._groups_stream(config)
            if groups_stream.group_ids:
                self.__projects_stream = GroupProjects(project_ids=project_ids, parent_stream=groups_stream, **auth_params)
                return self.__projects_stream
            self.__projects_stream = Projects(project_ids=project_ids, **auth_params)
        return self.__projects_stream

    def _auth_params(self, config: MutableMapping[str, Any]) -> Mapping[str, Any]:
        if not self.__auth_params:
            auth = get_authenticator(config)
            self.__auth_params = dict(authenticator=auth, api_url=config["api_url"])
        return self.__auth_params

    def _get_group_list(self, config: MutableMapping[str, Any]) -> List[str]:
        group_ids = list(filter(None, config.get("groups", "").split(" ")))
        # Gitlab exposes different APIs to get a list of groups.
        # We use https://docs.gitlab.com/ee/api/groups.html#list-groups in case there's no group IDs in the input config.
        # This API provides full information about all available groups, including subgroups.
        #
        # In case there is a definitive list of groups IDs in the input config, the above API can not be used since
        # it does not support filtering by group ID, so we use
        # https://docs.gitlab.com/ee/api/groups.html#details-of-a-group and
        # https: //docs.gitlab.com/ee/api/groups.html#list-a-groups-descendant-groups for each group ID. The latter one does not
        # provide full group info so can only be used to retrieve  alist of group IDs and pass it further to init a corresponding stream.
        auth_params = self._auth_params(config)
        stream = GroupsList(**auth_params) if not group_ids else IncludeDescendantGroups(group_ids=group_ids, **auth_params)
        for stream_slice in stream.stream_slices(sync_mode=SyncMode.full_refresh):
            yield from stream.read_records(sync_mode=SyncMode.full_refresh, stream_slice=stream_slice)

    @staticmethod
    def _is_http_allowed() -> bool:
        return os.environ.get("DEPLOYMENT_MODE", "").upper() != "CLOUD"

    def check_connection(self, logger, config) -> Tuple[bool, any]:
        is_valid, scheme, _ = parse_url(config["api_url"])
        if not is_valid:
            return False, "Invalid API resource locator."
        if scheme == "http" and not self._is_http_allowed():
            return False, "Http scheme is not allowed in this environment. Please use `https` instead."
        try:
            projects = self._projects_stream(config)
            for stream_slice in projects.stream_slices(sync_mode=SyncMode.full_refresh):
                next(projects.read_records(sync_mode=SyncMode.full_refresh, stream_slice=stream_slice))
                return True, None
            return True, None  # in case there's no projects
        except Exception as error:
            return False, f"Unable to connect to Gitlab API with the provided credentials - {repr(error)}"

    def streams(self, config: MutableMapping[str, Any]) -> List[Stream]:
        auth_params = self._auth_params(config)

        groups, projects = self._groups_stream(config), self._projects_stream(config)
        pipelines = Pipelines(parent_stream=projects, start_date=config["start_date"], **auth_params)
        merge_requests = MergeRequests(parent_stream=projects, start_date=config["start_date"], **auth_params)
        epics = Epics(parent_stream=groups, **auth_params)

        streams = [
            groups,
            projects,
            Branches(parent_stream=projects, repository_part=True, **auth_params),
            Commits(parent_stream=projects, repository_part=True, start_date=config["start_date"], **auth_params),
            epics,
            EpicIssues(parent_stream=epics, **auth_params),
            GroupIssueBoards(parent_stream=groups, **auth_params),
            Issues(parent_stream=projects, start_date=config["start_date"], **auth_params),
            Jobs(parent_stream=pipelines, **auth_params),
            ProjectMilestones(parent_stream=projects, **auth_params),
            GroupMilestones(parent_stream=groups, **auth_params),
            ProjectMembers(parent_stream=projects, **auth_params),
            GroupMembers(parent_stream=groups, **auth_params),
            ProjectLabels(parent_stream=projects, **auth_params),
            GroupLabels(parent_stream=groups, **auth_params),
            merge_requests,
            MergeRequestCommits(parent_stream=merge_requests, **auth_params),
            Releases(parent_stream=projects, **auth_params),
            Tags(parent_stream=projects, repository_part=True, **auth_params),
            pipelines,
            PipelinesExtended(parent_stream=pipelines, **auth_params),
            Users(parent_stream=projects, **auth_params),
        ]

        return streams<|MERGE_RESOLUTION|>--- conflicted
+++ resolved
@@ -3,11 +3,8 @@
 #
 
 
-<<<<<<< HEAD
 import os
-=======
 import pendulum
->>>>>>> 6537212b
 from typing import Any, List, Mapping, MutableMapping, Optional, Tuple, Union
 
 from airbyte_cdk.config_observation import emit_configuration_as_airbyte_control_message
