#
# Copyright (c) 2022 Airbyte, Inc., all rights reserved.
#

import pytest


@pytest.fixture(params=["gitlab.com", "https://gitlab.com", "https://gitlab.com/api/v4"])
def config(request):
    return {
        "start_date": "2021-01-01T00:00:00Z",
<<<<<<< HEAD
        "api_url": request.param,
        "private_token": "secret_token"
=======
        "api_url": "gitlab.com",
        "credentials": {
            "auth_type": "access_token",
            "access_token": "token"
        }
>>>>>>> e35dc236
    }<|MERGE_RESOLUTION|>--- conflicted
+++ resolved
@@ -9,14 +9,9 @@
 def config(request):
     return {
         "start_date": "2021-01-01T00:00:00Z",
-<<<<<<< HEAD
         "api_url": request.param,
-        "private_token": "secret_token"
-=======
-        "api_url": "gitlab.com",
         "credentials": {
             "auth_type": "access_token",
             "access_token": "token"
         }
->>>>>>> e35dc236
     }