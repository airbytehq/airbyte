--- conflicted
+++ resolved
@@ -319,7 +319,6 @@
     },
     {
       "stream": {
-<<<<<<< HEAD
         "name": "user_identities",
         "json_schema": {},
         "supported_sync_modes": ["full_refresh", "incremental"],
@@ -329,7 +328,6 @@
       },
       "sync_mode": "full_refresh",
       "destination_sync_mode": "append"
-=======
         "name": "categories",
         "json_schema": {},
         "supported_sync_modes": ["full_refresh"],
@@ -351,7 +349,6 @@
       },
       "sync_mode": "full_refresh",
       "destination_sync_mode": "overwrite"
->>>>>>> 4f96d3d0
     }
   ]
 }