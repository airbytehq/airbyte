--- conflicted
+++ resolved
@@ -100,13 +100,15 @@
   {
     "type": "STREAM",
     "stream": {
-<<<<<<< HEAD
       "stream_state": { "updated_at": "2222-12-11T19:34:06Z" },
       "stream_descriptor": { "name": "posts" }
-=======
+    }
+  },
+  {
+    "type": "STREAM",
+    "stream": {
       "stream_state": { "updated_at": "2222-07-19T22:21:26Z" },
       "stream_descriptor": { "name": "organization_memberships" }
->>>>>>> b99a3fe4
     }
   }
 ]