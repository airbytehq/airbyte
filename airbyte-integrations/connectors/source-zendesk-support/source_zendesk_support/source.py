--- conflicted
+++ resolved
@@ -21,11 +21,8 @@
     Groups,
     Macros,
     Organizations,
-<<<<<<< HEAD
+    OrganizationMemberships,
     Posts,
-=======
-    OrganizationMemberships,
->>>>>>> b99a3fe4
     SatisfactionRatings,
     Schedules,
     SlaPolicies,
@@ -122,11 +119,8 @@
             Groups(**args),
             Macros(**args),
             Organizations(**args),
-<<<<<<< HEAD
+            OrganizationMemberships(**args),
             Posts(**args),
-=======
-            OrganizationMemberships(**args),
->>>>>>> b99a3fe4
             SatisfactionRatings(**args),
             SlaPolicies(**args),
             Tags(**args),
