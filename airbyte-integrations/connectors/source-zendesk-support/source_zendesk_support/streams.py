#
# Copyright (c) 2023 Airbyte, Inc., all rights reserved.
#

import calendar
import functools
import logging
import re
import time
from abc import ABC
from collections import deque
from concurrent.futures import Future, ProcessPoolExecutor
from datetime import datetime, timedelta
from functools import partial
from math import ceil
from pickle import PickleError, dumps
from typing import Any, Iterable, List, Mapping, MutableMapping, Optional, Union
from urllib.parse import urljoin

import pendulum
import pytz
import requests
from airbyte_cdk.models import SyncMode
from airbyte_cdk.sources.streams.availability_strategy import AvailabilityStrategy
from airbyte_cdk.sources.streams.core import package_name_from_class
from airbyte_cdk.sources.streams.http import HttpStream, HttpSubStream
from airbyte_cdk.sources.streams.http.auth.core import HttpAuthenticator
from airbyte_cdk.sources.streams.http.availability_strategy import HttpAvailabilityStrategy
from airbyte_cdk.sources.streams.http.exceptions import DefaultBackoffException
from airbyte_cdk.sources.streams.http.rate_limiting import TRANSIENT_EXCEPTIONS
from airbyte_cdk.sources.utils.schema_helpers import ResourceSchemaLoader
from airbyte_cdk.sources.utils.transform import TransformConfig, TypeTransformer
from requests.auth import AuthBase
from requests_futures.sessions import PICKLE_ERROR, FuturesSession
from source_zendesk_support.ZendeskSupportAvailabilityStrategy import ZendeskSupportAvailabilityStrategy

DATETIME_FORMAT: str = "%Y-%m-%dT%H:%M:%SZ"
LAST_END_TIME_KEY: str = "_last_end_time"
END_OF_STREAM_KEY: str = "end_of_stream"

logger = logging.getLogger("airbyte")

# For some streams, multiple http requests are running at the same time for performance reasons.
# However, it may result in hitting the rate limit, therefore subsequent requests have to be made after a pause.
# The idea is to sustain a pause once and continue making multiple requests at a time.
# A single `retry_at` variable is introduced here, which prevents us from duplicate sleeping in the main thread
# before each request is made as it used to be in prior versions.
# It acts like a global counter - increased each time a 429 status is met
# only if it is greater than the current value. On the other hand, no request may be made before this moment.
# Because the requests are made in parallel, time.sleep will be called in parallel as well.
# This is possible because it is a point in time, not timedelta.
retry_at: Optional[datetime] = None


def sleep_before_executing(sleep_time: float):
    def wrapper(function):
        @functools.wraps(function)
        def inner(*args, **kwargs):
            logger.info(f"Sleeping {sleep_time} seconds before next request")
            time.sleep(int(sleep_time))
            result = function(*args, **kwargs)
            return result, datetime.utcnow()

        return inner

    return wrapper


def to_int(s):
    "https://github.com/airbytehq/airbyte/issues/13673"
    if isinstance(s, str):
        res = re.findall(r"[-+]?\d+", s)
        if res:
            return res[0]
    return s


class SourceZendeskException(Exception):
    """default exception of custom SourceZendesk logic"""


class SourceZendeskSupportFuturesSession(FuturesSession):
    """
    Check the docs at https://github.com/ross/requests-futures
    Used to async execute a set of requests.
    """

    def send_future(self, request: requests.PreparedRequest, **kwargs) -> Future:
        """
        Use instead of default `Session.send()` method.
        `Session.send()` should not be overridden as it used by `requests-futures` lib.
        """

        if self.session:
            func = self.session.send
        else:
            sleep_time = 0
            now = datetime.utcnow()
            if retry_at and retry_at > now:
                sleep_time = (retry_at - datetime.utcnow()).seconds
            # avoid calling super to not break pickled method
            func = partial(requests.Session.send, self)
            func = sleep_before_executing(sleep_time)(func)

        if isinstance(self.executor, ProcessPoolExecutor):
            logger.warning("ProcessPoolExecutor is used to perform IO related tasks for unknown reason!")
            # verify function can be pickled
            try:
                dumps(func)
            except (TypeError, PickleError):
                raise RuntimeError(PICKLE_ERROR)

        return self.executor.submit(func, request, **kwargs)


class BaseSourceZendeskSupportStream(HttpStream, ABC):
    raise_on_http_errors = True

    def __init__(self, subdomain: str, start_date: str, ignore_pagination: bool = False, **kwargs):
        super().__init__(**kwargs)

        self._start_date = start_date
        self._subdomain = subdomain
        self._ignore_pagination = ignore_pagination

    @property
    def availability_strategy(self) -> Optional[AvailabilityStrategy]:
        return HttpAvailabilityStrategy()

    def backoff_time(self, response: requests.Response) -> Union[int, float]:
        """
        The rate limit is 700 requests per minute
        # monitoring-your-request-activity
        See https://developer.zendesk.com/api-reference/ticketing/account-configuration/usage_limits/
        The response has a Retry-After header that tells you for how many seconds to wait before retrying.
        """

        retry_after = int(to_int(response.headers.get("Retry-After", 0)))
        if retry_after > 0:
            return retry_after

        # the header X-Rate-Limit returns the amount of requests per minute
        rate_limit = float(response.headers.get("X-Rate-Limit", 0))
        if rate_limit and rate_limit > 0:
            return 60.0 / rate_limit
        return super().backoff_time(response)

    @staticmethod
    def str2datetime(str_dt: str) -> datetime:
        """convert string to datetime object
        Input example: '2021-07-22T06:55:55Z' FORMAT : "%Y-%m-%dT%H:%M:%SZ"
        """
        if not str_dt:
            return None
        return datetime.strptime(str_dt, DATETIME_FORMAT)

    @staticmethod
    def datetime2str(dt: datetime) -> str:
        """convert datetime object to string
        Output example: '2021-07-22T06:55:55Z' FORMAT : "%Y-%m-%dT%H:%M:%SZ"
        """
        return datetime.strftime(dt.replace(tzinfo=pytz.UTC), DATETIME_FORMAT)

    @staticmethod
    def str2unixtime(str_dt: str) -> Optional[int]:
        """convert string to unixtime number
        Input example: '2021-07-22T06:55:55Z' FORMAT : "%Y-%m-%dT%H:%M:%SZ"
        Output example: 1626936955"
        """
        if not str_dt:
            return None
        dt = datetime.strptime(str_dt, DATETIME_FORMAT)
        return calendar.timegm(dt.utctimetuple())

    def parse_response(self, response: requests.Response, stream_state: Mapping[str, Any], **kwargs) -> Iterable[Mapping]:
        """try to select relevant data only"""

        try:
            records = response.json().get(self.response_list_name or self.name) or []
        except requests.exceptions.JSONDecodeError:
            records = []

        if not self.cursor_field:
            yield from records
        else:
            cursor_date = (stream_state or {}).get(self.cursor_field)
            for record in records:
                updated = record[self.cursor_field]
                if not cursor_date or updated > cursor_date:
                    yield record

    def should_retry(self, response: requests.Response) -> bool:
        if response.status_code == 403:
            try:
                error = response.json().get("error")
            except requests.exceptions.JSONDecodeError:
                error = {"title": "Forbidden", "message": "Received empty JSON response"}
            self.logger.error(f"Skipping stream {self.name}: Check permissions, error message: {error}.")
            setattr(self, "raise_on_http_errors", False)
            return False
        return super().should_retry(response)


class SourceZendeskSupportStream(BaseSourceZendeskSupportStream):
    """Basic Zendesk class"""

    primary_key = "id"

    page_size = 100
    cursor_field = "updated_at"

    response_list_name: str = None
    future_requests: deque = None

    transformer = TypeTransformer(TransformConfig.DefaultSchemaNormalization)

    def __init__(self, authenticator: Union[AuthBase, HttpAuthenticator] = None, **kwargs):
        super().__init__(**kwargs)

        self._session = SourceZendeskSupportFuturesSession()
        self._session.auth = authenticator
        self.future_requests = deque()

    @property
    def url_base(self) -> str:
        return f"https://{self._subdomain}.zendesk.com/api/v2/"

    @property
    def availability_strategy(self) -> Optional["AvailabilityStrategy"]:
        return ZendeskSupportAvailabilityStrategy()

    def path(self, **kwargs):
        return self.name

    def next_page_token(self, *args, **kwargs):
        return None

    def get_updated_state(self, current_stream_state: MutableMapping[str, Any], latest_record: Mapping[str, Any]) -> Mapping[str, Any]:
        latest_benchmark = latest_record[self.cursor_field]
        if current_stream_state.get(self.cursor_field):
            return {self.cursor_field: max(latest_benchmark, current_stream_state[self.cursor_field])}
        return {self.cursor_field: latest_benchmark}

    def get_api_records_count(self, stream_slice: Mapping[str, Any] = None, stream_state: Mapping[str, Any] = None):
        """
        Count stream records before generating the future requests
        to then correctly generate the pagination parameters.
        """

        count_url = urljoin(self.url_base, f"{self.path(stream_state=stream_state, stream_slice=stream_slice)}/count.json")

        start_date = self._start_date
        params = {}
        if self.cursor_field and stream_state:
            start_date = stream_state.get(self.cursor_field)
        if start_date:
            params["start_time"] = self.str2datetime(start_date)

        response = self._session.request("get", count_url).result()
        records_count = response.json().get("count", {}).get("value", 0)

        return records_count

    def generate_future_requests(
        self,
        sync_mode: SyncMode,
        cursor_field: List[str] = None,
        stream_slice: Mapping[str, Any] = None,
        stream_state: Mapping[str, Any] = None,
    ):
        records_count = self.get_api_records_count(stream_slice=stream_slice, stream_state=stream_state)
        self.logger.info(f"Records count is {records_count}")
        page_count = ceil(records_count / self.page_size)
        for page_number in range(1, page_count + 1):
            params = self.request_params(stream_state=stream_state, stream_slice=stream_slice)
            params["page"] = page_number
            request_headers = self.request_headers(stream_state=stream_state, stream_slice=stream_slice)

            request = self._create_prepared_request(
                path=self.path(stream_state=stream_state, stream_slice=stream_slice),
                headers=dict(request_headers, **self.authenticator.get_auth_header()),
                params=params,
                json=self.request_body_json(stream_state=stream_state, stream_slice=stream_slice),
                data=self.request_body_data(stream_state=stream_state, stream_slice=stream_slice),
            )

            request_kwargs = self.request_kwargs(stream_state=stream_state, stream_slice=stream_slice)
            self.future_requests.append(
                {
                    "future": self._send_request(request, request_kwargs),
                    "request": request,
                    "request_kwargs": request_kwargs,
                    "retries": 0,
                }
            )
        self.logger.info(f"Generated {len(self.future_requests)} future requests")

    def _send(self, request: requests.PreparedRequest, request_kwargs: Mapping[str, Any]) -> Future:
        response: Future = self._session.send_future(request, **request_kwargs)
        return response

    def _send_request(self, request: requests.PreparedRequest, request_kwargs: Mapping[str, Any]) -> Future:
        return self._send(request, request_kwargs)

    def request_params(
        self,
        stream_state: Mapping[str, Any],
        stream_slice: Mapping[str, Any] = None,
        next_page_token: Mapping[str, Any] = None,
    ) -> MutableMapping[str, Any]:
        params = {}
        stream_state = stream_state or {}
        # try to search all records with generated_timestamp > start_time
        current_state = stream_state.get(self.cursor_field)
        if current_state and isinstance(current_state, str) and not current_state.isdigit():
            current_state = self.str2unixtime(current_state)
        start_time = current_state or calendar.timegm(pendulum.parse(self._start_date).utctimetuple())
        # +1 because the API returns all records where generated_timestamp >= start_time

        now = calendar.timegm(datetime.now().utctimetuple())
        if start_time > now - 60:
            # start_time must be more than 60 seconds ago
            start_time = now - 61
        params["start_time"] = start_time

        return params

    def _retry(
        self,
        request: requests.PreparedRequest,
        retries: int,
        original_exception: Exception = None,
        response: requests.Response = None,
        finished_at: Optional[datetime] = None,
        **request_kwargs,
    ):
        if retries == self.max_retries:
            if original_exception:
                raise original_exception
            raise DefaultBackoffException(request=request, response=response)
        if response is not None:
            sleep_time = self.backoff_time(response)
            if finished_at and sleep_time:
                current_retry_at = finished_at + timedelta(seconds=sleep_time)
                global retry_at
                if not retry_at or (retry_at < current_retry_at):
                    retry_at = current_retry_at
                self.logger.info(f"Adding a request to be retried in {sleep_time} seconds")
        self.future_requests.append(
            {
                "future": self._send_request(request, request_kwargs),
                "request": request,
                "request_kwargs": request_kwargs,
                "retries": retries + 1,
            }
        )

    def read_records(
        self,
        sync_mode: SyncMode,
        cursor_field: List[str] = None,
        stream_slice: Mapping[str, Any] = None,
        stream_state: Mapping[str, Any] = None,
    ) -> Iterable[Mapping[str, Any]]:
        self.generate_future_requests(sync_mode=sync_mode, cursor_field=cursor_field, stream_slice=stream_slice, stream_state=stream_state)

        while len(self.future_requests) > 0:
            self.logger.info("Starting another while loop iteration")
            item = self.future_requests.popleft()
            request, retries, future, kwargs = item["request"], item["retries"], item["future"], item["request_kwargs"]

            try:
                response, finished_at = future.result()
            except TRANSIENT_EXCEPTIONS as exc:
                self.logger.info("Will retry the request because of a transient exception")
                self._retry(request=request, retries=retries, original_exception=exc, **kwargs)
                continue
            if self.should_retry(response):
                self.logger.info("Will retry the request for other reason")
                self._retry(request=request, retries=retries, response=response, finished_at=finished_at, **kwargs)
                continue
            self.logger.info("Request successful, will parse the response now")
            yield from self.parse_response(response, stream_state=stream_state, stream_slice=stream_slice)


class SourceZendeskSupportFullRefreshStream(BaseSourceZendeskSupportStream):
    """
    Endpoints don't provide the updated_at/created_at fields
    Thus we can't implement an incremental logic for them
    """

    page_size = 100
    primary_key = "id"
    response_list_name: str = None

    @property
    def url_base(self) -> str:
        return f"https://{self._subdomain}.zendesk.com/api/v2/"

    def path(self, **kwargs):
        return self.name

    def next_page_token(self, response: requests.Response) -> Optional[Mapping[str, Any]]:
        if self._ignore_pagination:
            return None

        meta = response.json().get("meta", {})
        return {"page[after]": meta.get("after_cursor")} if meta.get("has_more") else None

    def request_params(
        self,
        stream_state: Mapping[str, Any],
        stream_slice: Mapping[str, Any] = None,
        next_page_token: Mapping[str, Any] = None,
    ) -> MutableMapping[str, Any]:
        params = super().request_params(stream_state=stream_state, stream_slice=stream_slice, next_page_token=next_page_token)
        params.update({"page[size]": self.page_size})
        if next_page_token:
            params.update(next_page_token)
        return params


class SourceZendeskSupportCursorPaginationStream(SourceZendeskSupportFullRefreshStream):
    """
    Endpoints provide a cursor pagination and sorting mechanism
    """

    cursor_field = "updated_at"
    next_page_field = "next_page"
    prev_start_time = None

    def get_updated_state(self, current_stream_state: MutableMapping[str, Any], latest_record: Mapping[str, Any]) -> Mapping[str, Any]:
        # try to save maximum value of a cursor field
        old_value = str((current_stream_state or {}).get(self.cursor_field, ""))
        new_value = str((latest_record or {}).get(self.cursor_field, ""))
        return {self.cursor_field: max(new_value, old_value)}

    def check_stream_state(self, stream_state: Mapping[str, Any] = None):
        """
        Returns the state value, if exists. Otherwise, returns user defined `Start Date`.
        """
        state = stream_state.get(self.cursor_field) or self._start_date if stream_state else self._start_date
        return calendar.timegm(pendulum.parse(state).utctimetuple())

    def request_params(
        self,
        stream_state: Mapping[str, Any],
        stream_slice: Mapping[str, Any] = None,
        next_page_token: Mapping[str, Any] = None,
    ) -> MutableMapping[str, Any]:
        next_page_token = next_page_token or {}
        parsed_state = self.check_stream_state(stream_state)
        if self.cursor_field:
            params = {"start_time": next_page_token.get(self.cursor_field, parsed_state)}
        else:
            params = {"start_time": calendar.timegm(pendulum.parse(self._start_date).utctimetuple())}
        return params


class SourceZendeskIncrementalExportStream(SourceZendeskSupportCursorPaginationStream):
    """Incremental Export from Tickets stream:
    https://developer.zendesk.com/api-reference/ticketing/ticket-management/incremental_exports/#incremental-ticket-export-time-based

    @ param response_list_name: the main nested entity to look at inside of response, default = response_list_name
    @ param sideload_param : parameter variable to include various information to response
        more info: https://developer.zendesk.com/documentation/ticketing/using-the-zendesk-api/side_loading/#supported-endpoints
    """

    response_list_name: str = None
    sideload_param: str = None

    @staticmethod
    def check_start_time_param(requested_start_time: int, value: int = 1):
        """
        Requesting tickets in the future is not allowed, hits 400 - bad request.
        We get current UNIX timestamp minus `value` from now(), default = 1 (minute).

        Returns: either close to now UNIX timestamp or previously requested UNIX timestamp.
        """
        now = calendar.timegm(pendulum.now().subtract(minutes=value).utctimetuple())
        return now if requested_start_time > now else requested_start_time

    def path(self, **kwargs) -> str:
        return f"incremental/{self.response_list_name}.json"

    def next_page_token(self, response: requests.Response) -> Optional[Mapping[str, Any]]:
        """
        Returns next_page_token based on `end_of_stream` parameter inside of response
        """
        next_page_token = super().next_page_token(response)
        return None if response.json().get(END_OF_STREAM_KEY, False) else next_page_token

    def request_params(
        self,
        stream_state: Mapping[str, Any],
        stream_slice: Mapping[str, Any] = None,
        next_page_token: Mapping[str, Any] = None,
    ) -> MutableMapping[str, Any]:
        params = super().request_params(stream_state=stream_state, stream_slice=stream_slice, next_page_token=next_page_token)
        # check "start_time" is not in the future
        params["start_time"] = self.check_start_time_param(params["start_time"])
        if self.sideload_param:
            params["include"] = self.sideload_param
        return params

    def parse_response(self, response: requests.Response, **kwargs) -> Iterable[Mapping]:
        for record in response.json().get(self.response_list_name, []):
            yield record


class SourceZendeskSupportTicketEventsExportStream(SourceZendeskIncrementalExportStream):
    """Incremental Export from TicketEvents stream:
    https://developer.zendesk.com/api-reference/ticketing/ticket-management/incremental_exports/#incremental-ticket-event-export

    @ param response_list_name: the main nested entity to look at inside of response, default = "ticket_events"
    @ param response_target_entity: nested property inside of `response_list_name`, default = "child_events"
    @ param list_entities_from_event : the list of nested child_events entities to include from parent record
    @ param event_type : specific event_type to check ["Audit", "Change", "Comment", etc]
    """

    cursor_field = "created_at"
    response_list_name: str = "ticket_events"
    response_target_entity: str = "child_events"
    list_entities_from_event: List[str] = None
    event_type: str = None

    @property
    def update_event_from_record(self) -> bool:
        """Returns True/False based on list_entities_from_event property"""
        return True if len(self.list_entities_from_event) > 0 else False

    def parse_response(self, response: requests.Response, **kwargs) -> Iterable[Mapping]:
        for record in super().parse_response(response, **kwargs):
            for event in record.get(self.response_target_entity, []):
                if event.get("event_type") == self.event_type:
                    if self.update_event_from_record:
                        for prop in self.list_entities_from_event:
                            event[prop] = record.get(prop)
                    yield event


class OrganizationMemberships(SourceZendeskSupportCursorPaginationStream):
    """OrganizationMemberships stream: https://developer.zendesk.com/api-reference/ticketing/organizations/organization_memberships/"""

    def request_params(
        self,
        stream_state: Mapping[str, Any],
        stream_slice: Mapping[str, Any] = None,
        next_page_token: Mapping[str, Any] = None,
    ) -> MutableMapping[str, Any]:
        params = {
            "start_time": self.check_stream_state(stream_state),
            "page[size]": self.page_size,
        }
        if next_page_token:
            params.pop("start_time", None)
            params.update(next_page_token)
        return params


class AuditLogs(SourceZendeskSupportCursorPaginationStream):
    """AuditLogs stream: https://developer.zendesk.com/api-reference/ticketing/account-configuration/audit_logs/#list-audit-logs"""

    # can request a maximum of 1,00 results
    page_size = 100
    # audit_logs doesn't have the 'updated_by' field
    cursor_field = "created_at"


class Users(SourceZendeskIncrementalExportStream):
    """Users stream: https://developer.zendesk.com/api-reference/ticketing/ticket-management/incremental_exports/#incremental-user-export"""

    response_list_name: str = "users"


class Organizations(SourceZendeskSupportStream):
    """Organizations stream: https://developer.zendesk.com/api-reference/ticketing/ticket-management/incremental_exports/"""


class Posts(SourceZendeskSupportCursorPaginationStream):
    """Posts stream: https://developer.zendesk.com/api-reference/help_center/help-center-api/posts/#list-posts"""

    use_cache = True

    cursor_field = "updated_at"

    def path(self, **kwargs):
        return "community/posts"


class Tickets(SourceZendeskIncrementalExportStream):
    """Tickets stream: https://developer.zendesk.com/api-reference/ticketing/ticket-management/incremental_exports/#incremental-ticket-export-time-based"""

    response_list_name: str = "tickets"
    transformer: TypeTransformer = TypeTransformer(TransformConfig.DefaultSchemaNormalization)

    @staticmethod
    def check_start_time_param(requested_start_time: int, value: int = 1):
        """
        The stream returns 400 Bad Request StartTimeTooRecent when requesting tasks 1 second before now.
        Figured out during experiments that the most recent time needed for request to be successful is 3 seconds before now.
        """
        return SourceZendeskIncrementalExportStream.check_start_time_param(requested_start_time, value=3)


class TicketComments(SourceZendeskSupportTicketEventsExportStream):
    """
    Fetch the TicketComments incrementaly from TicketEvents Export stream
    """

    list_entities_from_event = ["via_reference_id", "ticket_id", "timestamp"]
    sideload_param = "comment_events"
    event_type = "Comment"

    def parse_response(self, response: requests.Response, **kwargs) -> Iterable[Mapping]:
        for record in super().parse_response(response, **kwargs):
            # https://github.com/airbytehq/oncall/issues/1001
            if type(record.get("via")) is not dict:
                record["via"] = None
            yield record


class Groups(SourceZendeskSupportStream):
    """Groups stream: https://developer.zendesk.com/api-reference/ticketing/groups/groups/"""


class GroupMemberships(SourceZendeskSupportCursorPaginationStream):
    """GroupMemberships stream: https://developer.zendesk.com/api-reference/ticketing/groups/group_memberships/"""

    def request_params(
        self,
        stream_state: Mapping[str, Any],
        stream_slice: Mapping[str, Any] = None,
        next_page_token: Mapping[str, Any] = None,
    ) -> MutableMapping[str, Any]:
        params = super().request_params(stream_state=stream_state, stream_slice=stream_slice, next_page_token=next_page_token)
        params.update({"sort_by": "asc"})
        start_time = self.str2unixtime((stream_state or {}).get(self.cursor_field))
        params["start_time"] = start_time if start_time else self.str2unixtime(self._start_date)
        if next_page_token:
            params.pop("start_time", None)
            params.update(next_page_token)
        return params


class SatisfactionRatings(SourceZendeskSupportCursorPaginationStream):
    """
    SatisfactionRatings stream: https://developer.zendesk.com/api-reference/ticketing/ticket-management/satisfaction_ratings/
    """

    def request_params(
        self,
        stream_state: Mapping[str, Any],
        stream_slice: Mapping[str, Any] = None,
        next_page_token: Mapping[str, Any] = None,
    ) -> MutableMapping[str, Any]:
        params = super().request_params(stream_state=stream_state, stream_slice=stream_slice, next_page_token=next_page_token)
        params.update({"sort_by": "asc"})
        start_time = self.str2unixtime((stream_state or {}).get(self.cursor_field))
        params["start_time"] = start_time if start_time else self.str2unixtime(self._start_date)
        if next_page_token:
            params["page"] = next_page_token
        return params


class TicketFields(SourceZendeskSupportStream):
    """TicketFields stream: https://developer.zendesk.com/api-reference/ticketing/tickets/ticket_fields/"""


class TicketForms(SourceZendeskSupportCursorPaginationStream):
    """TicketForms stream: https://developer.zendesk.com/api-reference/ticketing/tickets/ticket_forms"""


class TicketMetrics(SourceZendeskSupportCursorPaginationStream):
    """TicketMetric stream: https://developer.zendesk.com/api-reference/ticketing/tickets/ticket_metrics/"""

    def request_params(
        self,
        stream_state: Mapping[str, Any],
        stream_slice: Mapping[str, Any] = None,
        next_page_token: Mapping[str, Any] = None,
    ) -> MutableMapping[str, Any]:
        """
        To make the Cursor Pagination to return `after_cursor` we should follow these instructions:
        https://developer.zendesk.com/documentation/api-basics/pagination/paginating-through-lists-using-cursor-pagination/#enabling-cursor-pagination
        """
        params = {
            "start_time": self.check_stream_state(stream_state),
            "page[size]": self.page_size,
        }
        if next_page_token:
            # when cursor pagination is used, we can pass only `after` and `page size` params,
            # other params should be omitted.
            params.pop("start_time", None)
            params.update(next_page_token)
        return params


class TicketSkips(SourceZendeskSupportCursorPaginationStream):
    """TicketSkips stream: https://developer.zendesk.com/api-reference/ticketing/tickets/ticket_skips/"""

    response_list_name = "skips"

    def path(self, **kwargs):
        return "skips.json"

    def request_params(
        self,
        stream_state: Mapping[str, Any],
        stream_slice: Mapping[str, Any] = None,
        next_page_token: Mapping[str, Any] = None,
    ) -> MutableMapping[str, Any]:
        params = {
            "start_time": self.check_stream_state(stream_state),
            "page[size]": self.page_size,
        }
        if next_page_token:
            params.pop("start_time", None)
            params.update(next_page_token)
        return params


class TicketMetricEvents(SourceZendeskSupportCursorPaginationStream):
    """
    TicketMetricEvents stream: https://developer.zendesk.com/api-reference/ticketing/tickets/ticket_metric_events/
    """

    cursor_field = "time"

    def path(self, **kwargs):
        return "incremental/ticket_metric_events"


class Macros(SourceZendeskSupportStream):
    """Macros stream: https://developer.zendesk.com/api-reference/ticketing/business-rules/macros/"""


class TicketAudits(SourceZendeskSupportCursorPaginationStream):
    """TicketAudits stream: https://developer.zendesk.com/api-reference/ticketing/tickets/ticket_audits/"""

    # can request a maximum of 1,000 results
    page_size = 1000
    # ticket audits doesn't have the 'updated_by' field
    cursor_field = "created_at"

    # Root of response is 'audits'. As rule as an endpoint name is equal a response list name
    response_list_name = "audits"

    transformer = TypeTransformer(TransformConfig.DefaultSchemaNormalization)

    # This endpoint uses a variant of cursor pagination with some differences from cursor pagination used in other endpoints.
    def request_params(
        self,
        stream_state: Mapping[str, Any],
        stream_slice: Mapping[str, Any] = None,
        next_page_token: Mapping[str, Any] = None,
    ) -> MutableMapping[str, Any]:
        params = {"sort_by": self.cursor_field, "sort_order": "desc", "limit": self.page_size}
        if next_page_token:
            params.pop("start_time", None)
            params.update(next_page_token)
        return params

    def next_page_token(self, response: requests.Response) -> Optional[Mapping[str, Any]]:
        if self._ignore_pagination:
            return None
        response_json = response.json()
        return {"cursor": response.json().get("before_cursor")} if response_json.get("before_cursor") else None


class Tags(SourceZendeskSupportFullRefreshStream):
    """Tags stream: https://developer.zendesk.com/api-reference/ticketing/ticket-management/tags/"""

    # doesn't have the 'id' field
    primary_key = "name"


class SlaPolicies(SourceZendeskSupportFullRefreshStream):
    """SlaPolicies stream: https://developer.zendesk.com/api-reference/ticketing/business-rules/sla_policies/"""

    def path(self, *args, **kwargs) -> str:
        return "slas/policies.json"

    def request_params(
        self,
        stream_state: Mapping[str, Any],
        stream_slice: Mapping[str, Any] = None,
        next_page_token: Mapping[str, Any] = None,
    ) -> MutableMapping[str, Any]:
        return {}


class Brands(SourceZendeskSupportFullRefreshStream):
    """Brands stream: https://developer.zendesk.com/api-reference/ticketing/account-configuration/brands/#list-brands"""


class CustomRoles(SourceZendeskSupportFullRefreshStream):
    """CustomRoles stream: https://developer.zendesk.com/api-reference/ticketing/account-configuration/custom_roles/#list-custom-roles"""

    def request_params(
        self,
        stream_state: Mapping[str, Any],
        stream_slice: Mapping[str, Any] = None,
        next_page_token: Mapping[str, Any] = None,
    ) -> MutableMapping[str, Any]:
        return {}


class Schedules(SourceZendeskSupportFullRefreshStream):
    """Schedules stream: https://developer.zendesk.com/api-reference/ticketing/ticket-management/schedules/#list-schedules"""

    def path(self, *args, **kwargs) -> str:
        return "business_hours/schedules.json"


class AccountAttributes(SourceZendeskSupportFullRefreshStream):
    """Account attributes stream: https://developer.zendesk.com/api-reference/ticketing/ticket-management/skill_based_routing/#list-account-attributes"""

    response_list_name = "attributes"

    def path(self, *args, **kwargs) -> str:
        return "routing/attributes"

    def request_params(
        self,
        stream_state: Mapping[str, Any],
        stream_slice: Mapping[str, Any] = None,
        next_page_token: Mapping[str, Any] = None,
    ) -> MutableMapping[str, Any]:
        return {}


class AttributeDefinitions(SourceZendeskSupportFullRefreshStream):
    """Attribute definitions stream: https://developer.zendesk.com/api-reference/ticketing/ticket-management/skill_based_routing/#list-routing-attribute-definitions"""

    primary_key = None

    def parse_response(self, response: requests.Response, stream_state: Mapping[str, Any], **kwargs) -> Iterable[Mapping]:
        for definition in response.json()["definitions"]["conditions_all"]:
            definition["condition"] = "all"
            yield definition
        for definition in response.json()["definitions"]["conditions_any"]:
            definition["confition"] = "any"
            yield definition

    def path(self, *args, **kwargs) -> str:
        return "routing/attributes/definitions"

    def request_params(
        self,
        stream_state: Mapping[str, Any],
        stream_slice: Mapping[str, Any] = None,
        next_page_token: Mapping[str, Any] = None,
    ) -> MutableMapping[str, Any]:
        return {}


class UserSettingsStream(SourceZendeskSupportFullRefreshStream):
    """Stream for checking of a request token and permissions"""

    def path(self, *args, **kwargs) -> str:
        return "account/settings.json"

    def next_page_token(self, *args, **kwargs) -> Optional[Mapping[str, Any]]:
        # this data without listing
        return None

    def parse_response(self, response: requests.Response, **kwargs) -> Iterable[Mapping]:
        """returns data from API"""
        settings = response.json().get("settings")
        if settings:
            yield settings

    def get_settings(self) -> Mapping[str, Any]:
        for resp in self.read_records(SyncMode.full_refresh):
            return resp
        raise SourceZendeskException("not found settings")

class UserFields(SourceZendeskSupportFullRefreshStream):
    """User Fields stream: https://developer.zendesk.com/api-reference/ticketing/users/user_fields/#list-user-fields"""

    def path(self, *args, **kwargs) -> str:
        return "user_fields"
<<<<<<< HEAD
    
=======


class PostComments(SourceZendeskSupportFullRefreshStream, HttpSubStream):
    response_list_name = "comments"

    def __init__(self, **kwargs):
        parent = Posts(**kwargs)
        super().__init__(parent=parent, **kwargs)

    def path(
        self,
        *,
        stream_state: Mapping[str, Any] = None,
        stream_slice: Mapping[str, Any] = None,
        next_page_token: Mapping[str, Any] = None,
    ) -> str:
        post_id = stream_slice.get("parent").get("id")
        return f"community/posts/{post_id}/comments"


class AbstractVotes(SourceZendeskSupportFullRefreshStream, ABC):
    response_list_name = "votes"

    def get_json_schema(self) -> Mapping[str, Any]:
        return ResourceSchemaLoader(package_name_from_class(self.__class__)).get_schema("votes")


class PostVotes(AbstractVotes, HttpSubStream):
    def __init__(self, **kwargs):
        parent = Posts(**kwargs)
        super().__init__(parent=parent, **kwargs)

    def path(
        self,
        *,
        stream_state: Mapping[str, Any] = None,
        stream_slice: Mapping[str, Any] = None,
        next_page_token: Mapping[str, Any] = None,
    ) -> str:
        post_id = stream_slice.get("parent").get("id")
        return f"community/posts/{post_id}/votes"


class PostCommentVotes(AbstractVotes, HttpSubStream):
    def __init__(self, **kwargs):
        parent = PostComments(**kwargs)
        super().__init__(parent=parent, **kwargs)

    def path(
        self,
        *,
        stream_state: Mapping[str, Any] = None,
        stream_slice: Mapping[str, Any] = None,
        next_page_token: Mapping[str, Any] = None,
    ) -> str:
        post_id = stream_slice.get("parent").get("post_id")
        comment_id = stream_slice.get("parent").get("id")
        return f"community/posts/{post_id}/comments/{comment_id}/votes"
>>>>>>> 3a237d1f
<|MERGE_RESOLUTION|>--- conflicted
+++ resolved
@@ -881,9 +881,6 @@
 
     def path(self, *args, **kwargs) -> str:
         return "user_fields"
-<<<<<<< HEAD
-    
-=======
 
 
 class PostComments(SourceZendeskSupportFullRefreshStream, HttpSubStream):
@@ -941,5 +938,4 @@
     ) -> str:
         post_id = stream_slice.get("parent").get("post_id")
         comment_id = stream_slice.get("parent").get("id")
-        return f"community/posts/{post_id}/comments/{comment_id}/votes"
->>>>>>> 3a237d1f
+        return f"community/posts/{post_id}/comments/{comment_id}/votes"