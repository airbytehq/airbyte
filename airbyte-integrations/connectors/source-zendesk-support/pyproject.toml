--- conflicted
+++ resolved
@@ -3,11 +3,7 @@
 build-backend = "poetry.core.masonry.api"
 
 [tool.poetry]
-<<<<<<< HEAD
-version = "2.2.9"
-=======
-version = "2.3.0"
->>>>>>> b753ade8
+version = "2.3.1"
 name = "source-zendesk-support"
 description = "Source implementation for Zendesk Support."
 authors = [ "Airbyte <contact@airbyte.io>",]
