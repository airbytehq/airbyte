--- conflicted
+++ resolved
@@ -3,11 +3,7 @@
 build-backend = "poetry.core.masonry.api"
 
 [tool.poetry]
-<<<<<<< HEAD
-version = "4.3.4"
-=======
-version = "4.4.0"
->>>>>>> 217906fd
+version = "4.4.1"
 name = "source-zendesk-support"
 description = "Source implementation for Zendesk Support."
 authors = [ "Airbyte <contact@airbyte.io>",]
