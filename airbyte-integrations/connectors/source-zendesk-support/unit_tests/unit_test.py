#
# Copyright (c) 2023 Airbyte, Inc., all rights reserved.
#


import calendar
import copy
import re
from datetime import datetime
from unittest.mock import patch
from urllib.parse import parse_qsl, urlparse

import pendulum
import pytest
import pytz
import requests
from airbyte_cdk import AirbyteLogger
from source_zendesk_support.source import BasicApiTokenAuthenticator, SourceZendeskSupport
from source_zendesk_support.streams import (
    DATETIME_FORMAT,
    END_OF_STREAM_KEY,
    LAST_END_TIME_KEY,
    AuditLogs,
    BaseSourceZendeskSupportStream,
    Brands,
    CustomRoles,
    GroupMemberships,
    Groups,
    Macros,
    Posts,
    Organizations,
    OrganizationMemberships,
    SatisfactionRatings,
    Schedules,
    SlaPolicies,
    SourceZendeskIncrementalExportStream,
    Tags,
    TicketAudits,
    TicketComments,
    TicketFields,
    TicketForms,
    TicketMetricEvents,
    TicketMetrics,
    Tickets,
    Users,
    UserSettingsStream,
)
from test_data.data import TICKET_EVENTS_STREAM_RESPONSE
from utils import read_full_refresh

# prepared config
STREAM_ARGS = {
    "subdomain": "sandbox",
    "start_date": "2021-06-01T00:00:00Z",
    "authenticator": BasicApiTokenAuthenticator("test@airbyte.io", "api_token"),
}

# raw config
TEST_CONFIG = {
    "subdomain": "sandbox",
    "start_date": "2021-06-01T00:00:00Z",
    "credentials": {"credentials": "api_token", "email": "integration-test@airbyte.io", "api_token": "api_token"},
}

# raw config oauth
TEST_CONFIG_OAUTH = {
    "subdomain": "sandbox",
    "start_date": "2021-06-01T00:00:00Z",
    "credentials": {"credentials": "oauth2.0", "access_token": "test_access_token"},
}

DATETIME_STR = "2021-07-22T06:55:55Z"
DATETIME_FROM_STR = datetime.strptime(DATETIME_STR, DATETIME_FORMAT)
STREAM_URL = "https://subdomain.zendesk.com/api/v2/stream.json?&start_time=1647532987&page=1"
URL_BASE = "https://sandbox.zendesk.com/api/v2/"


def snake_case(name):
    s1 = re.sub("(.)([A-Z][a-z]+)", r"\1_\2", name)
    return re.sub("([a-z0-9])([A-Z])", r"\1_\2", s1).lower()


def test_date_time_format():
    assert DATETIME_FORMAT == "%Y-%m-%dT%H:%M:%SZ"


def test_last_end_time_key():
    assert LAST_END_TIME_KEY == "_last_end_time"


def test_end_of_stream_key():
    assert END_OF_STREAM_KEY == "end_of_stream"


def test_token_authenticator():
    # we expect base64 from creds input
    expected = "dGVzdEBhaXJieXRlLmlvL3Rva2VuOmFwaV90b2tlbg=="
    result = BasicApiTokenAuthenticator("test@airbyte.io", "api_token")
    assert result._token == expected


@pytest.mark.parametrize(
    "config",
    [(TEST_CONFIG), (TEST_CONFIG_OAUTH)],
    ids=["api_token", "oauth"],
)
def test_convert_config2stream_args(config):
    result = SourceZendeskSupport().convert_config2stream_args(config)
    assert "authenticator" in result


@pytest.mark.parametrize(
    "config, expected",
    [(TEST_CONFIG, "aW50ZWdyYXRpb24tdGVzdEBhaXJieXRlLmlvL3Rva2VuOmFwaV90b2tlbg=="), (TEST_CONFIG_OAUTH, "test_access_token")],
    ids=["api_token", "oauth"],
)
def test_get_authenticator(config, expected):
    # we expect base64 from creds input
    result = SourceZendeskSupport().get_authenticator(config=config)
    assert result._token == expected


@pytest.mark.parametrize(
    "response, start_date, check_passed",
    [({"active_features": {"organization_access_enabled": True}}, "2020-01-01T00:00:00Z", True), ({}, "2020-01-00T00:00:00Z", False)],
    ids=["check_successful", "invalid_start_date"],
)
def test_check(response, start_date, check_passed):
    config = copy.deepcopy(TEST_CONFIG)
    config["start_date"] = start_date
    with patch.object(UserSettingsStream, "get_settings", return_value=response) as mock_method:
        ok, _ = SourceZendeskSupport().check_connection(logger=AirbyteLogger, config=config)
        assert check_passed == ok
        if ok:
            mock_method.assert_called()


@pytest.mark.parametrize(
    "ticket_forms_response, status_code, expected_n_streams, expected_warnings",
    [
        ({"ticket_forms": [{"id": 1, "updated_at": "2021-07-08T00:05:45Z"}]}, 200, 20, []),
        (
            {"error": "Not sufficient permissions"},
            403,
            19,
            ["Skipping stream ticket_forms: Check permissions, error message: Not sufficient permissions."],
        ),
    ],
    ids=["forms_accessible", "forms_inaccessible"],
)
def test_full_access_streams(caplog, requests_mock, ticket_forms_response, status_code, expected_n_streams, expected_warnings):
    requests_mock.get("/api/v2/ticket_forms", status_code=status_code, json=ticket_forms_response)
    result = SourceZendeskSupport().streams(config=TEST_CONFIG)
    assert len(result) == expected_n_streams
    logged_warnings = iter([record for record in caplog.records if record.levelname == "ERROR"])
    for msg in expected_warnings:
        assert msg in next(logged_warnings).message


@pytest.fixture(autouse=True)
def time_sleep_mock(mocker):
    time_mock = mocker.patch("time.sleep", lambda x: None)
    yield time_mock


def test_str2datetime():
    expected = datetime.strptime(DATETIME_STR, DATETIME_FORMAT)
    output = BaseSourceZendeskSupportStream.str2datetime(DATETIME_STR)
    assert output == expected


def test_datetime2str():
    expected = datetime.strftime(DATETIME_FROM_STR.replace(tzinfo=pytz.UTC), DATETIME_FORMAT)
    output = BaseSourceZendeskSupportStream.datetime2str(DATETIME_FROM_STR)
    assert output == expected


def test_str2unixtime():
    expected = calendar.timegm(DATETIME_FROM_STR.utctimetuple())
    output = BaseSourceZendeskSupportStream.str2unixtime(DATETIME_STR)
    assert output == expected


def test_check_start_time_param():
    expected = 1626936955
    start_time = calendar.timegm(pendulum.parse(DATETIME_STR).utctimetuple())
    output = SourceZendeskIncrementalExportStream.check_start_time_param(start_time)
    assert output == expected


def test_parse_next_page_number(requests_mock):
    expected = dict(parse_qsl(urlparse(TICKET_EVENTS_STREAM_RESPONSE.get("next_page")).query)).get("page")
    requests_mock.get(STREAM_URL, json=TICKET_EVENTS_STREAM_RESPONSE)
    test_response = requests.get(STREAM_URL)
    output = BaseSourceZendeskSupportStream._parse_next_page_number(test_response)
    assert output == expected


def test_parse_next_page_number_from_empty_json(requests_mock):
    requests_mock.get(STREAM_URL, text="", status_code=403)
    test_response = requests.get(STREAM_URL)
    output = BaseSourceZendeskSupportStream._parse_next_page_number(test_response)
    assert output is None


def test_next_page_token(requests_mock):
    # mocking the logic of next_page_token
    if TICKET_EVENTS_STREAM_RESPONSE.get(END_OF_STREAM_KEY) is False:
        expected = {"created_at": 1122334455}
    else:
        expected = None
    requests_mock.get(STREAM_URL, json=TICKET_EVENTS_STREAM_RESPONSE)
    test_response = requests.get(STREAM_URL)
    output = TicketComments(**STREAM_ARGS).next_page_token(test_response)
    assert expected == output


@pytest.mark.parametrize(
    "stream_state, expected",
    [
        # valid state, expect the value of the state
        ({"updated_at": "2022-04-01"}, 1648771200),
        # invalid state, expect the start_date from STREAM_ARGS
        ({"updated_at": ""}, 1622505600),
        ({"updated_at": None}, 1622505600),
        ({"missing_cursor": "2022-04-01"}, 1622505600),
    ],
    ids=["state present", "empty string in state", "state is None", "cursor is not in the state object"],
)
def test_check_stream_state(stream_state, expected):
    result = Tickets(**STREAM_ARGS).check_stream_state(stream_state)
    assert result == expected


def test_request_params(requests_mock):
    expected = {"start_time": calendar.timegm(pendulum.parse(STREAM_ARGS.get("start_date")).utctimetuple()), "include": "comment_events"}
    stream_state = None
    requests_mock.get(STREAM_URL, json=TICKET_EVENTS_STREAM_RESPONSE)
    test_response = requests.get(STREAM_URL)
    next_page_token = TicketComments(**STREAM_ARGS).next_page_token(test_response)
    output = TicketComments(**STREAM_ARGS).request_params(stream_state, None)
    assert next_page_token is not None
    assert expected == output


def test_parse_response_from_empty_json(requests_mock):
    requests_mock.get(STREAM_URL, text="", status_code=403)
    test_response = requests.get(STREAM_URL)
    output = Schedules(**STREAM_ARGS).parse_response(test_response, {})
    assert list(output) == []


def test_parse_response(requests_mock):
    requests_mock.get(STREAM_URL, json=TICKET_EVENTS_STREAM_RESPONSE)
    test_response = requests.get(STREAM_URL)
    output = TicketComments(**STREAM_ARGS).parse_response(test_response)
    # get the first parsed element from generator
    parsed_output = list(output)[0]
    # check, if we have all transformations correctly
    for entity in TicketComments.list_entities_from_event:
        assert True if entity in parsed_output else False


class TestAllStreams:
    @pytest.mark.parametrize(
        "expected_stream_cls",
        [
            (AuditLogs),
            (GroupMemberships),
            (Groups),
            (Macros),
            (Organizations),
<<<<<<< HEAD
            (Posts),
=======
            (OrganizationMemberships),
>>>>>>> b99a3fe4
            (SatisfactionRatings),
            (SlaPolicies),
            (Tags),
            (TicketAudits),
            (TicketComments),
            (TicketFields),
            (TicketForms),
            (TicketMetrics),
            (TicketMetricEvents),
            (Tickets),
            (Users),
            (Brands),
            (CustomRoles),
            (Schedules),
        ],
        ids=[
            "AuditLogs",
            "GroupMemberships",
            "Groups",
            "Macros",
            "Organizations",
<<<<<<< HEAD
            "Posts",
=======
            "OrganizationMemberships",
>>>>>>> b99a3fe4
            "SatisfactionRatings",
            "SlaPolicies",
            "Tags",
            "TicketAudits",
            "TicketComments",
            "TicketFields",
            "TicketForms",
            "TicketMetrics",
            "TicketMetricEvents",
            "Tickets",
            "Users",
            "Brands",
            "CustomRoles",
            "Schedules",
        ],
    )
    def test_streams(self, expected_stream_cls):
        with patch.object(TicketForms, "read_records", return_value=[{}]) as mocked_records:
            streams = SourceZendeskSupport().streams(TEST_CONFIG)
            mocked_records.assert_called()
            for stream in streams:
                if expected_stream_cls in streams:
                    assert isinstance(stream, expected_stream_cls)

    @pytest.mark.parametrize(
        "stream_cls, expected",
        [
            (AuditLogs, "audit_logs"),
            (GroupMemberships, "group_memberships"),
            (Groups, "groups"),
            (Macros, "macros"),
            (Organizations, "organizations"),
<<<<<<< HEAD
            (Posts, "community/posts"),
=======
            (OrganizationMemberships, "organization_memberships"),
>>>>>>> b99a3fe4
            (SatisfactionRatings, "satisfaction_ratings"),
            (SlaPolicies, "slas/policies.json"),
            (Tags, "tags"),
            (TicketAudits, "ticket_audits"),
            (TicketComments, "incremental/ticket_events.json"),
            (TicketFields, "ticket_fields"),
            (TicketForms, "ticket_forms"),
            (TicketMetrics, "ticket_metrics"),
            (TicketMetricEvents, "incremental/ticket_metric_events"),
            (Tickets, "incremental/tickets.json"),
            (Users, "incremental/users.json"),
            (Brands, "brands"),
            (CustomRoles, "custom_roles"),
            (Schedules, "business_hours/schedules.json"),
        ],
        ids=[
            "AuditLogs",
            "GroupMemberships",
            "Groups",
            "Macros",
            "Organizations",
<<<<<<< HEAD
            "Posts",
=======
            "OrganizationMemberships",
>>>>>>> b99a3fe4
            "SatisfactionRatings",
            "SlaPolicies",
            "Tags",
            "TicketAudits",
            "TicketComments",
            "TicketFields",
            "TicketForms",
            "TicketMetrics",
            "TicketMetricEvents",
            "Tickets",
            "Users",
            "Brands",
            "CustomRoles",
            "Schedules",
        ],
    )
    def test_path(self, stream_cls, expected):
        stream = stream_cls(**STREAM_ARGS)
        result = stream.path()
        assert result == expected


class TestSourceZendeskSupportStream:
    @pytest.mark.parametrize(
        "stream_cls",
        [
            (Macros),
            (Organizations),
            (Posts),
            (Groups),
            (SatisfactionRatings),
            (TicketFields),
            (TicketMetrics),
        ],
        ids=[
            "Macros",
            "Organizations",
            "Posts",
            "Groups",
            "SatisfactionRatings",
            "TicketFields",
            "TicketMetrics",
        ],
    )
    def test_parse_response(self, requests_mock, stream_cls):
        stream = stream_cls(**STREAM_ARGS)
        stream_name = snake_case(stream.__class__.__name__)
        expected = [{"updated_at": "2022-03-17T16:03:07Z"}]
        requests_mock.get(STREAM_URL, json={stream_name: expected})
        test_response = requests.get(STREAM_URL)
        output = list(stream.parse_response(test_response, None))
        assert expected == output

    @pytest.mark.parametrize(
        "stream_cls",
        [
            (Macros),
            (Organizations),
            (Posts),
            (Groups),
            (SatisfactionRatings),
            (TicketFields),
            (TicketMetrics),
        ],
        ids=[
            "Macros",
            "Organizations",
            "Posts",
            "Groups",
            "SatisfactionRatings",
            "TicketFields",
            "TicketMetrics",
        ],
    )
    def test_url_base(self, stream_cls):
        stream = stream_cls(**STREAM_ARGS)
        result = stream.url_base
        assert result == URL_BASE

    @pytest.mark.parametrize(
        "stream_cls, current_state, last_record, expected",
        [
            (Macros, {}, {"updated_at": "2022-03-17T16:03:07Z"}, {"updated_at": "2022-03-17T16:03:07Z"}),
            (Posts, {}, {"updated_at": "2022-03-17T16:03:07Z"}, {"updated_at": "2022-03-17T16:03:07Z"}),
            (
                Organizations,
                {"updated_at": "2022-03-17T16:03:07Z"},
                {"updated_at": "2023-03-17T16:03:07Z"},
                {"updated_at": "2023-03-17T16:03:07Z"},
            ),
            (Groups, {}, {"updated_at": "2022-03-17T16:03:07Z"}, {"updated_at": "2022-03-17T16:03:07Z"}),
            (SatisfactionRatings, {}, {"updated_at": "2022-03-17T16:03:07Z"}, {"updated_at": "2022-03-17T16:03:07Z"}),
            (TicketFields, {}, {"updated_at": "2022-03-17T16:03:07Z"}, {"updated_at": "2022-03-17T16:03:07Z"}),
            (TicketMetrics, {}, {"updated_at": "2022-03-17T16:03:07Z"}, {"updated_at": "2022-03-17T16:03:07Z"}),
        ],
        ids=[
            "Macros",
            "Posts",
            "Organizations",
            "Groups",
            "SatisfactionRatings",
            "TicketFields",
            "TicketMetrics",
        ],
    )
    def test_get_updated_state(self, stream_cls, current_state, last_record, expected):
        stream = stream_cls(**STREAM_ARGS)
        result = stream.get_updated_state(current_state, last_record)
        assert expected == result

    @pytest.mark.parametrize(
        "stream_cls, expected",
        [
            (Macros, None),
            (Posts, None),
            (Organizations, None),
            (Groups, None),
            (TicketFields, None),
        ],
        ids=[
            "Macros",
            "Posts",
            "Organizations",
            "Groups",
            "TicketFields",
        ],
    )
    def test_next_page_token(self, stream_cls, expected):
        stream = stream_cls(**STREAM_ARGS)
        result = stream.next_page_token()
        assert expected == result

    @pytest.mark.parametrize(
        "stream_cls, expected",
        [
            (Macros, {"start_time": 1622505600}),
            (Posts, {"start_time": 1622505600}),
            (Organizations, {"start_time": 1622505600}),
            (Groups, {"start_time": 1622505600}),
            (TicketFields, {"start_time": 1622505600}),
        ],
        ids=[
            "Macros",
            "Posts",
            "Organizations",
            "Groups",
            "TicketFields",
        ],
    )
    def test_request_params(self, stream_cls, expected):
        stream = stream_cls(**STREAM_ARGS)
        result = stream.request_params()
        assert expected == result


class TestSourceZendeskSupportFullRefreshStream:
    @pytest.mark.parametrize(
        "stream_cls",
        [
            (Tags),
            (SlaPolicies),
            (Brands),
            (CustomRoles),
            (Schedules),
            (UserSettingsStream),
        ],
        ids=[
            "Tags",
            "SlaPolicies",
            "Brands",
            "CustomRoles",
            "Schedules",
            "UserSettingsStream",
        ],
    )
    def test_url_base(self, stream_cls):
        stream = stream_cls(**STREAM_ARGS)
        result = stream.url_base
        assert result == URL_BASE

    @pytest.mark.parametrize(
        "stream_cls",
        [
            (Tags),
            (SlaPolicies),
            (Brands),
            (CustomRoles),
            (Schedules),
            (UserSettingsStream),
        ],
        ids=[
            "Tags",
            "SlaPolicies",
            "Brands",
            "CustomRoles",
            "Schedules",
            "UserSettingsStream",
        ],
    )
    def test_next_page_token(self, requests_mock, stream_cls):
        stream = stream_cls(**STREAM_ARGS)
        stream_name = snake_case(stream.__class__.__name__)
        requests_mock.get(STREAM_URL, json={stream_name: {}})
        test_response = requests.get(STREAM_URL)
        output = stream.next_page_token(test_response)
        assert output is None

    @pytest.mark.parametrize(
        "stream_cls",
        [
            (Tags),
            (SlaPolicies),
            (Brands),
            (CustomRoles),
            (Schedules),
            (UserSettingsStream),
        ],
        ids=[
            "Tags",
            "SlaPolicies",
            "Brands",
            "CustomRoles",
            "Schedules",
            "UserSettingsStream",
        ],
    )
    def test_request_params(self, stream_cls):
        expected = {"page": 1, "per_page": 100}
        stream = stream_cls(**STREAM_ARGS)
        result = stream.request_params(next_page_token=None, stream_state=None)
        assert expected == result


class TestSourceZendeskSupportCursorPaginationStream:
    @pytest.mark.parametrize(
        "stream_cls, current_state, last_record, expected",
        [
            (GroupMemberships, {}, {"updated_at": "2022-03-17T16:03:07Z"}, {"updated_at": "2022-03-17T16:03:07Z"}),
            (TicketForms, {}, {"updated_at": "2023-03-17T16:03:07Z"}, {"updated_at": "2023-03-17T16:03:07Z"}),
            (TicketMetricEvents, {}, {"time": "2024-03-17T16:03:07Z"}, {"time": "2024-03-17T16:03:07Z"}),
            (TicketAudits, {}, {"created_at": "2025-03-17T16:03:07Z"}, {"created_at": "2025-03-17T16:03:07Z"}),
            (OrganizationMemberships, {}, {"updated_at": "2025-03-17T16:03:07Z"}, {"updated_at": "2025-03-17T16:03:07Z"}),
        ],
        ids=[
            "GroupMemberships",
            "TicketForms",
            "TicketMetricEvents",
            "TicketAudits",
            "OrganizationMemberships",
        ],
    )
    def test_get_updated_state(self, stream_cls, current_state, last_record, expected):
        stream = stream_cls(**STREAM_ARGS)
        result = stream.get_updated_state(current_state, last_record)
        assert expected == result

    @pytest.mark.parametrize(
        "stream_cls, response, expected",
        [
            (GroupMemberships, {}, None),
            (TicketForms, {}, None),
            (TicketMetricEvents, {}, None),
            (TicketAudits, {}, None),
            (
                TicketMetrics,
                {
                    "meta": {"has_more": True, "after_cursor": "<after_cursor>", "before_cursor": "<before_cursor>"},
                    "links": {
                        "prev": "https://subdomain.zendesk.com/api/v2/ticket_metrics.json?page%5Bbefore%5D=<before_cursor>%3D&page%5Bsize%5D=2",
                        "next": "https://subdomain.zendesk.com/api/v2/ticket_metrics.json?page%5Bafter%5D=<after_cursor>%3D&page%5Bsize%5D=2",
                    },
                },
                "<after_cursor>",
            ),
            (SatisfactionRatings, {}, None),
            (
                OrganizationMemberships,
                {
                    "meta": {"has_more": True, "after_cursor": "<after_cursor>", "before_cursor": "<before_cursor>"},
                    "links": {
                        "prev": "https://subdomain.zendesk.com/api/v2/ticket_metrics.json?page%5Bbefore%5D=<before_cursor>%3D&page%5Bsize%5D=2",
                        "next": "https://subdomain.zendesk.com/api/v2/ticket_metrics.json?page%5Bafter%5D=<after_cursor>%3D&page%5Bsize%5D=2",
                    },
                },
                "<after_cursor>",
            ),
        ],
        ids=[
            "GroupMemberships",
            "TicketForms",
            "TicketMetricEvents",
            "TicketAudits",
            "TicketMetrics",
            "SatisfactionRatings",
            "OrganizationMemberships",
        ],
    )
    def test_next_page_token(self, requests_mock, stream_cls, response, expected):
        stream = stream_cls(**STREAM_ARGS)
        # stream_name = snake_case(stream.__class__.__name__)
        requests_mock.get(STREAM_URL, json=response)
        test_response = requests.get(STREAM_URL)
        output = stream.next_page_token(test_response)
        assert output == expected

    @pytest.mark.parametrize(
        "stream_cls, expected",
        [
            (GroupMemberships, 1622505600),
            (TicketForms, 1622505600),
            (TicketMetricEvents, 1622505600),
            (TicketAudits, 1622505600),
            (OrganizationMemberships, 1622505600),
        ],
        ids=[
            "GroupMemberships",
            "TicketForms",
            "TicketMetricEvents",
            "TicketAudits",
            "OrganizationMemberships",
        ],
    )
    def test_check_stream_state(self, stream_cls, expected):
        stream = stream_cls(**STREAM_ARGS)
        result = stream.check_stream_state()
        assert result == expected

    @pytest.mark.parametrize(
        "stream_cls, expected",
        [
            (GroupMemberships, {"page": 1, "per_page": 100, "sort_by": "asc", "start_time": 1622505600}),
            (TicketForms, {"start_time": 1622505600}),
            (TicketMetricEvents, {"start_time": 1622505600}),
            (TicketAudits, {"sort_by": "created_at", "sort_order": "desc", "limit": 1000}),
            (SatisfactionRatings, {"page": 1, "per_page": 100, "sort_by": "asc", "start_time": 1622505600}),
            (TicketMetrics, {"page[size]": 100, "start_time": 1622505600}),
            (OrganizationMemberships, {"page[size]": 100, "start_time": 1622505600})
        ],
        ids=[
            "GroupMemberships",
            "TicketForms",
            "TicketMetricEvents",
            "TicketAudits",
            "SatisfactionRatings",
            "TicketMetrics",
            "OrganizationMemberships",
        ],
    )
    def test_request_params(self, stream_cls, expected):
        stream = stream_cls(**STREAM_ARGS)
        result = stream.request_params(stream_state=None, next_page_token=None)
        assert expected == result


class TestSourceZendeskIncrementalExportStream:
    @pytest.mark.parametrize(
        "stream_cls",
        [
            (Users),
            (Tickets),
        ],
        ids=[
            "Users",
            "Tickets",
        ],
    )
    def test_check_start_time_param(self, stream_cls):
        expected = int(dict(parse_qsl(urlparse(STREAM_URL).query)).get("start_time"))
        stream = stream_cls(**STREAM_ARGS)
        result = stream.check_start_time_param(expected)
        assert result == expected

    @pytest.mark.parametrize(
        "stream_cls, expected",
        [
            (Users, "incremental/users.json"),
            (Tickets, "incremental/tickets.json"),
        ],
        ids=[
            "Users",
            "Tickets",
        ],
    )
    def test_path(self, stream_cls, expected):
        stream = stream_cls(**STREAM_ARGS)
        result = stream.path()
        assert result == expected

    @pytest.mark.parametrize(
        "stream_cls",
        [
            (Users),
            (Tickets),
        ],
        ids=[
            "Users",
            "Tickets",
        ],
    )
    def test_next_page_token(self, requests_mock, stream_cls):
        stream = stream_cls(**STREAM_ARGS)
        stream_name = snake_case(stream.__class__.__name__)
        requests_mock.get(STREAM_URL, json={stream_name: {}})
        test_response = requests.get(STREAM_URL)
        output = stream.next_page_token(test_response)
        assert output is None

    @pytest.mark.parametrize(
        "stream_cls, expected",
        [
            (Users, {"start_time": 1622505600}),
            (Tickets, {"start_time": 1622505600}),
        ],
        ids=[
            "Users",
            "Tickets",
        ],
    )
    def test_request_params(self, stream_cls, expected):
        stream = stream_cls(**STREAM_ARGS)
        result = stream.request_params(next_page_token=None, stream_state=None)
        assert expected == result

    @pytest.mark.parametrize(
        "stream_cls",
        [
            (Users),
            (Tickets),
        ],
        ids=[
            "Users",
            "Tickets",
        ],
    )
    def test_parse_response(self, requests_mock, stream_cls):
        stream = stream_cls(**STREAM_ARGS)
        stream_name = snake_case(stream.__class__.__name__)
        expected = [{"updated_at": "2022-03-17T16:03:07Z"}]
        requests_mock.get(STREAM_URL, json={stream_name: expected})
        test_response = requests.get(STREAM_URL)
        output = list(stream.parse_response(test_response))
        assert expected == output


class TestSourceZendeskSupportTicketEventsExportStream:
    @pytest.mark.parametrize(
        "stream_cls, expected",
        [
            (TicketComments, True),
        ],
        ids=[
            "TicketComments",
        ],
    )
    def test_update_event_from_record(self, stream_cls, expected):
        stream = stream_cls(**STREAM_ARGS)
        result = stream.update_event_from_record
        assert result == expected

    @pytest.mark.parametrize(
        "stream_cls",
        [
            (TicketComments),
        ],
        ids=[
            "TicketComments",
        ],
    )
    def test_parse_response(self, requests_mock, stream_cls):
        stream = stream_cls(**STREAM_ARGS)
        stream_name = snake_case(stream.__class__.__name__)
        requests_mock.get(STREAM_URL, json={stream_name: []})
        test_response = requests.get(STREAM_URL)
        output = list(stream.parse_response(test_response))
        assert output == []

    @pytest.mark.parametrize(
        "stream_cls, expected",
        [
            (TicketComments, "created_at"),
        ],
        ids=[
            "TicketComments",
        ],
    )
    def test_cursor_field(self, stream_cls, expected):
        stream = stream_cls(**STREAM_ARGS)
        result = stream.cursor_field
        assert result == expected

    @pytest.mark.parametrize(
        "stream_cls, expected",
        [
            (TicketComments, "ticket_events"),
        ],
        ids=[
            "TicketComments",
        ],
    )
    def test_response_list_name(self, stream_cls, expected):
        stream = stream_cls(**STREAM_ARGS)
        result = stream.response_list_name
        assert result == expected

    @pytest.mark.parametrize(
        "stream_cls, expected",
        [
            (TicketComments, "child_events"),
        ],
        ids=[
            "TicketComments",
        ],
    )
    def test_response_target_entity(self, stream_cls, expected):
        stream = stream_cls(**STREAM_ARGS)
        result = stream.response_target_entity
        assert result == expected

    @pytest.mark.parametrize(
        "stream_cls, expected",
        [
            (TicketComments, ["via_reference_id", "ticket_id", "timestamp"]),
        ],
        ids=[
            "TicketComments",
        ],
    )
    def test_list_entities_from_event(self, stream_cls, expected):
        stream = stream_cls(**STREAM_ARGS)
        result = stream.list_entities_from_event
        assert result == expected

    @pytest.mark.parametrize(
        "stream_cls, expected",
        [
            (TicketComments, "Comment"),
        ],
        ids=[
            "TicketComments",
        ],
    )
    def test_event_type(self, stream_cls, expected):
        stream = stream_cls(**STREAM_ARGS)
        result = stream.event_type
        assert result == expected


def test_read_tickets_stream(requests_mock):
    requests_mock.get(
        "https://subdomain.zendesk.com/api/v2/incremental/tickets.json",
        json={
            "tickets": [
                {"custom_fields": []},
                {},
                {
                    "custom_fields": [
                        {"id": 360023382300, "value": None},
                        {"id": 360004841380, "value": "customer_tickets"},
                        {"id": 360022469240, "value": "5"},
                        {"id": 360023712840, "value": False},
                    ]
                },
            ]
        },
    )

    stream = Tickets(subdomain="subdomain", start_date="2020-01-01T00:00:00Z")
    records = read_full_refresh(stream)
    assert records == [
        {"custom_fields": []},
        {},
        {
            "custom_fields": [
                {"id": 360023382300, "value": None},
                {"id": 360004841380, "value": "customer_tickets"},
                {"id": 360022469240, "value": "5"},
                {"id": 360023712840, "value": "False"},
            ]
        },
    ]<|MERGE_RESOLUTION|>--- conflicted
+++ resolved
@@ -270,11 +270,8 @@
             (Groups),
             (Macros),
             (Organizations),
-<<<<<<< HEAD
             (Posts),
-=======
             (OrganizationMemberships),
->>>>>>> b99a3fe4
             (SatisfactionRatings),
             (SlaPolicies),
             (Tags),
@@ -296,11 +293,8 @@
             "Groups",
             "Macros",
             "Organizations",
-<<<<<<< HEAD
             "Posts",
-=======
             "OrganizationMemberships",
->>>>>>> b99a3fe4
             "SatisfactionRatings",
             "SlaPolicies",
             "Tags",
@@ -333,11 +327,8 @@
             (Groups, "groups"),
             (Macros, "macros"),
             (Organizations, "organizations"),
-<<<<<<< HEAD
             (Posts, "community/posts"),
-=======
             (OrganizationMemberships, "organization_memberships"),
->>>>>>> b99a3fe4
             (SatisfactionRatings, "satisfaction_ratings"),
             (SlaPolicies, "slas/policies.json"),
             (Tags, "tags"),
@@ -359,11 +350,8 @@
             "Groups",
             "Macros",
             "Organizations",
-<<<<<<< HEAD
             "Posts",
-=======
             "OrganizationMemberships",
->>>>>>> b99a3fe4
             "SatisfactionRatings",
             "SlaPolicies",
             "Tags",
