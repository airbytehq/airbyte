--- conflicted
+++ resolved
@@ -140,11 +140,7 @@
 @pytest.mark.parametrize(
     "ticket_forms_response, status_code, expected_n_streams, expected_warnings",
     [
-<<<<<<< HEAD
-        ({"ticket_forms": [{"id": 1, "updated_at": "2021-07-08T00:05:45Z"}]}, 200, 21, []),
-=======
-        ({"ticket_forms": [{"id": 1, "updated_at": "2021-07-08T00:05:45Z"}]}, 200, 22, []),
->>>>>>> a38520c1
+        ({"ticket_forms": [{"id": 1, "updated_at": "2021-07-08T00:05:45Z"}]}, 200, 23, []),
         (
             {"error": "Not sufficient permissions"},
             403,
