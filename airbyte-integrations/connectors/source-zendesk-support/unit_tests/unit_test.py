#
# Copyright (c) 2023 Airbyte, Inc., all rights reserved.
#


import calendar
import copy
import re
from datetime import datetime
from unittest.mock import patch
from urllib.parse import parse_qsl, urlparse

import pendulum
import pytest
import pytz
import requests
from airbyte_cdk import AirbyteLogger
from source_zendesk_support.source import BasicApiTokenAuthenticator, SourceZendeskSupport
from source_zendesk_support.streams import (
    DATETIME_FORMAT,
    END_OF_STREAM_KEY,
    LAST_END_TIME_KEY,
    AuditLogs,
    BaseSourceZendeskSupportStream,
    AuditLogs,
    Brands,
    CustomRoles,
    GroupMemberships,
    Groups,
    Macros,
    Organizations,
    SatisfactionRatings,
    Schedules,
    SlaPolicies,
    SourceZendeskIncrementalExportStream,
    Tags,
    TicketAudits,
    TicketComments,
    TicketFields,
    TicketForms,
    TicketMetricEvents,
    TicketMetrics,
    Tickets,
    Users,
    UserSettingsStream,
)
from test_data.data import TICKET_EVENTS_STREAM_RESPONSE
from utils import read_full_refresh

# prepared config
STREAM_ARGS = {
    "subdomain": "sandbox",
    "start_date": "2021-06-01T00:00:00Z",
    "authenticator": BasicApiTokenAuthenticator("test@airbyte.io", "api_token"),
}

# raw config
TEST_CONFIG = {
    "subdomain": "sandbox",
    "start_date": "2021-06-01T00:00:00Z",
    "credentials": {"credentials": "api_token", "email": "integration-test@airbyte.io", "api_token": "api_token"},
}

# raw config oauth
TEST_CONFIG_OAUTH = {
    "subdomain": "sandbox",
    "start_date": "2021-06-01T00:00:00Z",
    "credentials": {"credentials": "oauth2.0", "access_token": "test_access_token"},
}

DATETIME_STR = "2021-07-22T06:55:55Z"
DATETIME_FROM_STR = datetime.strptime(DATETIME_STR, DATETIME_FORMAT)
STREAM_URL = "https://subdomain.zendesk.com/api/v2/stream.json?&start_time=1647532987&page=1"
URL_BASE = "https://sandbox.zendesk.com/api/v2/"


def snake_case(name):
    s1 = re.sub("(.)([A-Z][a-z]+)", r"\1_\2", name)
    return re.sub("([a-z0-9])([A-Z])", r"\1_\2", s1).lower()


def test_date_time_format():
    assert DATETIME_FORMAT == "%Y-%m-%dT%H:%M:%SZ"


def test_last_end_time_key():
    assert LAST_END_TIME_KEY == "_last_end_time"


def test_end_of_stream_key():
    assert END_OF_STREAM_KEY == "end_of_stream"


def test_token_authenticator():
    # we expect base64 from creds input
    expected = "dGVzdEBhaXJieXRlLmlvL3Rva2VuOmFwaV90b2tlbg=="
    result = BasicApiTokenAuthenticator("test@airbyte.io", "api_token")
    assert result._token == expected


@pytest.mark.parametrize(
    "config",
    [(TEST_CONFIG), (TEST_CONFIG_OAUTH)],
    ids=["api_token", "oauth"],
)
def test_convert_config2stream_args(config):
    result = SourceZendeskSupport().convert_config2stream_args(config)
    assert "authenticator" in result


@pytest.mark.parametrize(
    "config, expected",
    [(TEST_CONFIG, "aW50ZWdyYXRpb24tdGVzdEBhaXJieXRlLmlvL3Rva2VuOmFwaV90b2tlbg=="),
     (TEST_CONFIG_OAUTH, "test_access_token")],
    ids=["api_token", "oauth"],
)
def test_get_authenticator(config, expected):
    # we expect base64 from creds input
    result = SourceZendeskSupport().get_authenticator(config=config)
    assert result._token == expected


@pytest.mark.parametrize(
    "response, start_date, check_passed",
<<<<<<< HEAD
    [
        ({"active_features": {"organization_access_enabled": True}},
         "2020-01-01T00:00:00Z", True),
        ({}, "2020-01-00T00:00:00Z", False)
    ],
=======
    [({"active_features": {"organization_access_enabled": True}}, "2020-01-01T00:00:00Z", True), ({}, "2020-01-00T00:00:00Z", False)],
>>>>>>> 0fc11c51
    ids=["check_successful", "invalid_start_date"],
)
def test_check(response, start_date, check_passed):
    config = copy.deepcopy(TEST_CONFIG)
    config["start_date"] = start_date
    with patch.object(UserSettingsStream, "get_settings", return_value=response) as mock_method:
        ok, _ = SourceZendeskSupport().check_connection(
            logger=AirbyteLogger, config=config)
        assert check_passed == ok
        if ok:
            mock_method.assert_called()


@pytest.mark.parametrize(
    "ticket_forms_response, status_code, expected_n_streams, expected_warnings",
    [
<<<<<<< HEAD
        ({"ticket_forms": [
         {"id": 1, "updated_at": "2021-07-08T00:05:45Z"}]}, 200, 19, []),
        ({"error": "Not sufficient permissions"}, 403, 18, [
            "Skipping stream ticket_forms: Check permissions, error message: Not sufficient permissions."
        ]),
=======
        ({"ticket_forms": [{"id": 1, "updated_at": "2021-07-08T00:05:45Z"}]}, 200, 19, []),
        (
            {"error": "Not sufficient permissions"},
            403,
            18,
            ["Skipping stream ticket_forms: Check permissions, error message: Not sufficient permissions."],
        ),
>>>>>>> 0fc11c51
    ],
    ids=["forms_accessible", "forms_inaccessible"],
)
def test_full_access_streams(caplog, requests_mock, ticket_forms_response, status_code, expected_n_streams, expected_warnings):
    requests_mock.get("/api/v2/ticket_forms",
                      status_code=status_code, json=ticket_forms_response)
    result = SourceZendeskSupport().streams(config=TEST_CONFIG)
    assert len(result) == expected_n_streams
    logged_warnings = iter(
        [record for record in caplog.records if record.levelname == "ERROR"])
    for msg in expected_warnings:
        assert msg in next(logged_warnings).message


@pytest.fixture(autouse=True)
def time_sleep_mock(mocker):
    time_mock = mocker.patch("time.sleep", lambda x: None)
    yield time_mock


def test_str2datetime():
    expected = datetime.strptime(DATETIME_STR, DATETIME_FORMAT)
    output = BaseSourceZendeskSupportStream.str2datetime(DATETIME_STR)
    assert output == expected


def test_datetime2str():
    expected = datetime.strftime(
        DATETIME_FROM_STR.replace(tzinfo=pytz.UTC), DATETIME_FORMAT)
    output = BaseSourceZendeskSupportStream.datetime2str(DATETIME_FROM_STR)
    assert output == expected


def test_str2unixtime():
    expected = calendar.timegm(DATETIME_FROM_STR.utctimetuple())
    output = BaseSourceZendeskSupportStream.str2unixtime(DATETIME_STR)
    assert output == expected


def test_check_start_time_param():
    expected = 1626936955
    start_time = calendar.timegm(pendulum.parse(DATETIME_STR).utctimetuple())
    output = SourceZendeskIncrementalExportStream.check_start_time_param(
        start_time)
    assert output == expected


def test_parse_next_page_number(requests_mock):
    expected = dict(parse_qsl(
        urlparse(TICKET_EVENTS_STREAM_RESPONSE.get("next_page")).query)).get("page")
    requests_mock.get(STREAM_URL, json=TICKET_EVENTS_STREAM_RESPONSE)
    test_response = requests.get(STREAM_URL)
    output = BaseSourceZendeskSupportStream._parse_next_page_number(
        test_response)
    assert output == expected


def test_parse_next_page_number_from_empty_json(requests_mock):
<<<<<<< HEAD
    requests_mock.get(STREAM_URL, text='', status_code=403)
    test_response = requests.get(STREAM_URL)
    output = BaseSourceZendeskSupportStream._parse_next_page_number(
        test_response)
=======
    requests_mock.get(STREAM_URL, text="", status_code=403)
    test_response = requests.get(STREAM_URL)
    output = BaseSourceZendeskSupportStream._parse_next_page_number(test_response)
>>>>>>> 0fc11c51
    assert output is None


def test_next_page_token(requests_mock):
    # mocking the logic of next_page_token
    if TICKET_EVENTS_STREAM_RESPONSE.get(END_OF_STREAM_KEY) is False:
        expected = {"created_at": 1122334455}
    else:
        expected = None
    requests_mock.get(STREAM_URL, json=TICKET_EVENTS_STREAM_RESPONSE)
    test_response = requests.get(STREAM_URL)
    output = TicketComments(**STREAM_ARGS).next_page_token(test_response)
    assert expected == output


@pytest.mark.parametrize(
    "stream_state, expected",
    [
        # valid state, expect the value of the state
        ({"updated_at": "2022-04-01"}, 1648771200),
        # invalid state, expect the start_date from STREAM_ARGS
        ({"updated_at": ""}, 1622505600),
        ({"updated_at": None}, 1622505600),
        ({"missing_cursor": "2022-04-01"}, 1622505600),
    ],
    ids=["state present", "empty string in state",
         "state is None", "cursor is not in the state object"],
)
def test_check_stream_state(stream_state, expected):
    result = Tickets(**STREAM_ARGS).check_stream_state(stream_state)
    assert result == expected


def test_request_params(requests_mock):
    expected = {"start_time": calendar.timegm(pendulum.parse(
        STREAM_ARGS.get("start_date")).utctimetuple()), "include": "comment_events"}
    stream_state = None
    requests_mock.get(STREAM_URL, json=TICKET_EVENTS_STREAM_RESPONSE)
    test_response = requests.get(STREAM_URL)
    next_page_token = TicketComments(
        **STREAM_ARGS).next_page_token(test_response)
    output = TicketComments(**STREAM_ARGS).request_params(stream_state, None)
    assert next_page_token is not None
    assert expected == output


def test_parse_response_from_empty_json(requests_mock):
<<<<<<< HEAD
    requests_mock.get(STREAM_URL, text='', status_code=403)
=======
    requests_mock.get(STREAM_URL, text="", status_code=403)
>>>>>>> 0fc11c51
    test_response = requests.get(STREAM_URL)
    output = Schedules(**STREAM_ARGS).parse_response(test_response, {})
    assert list(output) == []


def test_parse_response(requests_mock):
    requests_mock.get(STREAM_URL, json=TICKET_EVENTS_STREAM_RESPONSE)
    test_response = requests.get(STREAM_URL)
    output = TicketComments(**STREAM_ARGS).parse_response(test_response)
    # get the first parsed element from generator
    parsed_output = list(output)[0]
    # check, if we have all transformations correctly
    for entity in TicketComments.list_entities_from_event:
        assert True if entity in parsed_output else False


class TestAllStreams:
    @pytest.mark.parametrize(
        "expected_stream_cls",
        [
            (AuditLogs),
            (GroupMemberships),
            (Groups),
            (Macros),
            (Organizations),
            (SatisfactionRatings),
            (SlaPolicies),
            (Tags),
            (TicketAudits),
            (TicketComments),
            (TicketFields),
            (TicketForms),
            (TicketMetrics),
            (TicketMetricEvents),
            (Tickets),
            (Users),
            (Brands),
            (CustomRoles),
            (Schedules),
        ],
        ids=[
            "AuditLogs",
            "GroupMemberships",
            "Groups",
            "Macros",
            "Organizations",
            "SatisfactionRatings",
            "SlaPolicies",
            "Tags",
            "TicketAudits",
            "TicketComments",
            "TicketFields",
            "TicketForms",
            "TicketMetrics",
            "TicketMetricEvents",
            "Tickets",
            "Users",
            "Brands",
            "CustomRoles",
            "Schedules",
        ],
    )
    def test_streams(self, expected_stream_cls):
        with patch.object(TicketForms, "read_records", return_value=[{}]) as mocked_records:
            streams = SourceZendeskSupport().streams(TEST_CONFIG)
            mocked_records.assert_called()
            for stream in streams:
                if expected_stream_cls in streams:
                    assert isinstance(stream, expected_stream_cls)

    @pytest.mark.parametrize(
        "stream_cls, expected",
        [
            (AuditLogs, "audit_logs"),
            (GroupMemberships, "group_memberships"),
            (Groups, "groups"),
            (Macros, "macros"),
            (Organizations, "organizations"),
            (SatisfactionRatings, "satisfaction_ratings"),
            (SlaPolicies, "slas/policies.json"),
            (Tags, "tags"),
            (TicketAudits, "ticket_audits"),
            (TicketComments, "incremental/ticket_events.json"),
            (TicketFields, "ticket_fields"),
            (TicketForms, "ticket_forms"),
            (TicketMetrics, "ticket_metrics"),
            (TicketMetricEvents, "incremental/ticket_metric_events"),
            (Tickets, "incremental/tickets.json"),
            (Users, "incremental/users.json"),
            (Brands, "brands"),
            (CustomRoles, "custom_roles"),
            (Schedules, "business_hours/schedules.json"),
        ],
        ids=[
            "AuditLogs",
            "GroupMemberships",
            "Groups",
            "Macros",
            "Organizations",
            "SatisfactionRatings",
            "SlaPolicies",
            "Tags",
            "TicketAudits",
            "TicketComments",
            "TicketFields",
            "TicketForms",
            "TicketMetrics",
            "TicketMetricEvents",
            "Tickets",
            "Users",
            "Brands",
            "CustomRoles",
            "Schedules",
        ],
    )
    def test_path(self, stream_cls, expected):
        stream = stream_cls(**STREAM_ARGS)
        result = stream.path()
        assert result == expected


class TestSourceZendeskSupportStream:
    @pytest.mark.parametrize(
        "stream_cls",
        [
            (Macros),
            (Organizations),
            (Groups),
            (SatisfactionRatings),
            (TicketFields),
            (TicketMetrics),
        ],
        ids=[
            "Macros",
            "Organizations",
            "Groups",
            "SatisfactionRatings",
            "TicketFields",
            "TicketMetrics",
        ],
    )
    def test_parse_response(self, requests_mock, stream_cls):
        stream = stream_cls(**STREAM_ARGS)
        stream_name = snake_case(stream.__class__.__name__)
        expected = [{"updated_at": "2022-03-17T16:03:07Z"}]
        requests_mock.get(STREAM_URL, json={stream_name: expected})
        test_response = requests.get(STREAM_URL)
        output = list(stream.parse_response(test_response, None))
        assert expected == output

    @pytest.mark.parametrize(
        "stream_cls",
        [
            (Macros),
            (Organizations),
            (Groups),
            (SatisfactionRatings),
            (TicketFields),
            (TicketMetrics),
        ],
        ids=[
            "Macros",
            "Organizations",
            "Groups",
            "SatisfactionRatings",
            "TicketFields",
            "TicketMetrics",
        ],
    )
    def test_url_base(self, stream_cls):
        stream = stream_cls(**STREAM_ARGS)
        result = stream.url_base
        assert result == URL_BASE

    @pytest.mark.parametrize(
        "stream_cls, current_state, last_record, expected",
        [
            (Macros, {}, {"updated_at": "2022-03-17T16:03:07Z"},
             {"updated_at": "2022-03-17T16:03:07Z"}),
            (
                Organizations,
                {"updated_at": "2022-03-17T16:03:07Z"},
                {"updated_at": "2023-03-17T16:03:07Z"},
                {"updated_at": "2023-03-17T16:03:07Z"},
            ),
            (Groups, {}, {"updated_at": "2022-03-17T16:03:07Z"},
             {"updated_at": "2022-03-17T16:03:07Z"}),
            (SatisfactionRatings, {}, {"updated_at": "2022-03-17T16:03:07Z"},
             {"updated_at": "2022-03-17T16:03:07Z"}),
            (TicketFields, {}, {"updated_at": "2022-03-17T16:03:07Z"},
             {"updated_at": "2022-03-17T16:03:07Z"}),
            (TicketMetrics, {}, {"updated_at": "2022-03-17T16:03:07Z"},
             {"updated_at": "2022-03-17T16:03:07Z"}),
        ],
        ids=[
            "Macros",
            "Organizations",
            "Groups",
            "SatisfactionRatings",
            "TicketFields",
            "TicketMetrics",
        ],
    )
    def test_get_updated_state(self, stream_cls, current_state, last_record, expected):
        stream = stream_cls(**STREAM_ARGS)
        result = stream.get_updated_state(current_state, last_record)
        assert expected == result

    @pytest.mark.parametrize(
        "stream_cls, expected",
        [
            (Macros, None),
            (Organizations, None),
            (Groups, None),
            (TicketFields, None),
        ],
        ids=[
            "Macros",
            "Organizations",
            "Groups",
            "TicketFields",
        ],
    )
    def test_next_page_token(self, stream_cls, expected):
        stream = stream_cls(**STREAM_ARGS)
        result = stream.next_page_token()
        assert expected == result

    @pytest.mark.parametrize(
        "stream_cls, expected",
        [
            (Macros, {"start_time": 1622505600}),
            (Organizations, {"start_time": 1622505600}),
            (Groups, {"start_time": 1622505600}),
            (TicketFields, {"start_time": 1622505600}),
        ],
        ids=[
            "Macros",
            "Organizations",
            "Groups",
            "TicketFields",
        ],
    )
    def test_request_params(self, stream_cls, expected):
        stream = stream_cls(**STREAM_ARGS)
        result = stream.request_params()
        assert expected == result


class TestSourceZendeskSupportFullRefreshStream:
    @pytest.mark.parametrize(
        "stream_cls",
        [
            (Tags),
            (SlaPolicies),
            (Brands),
            (CustomRoles),
            (Schedules),
            (UserSettingsStream),
        ],
        ids=[
            "Tags",
            "SlaPolicies",
            "Brands",
            "CustomRoles",
            "Schedules",
            "UserSettingsStream",
        ],
    )
    def test_url_base(self, stream_cls):
        stream = stream_cls(**STREAM_ARGS)
        result = stream.url_base
        assert result == URL_BASE

    @pytest.mark.parametrize(
        "stream_cls",
        [
            (Tags),
            (SlaPolicies),
            (Brands),
            (CustomRoles),
            (Schedules),
            (UserSettingsStream),
        ],
        ids=[
            "Tags",
            "SlaPolicies",
            "Brands",
            "CustomRoles",
            "Schedules",
            "UserSettingsStream",
        ],
    )
    def test_next_page_token(self, requests_mock, stream_cls):
        stream = stream_cls(**STREAM_ARGS)
        stream_name = snake_case(stream.__class__.__name__)
        requests_mock.get(STREAM_URL, json={stream_name: {}})
        test_response = requests.get(STREAM_URL)
        output = stream.next_page_token(test_response)
        assert output is None

    @pytest.mark.parametrize(
        "stream_cls",
        [
            (Tags),
            (SlaPolicies),
            (Brands),
            (CustomRoles),
            (Schedules),
            (UserSettingsStream),
        ],
        ids=[
            "Tags",
            "SlaPolicies",
            "Brands",
            "CustomRoles",
            "Schedules",
            "UserSettingsStream",
        ],
    )
    def test_request_params(self, stream_cls):
        expected = {"page": 1, "per_page": 100}
        stream = stream_cls(**STREAM_ARGS)
        result = stream.request_params(next_page_token=None, stream_state=None)
        assert expected == result


class TestSourceZendeskSupportCursorPaginationStream:
    @pytest.mark.parametrize(
        "stream_cls, current_state, last_record, expected",
        [
            (GroupMemberships, {}, {"updated_at": "2022-03-17T16:03:07Z"},
             {"updated_at": "2022-03-17T16:03:07Z"}),
            (TicketForms, {}, {"updated_at": "2023-03-17T16:03:07Z"},
             {"updated_at": "2023-03-17T16:03:07Z"}),
            (TicketMetricEvents, {}, {"time": "2024-03-17T16:03:07Z"},
             {"time": "2024-03-17T16:03:07Z"}),
            (TicketAudits, {}, {"created_at": "2025-03-17T16:03:07Z"},
             {"created_at": "2025-03-17T16:03:07Z"}),
        ],
        ids=[
            "GroupMemberships",
            "TicketForms",
            "TicketMetricEvents",
            "TicketAudits",
        ],
    )
    def test_get_updated_state(self, stream_cls, current_state, last_record, expected):
        stream = stream_cls(**STREAM_ARGS)
        result = stream.get_updated_state(current_state, last_record)
        assert expected == result

    @pytest.mark.parametrize(
        "stream_cls, response, expected",
        [
            (GroupMemberships, {}, None),
            (TicketForms, {}, None),
            (TicketMetricEvents, {}, None),
            (TicketAudits, {}, None),
            (
                TicketMetrics,
                {
                    "meta": {"has_more": True, "after_cursor": "<after_cursor>", "before_cursor": "<before_cursor>"},
                    "links": {
                        "prev": "https://subdomain.zendesk.com/api/v2/ticket_metrics.json?page%5Bbefore%5D=<before_cursor>%3D&page%5Bsize%5D=2",
                        "next": "https://subdomain.zendesk.com/api/v2/ticket_metrics.json?page%5Bafter%5D=<after_cursor>%3D&page%5Bsize%5D=2",
                    },
                },
                "<after_cursor>",
            ),
            (SatisfactionRatings, {}, None),
        ],
        ids=[
            "GroupMemberships",
            "TicketForms",
            "TicketMetricEvents",
            "TicketAudits",
            "TicketMetrics",
            "SatisfactionRatings",
        ],
    )
    def test_next_page_token(self, requests_mock, stream_cls, response, expected):
        stream = stream_cls(**STREAM_ARGS)
        # stream_name = snake_case(stream.__class__.__name__)
        requests_mock.get(STREAM_URL, json=response)
        test_response = requests.get(STREAM_URL)
        output = stream.next_page_token(test_response)
        assert output == expected

    @pytest.mark.parametrize(
        "stream_cls, expected",
        [
            (GroupMemberships, 1622505600),
            (TicketForms, 1622505600),
            (TicketMetricEvents, 1622505600),
            (TicketAudits, 1622505600),
        ],
        ids=[
            "GroupMemberships",
            "TicketForms",
            "TicketMetricEvents",
            "TicketAudits",
        ],
    )
    def test_check_stream_state(self, stream_cls, expected):
        stream = stream_cls(**STREAM_ARGS)
        result = stream.check_stream_state()
        assert result == expected

    @pytest.mark.parametrize(
        "stream_cls, expected",
        [
            (GroupMemberships, {"page": 1, "per_page": 100,
             "sort_by": "asc", "start_time": 1622505600}),
            (TicketForms, {"start_time": 1622505600}),
            (TicketMetricEvents, {"start_time": 1622505600}),
<<<<<<< HEAD
            (TicketAudits, {"sort_by": "created_at",
             "sort_order": "desc", "limit": 1000}),
            (SatisfactionRatings, {"page": 1, "per_page": 100,
             "sort_by": "asc", "start_time": 1622505600}),
            (TicketMetrics, {"page": 1, "per_page": 100,
             "start_time": 1622505600}),
=======
            (TicketAudits, {"sort_by": "created_at", "sort_order": "desc", "limit": 1000}),
            (SatisfactionRatings, {"page": 1, "per_page": 100, "sort_by": "asc", "start_time": 1622505600}),
            (TicketMetrics, {"page[size]": 100, "start_time": 1622505600}),
>>>>>>> 0fc11c51
        ],
        ids=[
            "GroupMemberships",
            "TicketForms",
            "TicketMetricEvents",
            "TicketAudits",
            "SatisfactionRatings",
            "TicketMetrics",
        ],
    )
    def test_request_params(self, stream_cls, expected):
        stream = stream_cls(**STREAM_ARGS)
        result = stream.request_params(stream_state=None, next_page_token=None)
        assert expected == result


class TestSourceZendeskIncrementalExportStream:
    @pytest.mark.parametrize(
        "stream_cls",
        [
            (Users),
            (Tickets),
        ],
        ids=[
            "Users",
            "Tickets",
        ],
    )
    def test_check_start_time_param(self, stream_cls):
        expected = int(
            dict(parse_qsl(urlparse(STREAM_URL).query)).get("start_time"))
        stream = stream_cls(**STREAM_ARGS)
        result = stream.check_start_time_param(expected)
        assert result == expected

    @pytest.mark.parametrize(
        "stream_cls, expected",
        [
            (Users, "incremental/users.json"),
            (Tickets, "incremental/tickets.json"),
        ],
        ids=[
            "Users",
            "Tickets",
        ],
    )
    def test_path(self, stream_cls, expected):
        stream = stream_cls(**STREAM_ARGS)
        result = stream.path()
        assert result == expected

    @pytest.mark.parametrize(
        "stream_cls",
        [
            (Users),
            (Tickets),
        ],
        ids=[
            "Users",
            "Tickets",
        ],
    )
    def test_next_page_token(self, requests_mock, stream_cls):
        stream = stream_cls(**STREAM_ARGS)
        stream_name = snake_case(stream.__class__.__name__)
        requests_mock.get(STREAM_URL, json={stream_name: {}})
        test_response = requests.get(STREAM_URL)
        output = stream.next_page_token(test_response)
        assert output is None

    @pytest.mark.parametrize(
        "stream_cls, expected",
        [
            (Users, {"start_time": 1622505600}),
            (Tickets, {"start_time": 1622505600}),
        ],
        ids=[
            "Users",
            "Tickets",
        ],
    )
    def test_request_params(self, stream_cls, expected):
        stream = stream_cls(**STREAM_ARGS)
        result = stream.request_params(next_page_token=None, stream_state=None)
        assert expected == result

    @pytest.mark.parametrize(
        "stream_cls",
        [
            (Users),
            (Tickets),
        ],
        ids=[
            "Users",
            "Tickets",
        ],
    )
    def test_parse_response(self, requests_mock, stream_cls):
        stream = stream_cls(**STREAM_ARGS)
        stream_name = snake_case(stream.__class__.__name__)
        expected = [{"updated_at": "2022-03-17T16:03:07Z"}]
        requests_mock.get(STREAM_URL, json={stream_name: expected})
        test_response = requests.get(STREAM_URL)
        output = list(stream.parse_response(test_response))
        assert expected == output


class TestSourceZendeskSupportTicketEventsExportStream:
    @pytest.mark.parametrize(
        "stream_cls, expected",
        [
            (TicketComments, True),
        ],
        ids=[
            "TicketComments",
        ],
    )
    def test_update_event_from_record(self, stream_cls, expected):
        stream = stream_cls(**STREAM_ARGS)
        result = stream.update_event_from_record
        assert result == expected

    @pytest.mark.parametrize(
        "stream_cls",
        [
            (TicketComments),
        ],
        ids=[
            "TicketComments",
        ],
    )
    def test_parse_response(self, requests_mock, stream_cls):
        stream = stream_cls(**STREAM_ARGS)
        stream_name = snake_case(stream.__class__.__name__)
        requests_mock.get(STREAM_URL, json={stream_name: []})
        test_response = requests.get(STREAM_URL)
        output = list(stream.parse_response(test_response))
        assert output == []

    @pytest.mark.parametrize(
        "stream_cls, expected",
        [
            (TicketComments, "created_at"),
        ],
        ids=[
            "TicketComments",
        ],
    )
    def test_cursor_field(self, stream_cls, expected):
        stream = stream_cls(**STREAM_ARGS)
        result = stream.cursor_field
        assert result == expected

    @pytest.mark.parametrize(
        "stream_cls, expected",
        [
            (TicketComments, "ticket_events"),
        ],
        ids=[
            "TicketComments",
        ],
    )
    def test_response_list_name(self, stream_cls, expected):
        stream = stream_cls(**STREAM_ARGS)
        result = stream.response_list_name
        assert result == expected

    @pytest.mark.parametrize(
        "stream_cls, expected",
        [
            (TicketComments, "child_events"),
        ],
        ids=[
            "TicketComments",
        ],
    )
    def test_response_target_entity(self, stream_cls, expected):
        stream = stream_cls(**STREAM_ARGS)
        result = stream.response_target_entity
        assert result == expected

    @pytest.mark.parametrize(
        "stream_cls, expected",
        [
            (TicketComments, ["via_reference_id", "ticket_id", "timestamp"]),
        ],
        ids=[
            "TicketComments",
        ],
    )
    def test_list_entities_from_event(self, stream_cls, expected):
        stream = stream_cls(**STREAM_ARGS)
        result = stream.list_entities_from_event
        assert result == expected

    @pytest.mark.parametrize(
        "stream_cls, expected",
        [
            (TicketComments, "Comment"),
        ],
        ids=[
            "TicketComments",
        ],
    )
    def test_event_type(self, stream_cls, expected):
        stream = stream_cls(**STREAM_ARGS)
        result = stream.event_type
        assert result == expected


def test_read_tickets_stream(requests_mock):
    requests_mock.get(
        "https://subdomain.zendesk.com/api/v2/incremental/tickets.json",
        json={
            "tickets": [
                {"custom_fields": []},
                {},
                {
                    "custom_fields": [
                        {"id": 360023382300, "value": None},
                        {"id": 360004841380, "value": "customer_tickets"},
                        {"id": 360022469240, "value": "5"},
                        {"id": 360023712840, "value": False},
                    ]
                },
            ]
        },
    )

    stream = Tickets(subdomain="subdomain", start_date="2020-01-01T00:00:00Z")
    records = read_full_refresh(stream)
    assert records == [
        {"custom_fields": []},
        {},
        {
            "custom_fields": [
                {"id": 360023382300, "value": None},
                {"id": 360004841380, "value": "customer_tickets"},
                {"id": 360022469240, "value": "5"},
                {"id": 360023712840, "value": "False"},
            ]
        },
    ]<|MERGE_RESOLUTION|>--- conflicted
+++ resolved
@@ -122,15 +122,7 @@
 
 @pytest.mark.parametrize(
     "response, start_date, check_passed",
-<<<<<<< HEAD
-    [
-        ({"active_features": {"organization_access_enabled": True}},
-         "2020-01-01T00:00:00Z", True),
-        ({}, "2020-01-00T00:00:00Z", False)
-    ],
-=======
     [({"active_features": {"organization_access_enabled": True}}, "2020-01-01T00:00:00Z", True), ({}, "2020-01-00T00:00:00Z", False)],
->>>>>>> 0fc11c51
     ids=["check_successful", "invalid_start_date"],
 )
 def test_check(response, start_date, check_passed):
@@ -147,13 +139,6 @@
 @pytest.mark.parametrize(
     "ticket_forms_response, status_code, expected_n_streams, expected_warnings",
     [
-<<<<<<< HEAD
-        ({"ticket_forms": [
-         {"id": 1, "updated_at": "2021-07-08T00:05:45Z"}]}, 200, 19, []),
-        ({"error": "Not sufficient permissions"}, 403, 18, [
-            "Skipping stream ticket_forms: Check permissions, error message: Not sufficient permissions."
-        ]),
-=======
         ({"ticket_forms": [{"id": 1, "updated_at": "2021-07-08T00:05:45Z"}]}, 200, 19, []),
         (
             {"error": "Not sufficient permissions"},
@@ -161,7 +146,6 @@
             18,
             ["Skipping stream ticket_forms: Check permissions, error message: Not sufficient permissions."],
         ),
->>>>>>> 0fc11c51
     ],
     ids=["forms_accessible", "forms_inaccessible"],
 )
@@ -220,16 +204,9 @@
 
 
 def test_parse_next_page_number_from_empty_json(requests_mock):
-<<<<<<< HEAD
-    requests_mock.get(STREAM_URL, text='', status_code=403)
-    test_response = requests.get(STREAM_URL)
-    output = BaseSourceZendeskSupportStream._parse_next_page_number(
-        test_response)
-=======
     requests_mock.get(STREAM_URL, text="", status_code=403)
     test_response = requests.get(STREAM_URL)
     output = BaseSourceZendeskSupportStream._parse_next_page_number(test_response)
->>>>>>> 0fc11c51
     assert output is None
 
 
@@ -277,11 +254,7 @@
 
 
 def test_parse_response_from_empty_json(requests_mock):
-<<<<<<< HEAD
-    requests_mock.get(STREAM_URL, text='', status_code=403)
-=======
     requests_mock.get(STREAM_URL, text="", status_code=403)
->>>>>>> 0fc11c51
     test_response = requests.get(STREAM_URL)
     output = Schedules(**STREAM_ARGS).parse_response(test_response, {})
     assert list(output) == []
@@ -698,18 +671,9 @@
              "sort_by": "asc", "start_time": 1622505600}),
             (TicketForms, {"start_time": 1622505600}),
             (TicketMetricEvents, {"start_time": 1622505600}),
-<<<<<<< HEAD
-            (TicketAudits, {"sort_by": "created_at",
-             "sort_order": "desc", "limit": 1000}),
-            (SatisfactionRatings, {"page": 1, "per_page": 100,
-             "sort_by": "asc", "start_time": 1622505600}),
-            (TicketMetrics, {"page": 1, "per_page": 100,
-             "start_time": 1622505600}),
-=======
             (TicketAudits, {"sort_by": "created_at", "sort_order": "desc", "limit": 1000}),
             (SatisfactionRatings, {"page": 1, "per_page": 100, "sort_by": "asc", "start_time": 1622505600}),
             (TicketMetrics, {"page[size]": 100, "start_time": 1622505600}),
->>>>>>> 0fc11c51
         ],
         ids=[
             "GroupMemberships",
