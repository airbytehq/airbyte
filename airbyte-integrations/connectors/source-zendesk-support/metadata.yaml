data:
  ab_internal:
    ql: 400
    sl: 300
  allowedHosts:
    hosts:
      - ${subdomain}.zendesk.com
      - zendesk.com
  connectorBuildOptions:
    baseImage: docker.io/airbyte/python-connector-base:1.2.0@sha256:c22a9d97464b69d6ef01898edf3f8612dc11614f05a84984451dde195f337db9
  connectorSubtype: api
  connectorType: source
  definitionId: 79c1aa37-dae3-42ae-b333-d1c105477715
<<<<<<< HEAD
  dockerImageTag: 2.2.9
=======
  dockerImageTag: 2.3.0
>>>>>>> b753ade8
  dockerRepository: airbyte/source-zendesk-support
  documentationUrl: https://docs.airbyte.com/integrations/sources/zendesk-support
  githubIssueLabel: source-zendesk-support
  icon: zendesk-support.svg
  license: ELv2
  maxSecondsBetweenMessages: 60
  name: Zendesk Support
  remoteRegistries:
    pypi:
      enabled: true
      packageName: airbyte-source-zendesk-support
  registries:
    cloud:
      enabled: true
    oss:
      enabled: true
  releaseStage: generally_available
  releases:
    breakingChanges:
      1.0.0:
        message: "`cursor_field` for `Tickets` stream is changed to `generated_timestamp`"
        upgradeDeadline: "2023-07-19"
      2.0.0:
        message:
          The `Deleted Tickets` stream was removed. Deleted tickets are still
          available from the Tickets stream.
        upgradeDeadline: "2023-10-04"
  suggestedStreams:
    streams:
      - brands
      - groups
      - organizations
      - satisfaction_ratings
      - tags
      - ticket_audits
      - ticket_comments
      - ticket_fields
      - ticket_forms
      - ticket_metric_events
      - ticket_metrics
      - tickets
      - users
  supportLevel: certified
  tags:
    - language:python
    - cdk:python
metadataSpecVersion: "1.0"<|MERGE_RESOLUTION|>--- conflicted
+++ resolved
@@ -11,11 +11,7 @@
   connectorSubtype: api
   connectorType: source
   definitionId: 79c1aa37-dae3-42ae-b333-d1c105477715
-<<<<<<< HEAD
-  dockerImageTag: 2.2.9
-=======
-  dockerImageTag: 2.3.0
->>>>>>> b753ade8
+  dockerImageTag: 2.3.1
   dockerRepository: airbyte/source-zendesk-support
   documentationUrl: https://docs.airbyte.com/integrations/sources/zendesk-support
   githubIssueLabel: source-zendesk-support
