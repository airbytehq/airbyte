--- conflicted
+++ resolved
@@ -11,11 +11,7 @@
   connectorSubtype: api
   connectorType: source
   definitionId: 79c1aa37-dae3-42ae-b333-d1c105477715
-<<<<<<< HEAD
-  dockerImageTag: 4.0.3
-=======
-  dockerImageTag: 4.1.0
->>>>>>> 5cb6c6f5
+  dockerImageTag: 4.2.0
   dockerRepository: airbyte/source-zendesk-support
   documentationUrl: https://docs.airbyte.com/integrations/sources/zendesk-support
   githubIssueLabel: source-zendesk-support
