--- conflicted
+++ resolved
@@ -11,11 +11,7 @@
   connectorSubtype: api
   connectorType: source
   definitionId: 79c1aa37-dae3-42ae-b333-d1c105477715
-<<<<<<< HEAD
   dockerImageTag: 4.0.0
-=======
-  dockerImageTag: 3.0.1
->>>>>>> db38025d
   dockerRepository: airbyte/source-zendesk-support
   documentationUrl: https://docs.airbyte.com/integrations/sources/zendesk-support
   githubIssueLabel: source-zendesk-support
@@ -50,7 +46,7 @@
               - "ticket_metrics"
       4.0.0:
         message: "This version includes breaking changes to the `Tags` stream. The pagination strategy has been changed from `Offset` to `Cursor-Based`. It is necessary to reset the stream. Please see the migration guide for additional details."
-        upgradeDeadline: "2024-09-12"
+        upgradeDeadline: "2024-09-09"
         scopedImpact:
           - scopeType: stream
             impactedScopes:
