--- conflicted
+++ resolved
@@ -7,11 +7,7 @@
   connectorType: source
   maxSecondsBetweenMessages: 10800
   definitionId: 79c1aa37-dae3-42ae-b333-d1c105477715
-<<<<<<< HEAD
   dockerImageTag: 1.0.0
-=======
-  dockerImageTag: 0.10.6
->>>>>>> 128808a7
   dockerRepository: airbyte/source-zendesk-support
   githubIssueLabel: source-zendesk-support
   icon: zendesk-support.svg
@@ -26,16 +22,13 @@
   documentationUrl: https://docs.airbyte.com/integrations/sources/zendesk-support
   tags:
     - language:python
-<<<<<<< HEAD
+  ab_internal:
+    sl: 300
+    ql: 300
+  supportLevel: certified
   releases:
     breakingChanges:
       1.0.0:
         message: "`cursor_field` for `Tickets` stream is changed to `generated_timestamp`"
         upgradeDeadline: "2023-07-19"
-=======
-  ab_internal:
-    sl: 300
-    ql: 300
-  supportLevel: certified
->>>>>>> 128808a7
 metadataSpecVersion: "1.0"