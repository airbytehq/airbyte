data:
  allowedHosts:
    hosts:
      - ${subdomain}.zendesk.com
      - zendesk.com
  connectorSubtype: api
  connectorType: source
  maxSecondsBetweenMessages: 10800
  definitionId: 79c1aa37-dae3-42ae-b333-d1c105477715
  dockerImageTag: 2.0.0
  dockerRepository: airbyte/source-zendesk-support
  githubIssueLabel: source-zendesk-support
  icon: zendesk-support.svg
  license: ELv2
  name: Zendesk Support
  registries:
    cloud:
      enabled: true
    oss:
      enabled: true
  releaseStage: generally_available
  suggestedStreams:
    streams:
      - brands
      - groups
      - organizations
      - satisfaction_ratings
      - tags
      - ticket_audits
      - ticket_comments
      - ticket_fields
      - ticket_forms
      - ticket_metric_events
      - ticket_metrics
      - tickets
      - users
  documentationUrl: https://docs.airbyte.com/integrations/sources/zendesk-support
  tags:
    - language:python
  ab_internal:
    sl: 300
    ql: 400
  supportLevel: certified
  releases:
    breakingChanges:
      1.0.0:
        message: "`cursor_field` for `Tickets` stream is changed to `generated_timestamp`"
        upgradeDeadline: "2023-07-19"
      2.0.0:
<<<<<<< HEAD
        message: "Stream `Deleted Tickets` is removed"
        upgradeDeadline: "2023-10-04"
=======
        message: "The `Deleted Tickets` stream was removed. Deleted tickets are still available from the Tickets stream."
        upgradeDeadline: "2023-09-29"
>>>>>>> 5b95cc4e
metadataSpecVersion: "1.0"<|MERGE_RESOLUTION|>--- conflicted
+++ resolved
@@ -47,11 +47,6 @@
         message: "`cursor_field` for `Tickets` stream is changed to `generated_timestamp`"
         upgradeDeadline: "2023-07-19"
       2.0.0:
-<<<<<<< HEAD
-        message: "Stream `Deleted Tickets` is removed"
+        message: "The `Deleted Tickets` stream was removed. Deleted tickets are still available from the Tickets stream."
         upgradeDeadline: "2023-10-04"
-=======
-        message: "The `Deleted Tickets` stream was removed. Deleted tickets are still available from the Tickets stream."
-        upgradeDeadline: "2023-09-29"
->>>>>>> 5b95cc4e
 metadataSpecVersion: "1.0"