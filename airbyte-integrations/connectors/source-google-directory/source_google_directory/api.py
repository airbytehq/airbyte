--- conflicted
+++ resolved
@@ -11,12 +11,8 @@
 import backoff
 from google.auth.transport.requests import Request
 from google.oauth2 import service_account
-<<<<<<< HEAD
 from google.oauth2.credentials import Credentials
 from googleapiclient.discovery import Resource, build
-=======
-from googleapiclient.discovery import build
->>>>>>> d37e00e6
 from googleapiclient.errors import HttpError as GoogleApiHttpError
 
 from .utils import rate_limit_handling
@@ -27,29 +23,19 @@
 class API:
     def __init__(self, credentials: Mapping[str, Any]):
         self._creds = None
-<<<<<<< HEAD
         self._raw_credentials = credentials
-=======
-        self._credentials_json = credentials_json
-        self._admin_email = email
         self._service = None
->>>>>>> d37e00e6
 
     @staticmethod
     def _load_account_info(credentials_json: str) -> Dict:
         account_info = json.loads(credentials_json)
         return account_info
 
-<<<<<<< HEAD
     def _obtain_service_account_creds(self) -> service_account.Credentials:
         """Obtaining creds based on Service account scenario"""
         credentials_json = self._raw_credentials.get("credentials_json")
         admin_email = self._raw_credentials.get("email")
         account_info = self._load_account_info(credentials_json)
-=======
-    def _obtain_creds(self):
-        account_info = self._load_account_info()
->>>>>>> d37e00e6
         creds = service_account.Credentials.from_service_account_info(account_info, scopes=SCOPES)
         self._creds = creds.with_subject(admin_email)
 
@@ -71,15 +57,15 @@
         elif "client_id" and "client_secret" in self._raw_credentials:
             self._obtain_web_app_creds()
 
-    def _construct_resource(self):
+    def _construct_resource(self) -> Resource:
         if not self._creds:
             self._obtain_creds()
         if not self._service:
             self._service = build("admin", "directory_v1", credentials=self._creds)
 
     def _get_resource(self, name: str):
-        self._construct_resource()
-        return getattr(self._service, name)
+        service = self._construct_resource()
+        return getattr(service, name)
 
     @backoff.on_exception(backoff.expo, GoogleApiHttpError, max_tries=7, giveup=rate_limit_handling)
     def get(self, name: str, params: Dict = None) -> Dict:
