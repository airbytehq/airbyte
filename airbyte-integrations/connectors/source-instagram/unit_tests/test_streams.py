#
# Copyright (c) 2023 Airbyte, Inc., all rights reserved.
#

from datetime import datetime
from unittest.mock import MagicMock

import pytest
from airbyte_cdk.models import SyncMode
from facebook_business import FacebookAdsApi, FacebookSession
<<<<<<< HEAD
from source_instagram.streams import DatetimeTransformerMixin, InstagramStream, MediaInsights, StoryInsights, UserInsights
=======
from source_instagram.streams import DatetimeTransformerMixin, InstagramStream, UserInsights
>>>>>>> 6ff000f2
from utils import read_full_refresh, read_incremental

FB_API_VERSION = FacebookAdsApi.API_VERSION


def test_clear_url(config):
    media_url = "https://google.com?_nc_rid=123"
    profile_picture_url = "https://google.com?ccb=123"

    expected = {"media_url": "https://google.com", "profile_picture_url": "https://google.com"}
    assert InstagramStream._clear_url({"media_url": media_url, "profile_picture_url": profile_picture_url}) == expected


def test_state_outdated(api, config):
    assert UserInsights(api=api, start_date=config["start_date"])._state_has_legacy_format({"state": MagicMock()})


def test_state_is_not_outdated(api, config):
    assert not UserInsights(api=api, start_date=config["start_date"])._state_has_legacy_format({"state": {}})


<<<<<<< HEAD
def test_media_insights_read(api, user_stories_data, user_media_insights_data, requests_mock):
    test_id = "test_id"
    stream = MediaInsights(api=api)

    requests_mock.register_uri("GET", FacebookSession.GRAPH + f"/{FB_API_VERSION}/{test_id}/media", [{"json": user_stories_data}])
    requests_mock.register_uri("GET", FacebookSession.GRAPH + f"/{FB_API_VERSION}/{test_id}/insights", [{"json": user_media_insights_data}])

    records = read_full_refresh(stream)
    assert records == [{"business_account_id": "test_id", "id": "test_id", "impressions": 264, "page_id": "act_unknown_account"}]


def test_media_insights_read_error(api, requests_mock):
    test_id = "test_id"
    stream = MediaInsights(api=api)
    media_response = [{"id": "test_id"}, {"id": "test_id_2"}, {"id": "test_id_3"}, {"id": "test_id_4"}, {"id": "test_id_5"}]
    requests_mock.register_uri("GET", FacebookSession.GRAPH + f"/{FB_API_VERSION}/{test_id}/media", json={"data": media_response})

    media_insights_response_test_id = {
        "name": "impressions",
        "period": "lifetime",
        "values": [{"value": 264}],
        "title": "Impressions",
        "description": "Total number of times the media object has been seen",
        "id": "test_id/insights/impressions/lifetime",
    }
    requests_mock.register_uri("GET", FacebookSession.GRAPH + f"/{FB_API_VERSION}/{test_id}/insights", json=media_insights_response_test_id)

    error_response_oauth = {
        "error": {
            "message": "Invalid parameter",
            "type": "OAuthException",
            "code": 100,
            "error_data": {},
            "error_subcode": 2108006,
            "is_transient": False,
            "error_user_title": "Media posted before business account conversion",
            "error_user_msg": "The media was posted before the most recent time that the user's account was converted to a business account from a personal account.",
            "fbtrace_id": "fake_trace_id",
        }
    }
    requests_mock.register_uri(
        "GET", FacebookSession.GRAPH + f"/{FB_API_VERSION}/test_id_2/insights", json=error_response_oauth, status_code=400
    )

    error_response_wrong_permissions = {
        "error": {
            "message": "Invalid parameter",
            "type": "OAuthException",
            "code": 100,
            "error_data": {},
            "error_subcode": 33,
            "is_transient": False,
            "error_user_msg": "Unsupported get request. Object with ID 'test_id_3' does not exist, cannot be loaded due to missing permissions, or does not support this operation.",
            "fbtrace_id": "fake_trace_id",
        }
    }
    requests_mock.register_uri(
        "GET", FacebookSession.GRAPH + f"/{FB_API_VERSION}/test_id_3/insights", json=error_response_wrong_permissions, status_code=400
    )

    media_insights_response_test_id_4 = {
        "name": "impressions",
        "period": "lifetime",
        "values": [{"value": 300}],
        "title": "Impressions",
        "description": "Total number of times the media object has been seen",
        "id": "test_id_3/insights/impressions/lifetime",
    }
    requests_mock.register_uri(
        "GET", FacebookSession.GRAPH + f"/{FB_API_VERSION}/test_id_4/insights", json=media_insights_response_test_id_4
    )

    error_response_wrong_permissions_code_10 = {
        "error": {
            "message": "(#10) Application does not have permission for this action",
            "type": "OAuthException",
            "code": 10,
            "fbtrace_id": "fake_trace_id",
        }
    }
    requests_mock.register_uri(
        "GET",
        FacebookSession.GRAPH + f"/{FB_API_VERSION}/test_id_5/insights",
        json=error_response_wrong_permissions_code_10,
        status_code=400,
    )

    records = read_full_refresh(stream)
    expected_records = [
        {"business_account_id": "test_id", "id": "test_id", "impressions": 264, "page_id": "act_unknown_account"},
        {"business_account_id": "test_id", "id": "test_id_4", "impressions": 300, "page_id": "act_unknown_account"},
    ]
    assert records == expected_records


=======
>>>>>>> 6ff000f2

def test_user_insights_read(api, config, user_insight_data, requests_mock):
    test_id = "test_id"

    stream = UserInsights(api=api, start_date=config["start_date"])

    requests_mock.register_uri("GET", FacebookSession.GRAPH + f"/{FB_API_VERSION}/{test_id}/insights", [{"json": user_insight_data}])

    records = read_incremental(stream, {})
    assert records



@pytest.mark.parametrize(
    "values,slice_dates,expected",
    [
        # the state is updated to the value of `end_time`
        (
            {"end_time": "2023-01-01 00:01:00", "value": {"one": 1}},
            {"since": "2023-01-01 00:01:00", "until": "2023-01-02 00:01:00"},
            {"123": {"date": "2023-01-01T00:01:00+00:00"}},
        ),
        # the state is taken from `start_date`
        (
            {"end_time": None, "value": {"two": 2}},
            {"since": "2023-01-01 00:00:00", "until": "2023-01-02 00:01:00"},
            # state from `start_date` is expected
            {"123": {"date": "2023-01-01T01:01:01+00:00"}},
        ),
        # the state is updated to the value of `end_time`
        (
            {"end_time": "2023-02-02 00:02:00", "value": None},
            {"since": "2023-06-01 21:00:00", "until": "2023-06-02 22:00:00"},
            {"123": {"date": "2023-02-02T00:02:00+00:00"}},
        ),
        # the state is taken from `start_date`
        (
            {"end_time": None, "value": None},
            {"since": "2023-06-01 21:00:00", "until": "2023-06-02 22:00:00"},
            {"123": {"date": "2023-01-01T01:01:01+00:00"}},
        ),
    ],
    ids=[
        "Normal state flow",
        "No `end_time` value in record",
        "No `value` in record",
        "No `end_time` and no `value` in record",
    ],
)
def test_user_insights_state(api, user_insights, values, slice_dates, expected):
    """
    This test shows how `STATE` is managed based on the scenario for Incremental Read.
    """
    import pendulum

    # UserInsights stream
    stream = UserInsights(api=api, start_date="2023-01-01T01:01:01Z")
    # Populate the fixute with `values`
    user_insights(values)
    # simulate `read_recods` generator job
    list(
        stream.read_records(
            sync_mode=SyncMode.incremental,
            stream_slice={"account": {"page_id": 1, "instagram_business_account": user_insights}, **slice_dates},
        )
    )
    assert stream.state == expected


<<<<<<< HEAD
def test_stories_insights_read(api, requests_mock, user_stories_data, user_media_insights_data):
    test_id = "test_id"
    stream = StoryInsights(api=api)

    requests_mock.register_uri("GET", FacebookSession.GRAPH + f"/{FB_API_VERSION}/{test_id}/stories", [{"json": user_stories_data}])
    requests_mock.register_uri("GET", FacebookSession.GRAPH + f"/{FB_API_VERSION}/{test_id}/insights", [{"json": user_media_insights_data}])

    records = read_full_refresh(stream)
    assert records == [{"business_account_id": "test_id", "id": "test_id", "impressions": 264, "page_id": "act_unknown_account"}]


=======
>>>>>>> 6ff000f2
@pytest.mark.parametrize(
    "error_response",
    [
        {"json": {"error": {"type": "OAuthException", "code": 1}}},
        {"json": {"error": {"code": 4}}},
        {"json": {}, "status_code": 429},
        {
            "json": {"error": {"code": 1, "message": "Please reduce the amount of data you're asking for, then retry your request"}},
            "status_code": 500,
        },
        {"json": {"error": {"code": 1, "message": "An unknown error occurred"}}, "status_code": 500},
        {"json": {"error": {"type": "OAuthException", "message": "(#10) Not enough viewers for the media to show insights", "code": 10}}},
        {"json": {"error": {"code": 100, "error_subcode": 33}}, "status_code": 400},
        {"json": {"error": {"is_transient": True}}},
        {"json": {"error": {"code": 4, "error_subcode": 2108006}}},
    ],
    ids=[
        "oauth_error",
        "rate_limit_error",
        "too_many_request_error",
        "reduce_amount_of_data_error",
        "unknown_error",
        "viewers_insights_error",
        "4028_issue_error",
        "transient_error",
        "user_media_creation_time_error",
    ],
)
def test_common_error_retry(config, error_response, requests_mock, api, account_id, user_insight_data):
    """Error once, check that we retry and not fail"""
    # response = {"business_account_id": "test_id", "page_id": "act_unknown_account"}
    responses = [
        error_response,
        {
            "json": user_insight_data,
            "status_code": 200,
        },
    ]
    test_id = "test_id"
    requests_mock.register_uri("GET", FacebookSession.GRAPH + f"/{FB_API_VERSION}/{test_id}/insights", responses)

    stream = UserInsights(api=api, start_date=config["start_date"])
    records = read_full_refresh(stream)

    assert records
<<<<<<< HEAD
=======

>>>>>>> 6ff000f2

def test_exit_gracefully(api, config, requests_mock, caplog):
    test_id = "test_id"
    stream = UserInsights(api=api, start_date=config["start_date"])
    requests_mock.register_uri("GET", FacebookSession.GRAPH + f"/{FB_API_VERSION}/{test_id}/insights", json={"data": []})
    records = read_incremental(stream, {})
    assert not records
    assert requests_mock.call_count == 6  # 4 * 1 per `metric_to_period` map + 1 `summary` request + 1 `business_account_id` request
    assert "Stopping syncing stream 'user_insights'" in caplog.text


@pytest.mark.parametrize(
    "original_value, field_schema, expected",
    [
        ("2020-01-01T12:00:00Z", {"format": "date-time", "airbyte_type": "timestamp_with_timezone"}, "2020-01-01T12:00:00+00:00"),
        ("2020-05-04T07:00:00+0000", {"format": "date-time", "airbyte_type": "timestamp_with_timezone"}, "2020-05-04T07:00:00+00:00"),
        (None, {"format": "date-time", "airbyte_type": "timestamp_with_timezone"}, None),
        ("2020-01-01T12:00:00", {"format": "date-time", "airbyte_type": "timestamp_without_timezone"}, "2020-01-01T12:00:00"),
        ("2020-01-01T14:00:00", {"format": "date-time"}, "2020-01-01T14:00:00"),
        ("2020-02-03T12:00:00", {"type": "string"}, "2020-02-03T12:00:00"),
    ],
)
def test_custom_transform_datetime_rfc3339(original_value, field_schema, expected):
    # Call the static method
    result = DatetimeTransformerMixin.custom_transform_datetime_rfc3339(original_value, field_schema)

    # Assert the result matches the expected output
    assert result == expected<|MERGE_RESOLUTION|>--- conflicted
+++ resolved
@@ -8,11 +8,7 @@
 import pytest
 from airbyte_cdk.models import SyncMode
 from facebook_business import FacebookAdsApi, FacebookSession
-<<<<<<< HEAD
-from source_instagram.streams import DatetimeTransformerMixin, InstagramStream, MediaInsights, StoryInsights, UserInsights
-=======
 from source_instagram.streams import DatetimeTransformerMixin, InstagramStream, UserInsights
->>>>>>> 6ff000f2
 from utils import read_full_refresh, read_incremental
 
 FB_API_VERSION = FacebookAdsApi.API_VERSION
@@ -34,104 +30,6 @@
     assert not UserInsights(api=api, start_date=config["start_date"])._state_has_legacy_format({"state": {}})
 
 
-<<<<<<< HEAD
-def test_media_insights_read(api, user_stories_data, user_media_insights_data, requests_mock):
-    test_id = "test_id"
-    stream = MediaInsights(api=api)
-
-    requests_mock.register_uri("GET", FacebookSession.GRAPH + f"/{FB_API_VERSION}/{test_id}/media", [{"json": user_stories_data}])
-    requests_mock.register_uri("GET", FacebookSession.GRAPH + f"/{FB_API_VERSION}/{test_id}/insights", [{"json": user_media_insights_data}])
-
-    records = read_full_refresh(stream)
-    assert records == [{"business_account_id": "test_id", "id": "test_id", "impressions": 264, "page_id": "act_unknown_account"}]
-
-
-def test_media_insights_read_error(api, requests_mock):
-    test_id = "test_id"
-    stream = MediaInsights(api=api)
-    media_response = [{"id": "test_id"}, {"id": "test_id_2"}, {"id": "test_id_3"}, {"id": "test_id_4"}, {"id": "test_id_5"}]
-    requests_mock.register_uri("GET", FacebookSession.GRAPH + f"/{FB_API_VERSION}/{test_id}/media", json={"data": media_response})
-
-    media_insights_response_test_id = {
-        "name": "impressions",
-        "period": "lifetime",
-        "values": [{"value": 264}],
-        "title": "Impressions",
-        "description": "Total number of times the media object has been seen",
-        "id": "test_id/insights/impressions/lifetime",
-    }
-    requests_mock.register_uri("GET", FacebookSession.GRAPH + f"/{FB_API_VERSION}/{test_id}/insights", json=media_insights_response_test_id)
-
-    error_response_oauth = {
-        "error": {
-            "message": "Invalid parameter",
-            "type": "OAuthException",
-            "code": 100,
-            "error_data": {},
-            "error_subcode": 2108006,
-            "is_transient": False,
-            "error_user_title": "Media posted before business account conversion",
-            "error_user_msg": "The media was posted before the most recent time that the user's account was converted to a business account from a personal account.",
-            "fbtrace_id": "fake_trace_id",
-        }
-    }
-    requests_mock.register_uri(
-        "GET", FacebookSession.GRAPH + f"/{FB_API_VERSION}/test_id_2/insights", json=error_response_oauth, status_code=400
-    )
-
-    error_response_wrong_permissions = {
-        "error": {
-            "message": "Invalid parameter",
-            "type": "OAuthException",
-            "code": 100,
-            "error_data": {},
-            "error_subcode": 33,
-            "is_transient": False,
-            "error_user_msg": "Unsupported get request. Object with ID 'test_id_3' does not exist, cannot be loaded due to missing permissions, or does not support this operation.",
-            "fbtrace_id": "fake_trace_id",
-        }
-    }
-    requests_mock.register_uri(
-        "GET", FacebookSession.GRAPH + f"/{FB_API_VERSION}/test_id_3/insights", json=error_response_wrong_permissions, status_code=400
-    )
-
-    media_insights_response_test_id_4 = {
-        "name": "impressions",
-        "period": "lifetime",
-        "values": [{"value": 300}],
-        "title": "Impressions",
-        "description": "Total number of times the media object has been seen",
-        "id": "test_id_3/insights/impressions/lifetime",
-    }
-    requests_mock.register_uri(
-        "GET", FacebookSession.GRAPH + f"/{FB_API_VERSION}/test_id_4/insights", json=media_insights_response_test_id_4
-    )
-
-    error_response_wrong_permissions_code_10 = {
-        "error": {
-            "message": "(#10) Application does not have permission for this action",
-            "type": "OAuthException",
-            "code": 10,
-            "fbtrace_id": "fake_trace_id",
-        }
-    }
-    requests_mock.register_uri(
-        "GET",
-        FacebookSession.GRAPH + f"/{FB_API_VERSION}/test_id_5/insights",
-        json=error_response_wrong_permissions_code_10,
-        status_code=400,
-    )
-
-    records = read_full_refresh(stream)
-    expected_records = [
-        {"business_account_id": "test_id", "id": "test_id", "impressions": 264, "page_id": "act_unknown_account"},
-        {"business_account_id": "test_id", "id": "test_id_4", "impressions": 300, "page_id": "act_unknown_account"},
-    ]
-    assert records == expected_records
-
-
-=======
->>>>>>> 6ff000f2
 
 def test_user_insights_read(api, config, user_insight_data, requests_mock):
     test_id = "test_id"
@@ -201,20 +99,6 @@
     assert stream.state == expected
 
 
-<<<<<<< HEAD
-def test_stories_insights_read(api, requests_mock, user_stories_data, user_media_insights_data):
-    test_id = "test_id"
-    stream = StoryInsights(api=api)
-
-    requests_mock.register_uri("GET", FacebookSession.GRAPH + f"/{FB_API_VERSION}/{test_id}/stories", [{"json": user_stories_data}])
-    requests_mock.register_uri("GET", FacebookSession.GRAPH + f"/{FB_API_VERSION}/{test_id}/insights", [{"json": user_media_insights_data}])
-
-    records = read_full_refresh(stream)
-    assert records == [{"business_account_id": "test_id", "id": "test_id", "impressions": 264, "page_id": "act_unknown_account"}]
-
-
-=======
->>>>>>> 6ff000f2
 @pytest.mark.parametrize(
     "error_response",
     [
@@ -260,10 +144,7 @@
     records = read_full_refresh(stream)
 
     assert records
-<<<<<<< HEAD
-=======
 
->>>>>>> 6ff000f2
 
 def test_exit_gracefully(api, config, requests_mock, caplog):
     test_id = "test_id"
