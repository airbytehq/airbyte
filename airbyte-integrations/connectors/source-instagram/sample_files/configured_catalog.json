--- conflicted
+++ resolved
@@ -226,13 +226,7 @@
             }
           }
         },
-<<<<<<< HEAD
-        "supported_sync_modes": [
-          "full_refresh"
-        ],
-=======
         "supported_sync_modes": ["full_refresh"],
->>>>>>> fe7b0a05
         "source_defined_cursor": false
       }
     }
