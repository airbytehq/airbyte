--- conflicted
+++ resolved
@@ -7,11 +7,7 @@
   connectorSubtype: api
   connectorType: source
   definitionId: 6acf6b55-4f1e-4fca-944e-1a3caef8aba8
-<<<<<<< HEAD
-  dockerImageTag: 3.2.0
-=======
-  dockerImageTag: 3.2.3
->>>>>>> c35002ac
+  dockerImageTag: 3.3.0
   dockerRepository: airbyte/source-instagram
   githubIssueLabel: source-instagram
   icon: instagram.svg
