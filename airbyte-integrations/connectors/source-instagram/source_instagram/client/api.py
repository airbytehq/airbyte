"""
MIT License

Copyright (c) 2020 Airbyte

Permission is hereby granted, free of charge, to any person obtaining a copy
of this software and associated documentation files (the "Software"), to deal
in the Software without restriction, including without limitation the rights
to use, copy, modify, merge, publish, distribute, sublicense, and/or sell
copies of the Software, and to permit persons to whom the Software is
furnished to do so, subject to the following conditions:

The above copyright notice and this permission notice shall be included in all
copies or substantial portions of the Software.

THE SOFTWARE IS PROVIDED "AS IS", WITHOUT WARRANTY OF ANY KIND, EXPRESS OR
IMPLIED, INCLUDING BUT NOT LIMITED TO THE WARRANTIES OF MERCHANTABILITY,
FITNESS FOR A PARTICULAR PURPOSE AND NONINFRINGEMENT. IN NO EVENT SHALL THE
AUTHORS OR COPYRIGHT HOLDERS BE LIABLE FOR ANY CLAIM, DAMAGES OR OTHER
LIABILITY, WHETHER IN AN ACTION OF CONTRACT, TORT OR OTHERWISE, ARISING FROM,
OUT OF OR IN CONNECTION WITH THE SOFTWARE OR THE USE OR OTHER DEALINGS IN THE
SOFTWARE.
"""

import re
from abc import ABC, abstractmethod
from typing import Any, Dict, Iterator, List, Sequence

import backoff
import pendulum
from base_python.entrypoint import logger
from facebook_business.adobjects.igmedia import IGMedia
from facebook_business.adobjects.iguser import IGUser
from facebook_business.exceptions import FacebookRequestError

from .common import retry_pattern

backoff_policy = retry_pattern(backoff.expo, FacebookRequestError, max_tries=5, factor=5)

<<<<<<< HEAD

# This function removes the _nc_rid parameter from the video url and ccb from profile_picture_url for users.
# _nc_rid is generated every time a new one and ccb can change its value, and tests fail when checking for identity.
# This does not spoil the link, it remains correct and by clicking on it you can view the video or see picture.
def clear_video_url(record_data: dict = None):
    if record_data.get("media_type") == "VIDEO":
        end_of_string = record_data["media_url"].find("&_nc_rid=")
        if end_of_string != -1:
            record_data["media_url"] = record_data["media_url"][:end_of_string]
    elif record_data.get("profile_picture_url"):
        record_data["profile_picture_url"] = "".join(re.split("ccb=.{1,5}&", record_data["profile_picture_url"]))
    return record_data

=======
>>>>>>> fe7b0a05

class StreamAPI(ABC):
    result_return_limit = 100
    non_object_fields = ["page_id", "business_account_id"]

    def __init__(self, api, *args, **kwargs):
        super().__init__(*args, **kwargs)
        self._api = api

    @abstractmethod
    def list(self, fields: Sequence[str] = None) -> Iterator[dict]:
        """Iterate over entities"""

    def filter_input_fields(self, fields: Sequence[str] = None):
        return list(set(fields) - set(self.non_object_fields))


class IncrementalStreamAPI(StreamAPI, ABC):
    @property
    @abstractmethod
    def state_pk(self):
        """Name of the field associated with the state"""

    @property
    def state(self):
        return {self.state_pk: str(self._state)}

    @state.setter
    def state(self, value):
        self._state = pendulum.parse(value[self.state_pk])

    def __init__(self, *args, **kwargs):
        super().__init__(*args, **kwargs)
        self._state = None

    def state_filter(self, records: Iterator[dict]) -> Iterator[Any]:
        """Apply state filter to set of records, update cursor(state) if necessary in the end"""
        latest_cursor = None
        for record in records:
            cursor = pendulum.parse(record[self.state_pk])
            if self._state and self._state >= cursor:
                continue
            latest_cursor = max(cursor, latest_cursor) if latest_cursor else cursor
            yield record

        if latest_cursor:
            stream_name = self.__class__.__name__
            if stream_name.endswith("API"):
                stream_name = stream_name[:-3]
            logger.info(f"Advancing bookmark for {stream_name} stream from {self._state} to {latest_cursor}")
            self._state = max(latest_cursor, self._state) if self._state else latest_cursor


class UsersAPI(StreamAPI):
    def list(self, fields: Sequence[str] = None) -> Iterator[dict]:
        for account in self._api.accounts:
            yield {
                **{"page_id": account["page_id"]},
                **clear_video_url(self._extend_record(account["instagram_business_account"], fields=self.filter_input_fields(fields))),
            }

    @backoff_policy
<<<<<<< HEAD
    def _extend_record(self, ig_user: IGUser, fields: Sequence[str] = None) -> Dict:
=======
    def _extend_record(self, ig_user, fields) -> Dict:
>>>>>>> fe7b0a05
        return ig_user.api_get(fields=fields).export_all_data()


class UserLifetimeInsightsAPI(StreamAPI):
    LIFETIME_METRICS = ["audience_city", "audience_country", "audience_gender_age", "audience_locale"]
    period = "lifetime"

    def list(self, fields: Sequence[str] = None) -> Iterator[dict]:
        for account in self._api.accounts:
            for insight in self._get_insight_records(account["instagram_business_account"], params=self._params()):
                yield {
                    "page_id": account["page_id"],
                    "business_account_id": account["instagram_business_account"].get("id"),
                    "metric": insight.get("name"),
                    "date": insight.get("values")[0]["end_time"],
                    "value": insight.get("values")[0]["value"],
                }

    def _params(self) -> Dict:
        return {"metric": self.LIFETIME_METRICS, "period": self.period}

    @backoff_policy
<<<<<<< HEAD
    def _get_insight_records(self, instagram_user: IGUser, params: dict = None) -> Iterator[Any]:
        return instagram_user.get_insights(params=params)
=======
    def _get_insight_records(self, params) -> Iterator[Any]:
        return self._api.account.get_insights(params=params)
>>>>>>> fe7b0a05


class UserInsightsAPI(IncrementalStreamAPI):
    METRICS_BY_PERIOD = {
        "day": [
            "email_contacts",
            "follower_count",
            "get_directions_clicks",
            "impressions",
            "phone_call_clicks",
            "profile_views",
            "reach",
            "text_message_clicks",
            "website_clicks",
        ],
        "week": ["impressions", "reach"],
        "days_28": ["impressions", "reach"],
        "lifetime": ["online_followers"],
    }

    state_pk = "date"

    # We can only get User Insights data for today and the previous 29 days.
    # This is Facebook policy
    buffer_days = 29
    days_increment = 1

    def __init__(self, api):
        super().__init__(api=api)
        self._state = max(api._start_date, pendulum.now().subtract(days=self.buffer_days)).add(minutes=1)

    def list(self, fields: Sequence[str] = None) -> Iterator[dict]:
        for params_per_day in self._params():
            insights_per_day = []
            for account in self._api.accounts:
                insight_list = []
                for params in params_per_day:
                    insight_list += self._get_insight_records(account["instagram_business_account"], params=params)
                if not insight_list:
                    continue

                insight_record = {"page_id": account["page_id"], "business_account_id": account["instagram_business_account"].get("id")}
                for insight in insight_list:
                    key = (
                        f"{insight.get('name')}_{insight.get('period')}"
                        if insight.get("period") in ["week", "days_28"]
                        else insight.get("name")
                    )
                    insight_record[key] = insight.get("values")[0]["value"]
                    if not insight_record.get("date"):
                        insight_record["date"] = insight.get("values")[0]["end_time"]
                insights_per_day.append(insight_record)
            yield from self.state_filter(insights_per_day)

    def _params(self) -> Iterator[List]:
        buffered_start_date = self._state
        end_date = pendulum.now()

        while buffered_start_date <= end_date:
            params_list = []
            for period, metrics in self.METRICS_BY_PERIOD.items():
                params_list.append(
                    {
                        "metric": metrics,
                        "period": [period],
                        "since": buffered_start_date.to_datetime_string(),
                        "until": buffered_start_date.add(days=self.days_increment).to_datetime_string(),
                    }
                )
            yield params_list
            buffered_start_date = buffered_start_date.add(days=self.days_increment)

    @backoff_policy
<<<<<<< HEAD
    def _get_insight_records(self, instagram_user: IGUser, params: dict = None) -> List:
        return instagram_user.get_insights(params=params)._queue
=======
    def _get_insight_records(self, params):
        return self._api.account.get_insights(params=params)._queue
>>>>>>> fe7b0a05


class MediaAPI(StreamAPI):
    # Children objects can only be of the media_type == "CAROUSEL_ALBUM".
    # And children object does not support INVALID_CHILDREN_FIELDS fields, so they are excluded when trying to get child objects to avoid the error.
    INVALID_CHILDREN_FIELDS = ["caption", "comments_count", "is_comment_enabled", "like_count", "children"]

    def list(self, fields: Sequence[str] = None) -> Iterator[dict]:
<<<<<<< HEAD
        children_fields = self.filter_input_fields(list(set(fields) - set(self.INVALID_CHILDREN_FIELDS)))
        for account in self._api.accounts:
            media = self._get_media(
                account["instagram_business_account"], {"limit": self.result_return_limit}, self.filter_input_fields(fields)
            )
            for record in media:
                record_data = record.export_all_data()
                if record_data.get("children"):
                    record_data["children"] = [
                        clear_video_url(self._get_single_record(child_record["id"], children_fields).export_all_data())
                        for child_record in record.get("children")["data"]
                    ]
                record_data.update(
                    {
                        "page_id": account["page_id"],
                        "business_account_id": account["instagram_business_account"].get("id"),
                    }
                )
                yield clear_video_url(record_data)

    @backoff_policy
    def _get_media(self, instagram_user: IGUser, params: dict = None, fields: Sequence[str] = None) -> Iterator[Any]:
=======
        children_fields = list(set(fields) - set(self.INVALID_CHILDREN_FIELDS))

        # We get the Cursor object with the specified amount of Media (in our case, it is value of result_return_limit).
        # And we begin to iterate over it, and when the Cursor reaches the last Media and reads it,
        # then inside the facebook_businness Cursor is implemented in such a way that it pulls up the next {value of result_return_limit} Media (if they exist, of course).
        media = self._get_media({"limit": self.result_return_limit}, fields)
        for record in media:
            record_data = record.export_all_data()
            if record_data.get("children"):
                record_data["children"] = [
                    self._get_single_record(child_record["id"], children_fields).export_all_data()
                    for child_record in record.get("children")["data"]
                ]
            yield record_data

    @backoff_policy
    def _get_media(self, params, fields) -> Iterator[Any]:
>>>>>>> fe7b0a05
        """
        This is necessary because the functions that call this endpoint return
        a generator, whose calls need decorated with a backoff.
        """
        return instagram_user.get_media(params=params, fields=fields)

    @backoff_policy
<<<<<<< HEAD
    def _get_single_record(self, media_id: str, fields: Sequence[str] = None) -> IGMedia:
=======
    def _get_single_record(self, media_id, fields) -> IGMedia:
>>>>>>> fe7b0a05
        return IGMedia(media_id).api_get(fields=fields)


class StoriesAPI(StreamAPI):
    def list(self, fields: Sequence[str] = None) -> Iterator[dict]:
        for account in self._api.accounts:
            stories = self._get_stories(
                account["instagram_business_account"], {"limit": self.result_return_limit}, self.filter_input_fields(fields)
            )
            for record in stories:
                record_data = record.export_all_data()
                record_data.update(
                    {
                        "page_id": account["page_id"],
                        "business_account_id": account["instagram_business_account"].get("id"),
                    }
                )
                yield clear_video_url(record_data)

    @backoff_policy
<<<<<<< HEAD
    def _get_stories(self, instagram_user: IGUser, params: dict, fields: Sequence[str] = None) -> Iterator[Any]:
=======
    def _get_stories(self, params, fields: list) -> Iterator[Any]:
>>>>>>> fe7b0a05
        """
        This is necessary because the functions that call this endpoint return
        a generator, whose calls need decorated with a backoff.
        """
        return instagram_user.get_stories(params=params, fields=fields)


class MediaInsightsAPI(MediaAPI):
    MEDIA_METRICS = ["engagement", "impressions", "reach", "saved"]
    CAROUSEL_ALBUM_METRICS = ["carousel_album_engagement", "carousel_album_impressions", "carousel_album_reach", "carousel_album_saved"]

    def list(self, fields: Sequence[str] = None) -> Iterator[dict]:
        for account in self._api.accounts:
            media = self._get_media(account["instagram_business_account"], {"limit": self.result_return_limit}, ["media_type"])
            for ig_media in media:
                yield {
                    **{
                        "id": ig_media.get("id"),
                        "page_id": account["page_id"],
                        "business_account_id": account["instagram_business_account"].get("id"),
                    },
                    **{record.get("name"): record.get("values")[0]["value"] for record in self._get_insights(ig_media)},
                }

    @backoff_policy
    def _get_insights(self, item) -> Iterator[Any]:
        """
        This is necessary because the functions that call this endpoint return
        a generator, whose calls need decorated with a backoff.
        """
        if item.get("media_type") == "VIDEO":
            metrics = self.MEDIA_METRICS + ["video_views"]
        elif item.get("media_type") == "CAROUSEL_ALBUM":
            metrics = self.CAROUSEL_ALBUM_METRICS
        else:
            metrics = self.MEDIA_METRICS

        # An error might occur if the media was posted before the most recent time that
        # the user's account was converted to a business account from a personal account
        try:
            return item.get_insights(params={"metric": metrics})
        except FacebookRequestError as error:
            logger.error(f"Insights error: {error.body()}")
            raise error


class StoriesInsightsAPI(StoriesAPI):
    STORY_METRICS = ["exits", "impressions", "reach", "replies", "taps_forward", "taps_back"]

    def list(self, fields: Sequence[str] = None) -> Iterator[dict]:
        for account in self._api.accounts:
            stories = self._get_stories(account["instagram_business_account"], {"limit": self.result_return_limit}, fields=[])
            for ig_story in stories:
                insights = self._get_insights(ig_story)
                if insights:
                    yield {
                        **{
                            "id": ig_story.get("id"),
                            "page_id": account["page_id"],
                            "business_account_id": account["instagram_business_account"].get("id"),
                        },
                        **{record.get("name"): record.get("values")[0]["value"] for record in insights},
                    }

    @backoff_policy
    def _get_insights(self, item) -> Iterator[Any]:
        """
        This is necessary because the functions that call this endpoint return
        a generator, whose calls need decorated with a backoff.
        """

        # Story IG Media object metrics with values less than 5 will return an error code 10 with the message (#10)
        # Not enough viewers for the media to show insights.
        try:
            return item.get_insights(params={"metric": self.STORY_METRICS})
        except FacebookRequestError as error:
            logger.error(f"Insights error: {error.api_error_message()}")
            if error.api_error_code() == 10:
                return []
            raise error<|MERGE_RESOLUTION|>--- conflicted
+++ resolved
@@ -37,7 +37,6 @@
 
 backoff_policy = retry_pattern(backoff.expo, FacebookRequestError, max_tries=5, factor=5)
 
-<<<<<<< HEAD
 
 # This function removes the _nc_rid parameter from the video url and ccb from profile_picture_url for users.
 # _nc_rid is generated every time a new one and ccb can change its value, and tests fail when checking for identity.
@@ -51,8 +50,6 @@
         record_data["profile_picture_url"] = "".join(re.split("ccb=.{1,5}&", record_data["profile_picture_url"]))
     return record_data
 
-=======
->>>>>>> fe7b0a05
 
 class StreamAPI(ABC):
     result_return_limit = 100
@@ -115,11 +112,7 @@
             }
 
     @backoff_policy
-<<<<<<< HEAD
     def _extend_record(self, ig_user: IGUser, fields: Sequence[str] = None) -> Dict:
-=======
-    def _extend_record(self, ig_user, fields) -> Dict:
->>>>>>> fe7b0a05
         return ig_user.api_get(fields=fields).export_all_data()
 
 
@@ -142,13 +135,8 @@
         return {"metric": self.LIFETIME_METRICS, "period": self.period}
 
     @backoff_policy
-<<<<<<< HEAD
     def _get_insight_records(self, instagram_user: IGUser, params: dict = None) -> Iterator[Any]:
         return instagram_user.get_insights(params=params)
-=======
-    def _get_insight_records(self, params) -> Iterator[Any]:
-        return self._api.account.get_insights(params=params)
->>>>>>> fe7b0a05
 
 
 class UserInsightsAPI(IncrementalStreamAPI):
@@ -222,13 +210,8 @@
             buffered_start_date = buffered_start_date.add(days=self.days_increment)
 
     @backoff_policy
-<<<<<<< HEAD
     def _get_insight_records(self, instagram_user: IGUser, params: dict = None) -> List:
         return instagram_user.get_insights(params=params)._queue
-=======
-    def _get_insight_records(self, params):
-        return self._api.account.get_insights(params=params)._queue
->>>>>>> fe7b0a05
 
 
 class MediaAPI(StreamAPI):
@@ -237,9 +220,11 @@
     INVALID_CHILDREN_FIELDS = ["caption", "comments_count", "is_comment_enabled", "like_count", "children"]
 
     def list(self, fields: Sequence[str] = None) -> Iterator[dict]:
-<<<<<<< HEAD
         children_fields = self.filter_input_fields(list(set(fields) - set(self.INVALID_CHILDREN_FIELDS)))
         for account in self._api.accounts:
+            # We get the Cursor object with the specified amount of Media (in our case, it is value of result_return_limit).
+            # And we begin to iterate over it, and when the Cursor reaches the last Media and reads it,
+            # then inside the facebook_businness Cursor is implemented in such a way that it pulls up the next {value of result_return_limit} Media (if they exist, of course).
             media = self._get_media(
                 account["instagram_business_account"], {"limit": self.result_return_limit}, self.filter_input_fields(fields)
             )
@@ -260,25 +245,6 @@
 
     @backoff_policy
     def _get_media(self, instagram_user: IGUser, params: dict = None, fields: Sequence[str] = None) -> Iterator[Any]:
-=======
-        children_fields = list(set(fields) - set(self.INVALID_CHILDREN_FIELDS))
-
-        # We get the Cursor object with the specified amount of Media (in our case, it is value of result_return_limit).
-        # And we begin to iterate over it, and when the Cursor reaches the last Media and reads it,
-        # then inside the facebook_businness Cursor is implemented in such a way that it pulls up the next {value of result_return_limit} Media (if they exist, of course).
-        media = self._get_media({"limit": self.result_return_limit}, fields)
-        for record in media:
-            record_data = record.export_all_data()
-            if record_data.get("children"):
-                record_data["children"] = [
-                    self._get_single_record(child_record["id"], children_fields).export_all_data()
-                    for child_record in record.get("children")["data"]
-                ]
-            yield record_data
-
-    @backoff_policy
-    def _get_media(self, params, fields) -> Iterator[Any]:
->>>>>>> fe7b0a05
         """
         This is necessary because the functions that call this endpoint return
         a generator, whose calls need decorated with a backoff.
@@ -286,11 +252,7 @@
         return instagram_user.get_media(params=params, fields=fields)
 
     @backoff_policy
-<<<<<<< HEAD
     def _get_single_record(self, media_id: str, fields: Sequence[str] = None) -> IGMedia:
-=======
-    def _get_single_record(self, media_id, fields) -> IGMedia:
->>>>>>> fe7b0a05
         return IGMedia(media_id).api_get(fields=fields)
 
 
@@ -311,11 +273,7 @@
                 yield clear_video_url(record_data)
 
     @backoff_policy
-<<<<<<< HEAD
     def _get_stories(self, instagram_user: IGUser, params: dict, fields: Sequence[str] = None) -> Iterator[Any]:
-=======
-    def _get_stories(self, params, fields: list) -> Iterator[Any]:
->>>>>>> fe7b0a05
         """
         This is necessary because the functions that call this endpoint return
         a generator, whose calls need decorated with a backoff.
