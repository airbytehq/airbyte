#
# Copyright (c) 2024 Airbyte, Inc., all rights reserved.
#
from typing import Any, List, Mapping, Tuple

import pendulum
from airbyte_cdk.sources.declarative.yaml_declarative_source import YamlDeclarativeSource
from airbyte_cdk.sources.streams.core import Stream
from source_instagram.api import InstagramAPI
<<<<<<< HEAD
from source_instagram.streams import MediaInsights, StoryInsights, UserInsights
=======
from source_instagram.streams import UserInsights
>>>>>>> 6ff000f2

"""
This file provides the necessary constructs to interpret a provided declarative YAML configuration file into
source connector.

WARNING: Do not modify this file.
"""


# Declarative Source
class SourceInstagram(YamlDeclarativeSource):
    def __init__(self):
        super().__init__(**{"path_to_yaml": "manifest.yaml"})

    def check_connection(self, logger, config: Mapping[str, Any]) -> Tuple[bool, Any]:
        """Connection check to validate that the user-provided config can be used to connect to the underlying API

        :param config:  the user-input config object conforming to the connector's spec.json
        :param logger:  logger object
        :return Tuple[bool, Any]: (True, None) if the input config can be used to connect to the API successfully, (False, error) otherwise.
        """
        try:
            self._validate_start_date(config)
            api = InstagramAPI(access_token=config["access_token"])
            logger.info(f"Available accounts: {api.accounts}")
        except Exception as exc:
            error_msg = repr(exc)
            return False, error_msg
        return super().check_connection(logger, config)

    def _validate_start_date(self, config):
        # If start_date is not found in config, set it to 2 years ago
        if not config.get("start_date"):
            config["start_date"] = pendulum.now().subtract(years=2).in_timezone("UTC").format("YYYY-MM-DDTHH:mm:ss.SSS[Z]")
        else:
            if pendulum.parse(config["start_date"]) > pendulum.now():
                raise ValueError("Please fix the start_date parameter in config, it cannot be in the future")

    def streams(self, config: Mapping[str, Any]) -> List[Stream]:
        streams = super().streams(config)
        return streams + self.get_non_low_code_streams(config=config)

    def get_non_low_code_streams(self, config: Mapping[str, Any]) -> List[Stream]:
        api = InstagramAPI(access_token=config["access_token"])
        self._validate_start_date(config)
<<<<<<< HEAD
        streams = [
            MediaInsights(api=api),
            StoryInsights(api=api),
            UserInsights(api=api, start_date=config["start_date"]),
        ]
=======
        streams = [UserInsights(api=api, start_date=config["start_date"])]
>>>>>>> 6ff000f2
        return streams<|MERGE_RESOLUTION|>--- conflicted
+++ resolved
@@ -7,11 +7,7 @@
 from airbyte_cdk.sources.declarative.yaml_declarative_source import YamlDeclarativeSource
 from airbyte_cdk.sources.streams.core import Stream
 from source_instagram.api import InstagramAPI
-<<<<<<< HEAD
-from source_instagram.streams import MediaInsights, StoryInsights, UserInsights
-=======
 from source_instagram.streams import UserInsights
->>>>>>> 6ff000f2
 
 """
 This file provides the necessary constructs to interpret a provided declarative YAML configuration file into
@@ -57,13 +53,5 @@
     def get_non_low_code_streams(self, config: Mapping[str, Any]) -> List[Stream]:
         api = InstagramAPI(access_token=config["access_token"])
         self._validate_start_date(config)
-<<<<<<< HEAD
-        streams = [
-            MediaInsights(api=api),
-            StoryInsights(api=api),
-            UserInsights(api=api, start_date=config["start_date"]),
-        ]
-=======
         streams = [UserInsights(api=api, start_date=config["start_date"])]
->>>>>>> 6ff000f2
         return streams