[build-system]
requires = [ "poetry-core>=1.0.0",]
build-backend = "poetry.core.masonry.api"

[tool.poetry]
<<<<<<< HEAD
version = "3.1.7"
=======
version = "3.2.3"
>>>>>>> c35002ac
name = "source-instagram"
description = "Source implementation for Instagram."
authors = [ "Airbyte <contact@airbyte.io>",]
license = "MIT"
readme = "README.md"
documentation = "https://docs.airbyte.com/integrations/sources/instagram"
homepage = "https://airbyte.com"
repository = "https://github.com/airbytehq/airbyte"
[[tool.poetry.packages]]
include = "source_instagram"

[tool.poetry.dependencies]
python = ">=3.10,<3.12"
facebook-business = "==21.0.5"
airbyte-cdk = "^6"
pendulum = "<3.0.0"
cached-property = "==1.5.2"

[tool.poetry.scripts]
source-instagram = "source_instagram.run:run"

[tool.poetry.group.dev.dependencies]
requests-mock = "^1.9.3"
pytest-mock = "^3.6"
pytest = "^8.0.0"


[tool.poe]
include = [
    # Shared tasks definition file(s) can be imported here.
    # Run `poe` or `poe --help` to see the list of available tasks.
    "${POE_GIT_DIR}/poe-tasks/poetry-connector-tasks.toml",
]<|MERGE_RESOLUTION|>--- conflicted
+++ resolved
@@ -3,11 +3,7 @@
 build-backend = "poetry.core.masonry.api"
 
 [tool.poetry]
-<<<<<<< HEAD
-version = "3.1.7"
-=======
-version = "3.2.3"
->>>>>>> c35002ac
+version = "3.2.4"
 name = "source-instagram"
 description = "Source implementation for Instagram."
 authors = [ "Airbyte <contact@airbyte.io>",]
