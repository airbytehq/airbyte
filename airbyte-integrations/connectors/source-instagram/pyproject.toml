--- conflicted
+++ resolved
@@ -3,11 +3,7 @@
 build-backend = "poetry.core.masonry.api"
 
 [tool.poetry]
-<<<<<<< HEAD
 version = "3.2.0"
-=======
-version = "3.1.9"
->>>>>>> 1645341f
 name = "source-instagram"
 description = "Source implementation for Instagram."
 authors = [ "Airbyte <contact@airbyte.io>",]
