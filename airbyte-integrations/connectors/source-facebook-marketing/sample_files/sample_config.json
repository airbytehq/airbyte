{
  "start_date": "2020-09-25T00:00:00Z",
  "end_date": "2021-01-01T00:00:00Z",
<<<<<<< HEAD
  "account_ids": "<YOUR_ACCOUNT_IDs_HERE>",
  "access_token": "<YOUR_TOKEN_HERE>"
=======
  "account_id": "<YOUR_ACCOUNT_ID_HERE>",
  "credentials": {
    "auth_type": "Service",
    "access_token": "<YOUR_ACCESS_TOKEN_HERE>"
  }
>>>>>>> fb680acb
}<|MERGE_RESOLUTION|>--- conflicted
+++ resolved
@@ -1,14 +1,9 @@
 {
   "start_date": "2020-09-25T00:00:00Z",
   "end_date": "2021-01-01T00:00:00Z",
-<<<<<<< HEAD
-  "account_ids": "<YOUR_ACCOUNT_IDs_HERE>",
-  "access_token": "<YOUR_TOKEN_HERE>"
-=======
   "account_id": "<YOUR_ACCOUNT_ID_HERE>",
   "credentials": {
     "auth_type": "Service",
     "access_token": "<YOUR_ACCESS_TOKEN_HERE>"
   }
->>>>>>> fb680acb
 }