--- conflicted
+++ resolved
@@ -6,15 +6,6 @@
     "type": "object",
     "properties": {
       "account_ids": {
-<<<<<<< HEAD
-        "title": "Ad Account IDs",
-        "description": "The Facebook Ad account ID to use when pulling data from the Facebook Marketing API. The Ad account ID number is in the account dropdown menu or in your browser's address bar of your <a href=\"https://adsmanager.facebook.com/adsmanager/\">Meta Ads Manager</a>. See the <a href=\"https://www.facebook.com/business/help/1492627900875762\">docs</a> for more information.",
-        "order": 0,
-        "pattern": "^[0-9]+$",
-        "pattern_descriptor": "1234567890",
-        "examples": ["111111111111111,222222222222222"],
-        "type": "string"
-=======
         "title": "Ad Account ID(s)",
         "description": "The Facebook Ad account ID(s) to pull data from. The Ad account ID number is in the account dropdown menu or in your browser's address bar of your <a href=\"https://adsmanager.facebook.com/adsmanager/\">Meta Ads Manager</a>. See the <a href=\"https://www.facebook.com/business/help/1492627900875762\">docs</a> for more information.",
         "order": 0,
@@ -27,7 +18,6 @@
           "pattern": "^[0-9]+$"
         },
         "uniqueItems": true
->>>>>>> b8b6886b
       },
       "access_token": {
         "title": "Access Token",
