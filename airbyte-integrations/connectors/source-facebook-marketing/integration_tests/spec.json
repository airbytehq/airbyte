{
  "documentationUrl": "https://docs.airbyte.com/integrations/sources/facebook-marketing",
  "changelogUrl": "https://docs.airbyte.com/integrations/sources/facebook-marketing",
  "connectionSpecification": {
    "title": "Source Facebook Marketing",
    "type": "object",
    "properties": {
      "account_id": {
        "title": "Account ID",
        "description": "The Facebook Ad account ID to use when pulling data from the Facebook Marketing API. Open your Meta Ads Manager. The Ad account ID number is in the account dropdown menu or in your browser's address bar. See the <a href=\"https://www.facebook.com/business/help/1492627900875762\">docs</a> for more information.",
        "order": 0,
        "pattern": "^[0-9]+$",
        "pattern_descriptor": "1234567890",
<<<<<<< HEAD
        "examples": [
          "111111111111111"
        ],
=======
        "examples": ["111111111111111"],
>>>>>>> c54ec9d9
        "type": "string"
      },
      "start_date": {
        "title": "Start Date",
        "description": "The date from which you'd like to replicate data for all incremental streams, in the format YYYY-MM-DDT00:00:00Z. All data generated after this date will be replicated.",
        "order": 1,
        "pattern": "^[0-9]{4}-[0-9]{2}-[0-9]{2}T[0-9]{2}:[0-9]{2}:[0-9]{2}Z$",
<<<<<<< HEAD
        "examples": [
          "2017-01-25T00:00:00Z"
        ],
=======
        "examples": ["2017-01-25T00:00:00Z"],
>>>>>>> c54ec9d9
        "type": "string",
        "format": "date-time"
      },
      "end_date": {
        "title": "End Date",
        "description": "The date until which you'd like to replicate data for all incremental streams, in the format YYYY-MM-DDT00:00:00Z. All data generated between the start date and this end date will be replicated. Not setting this option will result in always syncing the latest data.",
        "order": 2,
        "pattern": "^$|^[0-9]{4}-[0-9]{2}-[0-9]{2}T[0-9]{2}:[0-9]{2}:[0-9]{2}Z$",
<<<<<<< HEAD
        "examples": [
          "2017-01-26T00:00:00Z"
        ],
=======
        "examples": ["2017-01-26T00:00:00Z"],
>>>>>>> c54ec9d9
        "type": "string",
        "format": "date-time"
      },
      "access_token": {
        "title": "Access Token",
<<<<<<< HEAD
        "description": "The value of the generated access token. From your App’s Dashboard, click on \"Marketing API\" then \"Tools\". Select permissions <b>ads_management, ads_read, read_insights, business_management</b>. Then click on \"Get token\". See the <a href=\"https://docs.airbyte.com/integrations/sources/facebook-marketing\">docs</a> for more information.",
=======
        "description": "The value of the generated access token. From your App\u2019s Dashboard, click on \"Marketing API\" then \"Tools\". Select permissions <b>ads_management, ads_read, read_insights, business_management</b>. Then click on \"Get token\". See the <a href=\"https://docs.airbyte.com/integrations/sources/facebook-marketing\">docs</a> for more information.",
>>>>>>> c54ec9d9
        "order": 3,
        "airbyte_secret": true,
        "type": "string"
      },
      "include_deleted": {
        "title": "Include Deleted Campaigns, Ads, and AdSets",
        "description": "Set to active if you want to include data from deleted Campaigns, Ads, and AdSets.",
        "default": false,
        "order": 4,
        "type": "boolean"
      },
      "fetch_thumbnail_images": {
        "title": "Fetch Thumbnail Images from Ad Creative",
        "description": "Set to active if you want to fetch the thumbnail_url and store the result in thumbnail_data_url for each Ad Creative.",
        "default": false,
        "order": 5,
        "type": "boolean"
      },
      "custom_insights": {
        "title": "Custom Insights",
<<<<<<< HEAD
        "description": "A list which contains custom ad statistics entries. Each entry must have a name and can contains fields, breakdowns and/or action_breakdowns. Click on 'Add' to fill this field. For more information on configuring custom insights, refer to the <a href='https://docs.airbyte.com/integrations/sources/facebook-marketing'>docs</a>.",
=======
        "description": "A list which contains ad statistics entries, each entry must have a name and can contains fields, breakdowns or action_breakdowns. Click on \"add\" to fill this field.",
>>>>>>> c54ec9d9
        "order": 6,
        "type": "array",
        "items": {
          "title": "InsightConfig",
          "description": "Config for custom insights",
          "type": "object",
          "properties": {
            "name": {
              "title": "Name",
<<<<<<< HEAD
              "description": "The name of the custom insight. This will be used as the Airbyte stream name.",
              "order": 0,
=======
              "description": "The name value of insight",
>>>>>>> c54ec9d9
              "type": "string"
            },
            "level": {
              "title": "Level",
<<<<<<< HEAD
              "description": "The granularity level for data retrieval of the custom insight from the API.",
              "default": "ad",
              "enum": [
                "ad",
                "adset",
                "campaign",
                "account"
              ],
              "order": 1,
=======
              "description": "Chosen level for API",
              "default": "ad",
              "enum": ["ad", "adset", "campaign", "account"],
>>>>>>> c54ec9d9
              "type": "string"
            },
            "fields": {
              "title": "Fields",
<<<<<<< HEAD
              "description": "Use the dropdown menu to add the desired fields for your custom insight.",
              "default": [],
              "order": 2,
              "type": "array",
              "items": {
                "title": "Valid AdsInsights Fields",
                "description": "An enumeration of valid fields for custom insights, imported from the Facebook Business SDK",
=======
              "description": "A list of chosen fields for fields parameter",
              "default": [],
              "type": "array",
              "items": {
                "title": "ValidEnums",
                "description": "An enumeration.",
>>>>>>> c54ec9d9
                "enum": [
                  "account_currency",
                  "account_id",
                  "account_name",
                  "action_values",
                  "actions",
                  "ad_click_actions",
                  "ad_id",
                  "ad_impression_actions",
                  "ad_name",
                  "adset_end",
                  "adset_id",
                  "adset_name",
                  "adset_start",
                  "age_targeting",
                  "attribution_setting",
                  "auction_bid",
                  "auction_competitiveness",
                  "auction_max_competitor_bid",
                  "buying_type",
                  "campaign_id",
                  "campaign_name",
                  "canvas_avg_view_percent",
                  "canvas_avg_view_time",
                  "catalog_segment_actions",
                  "catalog_segment_value",
                  "catalog_segment_value_mobile_purchase_roas",
                  "catalog_segment_value_omni_purchase_roas",
                  "catalog_segment_value_website_purchase_roas",
                  "clicks",
                  "conversion_rate_ranking",
                  "conversion_values",
                  "conversions",
                  "converted_product_quantity",
                  "converted_product_value",
                  "cost_per_15_sec_video_view",
                  "cost_per_2_sec_continuous_video_view",
                  "cost_per_action_type",
                  "cost_per_ad_click",
                  "cost_per_conversion",
                  "cost_per_dda_countby_convs",
                  "cost_per_estimated_ad_recallers",
                  "cost_per_inline_link_click",
                  "cost_per_inline_post_engagement",
                  "cost_per_one_thousand_ad_impression",
                  "cost_per_outbound_click",
                  "cost_per_thruplay",
                  "cost_per_unique_action_type",
                  "cost_per_unique_click",
                  "cost_per_unique_conversion",
                  "cost_per_unique_inline_link_click",
                  "cost_per_unique_outbound_click",
                  "cpc",
                  "cpm",
                  "cpp",
                  "created_time",
                  "creative_media_type",
                  "ctr",
                  "date_start",
                  "date_stop",
                  "dda_countby_convs",
                  "dda_results",
                  "engagement_rate_ranking",
                  "estimated_ad_recall_rate",
                  "estimated_ad_recall_rate_lower_bound",
                  "estimated_ad_recall_rate_upper_bound",
                  "estimated_ad_recallers",
                  "estimated_ad_recallers_lower_bound",
                  "estimated_ad_recallers_upper_bound",
                  "frequency",
                  "full_view_impressions",
                  "full_view_reach",
                  "gender_targeting",
                  "impressions",
                  "inline_link_click_ctr",
                  "inline_link_clicks",
                  "inline_post_engagement",
                  "instagram_upcoming_event_reminders_set",
                  "instant_experience_clicks_to_open",
                  "instant_experience_clicks_to_start",
                  "instant_experience_outbound_clicks",
                  "interactive_component_tap",
                  "labels",
                  "location",
                  "mobile_app_purchase_roas",
                  "objective",
                  "optimization_goal",
                  "outbound_clicks",
                  "outbound_clicks_ctr",
                  "place_page_name",
                  "purchase_roas",
                  "qualifying_question_qualify_answer_rate",
                  "quality_ranking",
                  "quality_score_ectr",
                  "quality_score_ecvr",
                  "quality_score_organic",
                  "reach",
                  "social_spend",
                  "spend",
                  "total_postbacks",
                  "total_postbacks_detailed",
                  "total_postbacks_detailed_v4",
                  "unique_actions",
                  "unique_clicks",
                  "unique_conversions",
                  "unique_ctr",
                  "unique_inline_link_click_ctr",
                  "unique_inline_link_clicks",
                  "unique_link_clicks_ctr",
                  "unique_outbound_clicks",
                  "unique_outbound_clicks_ctr",
                  "unique_video_continuous_2_sec_watched_actions",
                  "unique_video_view_15_sec",
                  "updated_time",
                  "video_15_sec_watched_actions",
                  "video_30_sec_watched_actions",
                  "video_avg_time_watched_actions",
                  "video_continuous_2_sec_watched_actions",
                  "video_p100_watched_actions",
                  "video_p25_watched_actions",
                  "video_p50_watched_actions",
                  "video_p75_watched_actions",
                  "video_p95_watched_actions",
                  "video_play_actions",
                  "video_play_curve_actions",
                  "video_play_retention_0_to_15s_actions",
                  "video_play_retention_20_to_60s_actions",
                  "video_play_retention_graph_actions",
                  "video_thruplay_watched_actions",
                  "video_time_watched_actions",
                  "website_ctr",
                  "website_purchase_roas",
                  "wish_bid"
                ]
              }
            },
            "breakdowns": {
              "title": "Breakdowns",
<<<<<<< HEAD
              "description": "Use the dropdown menu to add the desired breakdowns for your custom insight.",
              "default": [],
              "order": 3,
              "type": "array",
              "items": {
                "title": "Valid AdsInsights Breakdowns",
                "description": "An enumeration of valid breakdowns for custom insights, imported from the Facebook Business SDK",
=======
              "description": "A list of chosen breakdowns for breakdowns",
              "default": [],
              "type": "array",
              "items": {
                "title": "ValidBreakdowns",
                "description": "An enumeration.",
>>>>>>> c54ec9d9
                "enum": [
                  "ad_format_asset",
                  "age",
                  "app_id",
                  "body_asset",
                  "call_to_action_asset",
                  "coarse_conversion_value",
                  "country",
                  "description_asset",
                  "device_platform",
                  "dma",
                  "fidelity_type",
                  "frequency_value",
                  "gender",
                  "hourly_stats_aggregated_by_advertiser_time_zone",
                  "hourly_stats_aggregated_by_audience_time_zone",
                  "hsid",
                  "image_asset",
                  "impression_device",
                  "is_conversion_id_modeled",
                  "link_url_asset",
                  "mmm",
                  "place_page_id",
                  "platform_position",
                  "postback_sequence_index",
                  "product_id",
                  "publisher_platform",
                  "redownload",
                  "region",
                  "skan_campaign_id",
                  "skan_conversion_id",
                  "title_asset",
                  "video_asset"
                ]
              }
            },
            "action_breakdowns": {
              "title": "Action Breakdowns",
<<<<<<< HEAD
              "description": "Use the dropdown menu to add the desired action breakdowns for your custom insight.",
              "default": [],
              "order": 4,
              "type": "array",
              "items": {
                "title": "Valid AdsInsights Action Breakdowns",
                "description": "An enumeration of valid action breakdowns for custom insights, imported from the Facebook Business SDK",
=======
              "description": "A list of chosen action_breakdowns for action_breakdowns",
              "default": [],
              "type": "array",
              "items": {
                "title": "ValidActionBreakdowns",
                "description": "An enumeration.",
>>>>>>> c54ec9d9
                "enum": [
                  "action_canvas_component_name",
                  "action_carousel_card_id",
                  "action_carousel_card_name",
                  "action_destination",
                  "action_device",
                  "action_reaction",
                  "action_target_id",
                  "action_type",
                  "action_video_sound",
                  "action_video_type"
                ]
              }
            },
            "action_report_time": {
              "title": "Action Report Time",
<<<<<<< HEAD
              "description": "This value determines the timing used to report action statistics. For example, if a user sees an ad on Jan 1st but converts on Jan 2nd, this value will determine how the action is reported. When set to impression, you see a conversion on Jan 1st. When set to conversion, you see a conversion on Jan 2nd. When set to mixed, view-through actions are reported at the time of the impression and click-through actions are reported at the time of conversion.",
              "default": "mixed",
              "enum": [
                "conversion",
                "impression",
                "mixed"
              ],
              "order": 5,
=======
              "description": "Determines the report time of action stats. For example, if a person saw the ad on Jan 1st but converted on Jan 2nd, when you query the API with action_report_time=impression, you see a conversion on Jan 1st. When you query the API with action_report_time=conversion, you see a conversion on Jan 2nd.",
              "default": "mixed",
              "enum": ["conversion", "impression", "mixed"],
>>>>>>> c54ec9d9
              "type": "string"
            },
            "time_increment": {
              "title": "Time Increment",
<<<<<<< HEAD
              "description": "The time window in days by which to aggregate statistics. The sync will be chunked into N day intervals, where N is the number of days you specified. For example, if you set this value to 7, then all statistics will be reported as 7-day aggregates by starting from the start_date. If the start and end dates are October 1st and October 30th, then the connector will output 5 records: 01 - 06, 07 - 13, 14 - 20, 21 - 27, and 28 - 30 (3 days only).",
              "default": 1,
              "exclusiveMaximum": 90,
              "order": 6,
=======
              "description": "Time window in days by which to aggregate statistics. The sync will be chunked into N day intervals, where N is the number of days you specified. For example, if you set this value to 7, then all statistics will be reported as 7-day aggregates by starting from the start_date. If the start and end dates are October 1st and October 30th, then the connector will output 5 records: 01 - 06, 07 - 13, 14 - 20, 21 - 27, and 28 - 30 (3 days only).",
              "default": 1,
              "exclusiveMaximum": 90,
>>>>>>> c54ec9d9
              "exclusiveMinimum": 0,
              "type": "integer"
            },
            "start_date": {
              "title": "Start Date",
<<<<<<< HEAD
              "description": "The date from which you'd like to replicate data for this stream, in the format YYYY-MM-DDT00:00:00Z. Leaving this field blank will replicate all data.",
              "pattern": "^[0-9]{4}-[0-9]{2}-[0-9]{2}T[0-9]{2}:[0-9]{2}:[0-9]{2}Z$",
              "examples": [
                "2017-01-25T00:00:00Z"
              ],
              "order": 7,
=======
              "description": "The date from which you'd like to replicate data for this stream, in the format YYYY-MM-DDT00:00:00Z.",
              "pattern": "^[0-9]{4}-[0-9]{2}-[0-9]{2}T[0-9]{2}:[0-9]{2}:[0-9]{2}Z$",
              "examples": ["2017-01-25T00:00:00Z"],
>>>>>>> c54ec9d9
              "type": "string",
              "format": "date-time"
            },
            "end_date": {
              "title": "End Date",
              "description": "The date until which you'd like to replicate data for this stream, in the format YYYY-MM-DDT00:00:00Z. All data generated between the start date and this end date will be replicated. Not setting this option will result in always syncing the latest data.",
              "pattern": "^[0-9]{4}-[0-9]{2}-[0-9]{2}T[0-9]{2}:[0-9]{2}:[0-9]{2}Z$",
<<<<<<< HEAD
              "examples": [
                "2017-01-26T00:00:00Z"
              ],
              "order": 8,
=======
              "examples": ["2017-01-26T00:00:00Z"],
>>>>>>> c54ec9d9
              "type": "string",
              "format": "date-time"
            },
            "insights_lookback_window": {
              "title": "Custom Insights Lookback Window",
<<<<<<< HEAD
              "description": "The number of days to revisit data during syncing to capture updated conversion data from the API. Facebook allows for attribution windows of up to 28 days, during which time a conversion can be attributed to an ad.If you have set a custom attribution window in your Facebook account, please set the same value here. Refer to the <a href='https://docs.airbyte.com/integrations/sources/facebook-marketing'>docs</a> for more information on this value.",
              "default": 28,
              "maximum": 28,
              "mininum": 1,
              "order": 9,
=======
              "description": "The attribution window",
              "default": 28,
              "maximum": 28,
              "mininum": 1,
>>>>>>> c54ec9d9
              "exclusiveMinimum": 0,
              "type": "integer"
            }
          },
<<<<<<< HEAD
          "required": [
            "name"
          ]
=======
          "required": ["name"]
>>>>>>> c54ec9d9
        }
      },
      "page_size": {
        "title": "Page Size of Requests",
<<<<<<< HEAD
        "description": "Page size used when sending requests to Facebook API to specify number of records per page when response has pagination. Most users do not need to set this field unless they need to tune the connector to address specific issues or use cases.",
=======
        "description": "Page size used when sending requests to Facebook API to specify number of records per page when response has pagination. Most users do not need to set this field unless they specifically need to tune the connector to address specific issues or use cases.",
>>>>>>> c54ec9d9
        "default": 100,
        "order": 7,
        "exclusiveMinimum": 0,
        "type": "integer"
      },
      "insights_lookback_window": {
        "title": "Insights Lookback Window",
<<<<<<< HEAD
        "description": "The number of days to revisit data during syncing to capture updated conversion data from the API. Facebook allows for attribution windows of up to 28 days, during which time a conversion can be attributed to an ad.If you have set a custom attribution window in your Facebook account, please set the same value here. Refer to the <a href='https://docs.airbyte.com/integrations/sources/facebook-marketing'>docs</a> for more information on this value.",
=======
        "description": "The attribution window. Facebook freezes insight data 28 days after it was generated, which means that all data from the past 28 days may have changed since we last emitted it, so you can retrieve refreshed insights from the past by setting this parameter. If you set a custom lookback window value in Facebook account, please provide the same value here.",
>>>>>>> c54ec9d9
        "default": 28,
        "order": 8,
        "maximum": 28,
        "mininum": 1,
        "exclusiveMinimum": 0,
        "type": "integer"
      },
      "max_batch_size": {
<<<<<<< HEAD
        "title": "Maximum Size of Batched Requests",
        "description": "Maximum batch size used when sending batch requests to Facebook API. Most users do not need to set this field unless they need to tune the connector to address specific issues or use cases. Batch requests are limited to a maximum of 50 requests per batch by Facebook.",
=======
        "title": "Maximum size of Batched Requests",
        "description": "Maximum batch size used when sending batch requests to Facebook API. Most users do not need to set this field unless they specifically need to tune the connector to address specific issues or use cases.",
>>>>>>> c54ec9d9
        "default": 50,
        "order": 9,
        "exclusiveMinimum": 0,
        "maximum": 50,
        "type": "integer"
      },
      "action_breakdowns_allow_empty": {
        "title": "Action Breakdowns Allow Empty",
        "description": "Allows action_breakdowns to be an empty list",
        "default": true,
        "airbyte_hidden": true,
        "type": "boolean"
      },
      "client_id": {
        "title": "Client Id",
        "description": "The Client Id for your OAuth app",
        "airbyte_secret": true,
        "airbyte_hidden": true,
        "type": "string"
      },
      "client_secret": {
        "title": "Client Secret",
        "description": "The Client Secret for your OAuth app",
        "airbyte_secret": true,
        "airbyte_hidden": true,
        "type": "string"
      }
    },
<<<<<<< HEAD
    "required": [
      "account_id",
      "start_date",
      "access_token"
    ]
  },
  "supportsIncremental": true,
  "supported_destination_sync_modes": [
    "append"
  ],
=======
    "required": ["account_id", "start_date", "access_token"]
  },
  "supportsIncremental": true,
  "supported_destination_sync_modes": ["append"],
>>>>>>> c54ec9d9
  "advanced_auth": {
    "auth_flow_type": "oauth2.0",
    "oauth_config_specification": {
      "complete_oauth_output_specification": {
        "type": "object",
        "properties": {
          "access_token": {
            "type": "string",
<<<<<<< HEAD
            "path_in_connector_config": [
              "access_token"
            ]
=======
            "path_in_connector_config": ["access_token"]
>>>>>>> c54ec9d9
          }
        }
      },
      "complete_oauth_server_input_specification": {
        "type": "object",
        "properties": {
          "client_id": {
            "type": "string"
          },
          "client_secret": {
            "type": "string"
          }
        }
      },
      "complete_oauth_server_output_specification": {
        "type": "object",
        "additionalProperties": true,
        "properties": {
          "client_id": {
            "type": "string",
<<<<<<< HEAD
            "path_in_connector_config": [
              "client_id"
            ]
          },
          "client_secret": {
            "type": "string",
            "path_in_connector_config": [
              "client_secret"
            ]
=======
            "path_in_connector_config": ["client_id"]
          },
          "client_secret": {
            "type": "string",
            "path_in_connector_config": ["client_secret"]
>>>>>>> c54ec9d9
          }
        }
      }
    }
  }
}<|MERGE_RESOLUTION|>--- conflicted
+++ resolved
@@ -11,13 +11,7 @@
         "order": 0,
         "pattern": "^[0-9]+$",
         "pattern_descriptor": "1234567890",
-<<<<<<< HEAD
-        "examples": [
-          "111111111111111"
-        ],
-=======
         "examples": ["111111111111111"],
->>>>>>> c54ec9d9
         "type": "string"
       },
       "start_date": {
@@ -25,13 +19,7 @@
         "description": "The date from which you'd like to replicate data for all incremental streams, in the format YYYY-MM-DDT00:00:00Z. All data generated after this date will be replicated.",
         "order": 1,
         "pattern": "^[0-9]{4}-[0-9]{2}-[0-9]{2}T[0-9]{2}:[0-9]{2}:[0-9]{2}Z$",
-<<<<<<< HEAD
-        "examples": [
-          "2017-01-25T00:00:00Z"
-        ],
-=======
         "examples": ["2017-01-25T00:00:00Z"],
->>>>>>> c54ec9d9
         "type": "string",
         "format": "date-time"
       },
@@ -40,23 +28,13 @@
         "description": "The date until which you'd like to replicate data for all incremental streams, in the format YYYY-MM-DDT00:00:00Z. All data generated between the start date and this end date will be replicated. Not setting this option will result in always syncing the latest data.",
         "order": 2,
         "pattern": "^$|^[0-9]{4}-[0-9]{2}-[0-9]{2}T[0-9]{2}:[0-9]{2}:[0-9]{2}Z$",
-<<<<<<< HEAD
-        "examples": [
-          "2017-01-26T00:00:00Z"
-        ],
-=======
         "examples": ["2017-01-26T00:00:00Z"],
->>>>>>> c54ec9d9
         "type": "string",
         "format": "date-time"
       },
       "access_token": {
         "title": "Access Token",
-<<<<<<< HEAD
         "description": "The value of the generated access token. From your App’s Dashboard, click on \"Marketing API\" then \"Tools\". Select permissions <b>ads_management, ads_read, read_insights, business_management</b>. Then click on \"Get token\". See the <a href=\"https://docs.airbyte.com/integrations/sources/facebook-marketing\">docs</a> for more information.",
-=======
-        "description": "The value of the generated access token. From your App\u2019s Dashboard, click on \"Marketing API\" then \"Tools\". Select permissions <b>ads_management, ads_read, read_insights, business_management</b>. Then click on \"Get token\". See the <a href=\"https://docs.airbyte.com/integrations/sources/facebook-marketing\">docs</a> for more information.",
->>>>>>> c54ec9d9
         "order": 3,
         "airbyte_secret": true,
         "type": "string"
@@ -77,11 +55,7 @@
       },
       "custom_insights": {
         "title": "Custom Insights",
-<<<<<<< HEAD
         "description": "A list which contains custom ad statistics entries. Each entry must have a name and can contains fields, breakdowns and/or action_breakdowns. Click on 'Add' to fill this field. For more information on configuring custom insights, refer to the <a href='https://docs.airbyte.com/integrations/sources/facebook-marketing'>docs</a>.",
-=======
-        "description": "A list which contains ad statistics entries, each entry must have a name and can contains fields, breakdowns or action_breakdowns. Click on \"add\" to fill this field.",
->>>>>>> c54ec9d9
         "order": 6,
         "type": "array",
         "items": {
@@ -91,17 +65,12 @@
           "properties": {
             "name": {
               "title": "Name",
-<<<<<<< HEAD
               "description": "The name of the custom insight. This will be used as the Airbyte stream name.",
               "order": 0,
-=======
-              "description": "The name value of insight",
->>>>>>> c54ec9d9
               "type": "string"
             },
             "level": {
               "title": "Level",
-<<<<<<< HEAD
               "description": "The granularity level for data retrieval of the custom insight from the API.",
               "default": "ad",
               "enum": [
@@ -111,16 +80,10 @@
                 "account"
               ],
               "order": 1,
-=======
-              "description": "Chosen level for API",
-              "default": "ad",
-              "enum": ["ad", "adset", "campaign", "account"],
->>>>>>> c54ec9d9
               "type": "string"
             },
             "fields": {
               "title": "Fields",
-<<<<<<< HEAD
               "description": "Use the dropdown menu to add the desired fields for your custom insight.",
               "default": [],
               "order": 2,
@@ -128,14 +91,6 @@
               "items": {
                 "title": "Valid AdsInsights Fields",
                 "description": "An enumeration of valid fields for custom insights, imported from the Facebook Business SDK",
-=======
-              "description": "A list of chosen fields for fields parameter",
-              "default": [],
-              "type": "array",
-              "items": {
-                "title": "ValidEnums",
-                "description": "An enumeration.",
->>>>>>> c54ec9d9
                 "enum": [
                   "account_currency",
                   "account_id",
@@ -274,7 +229,6 @@
             },
             "breakdowns": {
               "title": "Breakdowns",
-<<<<<<< HEAD
               "description": "Use the dropdown menu to add the desired breakdowns for your custom insight.",
               "default": [],
               "order": 3,
@@ -282,14 +236,6 @@
               "items": {
                 "title": "Valid AdsInsights Breakdowns",
                 "description": "An enumeration of valid breakdowns for custom insights, imported from the Facebook Business SDK",
-=======
-              "description": "A list of chosen breakdowns for breakdowns",
-              "default": [],
-              "type": "array",
-              "items": {
-                "title": "ValidBreakdowns",
-                "description": "An enumeration.",
->>>>>>> c54ec9d9
                 "enum": [
                   "ad_format_asset",
                   "age",
@@ -328,7 +274,6 @@
             },
             "action_breakdowns": {
               "title": "Action Breakdowns",
-<<<<<<< HEAD
               "description": "Use the dropdown menu to add the desired action breakdowns for your custom insight.",
               "default": [],
               "order": 4,
@@ -336,14 +281,6 @@
               "items": {
                 "title": "Valid AdsInsights Action Breakdowns",
                 "description": "An enumeration of valid action breakdowns for custom insights, imported from the Facebook Business SDK",
-=======
-              "description": "A list of chosen action_breakdowns for action_breakdowns",
-              "default": [],
-              "type": "array",
-              "items": {
-                "title": "ValidActionBreakdowns",
-                "description": "An enumeration.",
->>>>>>> c54ec9d9
                 "enum": [
                   "action_canvas_component_name",
                   "action_carousel_card_id",
@@ -360,7 +297,6 @@
             },
             "action_report_time": {
               "title": "Action Report Time",
-<<<<<<< HEAD
               "description": "This value determines the timing used to report action statistics. For example, if a user sees an ad on Jan 1st but converts on Jan 2nd, this value will determine how the action is reported. When set to impression, you see a conversion on Jan 1st. When set to conversion, you see a conversion on Jan 2nd. When set to mixed, view-through actions are reported at the time of the impression and click-through actions are reported at the time of conversion.",
               "default": "mixed",
               "enum": [
@@ -369,42 +305,25 @@
                 "mixed"
               ],
               "order": 5,
-=======
-              "description": "Determines the report time of action stats. For example, if a person saw the ad on Jan 1st but converted on Jan 2nd, when you query the API with action_report_time=impression, you see a conversion on Jan 1st. When you query the API with action_report_time=conversion, you see a conversion on Jan 2nd.",
-              "default": "mixed",
-              "enum": ["conversion", "impression", "mixed"],
->>>>>>> c54ec9d9
               "type": "string"
             },
             "time_increment": {
               "title": "Time Increment",
-<<<<<<< HEAD
               "description": "The time window in days by which to aggregate statistics. The sync will be chunked into N day intervals, where N is the number of days you specified. For example, if you set this value to 7, then all statistics will be reported as 7-day aggregates by starting from the start_date. If the start and end dates are October 1st and October 30th, then the connector will output 5 records: 01 - 06, 07 - 13, 14 - 20, 21 - 27, and 28 - 30 (3 days only).",
               "default": 1,
               "exclusiveMaximum": 90,
               "order": 6,
-=======
-              "description": "Time window in days by which to aggregate statistics. The sync will be chunked into N day intervals, where N is the number of days you specified. For example, if you set this value to 7, then all statistics will be reported as 7-day aggregates by starting from the start_date. If the start and end dates are October 1st and October 30th, then the connector will output 5 records: 01 - 06, 07 - 13, 14 - 20, 21 - 27, and 28 - 30 (3 days only).",
-              "default": 1,
-              "exclusiveMaximum": 90,
->>>>>>> c54ec9d9
               "exclusiveMinimum": 0,
               "type": "integer"
             },
             "start_date": {
               "title": "Start Date",
-<<<<<<< HEAD
               "description": "The date from which you'd like to replicate data for this stream, in the format YYYY-MM-DDT00:00:00Z. Leaving this field blank will replicate all data.",
               "pattern": "^[0-9]{4}-[0-9]{2}-[0-9]{2}T[0-9]{2}:[0-9]{2}:[0-9]{2}Z$",
               "examples": [
                 "2017-01-25T00:00:00Z"
               ],
               "order": 7,
-=======
-              "description": "The date from which you'd like to replicate data for this stream, in the format YYYY-MM-DDT00:00:00Z.",
-              "pattern": "^[0-9]{4}-[0-9]{2}-[0-9]{2}T[0-9]{2}:[0-9]{2}:[0-9]{2}Z$",
-              "examples": ["2017-01-25T00:00:00Z"],
->>>>>>> c54ec9d9
               "type": "string",
               "format": "date-time"
             },
@@ -412,51 +331,28 @@
               "title": "End Date",
               "description": "The date until which you'd like to replicate data for this stream, in the format YYYY-MM-DDT00:00:00Z. All data generated between the start date and this end date will be replicated. Not setting this option will result in always syncing the latest data.",
               "pattern": "^[0-9]{4}-[0-9]{2}-[0-9]{2}T[0-9]{2}:[0-9]{2}:[0-9]{2}Z$",
-<<<<<<< HEAD
-              "examples": [
-                "2017-01-26T00:00:00Z"
-              ],
+              "examples": ["2017-01-26T00:00:00Z"],
               "order": 8,
-=======
-              "examples": ["2017-01-26T00:00:00Z"],
->>>>>>> c54ec9d9
               "type": "string",
               "format": "date-time"
             },
             "insights_lookback_window": {
               "title": "Custom Insights Lookback Window",
-<<<<<<< HEAD
               "description": "The number of days to revisit data during syncing to capture updated conversion data from the API. Facebook allows for attribution windows of up to 28 days, during which time a conversion can be attributed to an ad.If you have set a custom attribution window in your Facebook account, please set the same value here. Refer to the <a href='https://docs.airbyte.com/integrations/sources/facebook-marketing'>docs</a> for more information on this value.",
               "default": 28,
               "maximum": 28,
               "mininum": 1,
               "order": 9,
-=======
-              "description": "The attribution window",
-              "default": 28,
-              "maximum": 28,
-              "mininum": 1,
->>>>>>> c54ec9d9
               "exclusiveMinimum": 0,
               "type": "integer"
             }
           },
-<<<<<<< HEAD
-          "required": [
-            "name"
-          ]
-=======
           "required": ["name"]
->>>>>>> c54ec9d9
         }
       },
       "page_size": {
         "title": "Page Size of Requests",
-<<<<<<< HEAD
         "description": "Page size used when sending requests to Facebook API to specify number of records per page when response has pagination. Most users do not need to set this field unless they need to tune the connector to address specific issues or use cases.",
-=======
-        "description": "Page size used when sending requests to Facebook API to specify number of records per page when response has pagination. Most users do not need to set this field unless they specifically need to tune the connector to address specific issues or use cases.",
->>>>>>> c54ec9d9
         "default": 100,
         "order": 7,
         "exclusiveMinimum": 0,
@@ -464,11 +360,7 @@
       },
       "insights_lookback_window": {
         "title": "Insights Lookback Window",
-<<<<<<< HEAD
         "description": "The number of days to revisit data during syncing to capture updated conversion data from the API. Facebook allows for attribution windows of up to 28 days, during which time a conversion can be attributed to an ad.If you have set a custom attribution window in your Facebook account, please set the same value here. Refer to the <a href='https://docs.airbyte.com/integrations/sources/facebook-marketing'>docs</a> for more information on this value.",
-=======
-        "description": "The attribution window. Facebook freezes insight data 28 days after it was generated, which means that all data from the past 28 days may have changed since we last emitted it, so you can retrieve refreshed insights from the past by setting this parameter. If you set a custom lookback window value in Facebook account, please provide the same value here.",
->>>>>>> c54ec9d9
         "default": 28,
         "order": 8,
         "maximum": 28,
@@ -477,13 +369,8 @@
         "type": "integer"
       },
       "max_batch_size": {
-<<<<<<< HEAD
         "title": "Maximum Size of Batched Requests",
         "description": "Maximum batch size used when sending batch requests to Facebook API. Most users do not need to set this field unless they need to tune the connector to address specific issues or use cases. Batch requests are limited to a maximum of 50 requests per batch by Facebook.",
-=======
-        "title": "Maximum size of Batched Requests",
-        "description": "Maximum batch size used when sending batch requests to Facebook API. Most users do not need to set this field unless they specifically need to tune the connector to address specific issues or use cases.",
->>>>>>> c54ec9d9
         "default": 50,
         "order": 9,
         "exclusiveMinimum": 0,
@@ -512,23 +399,10 @@
         "type": "string"
       }
     },
-<<<<<<< HEAD
-    "required": [
-      "account_id",
-      "start_date",
-      "access_token"
-    ]
-  },
-  "supportsIncremental": true,
-  "supported_destination_sync_modes": [
-    "append"
-  ],
-=======
     "required": ["account_id", "start_date", "access_token"]
   },
   "supportsIncremental": true,
   "supported_destination_sync_modes": ["append"],
->>>>>>> c54ec9d9
   "advanced_auth": {
     "auth_flow_type": "oauth2.0",
     "oauth_config_specification": {
@@ -537,13 +411,7 @@
         "properties": {
           "access_token": {
             "type": "string",
-<<<<<<< HEAD
-            "path_in_connector_config": [
-              "access_token"
-            ]
-=======
             "path_in_connector_config": ["access_token"]
->>>>>>> c54ec9d9
           }
         }
       },
@@ -564,23 +432,11 @@
         "properties": {
           "client_id": {
             "type": "string",
-<<<<<<< HEAD
-            "path_in_connector_config": [
-              "client_id"
-            ]
-          },
-          "client_secret": {
-            "type": "string",
-            "path_in_connector_config": [
-              "client_secret"
-            ]
-=======
             "path_in_connector_config": ["client_id"]
           },
           "client_secret": {
             "type": "string",
             "path_in_connector_config": ["client_secret"]
->>>>>>> c54ec9d9
           }
         }
       }
