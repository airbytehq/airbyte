--- conflicted
+++ resolved
@@ -1,11 +1,5 @@
 {
   "start_date": "2023-04-01T00:00:00Z",
-<<<<<<< HEAD
-  "account_ids": "account",
-  "access_token": "wrong_token",
-  "include_deleted": true
-=======
   "account_id": "account",
   "access_token": "wrong_token"
->>>>>>> dccb6c02
 }