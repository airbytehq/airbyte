#
# Copyright (c) 2023 Airbyte, Inc., all rights reserved.
#


from copy import deepcopy
from unittest.mock import call

import pytest
from airbyte_cdk.models import (
    AirbyteConnectionStatus,
    AirbyteStream,
    ConfiguredAirbyteCatalog,
    ConfiguredAirbyteStream,
    ConnectorSpecification,
    DestinationSyncMode,
    Status,
    SyncMode,
)
from facebook_business import FacebookAdsApi, FacebookSession
from source_facebook_marketing import SourceFacebookMarketing
from source_facebook_marketing.spec import ConnectorConfig

from .utils import command_check


@pytest.fixture(name="config")
def config_fixture(requests_mock):
    config = {
<<<<<<< HEAD
        "account_ids": "123",
=======
        "account_ids": ["123"],
>>>>>>> b8b6886b
        "access_token": "TOKEN",
        "start_date": "2019-10-10T00:00:00Z",
        "end_date": "2020-10-10T00:00:00Z",
    }
    requests_mock.register_uri(
        "GET",
        FacebookSession.GRAPH + f"/{FacebookAdsApi.API_VERSION}/me/business_users",
        json={"data": []},
    )
    requests_mock.register_uri(
        "GET",
        FacebookSession.GRAPH + f"/{FacebookAdsApi.API_VERSION}/act_123/",
        json={"account": 123},
    )
    return config


@pytest.fixture
def config_gen(config):
    def inner(**kwargs):
        new_config = deepcopy(config)
        # WARNING, no support deep dictionaries
        new_config.update(kwargs)
        return {k: v for k, v in new_config.items() if v is not ...}

    return inner


@pytest.fixture(name="api")
def api_fixture(mocker):
    api_mock = mocker.patch("source_facebook_marketing.source.API")
    api_mock.return_value = mocker.Mock(account=mocker.Mock(return_value=123))
    return api_mock


@pytest.fixture(name="api_find_account")
def api_fixture_find_account(mocker):
    api_mock = mocker.patch("source_facebook_marketing.source.API._find_account")
    api_mock.return_value = "1234"
    return api_mock


@pytest.fixture(name="logger_mock")
def logger_mock_fixture(mocker):
    return mocker.patch("source_facebook_marketing.source.logger")


@pytest.fixture
def fb_marketing():
    return SourceFacebookMarketing()


class TestSourceFacebookMarketing:
    def test_check_connection_ok(self, config, logger_mock, fb_marketing):
        ok, error_msg = fb_marketing.check_connection(logger_mock, config=config)

        assert ok
        assert not error_msg

    def test_check_connection_find_account_was_called(self, api_find_account, config, logger_mock, fb_marketing):
        """Check if _find_account was called to validate credentials"""
        ok, error_msg = fb_marketing.check_connection(logger_mock, config=config)

        api_find_account.assert_called_once_with(config["account_ids"][0])
        logger_mock.info.assert_has_calls(
            [
                call("Attempting to retrieve information for account with ID: 123"),
                call("Successfully retrieved account information for account: 1234"),
            ]
        )
        assert ok
        assert not error_msg

    def test_check_connection_future_date_range(self, api, config, logger_mock, fb_marketing):
        config["start_date"] = "2219-10-10T00:00:00"
        config["end_date"] = "2219-10-11T00:00:00"
        assert fb_marketing.check_connection(logger_mock, config=config) == (
            False,
            "Date range can not be in the future.",
        )

    def test_check_connection_end_date_before_start_date(self, api, config, logger_mock, fb_marketing):
        config["start_date"] = "2019-10-10T00:00:00"
        config["end_date"] = "2019-10-09T00:00:00"
        assert fb_marketing.check_connection(logger_mock, config=config) == (
            False,
            "End date must be equal or after start date.",
        )

    def test_check_connection_empty_config(self, api, logger_mock, fb_marketing):
        config = {}
        ok, error_msg = fb_marketing.check_connection(logger_mock, config=config)

        assert not ok
        assert error_msg

    def test_check_connection_config_no_start_date(self, api, config, logger_mock, fb_marketing):
        config.pop("start_date")
        ok, error_msg = fb_marketing.check_connection(logger_mock, config=config)

        assert ok
        assert not error_msg

    def test_check_connection_exception(self, api, config, logger_mock, fb_marketing):
        api.side_effect = RuntimeError("Something went wrong!")

        ok, error_msg = fb_marketing.check_connection(logger_mock, config=config)

        assert not ok
        assert error_msg == "Unexpected error: RuntimeError('Something went wrong!')"

    def test_streams(self, config, api, fb_marketing):
        streams = fb_marketing.streams(config)

        assert len(streams) == 31

    def test_spec(self, fb_marketing):
        spec = fb_marketing.spec()

        assert isinstance(spec, ConnectorSpecification)

    def test_get_custom_insights_streams(self, api, config, fb_marketing):
        config["custom_insights"] = [
            {
                "name": "test",
                "fields": ["account_id"],
                "breakdowns": ["ad_format_asset"],
                "action_breakdowns": ["action_device"],
            },
        ]
        config = ConnectorConfig.parse_obj(config)
        assert fb_marketing.get_custom_insights_streams(api, config)

    def test_get_custom_insights_action_breakdowns_allow_empty(self, api, config, fb_marketing):
        config["custom_insights"] = [
            {
                "name": "test",
                "fields": ["account_id"],
                "breakdowns": ["ad_format_asset"],
                "action_breakdowns": [],
            },
        ]

        config["action_breakdowns_allow_empty"] = False
        streams = fb_marketing.get_custom_insights_streams(api, ConnectorConfig.parse_obj(config))
        assert len(streams) == 1
        assert streams[0].breakdowns == ["ad_format_asset"]
        assert streams[0].action_breakdowns == [
            "action_type",
            "action_target_id",
            "action_destination",
        ]

        config["action_breakdowns_allow_empty"] = True
        streams = fb_marketing.get_custom_insights_streams(api, ConnectorConfig.parse_obj(config))
        assert len(streams) == 1
        assert streams[0].breakdowns == ["ad_format_asset"]
        assert streams[0].action_breakdowns == []

    def test_read_missing_stream(self, config, api, logger_mock, fb_marketing):
        catalog = ConfiguredAirbyteCatalog(
            streams=[
                ConfiguredAirbyteStream(
                    stream=AirbyteStream(
                        name="fake_stream",
                        json_schema={},
                        supported_sync_modes=[SyncMode.full_refresh],
                    ),
                    sync_mode=SyncMode.full_refresh,
                    destination_sync_mode=DestinationSyncMode.overwrite,
                )
            ]
        )

        try:
            list(fb_marketing.read(logger_mock, config=config, catalog=catalog))
        except KeyError as error:
            pytest.fail(str(error))


def test_check_config(config_gen, requests_mock, fb_marketing):
    requests_mock.register_uri("GET", FacebookSession.GRAPH + f"/{FacebookAdsApi.API_VERSION}/act_123/", {})

    assert command_check(fb_marketing, config_gen()) == AirbyteConnectionStatus(status=Status.SUCCEEDED, message=None)

    status = command_check(fb_marketing, config_gen(start_date="2019-99-10T00:00:00Z"))
    assert status.status == Status.FAILED

    status = command_check(fb_marketing, config_gen(end_date="2019-99-10T00:00:00Z"))
    assert status.status == Status.FAILED

    status = command_check(fb_marketing, config_gen(start_date=...))
    assert status.status == Status.SUCCEEDED

    assert command_check(fb_marketing, config_gen(end_date=...)) == AirbyteConnectionStatus(status=Status.SUCCEEDED, message=None)
    assert command_check(fb_marketing, config_gen(end_date="")) == AirbyteConnectionStatus(status=Status.SUCCEEDED, message=None)<|MERGE_RESOLUTION|>--- conflicted
+++ resolved
@@ -27,11 +27,7 @@
 @pytest.fixture(name="config")
 def config_fixture(requests_mock):
     config = {
-<<<<<<< HEAD
-        "account_ids": "123",
-=======
         "account_ids": ["123"],
->>>>>>> b8b6886b
         "access_token": "TOKEN",
         "start_date": "2019-10-10T00:00:00Z",
         "end_date": "2020-10-10T00:00:00Z",
@@ -146,7 +142,7 @@
     def test_streams(self, config, api, fb_marketing):
         streams = fb_marketing.streams(config)
 
-        assert len(streams) == 31
+        assert len(streams) == 30
 
     def test_spec(self, fb_marketing):
         spec = fb_marketing.spec()
