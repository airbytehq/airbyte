#
# Copyright (c) 2023 Airbyte, Inc., all rights reserved.
#


from copy import deepcopy

import pytest
from airbyte_cdk.models import AirbyteConnectionStatus, ConnectorSpecification, Status
from facebook_business import FacebookAdsApi, FacebookSession
from source_facebook_marketing import SourceFacebookMarketing
from source_facebook_marketing.spec import ConnectorConfig
from source_facebook_marketing.streams.common import AccountTypeException

from .utils import command_check


@pytest.fixture(name="config")
def config_fixture(requests_mock):
    config = {
        "account_id": "123",
        "account_ids": "123",
        "access_token": "TOKEN",
        "start_date": "2019-10-10T00:00:00Z",
        "end_date": "2020-10-10T00:00:00Z",
    }
    requests_mock.register_uri("GET", FacebookSession.GRAPH + f"/{FacebookAdsApi.API_VERSION}/act_123/", {})
    return config


@pytest.fixture
def config_gen(config):
    def inner(**kwargs):
        new_config = deepcopy(config)
        # WARNING, no support deep dictionaries
        new_config.update(kwargs)
        return {k: v for k, v in new_config.items() if v is not ...}

    return inner


@pytest.fixture(name="api")
def api_fixture(mocker):
    api_mock = mocker.patch("source_facebook_marketing.source.API")
    api_mock.return_value = mocker.Mock(account=123)
    api_mock.accounts = [mocker.Mock(), mocker.Mock()]

    return api_mock


@pytest.fixture(name="logger_mock")
def logger_mock_fixture(mocker):
    return mocker.patch("source_facebook_marketing.source.logger")


@pytest.fixture
def fb_marketing():
    return SourceFacebookMarketing()


class TestSourceFacebookMarketing:
<<<<<<< HEAD
    def test_check_connection_ok(self, source, api, config, logger_mock):
        ok, error_msg = SourceFacebookMarketing().check_connection(logger_mock, config=config)

        assert ok
        assert not error_msg
        api.assert_called_once_with(account_ids=["123"], access_token="TOKEN", parallelism=10)
        logger_mock.info.assert_called_once_with(f"Select accounts ['{api.return_value.account}']")
=======
    def test_check_connection_ok(self, config, logger_mock, fb_marketing):
        ok, error_msg = fb_marketing.check_connection(logger_mock, config=config)

        assert ok
        assert not error_msg
>>>>>>> ef2849e3

    def test_check_connection_future_date_range(self, api, config, logger_mock, fb_marketing):
        config["start_date"] = "2219-10-10T00:00:00"
        config["end_date"] = "2219-10-11T00:00:00"
        assert fb_marketing.check_connection(logger_mock, config=config) == (
            False,
            "Date range can not be in the future.",
        )

    def test_check_connection_end_date_before_start_date(self, api, config, logger_mock, fb_marketing):
        config["start_date"] = "2019-10-10T00:00:00"
        config["end_date"] = "2019-10-09T00:00:00"
        assert fb_marketing.check_connection(logger_mock, config=config) == (
            False,
            "end_date must be equal or after start_date.",
        )

    def test_check_connection_empty_config(self, api, logger_mock, fb_marketing):
        config = {}
        ok, error_msg = fb_marketing.check_connection(logger_mock, config=config)

        assert not ok
        assert error_msg

    def test_check_connection_invalid_config(self, api, config, logger_mock, fb_marketing):
        config.pop("start_date")
        ok, error_msg = fb_marketing.check_connection(logger_mock, config=config)

        assert not ok
        assert error_msg

    def test_check_connection_exception(self, api, config, logger_mock, fb_marketing):
        api.side_effect = RuntimeError("Something went wrong!")

        with pytest.raises(RuntimeError, match="Something went wrong!"):
            fb_marketing.check_connection(logger_mock, config=config)

    def test_streams(self, config, api, fb_marketing):
        streams = fb_marketing.streams(config)

        assert len(streams) == 30

    def test_spec(self, fb_marketing):
        spec = fb_marketing.spec()

        assert isinstance(spec, ConnectorSpecification)

<<<<<<< HEAD
    def test_get_custom_insights_streams(self, source, api, config):
=======
    def test_get_custom_insights_streams(self, api, config, fb_marketing):
>>>>>>> ef2849e3
        config["custom_insights"] = [
            {"name": "test", "fields": ["account_id"], "breakdowns": ["ad_format_asset"], "action_breakdowns": ["action_device"]},
        ]
        config = ConnectorConfig.parse_obj(config)
<<<<<<< HEAD
        assert SourceFacebookMarketing().get_custom_insights_streams(source, api, config)

    def test_get_custom_insights_action_breakdowns_allow_empty(self, source, api, config):
=======
        assert fb_marketing.get_custom_insights_streams(api, config)

    def test_get_custom_insights_action_breakdowns_allow_empty(self, api, config, fb_marketing):
>>>>>>> ef2849e3
        config["custom_insights"] = [
            {"name": "test", "fields": ["account_id"], "breakdowns": ["ad_format_asset"], "action_breakdowns": []},
        ]

        config["action_breakdowns_allow_empty"] = False
<<<<<<< HEAD
        streams = SourceFacebookMarketing().get_custom_insights_streams(source, api, ConnectorConfig.parse_obj(config))
=======
        streams = fb_marketing.get_custom_insights_streams(api, ConnectorConfig.parse_obj(config))
>>>>>>> ef2849e3
        assert len(streams) == 1
        assert streams[0].breakdowns == ["ad_format_asset"]
        assert streams[0].action_breakdowns == ["action_type", "action_target_id", "action_destination"]

        config["action_breakdowns_allow_empty"] = True
<<<<<<< HEAD
        streams = SourceFacebookMarketing().get_custom_insights_streams(source, api, ConnectorConfig.parse_obj(config))
=======
        streams = fb_marketing.get_custom_insights_streams(api, ConnectorConfig.parse_obj(config))
>>>>>>> ef2849e3
        assert len(streams) == 1
        assert streams[0].breakdowns == ["ad_format_asset"]
        assert streams[0].action_breakdowns == []


def test_check_config(config_gen, requests_mock, fb_marketing):
    requests_mock.register_uri("GET", FacebookSession.GRAPH + f"/{FacebookAdsApi.API_VERSION}/act_123/", {})

    assert command_check(fb_marketing, config_gen()) == AirbyteConnectionStatus(status=Status.SUCCEEDED, message=None)

    status = command_check(fb_marketing, config_gen(start_date="2019-99-10T00:00:00Z"))
    assert status.status == Status.FAILED

    status = command_check(fb_marketing, config_gen(end_date="2019-99-10T00:00:00Z"))
    assert status.status == Status.FAILED

    with pytest.raises(Exception):
        assert command_check(fb_marketing, config_gen(start_date=...))

    assert command_check(fb_marketing, config_gen(end_date=...)) == AirbyteConnectionStatus(status=Status.SUCCEEDED, message=None)
    assert command_check(fb_marketing, config_gen(end_date="")) == AirbyteConnectionStatus(status=Status.SUCCEEDED, message=None)


def test_check_connection_account_type_exception(mocker, fb_marketing, config, logger_mock):
    api_mock = mocker.Mock()
    api_mock.account.api_get.return_value = {"account": 123, "is_personal": 1}
    mocker.patch('source_facebook_marketing.source.API', return_value=api_mock)

    result, error = fb_marketing.check_connection(logger=logger_mock, config=config)

    assert not result
    assert isinstance(error, AccountTypeException)<|MERGE_RESOLUTION|>--- conflicted
+++ resolved
@@ -59,21 +59,13 @@
 
 
 class TestSourceFacebookMarketing:
-<<<<<<< HEAD
-    def test_check_connection_ok(self, source, api, config, logger_mock):
-        ok, error_msg = SourceFacebookMarketing().check_connection(logger_mock, config=config)
+    def test_check_connection_ok(self, source, api, config, logger_mock, fb_marketing):
+        ok, error_msg = fb_marketing.check_connection(logger_mock, config=config)
 
         assert ok
         assert not error_msg
         api.assert_called_once_with(account_ids=["123"], access_token="TOKEN", parallelism=10)
         logger_mock.info.assert_called_once_with(f"Select accounts ['{api.return_value.account}']")
-=======
-    def test_check_connection_ok(self, config, logger_mock, fb_marketing):
-        ok, error_msg = fb_marketing.check_connection(logger_mock, config=config)
-
-        assert ok
-        assert not error_msg
->>>>>>> ef2849e3
 
     def test_check_connection_future_date_range(self, api, config, logger_mock, fb_marketing):
         config["start_date"] = "2219-10-10T00:00:00"
@@ -121,44 +113,26 @@
 
         assert isinstance(spec, ConnectorSpecification)
 
-<<<<<<< HEAD
-    def test_get_custom_insights_streams(self, source, api, config):
-=======
-    def test_get_custom_insights_streams(self, api, config, fb_marketing):
->>>>>>> ef2849e3
+    def test_get_custom_insights_streams(self, source, api, config, fb_marketing):
         config["custom_insights"] = [
             {"name": "test", "fields": ["account_id"], "breakdowns": ["ad_format_asset"], "action_breakdowns": ["action_device"]},
         ]
         config = ConnectorConfig.parse_obj(config)
-<<<<<<< HEAD
-        assert SourceFacebookMarketing().get_custom_insights_streams(source, api, config)
+        assert fb_marketing.get_custom_insights_streams(source, api, config)
 
-    def test_get_custom_insights_action_breakdowns_allow_empty(self, source, api, config):
-=======
-        assert fb_marketing.get_custom_insights_streams(api, config)
-
-    def test_get_custom_insights_action_breakdowns_allow_empty(self, api, config, fb_marketing):
->>>>>>> ef2849e3
+    def test_get_custom_insights_action_breakdowns_allow_empty(self, source, api, config, fb_marketing):
         config["custom_insights"] = [
             {"name": "test", "fields": ["account_id"], "breakdowns": ["ad_format_asset"], "action_breakdowns": []},
         ]
 
         config["action_breakdowns_allow_empty"] = False
-<<<<<<< HEAD
-        streams = SourceFacebookMarketing().get_custom_insights_streams(source, api, ConnectorConfig.parse_obj(config))
-=======
-        streams = fb_marketing.get_custom_insights_streams(api, ConnectorConfig.parse_obj(config))
->>>>>>> ef2849e3
+        streams = fb_marketing.get_custom_insights_streams(source, api, ConnectorConfig.parse_obj(config))
         assert len(streams) == 1
         assert streams[0].breakdowns == ["ad_format_asset"]
         assert streams[0].action_breakdowns == ["action_type", "action_target_id", "action_destination"]
 
         config["action_breakdowns_allow_empty"] = True
-<<<<<<< HEAD
-        streams = SourceFacebookMarketing().get_custom_insights_streams(source, api, ConnectorConfig.parse_obj(config))
-=======
-        streams = fb_marketing.get_custom_insights_streams(api, ConnectorConfig.parse_obj(config))
->>>>>>> ef2849e3
+        streams = fb_marketing.get_custom_insights_streams(source, api, ConnectorConfig.parse_obj(config))
         assert len(streams) == 1
         assert streams[0].breakdowns == ["ad_format_asset"]
         assert streams[0].action_breakdowns == []
