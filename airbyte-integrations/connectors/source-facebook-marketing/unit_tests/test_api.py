--- conflicted
+++ resolved
@@ -172,15 +172,11 @@
             )
 
     def test_find_account(self, api, account_id, requests_mock):
-<<<<<<< HEAD
-        account = api._find_account(account_id)
-=======
         requests_mock.register_uri(
             "GET",
             FacebookSession.GRAPH + f"/{FB_API_VERSION}/act_{account_id}/",
             [{"json": {"id": "act_test"}}],
         )
         account = api.get_account(account_id)
->>>>>>> b8b6886b
         assert isinstance(account, AdAccount)
-        assert account.get_id() == f"act_{account_id}"+        assert account.get_id() == "act_test"