--- conflicted
+++ resolved
@@ -10,11 +10,7 @@
 from airbyte_cdk.models import SyncMode
 from facebook_business import FacebookAdsApi, FacebookSession
 from facebook_business.exceptions import FacebookRequestError
-<<<<<<< HEAD
-from source_facebook_marketing.streams import AdAccounts, AdCreatives, Campaigns, Videos
-=======
-from source_facebook_marketing.streams import Activities, AdAccount, AdCreatives, Campaigns, Videos
->>>>>>> ef2849e3
+from source_facebook_marketing.streams import AdAccounts, Activities, AdCreatives, Campaigns, Videos
 
 FB_API_VERSION = FacebookAdsApi.API_VERSION
 
@@ -191,9 +187,6 @@
             # we did get the second account because both queries are executed in parallel
             assert [x.qs.get("limit")[0] for x in res_second_account.request_history] == ['100', '50', '25', '12', '6', '3', '1', '1', '1', '1', '1', '1', '1', '1', '1']
 
-<<<<<<< HEAD
-    def test_limit_error_retry_next_page(self, source, fb_call_amount_data_response, requests_mock, api, account_id, second_account_id):
-=======
     def test_limit_error_retry_revert_page_size(self, requests_mock, api, account_id):
         """Error every time, check limit parameter decreases by 2 times every new call"""
 
@@ -231,8 +224,7 @@
         except FacebookRequestError:
             assert [x.qs.get("limit")[0] for x in res.request_history] == ['100', '50', '100', '50']
 
-    def test_limit_error_retry_next_page(self, fb_call_amount_data_response, requests_mock, api, account_id):
->>>>>>> ef2849e3
+    def test_limit_error_retry_next_page(self, source, fb_call_amount_data_response, requests_mock, api, account_id, second_account_id):
         """Unlike the previous test, this one tests the API call fail on the second or more page of a request."""
         base_url = FacebookSession.GRAPH + f"/{FB_API_VERSION}/act_{account_id}/advideos"
         base_url_second_account = FacebookSession.GRAPH + f"/{FB_API_VERSION}/act_{second_account_id}/advideos"
