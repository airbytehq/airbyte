#
# Copyright (c) 2023 Airbyte, Inc., all rights reserved.
#

import json

import pendulum
import pytest
from airbyte_cdk.models import SyncMode
from airbyte_cdk.utils import AirbyteTracedException
from facebook_business import FacebookAdsApi, FacebookSession
from facebook_business.exceptions import FacebookRequestError
from source_facebook_marketing.streams import Activities, AdAccounts, AdCreatives, Campaigns, Videos

FB_API_VERSION = FacebookAdsApi.API_VERSION


@pytest.fixture(name="fb_call_rate_response")
def fb_call_rate_response_fixture():
    error = {
        "message": (
            "(#80000) There have been too many calls from this ad-account. Wait a bit and try again. "
            "For more info, please refer to https://developers.facebook.com/docs/graph-api/overview/rate-limiting."
        ),
        "type": "OAuthException",
        "code": 80000,
        "error_subcode": 2446079,
        "fbtrace_id": "this_is_fake_response",
    }

    headers = {"x-app-usage": json.dumps({"call_count": 28, "total_time": 25, "total_cputime": 25})}

    return {
        "json": {
            "error": error,
        },
        "status_code": 400,
        "headers": headers,
    }


@pytest.fixture(name="fb_call_amount_data_response")
def fb_call_amount_data_response_fixture():
    error = {
        "message": "Please reduce the amount of data you're asking for, then retry your request",
        "code": 1,
    }

    return {
        "json": {
            "error": error,
        },
        "status_code": 500,
    }


class TestBackoff:
    def test_limit_reached(self, mocker, requests_mock, api, fb_call_rate_response, account_id, some_config):
        """Error once, check that we retry and not fail"""
        # turn Campaigns into non batch mode to test non batch logic
        campaign_responses = [
            fb_call_rate_response,
            {
<<<<<<< HEAD
                "json": {"data": [{"id": 1, "updated_time": "2020-09-25T00:00:00Z"}]},
=======
                "json": {
                    "data": [
                        {"id": 1, "updated_time": "2020-09-25T00:00:00Z"},
                        {"id": 2, "updated_time": "2020-09-25T00:00:00Z"},
                    ]
                },
>>>>>>> dccb6c02
                "status_code": 200,
            },
        ]

<<<<<<< HEAD
        requests_mock.register_uri("GET", FacebookSession.GRAPH + f"/{FB_API_VERSION}/act_{account_id}/campaigns", campaign_responses)
        requests_mock.register_uri("GET", FacebookSession.GRAPH + f"/{FB_API_VERSION}/1/", [{"status_code": 200}])
=======
        requests_mock.register_uri(
            "GET",
            FacebookSession.GRAPH + f"/{FB_API_VERSION}/act_{account_id}/campaigns",
            campaign_responses,
        )
        requests_mock.register_uri(
            "GET",
            FacebookSession.GRAPH + f"/{FB_API_VERSION}/1/",
            [{"status_code": 200}],
        )
        requests_mock.register_uri(
            "GET",
            FacebookSession.GRAPH + f"/{FB_API_VERSION}/2/",
            [{"status_code": 200}],
        )
>>>>>>> dccb6c02

        stream = Campaigns(
            api=api,
            account_ids=[account_id],
            start_date=pendulum.now(),
            end_date=pendulum.now(),
        )
        try:
            records = list(
                stream.read_records(
                    sync_mode=SyncMode.full_refresh,
                    stream_state={},
                    stream_slice={"account_id": account_id},
                )
            )
            assert records
        except FacebookRequestError:
            pytest.fail("Call rate error has not being handled")

    def test_batch_limit_reached(self, requests_mock, api, fb_call_rate_response, account_id):
        """Error once, check that we retry and not fail"""
        responses = [
            fb_call_rate_response,
            {
                "json": {
                    "data": [
                        {
                            "id": "123",
                            "object_type": "SHARE",
                            "status": "ACTIVE",
                        },
                        {
                            "id": "1234",
                            "object_type": "SHARE",
                            "status": "ACTIVE",
                        },
                    ],
                    "status_code": 200,
                }
            },
        ]

        batch_responses = [
            fb_call_rate_response,
            {
                "json": [
                    {
                        "body": json.dumps({"name": "creative 1"}),
                        "code": 200,
                        "headers": {},
                    },
                    {
                        "body": json.dumps({"name": "creative 2"}),
                        "code": 200,
                        "headers": {},
                    },
                ]
            },
        ]

        requests_mock.register_uri(
            "GET",
            FacebookSession.GRAPH + f"/{FB_API_VERSION}/act_{account_id}/adcreatives",
            responses,
        )
        requests_mock.register_uri(
            "GET",
            FacebookSession.GRAPH + f"/{FB_API_VERSION}/act_{account_id}/",
            responses,
        )
        requests_mock.register_uri("POST", FacebookSession.GRAPH + f"/{FB_API_VERSION}/", batch_responses)
<<<<<<< HEAD
        stream = AdCreatives(api=api, include_deleted=False)
        records = list(stream.read_records(sync_mode=SyncMode.full_refresh, stream_state={}))
=======

        stream = AdCreatives(api=api, account_ids=[account_id])
        records = list(
            stream.read_records(
                sync_mode=SyncMode.full_refresh,
                stream_state={},
                stream_slice={"account_id": account_id},
            )
        )
>>>>>>> dccb6c02

        assert records == [
            {
                "account_id": "unknown_account",
                "id": "123",
                "object_type": "SHARE",
                "status": "ACTIVE",
            },
            {
                "account_id": "unknown_account",
                "id": "1234",
                "object_type": "SHARE",
                "status": "ACTIVE",
            },
        ]

    @pytest.mark.parametrize(
        "error_response",
        [
            {"json": {"error": {}}, "status_code": 500},
            {"json": {"error": {"code": 104}}},
            {"json": {"error": {"code": 2}}, "status_code": 500},
        ],
        ids=["server_error", "connection_reset_error", "temporary_oauth_error"],
    )
    def test_common_error_retry(self, error_response, requests_mock, api, account_id):
        """Error once, check that we retry and not fail"""
        account_data = {
            "account_id": "unknown_account",
            "id": 1,
            "updated_time": "2020-09-25T00:00:00Z",
            "name": "Some name",
        }
        responses = [
            error_response,
            {
                "json": account_data,
                "status_code": 200,
            }
        ]

        requests_mock.register_uri(
            "GET",
            FacebookSession.GRAPH + f"/{FB_API_VERSION}/me/business_users",
            json={"data": []},
        )
        requests_mock.register_uri(
            "GET",
            FacebookSession.GRAPH + f"/{FB_API_VERSION}/act_{account_id}/",
            responses,
        )
        requests_mock.register_uri(
            "GET",
            FacebookSession.GRAPH + f"/{FB_API_VERSION}/{account_data['id']}/",
            responses,
        )

<<<<<<< HEAD
        stream = AdAccounts(api=api)
        accounts = list(stream.read_records(sync_mode=SyncMode.full_refresh, stream_state={}))
=======
        stream = AdAccount(api=api, account_ids=[account_id])
        accounts = list(
            stream.read_records(
                sync_mode=SyncMode.full_refresh,
                stream_state={},
                stream_slice={"account_id": account_id},
            )
        )
>>>>>>> dccb6c02

        assert accounts == [account_data]

    def test_limit_error_retry(self, fb_call_amount_data_response, requests_mock, api, account_id):
        """Error every time, check limit parameter decreases by 2 times every new call"""

        res = requests_mock.register_uri(
            "GET",
            FacebookSession.GRAPH + f"/{FB_API_VERSION}/act_{account_id}/campaigns",
            [fb_call_amount_data_response],
        )

        stream = Campaigns(
            api=api,
            account_ids=[account_id],
            start_date=pendulum.now(),
            end_date=pendulum.now(),
            page_size=100,
        )
        try:
            list(
                stream.read_records(
                    sync_mode=SyncMode.full_refresh,
                    stream_state={},
                    stream_slice={"account_id": account_id},
                )
            )
        except AirbyteTracedException:
<<<<<<< HEAD
            assert [x.qs.get("limit")[0] for x in res.request_history] == ["100", "50", "25", "12", "6", '3', '1', '0', '0', '0', '0', '0',
                                                                           '0', '0', '0']
=======
            assert [x.qs.get("limit")[0] for x in res.request_history] == [
                "100",
                "50",
                "25",
                "12",
                "6",
            ]
>>>>>>> dccb6c02

    def test_limit_error_retry_revert_page_size(self, requests_mock, api, account_id):
        """Error every time, check limit parameter decreases by 2 times every new call"""

        error = {
            "json": {
                "error": {
                    "message": "An unknown error occurred",
                    "code": 1,
                }
            },
            "status_code": 500,
        }
        success = {
            "json": {
                "data": [],
                "paging": {
                    "cursors": {
                        "after": "test",
                    },
                    "next": f"https://graph.facebook.com/{FB_API_VERSION}/act_{account_id}/activities?limit=31&after=test",
                },
            },
            "status_code": 200,
        }

        res = requests_mock.register_uri(
            "GET",
            FacebookSession.GRAPH + f"/{FB_API_VERSION}/act_{account_id}/activities",
            [error, success, error, success],
        )

        stream = Activities(
            api=api,
            account_ids=[account_id],
            start_date=pendulum.now(),
            end_date=pendulum.now(),
            page_size=100,
        )
        try:
            list(
                stream.read_records(
                    sync_mode=SyncMode.full_refresh,
                    stream_state={},
                    stream_slice={"account_id": account_id},
                )
            )
        except FacebookRequestError:
            assert [x.qs.get("limit")[0] for x in res.request_history] == [
                "100",
                "50",
                "100",
                "50",
            ]

    def test_start_date_not_provided(self, requests_mock, api, account_id):
        success = {
            "json": {
                "data": [],
                "paging": {
                    "cursors": {
                        "after": "test",
                    },
                    "next": f"https://graph.facebook.com/{FB_API_VERSION}/act_{account_id}/activities?limit=31&after=test",
                },
            },
            "status_code": 200,
        }

        requests_mock.register_uri(
            "GET",
            FacebookSession.GRAPH + f"/{FB_API_VERSION}/act_{account_id}/activities",
            [success],
        )

        stream = Activities(
            api=api,
            account_ids=[account_id],
            start_date=None,
            end_date=None,
            page_size=100,
        )
        list(
            stream.read_records(
                sync_mode=SyncMode.full_refresh,
                stream_state={},
                stream_slice={"account_id": account_id},
            )
        )

    def test_limit_error_retry_next_page(self, fb_call_amount_data_response, requests_mock, api, account_id):
        """Unlike the previous test, this one tests the API call fail on the second or more page of a request."""
        base_url = FacebookSession.GRAPH + f"/{FB_API_VERSION}"

        res = requests_mock.register_uri(
            "GET",
            f"{base_url}/act_{account_id}/advideos",
            [
                {
                    "json": {
<<<<<<< HEAD
                        "data": [{"id": 1, "updated_time": "2020-09-25T00:00:00Z"}, {"id": 2, "updated_time": "2020-09-25T00:00:00Z"}],
                        "paging": {"next": f"{base_url}/act_{account_id}/advideos?after=after_page_1&limit=100"},
=======
                        "data": [
                            {"id": 1, "updated_time": "2020-09-25T00:00:00Z"},
                            {"id": 2, "updated_time": "2020-09-25T00:00:00Z"},
                        ],
                        "paging": {"next": f"{base_url}?after=after_page_1&limit=100"},
>>>>>>> dccb6c02
                    },
                    "status_code": 200,
                },
                fb_call_amount_data_response,
            ],
        )

        stream = Videos(
            api=api,
            account_ids=[account_id],
            start_date=pendulum.now(),
            end_date=pendulum.now(),
            page_size=100,
        )
        try:
            list(
                stream.read_records(
                    sync_mode=SyncMode.full_refresh,
                    stream_state={},
                    stream_slice={"account_id": account_id},
                )
            )
        except AirbyteTracedException:
<<<<<<< HEAD
            assert [x.qs.get("limit")[0] for x in res.request_history] == ['100', '100', '50', '25', '12', '6', '3', '1', '0', '0', '0',
                                                                           '0', '0', '0',
                                                                           '0', '0']
=======
            assert [x.qs.get("limit")[0] for x in res.request_history] == [
                "100",
                "100",
                "50",
                "25",
                "12",
                "6",
            ]
>>>>>>> dccb6c02
<|MERGE_RESOLUTION|>--- conflicted
+++ resolved
@@ -10,7 +10,7 @@
 from airbyte_cdk.utils import AirbyteTracedException
 from facebook_business import FacebookAdsApi, FacebookSession
 from facebook_business.exceptions import FacebookRequestError
-from source_facebook_marketing.streams import Activities, AdAccounts, AdCreatives, Campaigns, Videos
+from source_facebook_marketing.streams import Activities, AdAccount, AdCreatives, Campaigns, Videos
 
 FB_API_VERSION = FacebookAdsApi.API_VERSION
 
@@ -61,24 +61,16 @@
         campaign_responses = [
             fb_call_rate_response,
             {
-<<<<<<< HEAD
-                "json": {"data": [{"id": 1, "updated_time": "2020-09-25T00:00:00Z"}]},
-=======
                 "json": {
                     "data": [
                         {"id": 1, "updated_time": "2020-09-25T00:00:00Z"},
                         {"id": 2, "updated_time": "2020-09-25T00:00:00Z"},
                     ]
                 },
->>>>>>> dccb6c02
                 "status_code": 200,
             },
         ]
 
-<<<<<<< HEAD
-        requests_mock.register_uri("GET", FacebookSession.GRAPH + f"/{FB_API_VERSION}/act_{account_id}/campaigns", campaign_responses)
-        requests_mock.register_uri("GET", FacebookSession.GRAPH + f"/{FB_API_VERSION}/1/", [{"status_code": 200}])
-=======
         requests_mock.register_uri(
             "GET",
             FacebookSession.GRAPH + f"/{FB_API_VERSION}/act_{account_id}/campaigns",
@@ -94,7 +86,6 @@
             FacebookSession.GRAPH + f"/{FB_API_VERSION}/2/",
             [{"status_code": 200}],
         )
->>>>>>> dccb6c02
 
         stream = Campaigns(
             api=api,
@@ -166,10 +157,6 @@
             responses,
         )
         requests_mock.register_uri("POST", FacebookSession.GRAPH + f"/{FB_API_VERSION}/", batch_responses)
-<<<<<<< HEAD
-        stream = AdCreatives(api=api, include_deleted=False)
-        records = list(stream.read_records(sync_mode=SyncMode.full_refresh, stream_state={}))
-=======
 
         stream = AdCreatives(api=api, account_ids=[account_id])
         records = list(
@@ -179,7 +166,6 @@
                 stream_slice={"account_id": account_id},
             )
         )
->>>>>>> dccb6c02
 
         assert records == [
             {
@@ -218,7 +204,7 @@
             {
                 "json": account_data,
                 "status_code": 200,
-            }
+            },
         ]
 
         requests_mock.register_uri(
@@ -237,10 +223,6 @@
             responses,
         )
 
-<<<<<<< HEAD
-        stream = AdAccounts(api=api)
-        accounts = list(stream.read_records(sync_mode=SyncMode.full_refresh, stream_state={}))
-=======
         stream = AdAccount(api=api, account_ids=[account_id])
         accounts = list(
             stream.read_records(
@@ -249,7 +231,6 @@
                 stream_slice={"account_id": account_id},
             )
         )
->>>>>>> dccb6c02
 
         assert accounts == [account_data]
 
@@ -278,10 +259,6 @@
                 )
             )
         except AirbyteTracedException:
-<<<<<<< HEAD
-            assert [x.qs.get("limit")[0] for x in res.request_history] == ["100", "50", "25", "12", "6", '3', '1', '0', '0', '0', '0', '0',
-                                                                           '0', '0', '0']
-=======
             assert [x.qs.get("limit")[0] for x in res.request_history] == [
                 "100",
                 "50",
@@ -289,7 +266,6 @@
                 "12",
                 "6",
             ]
->>>>>>> dccb6c02
 
     def test_limit_error_retry_revert_page_size(self, requests_mock, api, account_id):
         """Error every time, check limit parameter decreases by 2 times every new call"""
@@ -382,24 +358,19 @@
 
     def test_limit_error_retry_next_page(self, fb_call_amount_data_response, requests_mock, api, account_id):
         """Unlike the previous test, this one tests the API call fail on the second or more page of a request."""
-        base_url = FacebookSession.GRAPH + f"/{FB_API_VERSION}"
+        base_url = FacebookSession.GRAPH + f"/{FB_API_VERSION}/act_{account_id}/advideos"
 
         res = requests_mock.register_uri(
             "GET",
-            f"{base_url}/act_{account_id}/advideos",
+            base_url,
             [
                 {
                     "json": {
-<<<<<<< HEAD
-                        "data": [{"id": 1, "updated_time": "2020-09-25T00:00:00Z"}, {"id": 2, "updated_time": "2020-09-25T00:00:00Z"}],
-                        "paging": {"next": f"{base_url}/act_{account_id}/advideos?after=after_page_1&limit=100"},
-=======
                         "data": [
                             {"id": 1, "updated_time": "2020-09-25T00:00:00Z"},
                             {"id": 2, "updated_time": "2020-09-25T00:00:00Z"},
                         ],
                         "paging": {"next": f"{base_url}?after=after_page_1&limit=100"},
->>>>>>> dccb6c02
                     },
                     "status_code": 200,
                 },
@@ -423,11 +394,6 @@
                 )
             )
         except AirbyteTracedException:
-<<<<<<< HEAD
-            assert [x.qs.get("limit")[0] for x in res.request_history] == ['100', '100', '50', '25', '12', '6', '3', '1', '0', '0', '0',
-                                                                           '0', '0', '0',
-                                                                           '0', '0']
-=======
             assert [x.qs.get("limit")[0] for x in res.request_history] == [
                 "100",
                 "100",
@@ -435,5 +401,4 @@
                 "25",
                 "12",
                 "6",
-            ]
->>>>>>> dccb6c02
+            ]