#
# Copyright (c) 2021 Airbyte, Inc., all rights reserved.
#

import json

import pendulum
import pytest
from airbyte_cdk.models import SyncMode
from facebook_business import FacebookAdsApi, FacebookSession
from facebook_business.exceptions import FacebookRequestError
from source_facebook_marketing.streams import AdAccount, AdCreatives, Campaigns

FB_API_VERSION = FacebookAdsApi.API_VERSION


@pytest.fixture(name="fb_call_rate_response")
def fb_call_rate_response_fixture():
    error = {
        "message": (
            "(#80000) There have been too many calls from this ad-account. Wait a bit and try again. "
            "For more info, please refer to https://developers.facebook.com/docs/graph-api/overview/rate-limiting."
        ),
        "type": "OAuthException",
        "code": 80000,
        "error_subcode": 2446079,
        "fbtrace_id": "this_is_fake_response",
    }

    headers = {"x-app-usage": json.dumps({"call_count": 28, "total_time": 25, "total_cputime": 25})}

    return {
        "json": {
            "error": error,
        },
        "status_code": 400,
        "headers": headers,
    }


class TestBackoff:
    def test_limit_reached(self, mocker, requests_mock, api, fb_call_rate_response, account_id):
        """Error once, check that we retry and not fail"""
        # turn Campaigns into non batch mode to test non batch logic
        mocker.patch.object(Campaigns, "use_batch", new_callable=mocker.PropertyMock, return_value=False)
        campaign_responses = [
            fb_call_rate_response,
            {
                "json": {"data": [{"id": 1, "updated_time": "2020-09-25T00:00:00Z"}, {"id": 2, "updated_time": "2020-09-25T00:00:00Z"}]},
                "status_code": 200,
            },
        ]

        requests_mock.register_uri("GET", FacebookSession.GRAPH + f"/{FB_API_VERSION}/act_{account_id}/campaigns", campaign_responses)
        requests_mock.register_uri("GET", FacebookSession.GRAPH + f"/{FB_API_VERSION}/1/", [{"status_code": 200}])
        requests_mock.register_uri("GET", FacebookSession.GRAPH + f"/{FB_API_VERSION}/2/", [{"status_code": 200}])

        stream = Campaigns(api=api, start_date=pendulum.now(), end_date=pendulum.now(), include_deleted=False)
        try:
            records = list(stream.read_records(sync_mode=SyncMode.full_refresh, stream_state={}))
            assert records
        except FacebookRequestError:
            pytest.fail("Call rate error has not being handled")

    def test_batch_limit_reached(self, requests_mock, api, fb_call_rate_response, account_id):
        """Error once, check that we retry and not fail"""
        responses = [
            fb_call_rate_response,
            {
                "json": {
                    "data": [
                        {
                            "id": "123",
                            "object_type": "SHARE",
                            "status": "ACTIVE",
                        },
                        {
                            "id": "1234",
                            "object_type": "SHARE",
                            "status": "ACTIVE",
                        },
                    ],
                    "status_code": 200,
                }
            },
        ]

        batch_responses = [
            fb_call_rate_response,
            {
                "json": [
                    {"body": json.dumps({"name": "creative 1"}), "code": 200, "headers": {}},
                    {"body": json.dumps({"name": "creative 2"}), "code": 200, "headers": {}},
                ]
            },
        ]

        requests_mock.register_uri("GET", FacebookSession.GRAPH + f"/{FB_API_VERSION}/act_{account_id}/adcreatives", responses)
        requests_mock.register_uri("POST", FacebookSession.GRAPH + f"/{FB_API_VERSION}/", batch_responses)

        stream = AdCreatives(api=api, include_deleted=False)
        records = list(stream.read_records(sync_mode=SyncMode.full_refresh, stream_state={}))

        assert records == [{"name": "creative 1"}, {"name": "creative 2"}]

    @pytest.mark.parametrize(
        "error_response",
        [
            {"json": {"error": {}}, "status_code": 500},
            {"json": {"error": {"code": 104}}},
        ],
        ids=["server_error", "connection_reset_error"],
    )
    def test_common_error_retry(self, error_response, requests_mock, api, account_id):
        """Error once, check that we retry and not fail"""
        account_data = {"id": 1, "updated_time": "2020-09-25T00:00:00Z", "name": "Some name"}
        responses = [
            error_response,
            {
                "json": account_data,
                "status_code": 200,
            },
        ]

<<<<<<< HEAD
        requests_mock.register_uri("GET", FacebookSession.GRAPH + f"/{FB_API_VERSION}/act_{account_id}/campaigns", responses)

        with pytest.raises(FacebookRequestError):
            stream = Campaigns(api=api, start_date=datetime.now(), end_date=datetime.now(), include_deleted=False)
            list(stream.read_records(sync_mode=SyncMode.full_refresh, stream_state={}))

    @pytest.mark.parametrize("code", [104, 2], ids=["connection_reset", 'temporary_oauth'])
    def test_retry_error(self, code, requests_mock, api, account_id):
        """Error once, check that we retry and not fail"""

        responses = [{"json": {"error": {"code": code}}}]
=======
        requests_mock.register_uri("GET", FacebookSession.GRAPH + f"/{FB_API_VERSION}/act_{account_id}/", responses)
>>>>>>> 124a3c6c

        stream = AdAccount(api=api)
        accounts = list(stream.read_records(sync_mode=SyncMode.full_refresh, stream_state={}))

        assert accounts == [account_data]<|MERGE_RESOLUTION|>--- conflicted
+++ resolved
@@ -108,6 +108,7 @@
         [
             {"json": {"error": {}}, "status_code": 500},
             {"json": {"error": {"code": 104}}},
+             {"json": {"error": {"code": 2}}},
         ],
         ids=["server_error", "connection_reset_error"],
     )
@@ -121,22 +122,8 @@
                 "status_code": 200,
             },
         ]
-
-<<<<<<< HEAD
-        requests_mock.register_uri("GET", FacebookSession.GRAPH + f"/{FB_API_VERSION}/act_{account_id}/campaigns", responses)
-
-        with pytest.raises(FacebookRequestError):
-            stream = Campaigns(api=api, start_date=datetime.now(), end_date=datetime.now(), include_deleted=False)
-            list(stream.read_records(sync_mode=SyncMode.full_refresh, stream_state={}))
-
-    @pytest.mark.parametrize("code", [104, 2], ids=["connection_reset", 'temporary_oauth'])
-    def test_retry_error(self, code, requests_mock, api, account_id):
-        """Error once, check that we retry and not fail"""
-
-        responses = [{"json": {"error": {"code": code}}}]
-=======
+        
         requests_mock.register_uri("GET", FacebookSession.GRAPH + f"/{FB_API_VERSION}/act_{account_id}/", responses)
->>>>>>> 124a3c6c
 
         stream = AdAccount(api=api)
         accounts = list(stream.read_records(sync_mode=SyncMode.full_refresh, stream_state={}))
