#
# Copyright (c) 2023 Airbyte, Inc., all rights reserved.
#

import pendulum
import pytest
from pendulum import duration
from source_facebook_marketing.api import MyFacebookAdsApi
from source_facebook_marketing.streams import (
    AdSets,
    AdsInsights,
    AdsInsightsActionType,
    AdsInsightsAgeAndGender,
    AdsInsightsCountry,
    AdsInsightsDma,
    AdsInsightsPlatformAndDevice,
    AdsInsightsRegion,
)
from source_facebook_marketing.streams.base_streams import FBMarketingStream
from source_facebook_marketing.streams.streams import fetch_thumbnail_data_url


def test_filter_all_statuses(api, mocker, some_config):
    mocker.patch.multiple(FBMarketingStream, __abstractmethods__=set())
    expected = {}
    assert FBMarketingStream(api=api)._filter_all_statuses() == expected

    expected = {
        "filtering": [
            {
                "field": "adset.effective_status",
                "operator": "IN",
                "value": ["ACTIVE", "ARCHIVED", "CAMPAIGN_PAUSED", "DELETED", "IN_PROCESS", "PAUSED", "WITH_ISSUES"],
            }
        ]
    }
<<<<<<< HEAD
    assert (
        AdSets(
            start_date="",
            end_date="",
            api=api,
            filter_statuses=["ACTIVE", "ARCHIVED", "CAMPAIGN_PAUSED", "DELETED", "IN_PROCESS", "PAUSED", "WITH_ISSUES"],
        )._filter_all_statuses()
        == expected
    )
=======
    assert FBMarketingStream(api=api, account_ids=some_config["account_ids"])._filter_all_statuses() == expected
>>>>>>> 1da4dbca


@pytest.mark.parametrize(
    "url", ["https://graph.facebook.com", "https://graph.facebook.com?test=123%23%24%25%2A&test2=456", "https://graph.facebook.com?"]
)
def test_fetch_thumbnail_data_url(url, requests_mock):
    requests_mock.get(url, status_code=200, headers={"content-type": "content-type"}, content=b"")
    assert fetch_thumbnail_data_url(url) == "data:content-type;base64,"


def test_parse_call_rate_header():
    headers = {
        "x-business-use-case-usage": '{"test":[{"type":"ads_management","call_count":1,"total_cputime":1,'
        '"total_time":1,"estimated_time_to_regain_access":1}]}'
    }
    assert MyFacebookAdsApi._parse_call_rate_header(headers) == (1, duration(minutes=1))


@pytest.mark.parametrize(
    "class_name, breakdowns, action_breakdowns",
    [
        [AdsInsights, [], ["action_type", "action_target_id", "action_destination"]],
        [AdsInsightsActionType, [], ["action_type"]],
        [AdsInsightsAgeAndGender, ["age", "gender"], ["action_type", "action_target_id", "action_destination"]],
        [AdsInsightsCountry, ["country"], ["action_type", "action_target_id", "action_destination"]],
        [AdsInsightsDma, ["dma"], ["action_type", "action_target_id", "action_destination"]],
        [AdsInsightsPlatformAndDevice, ["publisher_platform", "platform_position", "impression_device"], ["action_type"]],
        [AdsInsightsRegion, ["region"], ["action_type", "action_target_id", "action_destination"]],
    ],
)
def test_ads_insights_breakdowns(class_name, breakdowns, action_breakdowns, some_config):
    kwargs = {
        "api": None,
        "account_ids": some_config["account_ids"],
        "start_date": pendulum.now(),
        "end_date": pendulum.now(),
        "insights_lookback_window": 1,
    }
    stream = class_name(**kwargs)
    assert stream.breakdowns == breakdowns
    assert stream.action_breakdowns == action_breakdowns


def test_custom_ads_insights_breakdowns(some_config):
    kwargs = {
        "api": None,
        "account_ids": some_config["account_ids"],
        "start_date": pendulum.now(),
        "end_date": pendulum.now(),
        "insights_lookback_window": 1,
    }
    stream = AdsInsights(breakdowns=["mmm"], action_breakdowns=["action_destination"], **kwargs)
    assert stream.breakdowns == ["mmm"]
    assert stream.action_breakdowns == ["action_destination"]

    stream = AdsInsights(breakdowns=[], action_breakdowns=[], **kwargs)
    assert stream.breakdowns == []
    assert stream.action_breakdowns == ["action_type", "action_target_id", "action_destination"]

    stream = AdsInsights(breakdowns=[], action_breakdowns=[], action_breakdowns_allow_empty=True, **kwargs)
    assert stream.breakdowns == []
    assert stream.action_breakdowns == []


def test_custom_ads_insights_action_report_times(some_config):
    kwargs = {
        "api": None,
        "account_ids": some_config["account_ids"],
        "start_date": pendulum.now(),
        "end_date": pendulum.now(),
        "insights_lookback_window": 1,
        "action_breakdowns": ["action_destination"],
        "breakdowns": [],
    }
    stream = AdsInsights(**kwargs)
    assert stream.action_report_time == "mixed"

    stream = AdsInsights(action_report_time="conversion", **kwargs)
    assert stream.action_report_time == "conversion"

    stream = AdsInsights(action_report_time="impression", **kwargs)
    assert stream.action_report_time == "impression"<|MERGE_RESOLUTION|>--- conflicted
+++ resolved
@@ -34,7 +34,6 @@
             }
         ]
     }
-<<<<<<< HEAD
     assert (
         AdSets(
             start_date="",
@@ -44,9 +43,7 @@
         )._filter_all_statuses()
         == expected
     )
-=======
     assert FBMarketingStream(api=api, account_ids=some_config["account_ids"])._filter_all_statuses() == expected
->>>>>>> 1da4dbca
 
 
 @pytest.mark.parametrize(
