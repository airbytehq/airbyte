--- conflicted
+++ resolved
@@ -129,9 +129,6 @@
         assert batch.add_request.call_count == len(requests)
         assert batch.execute.call_count == 1
 
-<<<<<<< HEAD
-    def test_execute_in_batch_retry_batch_error(self, source, api, batch, mock_batch_responses):
-=======
     def test_batch_reduce_amount(self, api, batch, mock_batch_responses, caplog):
         """Reduce batch size to 1 and finally fail with message"""
 
@@ -158,7 +155,6 @@
             assert expected_batch_size in caplog.messages[index]
 
     def test_execute_in_batch_retry_batch_error(self, api, batch, mock_batch_responses):
->>>>>>> ef2849e3
         """Should retry without exception when any request returns 960 error code"""
         mock_batch_responses(
             [
