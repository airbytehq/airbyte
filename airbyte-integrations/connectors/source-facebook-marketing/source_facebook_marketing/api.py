#
# Copyright (c) 2023 Airbyte, Inc., all rights reserved.
#

import json
import logging
from dataclasses import dataclass
from hashlib import sha256
from time import sleep
from typing import List

import backoff
import pendulum
import requests
import urllib3

from airbyte_cdk.models import FailureType
from airbyte_cdk.utils import AirbyteTracedException
from cached_property import cached_property
from facebook_business import FacebookAdsApi
from facebook_business.adobjects.adaccount import AdAccount
from facebook_business.adobjects.user import User
from facebook_business.api import FacebookResponse
from facebook_business.exceptions import FacebookRequestError

from source_facebook_marketing.streams.common import retry_pattern

logger = logging.getLogger("airbyte")


class FacebookAPIException(Exception):
    """General class for all API errors"""


backoff_policy = retry_pattern(backoff.expo, (FacebookRequestError,
                                              requests.exceptions.ConnectionError,
                                              urllib3.exceptions.ProtocolError,
                                              ConnectionResetError), max_tries=15, factor=5)


class MyFacebookAdsApi(FacebookAdsApi):
    """Custom Facebook API class to intercept all API calls and handle call rate limits"""

    MAX_RATE, MAX_PAUSE_INTERVAL = (95, pendulum.duration(minutes=10))
    MIN_RATE, MIN_PAUSE_INTERVAL = (85, pendulum.duration(minutes=2))

    # see `_should_restore_page_size` method docstring for more info.
    # attribute to handle the reduced request limit
    request_record_limit_is_reduced: bool = False
    # attribute to save the status of last successfull call
    last_api_call_is_successful: bool = False

    @dataclass
    class Throttle:
        """Utilization of call rate in %, from 0 to 100"""

        per_application: float
        per_account: float

    # Insights async jobs throttle
    _ads_insights_throttle: Throttle

    @property
    def ads_insights_throttle(self) -> Throttle:
        return self._ads_insights_throttle

    @staticmethod
    def _parse_call_rate_header(headers):
        usage = 0
        pause_interval = pendulum.duration()

        usage_header_business = headers.get("x-business-use-case-usage")
        usage_header_app = headers.get("x-app-usage")
        usage_header_ad_account = headers.get("x-ad-account-usage")

        if usage_header_ad_account:
            usage_header_ad_account_loaded = json.loads(usage_header_ad_account)
            usage = max(usage, usage_header_ad_account_loaded.get("acc_id_util_pct"))

        if usage_header_app:
            usage_header_app_loaded = json.loads(usage_header_app)
            usage = max(
                usage,
                usage_header_app_loaded.get("call_count"),
                usage_header_app_loaded.get("total_time"),
                usage_header_app_loaded.get("total_cputime"),
            )

        if usage_header_business:

            usage_header_business_loaded = json.loads(usage_header_business)
            for business_object_id in usage_header_business_loaded:
                usage_limits = usage_header_business_loaded.get(business_object_id)[0]
                usage = max(
                    usage,
                    usage_limits.get("call_count"),
                    usage_limits.get("total_cputime"),
                    usage_limits.get("total_time"),
                )
                pause_interval = max(
                    pause_interval,
                    pendulum.duration(minutes=usage_limits.get("estimated_time_to_regain_access", 0)),
                )

        return usage, pause_interval

    def _compute_pause_interval(self, usage, pause_interval):
        """The sleep time will be calculated based on usage consumed."""
        if usage >= self.MAX_RATE:
            return max(self.MAX_PAUSE_INTERVAL, pause_interval)
        return max(self.MIN_PAUSE_INTERVAL, pause_interval)

    def _get_max_usage_pause_interval_from_batch(self, records):
        usage = 0
        pause_interval = self.MIN_PAUSE_INTERVAL

        for record in records:
            # there are two types of failures:
            # 1. no response (we execute batch until all inner requests has response)
            # 2. response with error (we crash loudly)
            # in case it is failed inner request the headers might not be present
            if "headers" not in record:
                continue
            headers = {header["name"].lower(): header["value"] for header in record["headers"]}
            usage_from_response, pause_interval_from_response = self._parse_call_rate_header(headers)
            usage = max(usage, usage_from_response)
            pause_interval = max(pause_interval_from_response, pause_interval)
        return usage, pause_interval

    def _handle_call_rate_limit(self, response, params):
        if "batch" in params:
            records = response.json()
            usage, pause_interval = self._get_max_usage_pause_interval_from_batch(records)
        else:
            headers = response.headers()
            usage, pause_interval = self._parse_call_rate_header(headers)

        if usage >= self.MIN_RATE:
            sleep_time = self._compute_pause_interval(usage=usage, pause_interval=pause_interval)
            logger.warning(f"Utilization is too high ({usage})%, pausing for {sleep_time}")
            sleep(sleep_time.total_seconds())

    def _update_insights_throttle_limit(self, response: FacebookResponse):
        """
        For /insights call every response contains x-fb-ads-insights-throttle
        header representing current throttle limit parameter for async insights
        jobs for current app/account.  We need this information to adjust
        number of running async jobs for optimal performance.
        """
        ads_insights_throttle = response.headers().get("x-fb-ads-insights-throttle")
        if ads_insights_throttle:
            ads_insights_throttle = json.loads(ads_insights_throttle)
            self._ads_insights_throttle = self.Throttle(
                per_application=ads_insights_throttle.get("app_id_util_pct", 0),
                per_account=ads_insights_throttle.get("acc_id_util_pct", 0),
            )

    def _should_restore_default_page_size(self, params):
        """
        Track the state of the `request_record_limit_is_reduced` and `last_api_call_is_successfull`,
        based on the logic from `@backoff_policy` (common.py > `reduce_request_record_limit` and `revert_request_record_limit`)
        """
        params = True if params else False
        return params and not self.request_record_limit_is_reduced and self.last_api_call_is_successful

    @backoff_policy
    def call(
        self,
        method,
        path,
        params=None,
        headers=None,
        files=None,
        url_override=None,
        api_version=None,
    ):
        """Makes an API call, delegate actual work to parent class and handles call rates"""
        if self._should_restore_default_page_size(params):
            params.update(**{"limit": self.default_page_size})
        response = super().call(method, path, params, headers, files, url_override, api_version)
        self._update_insights_throttle_limit(response)
        self._handle_call_rate_limit(response, params)
        return response


class API:
    """Simple wrapper around Facebook API"""

<<<<<<< HEAD
    def __init__(self, account_ids: List[str], access_token: str, parallelism: int=1):
=======
    def __init__(self, account_id: str, access_token: str, page_size: int = 100):
        self._account_id = account_id
>>>>>>> ef2849e3
        # design flaw in MyFacebookAdsApi requires such strange set of new default api instance
        self.token_hash = str(sha256(access_token.encode('utf-8')).hexdigest())
        self.api = MyFacebookAdsApi.init(access_token=access_token, crash_log=False)
<<<<<<< HEAD
        adapter = requests.adapters.HTTPAdapter(pool_maxsize=parallelism, pool_block=True)
        MyFacebookAdsApi.get_default_api()._session.requests.mount('https://graph.facebook.com', adapter)
=======
        # adding the default page size from config to the api base class
        # reference issue: https://github.com/airbytehq/airbyte/issues/25383
        setattr(self.api, "default_page_size", page_size)
        # set the default API client to Facebook lib.
>>>>>>> ef2849e3
        FacebookAdsApi.set_default_api(self.api)
        self._account_ids = account_ids
        self.me = User(fbid='me')

    @cached_property
    def accounts(self) -> List[AdAccount]:
        """Find current account"""
        if not self._account_ids:
            return list(self.me.get_ad_accounts())
        return [self._find_account(account_id) for account_id in self._account_ids]

    @staticmethod
    def _find_account(account_id: str) -> AdAccount:
        """Actual implementation of find account"""
        try:
            return AdAccount(f"act_{account_id}")
        except FacebookRequestError as exc:
            message = (
                f"Error: {exc.api_error_code()}, {exc.api_error_message()}. "
                f"Please also verify your Account ID: "
                f"See the https://www.facebook.com/business/help/1492627900875762 for more information."
            )
            raise AirbyteTracedException(
                message=message,
                failure_type=FailureType.config_error,
            ) from exc<|MERGE_RESOLUTION|>--- conflicted
+++ resolved
@@ -186,24 +186,17 @@
 class API:
     """Simple wrapper around Facebook API"""
 
-<<<<<<< HEAD
-    def __init__(self, account_ids: List[str], access_token: str, parallelism: int=1):
-=======
     def __init__(self, account_id: str, access_token: str, page_size: int = 100):
         self._account_id = account_id
->>>>>>> ef2849e3
         # design flaw in MyFacebookAdsApi requires such strange set of new default api instance
         self.token_hash = str(sha256(access_token.encode('utf-8')).hexdigest())
         self.api = MyFacebookAdsApi.init(access_token=access_token, crash_log=False)
-<<<<<<< HEAD
-        adapter = requests.adapters.HTTPAdapter(pool_maxsize=parallelism, pool_block=True)
-        MyFacebookAdsApi.get_default_api()._session.requests.mount('https://graph.facebook.com', adapter)
-=======
         # adding the default page size from config to the api base class
         # reference issue: https://github.com/airbytehq/airbyte/issues/25383
         setattr(self.api, "default_page_size", page_size)
         # set the default API client to Facebook lib.
->>>>>>> ef2849e3
+        adapter = requests.adapters.HTTPAdapter(pool_maxsize=parallelism, pool_block=True)
+        MyFacebookAdsApi.get_default_api()._session.requests.mount('https://graph.facebook.com', adapter)
         FacebookAdsApi.set_default_api(self.api)
         self._account_ids = account_ids
         self.me = User(fbid='me')
