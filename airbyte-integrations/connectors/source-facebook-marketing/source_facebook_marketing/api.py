#
# Copyright (c) 2023 Airbyte, Inc., all rights reserved.
#

import json
import logging
from dataclasses import dataclass
from time import sleep
from typing import List

import backoff
import pendulum
<<<<<<< HEAD
import requests
from cached_property import cached_property
=======
>>>>>>> b8b6886b
from facebook_business import FacebookAdsApi
from facebook_business.adobjects.adaccount import AdAccount
from facebook_business.adobjects.user import User
from facebook_business.api import FacebookResponse
from facebook_business.exceptions import FacebookRequestError
from source_facebook_marketing.streams.common import retry_pattern

logger = logging.getLogger("airbyte")


class FacebookAPIException(Exception):
    """General class for all API errors"""


backoff_policy = retry_pattern(backoff.expo, FacebookRequestError, max_tries=15, factor=5)


class MyFacebookAdsApi(FacebookAdsApi):
    """Custom Facebook API class to intercept all API calls and handle call rate limits"""

    MAX_RATE, MAX_PAUSE_INTERVAL = (95, pendulum.duration(minutes=10))
    MIN_RATE, MIN_PAUSE_INTERVAL = (85, pendulum.duration(minutes=2))

    # see `_should_restore_page_size` method docstring for more info.
    # attribute to handle the reduced request limit
    request_record_limit_is_reduced: bool = False
    # attribute to save the status of the last successful call
    last_api_call_is_successful: bool = False

    @dataclass
    class Throttle:
        """Utilization of call rate in %, from 0 to 100"""

        per_application: float
        per_account: float

    # Insights async jobs throttle
    _ads_insights_throttle: Throttle = Throttle(per_account=0, per_application=0)

    @property
    def ads_insights_throttle(self) -> Throttle:
        return self._ads_insights_throttle

    @staticmethod
    def _parse_call_rate_header(headers):
        usage = 0
        pause_interval = pendulum.duration()

        usage_header_business = headers.get("x-business-use-case-usage")
        usage_header_app = headers.get("x-app-usage")
        usage_header_ad_account = headers.get("x-ad-account-usage")

        if usage_header_ad_account:
            usage_header_ad_account_loaded = json.loads(usage_header_ad_account)
            usage = max(usage, usage_header_ad_account_loaded.get("acc_id_util_pct"))

        if usage_header_app:
            usage_header_app_loaded = json.loads(usage_header_app)
            usage = max(
                usage,
                usage_header_app_loaded.get("call_count"),
                usage_header_app_loaded.get("total_time"),
                usage_header_app_loaded.get("total_cputime"),
            )

        if usage_header_business:
            usage_header_business_loaded = json.loads(usage_header_business)
            for business_object_id in usage_header_business_loaded:
                usage_limits = usage_header_business_loaded.get(business_object_id)[0]
                usage = max(
                    usage,
                    usage_limits.get("call_count"),
                    usage_limits.get("total_cputime"),
                    usage_limits.get("total_time"),
                )
                pause_interval = max(
                    pause_interval,
                    pendulum.duration(minutes=usage_limits.get("estimated_time_to_regain_access", 0)),
                )

        return usage, pause_interval

    def _compute_pause_interval(self, usage, pause_interval):
        """The sleep time will be calculated based on usage consumed."""
        if usage >= self.MAX_RATE:
            return max(self.MAX_PAUSE_INTERVAL, pause_interval)
        return max(self.MIN_PAUSE_INTERVAL, pause_interval)

    def _get_max_usage_pause_interval_from_batch(self, records):
        usage = 0
        pause_interval = self.MIN_PAUSE_INTERVAL

        for record in records:
            # there are two types of failures:
            # 1. no response (we execute batch until all inner requests has response)
            # 2. response with error (we crash loudly)
            # in case it is failed inner request the headers might not be present
            if "headers" not in record:
                continue
            headers = {header["name"].lower(): header["value"] for header in record["headers"]}
            (
                usage_from_response,
                pause_interval_from_response,
            ) = self._parse_call_rate_header(headers)
            usage = max(usage, usage_from_response)
            pause_interval = max(pause_interval_from_response, pause_interval)
        return usage, pause_interval

    def _handle_call_rate_limit(self, response, params):
        if "batch" in params:
            records = response.json()
            usage, pause_interval = self._get_max_usage_pause_interval_from_batch(records)
        else:
            headers = response.headers()
            usage, pause_interval = self._parse_call_rate_header(headers)

        if usage >= self.MIN_RATE:
            sleep_time = self._compute_pause_interval(usage=usage, pause_interval=pause_interval)
            logger.warning(f"Utilization is too high ({usage})%, pausing for {sleep_time}")
            sleep(sleep_time.total_seconds())

    def _update_insights_throttle_limit(self, response: FacebookResponse):
        """
        For /insights call every response contains x-fb-ads-insights-throttle
        header representing current throttle limit parameter for async insights
        jobs for current app/account.  We need this information to adjust
        number of running async jobs for optimal performance.
        """
        ads_insights_throttle = response.headers().get("x-fb-ads-insights-throttle")
        if ads_insights_throttle:
            ads_insights_throttle = json.loads(ads_insights_throttle)
            self._ads_insights_throttle = self.Throttle(
                per_application=ads_insights_throttle.get("app_id_util_pct", 0),
                per_account=ads_insights_throttle.get("acc_id_util_pct", 0),
            )

    def _should_restore_default_page_size(self, params):
        """
        Track the state of the `request_record_limit_is_reduced` and `last_api_call_is_successful`,
        based on the logic from `@backoff_policy` (common.py > `reduce_request_record_limit` and `revert_request_record_limit`)
        """
        params = True if params else False
        return params and not self.request_record_limit_is_reduced and self.last_api_call_is_successful

    @backoff_policy
    def call(
            self,
            method,
            path,
            params=None,
            headers=None,
            files=None,
            url_override=None,
            api_version=None,
    ):
        """Makes an API call, delegate actual work to parent class and handles call rates"""
        if self._should_restore_default_page_size(params):
            params.update(**{"limit": self.default_page_size})
        response = super().call(method, path, params, headers, files, url_override, api_version)
        self._update_insights_throttle_limit(response)
        self._handle_call_rate_limit(response, params)
        return response


class API:
    """Simple wrapper around Facebook API"""

<<<<<<< HEAD
    def __init__(self, account_ids: List[str], access_token: str, page_size: int = 100, parallelism: int = 1):
        self._account_ids = account_ids
=======
    def __init__(self, access_token: str, page_size: int = 100):
        self._accounts = {}
>>>>>>> b8b6886b
        # design flaw in MyFacebookAdsApi requires such strange set of new default api instance
        self.api = MyFacebookAdsApi.init(access_token=access_token, crash_log=False)
        # adding the default page size from config to the api base class
        # reference issue: https://github.com/airbytehq/airbyte/issues/25383
        setattr(self.api, "default_page_size", page_size)
        # set the default API client to Facebook lib.
        adapter = requests.adapters.HTTPAdapter(pool_connections=parallelism, pool_maxsize=parallelism, pool_block=False)
        MyFacebookAdsApi.get_default_api()._session.requests.mount('https://graph.facebook.com', adapter)
        FacebookAdsApi.set_default_api(self.api)
        self.me = User(fbid='me')

<<<<<<< HEAD
    @cached_property
    def accounts(self) -> List[AdAccount]:
        """Find current account"""
        if not self._account_ids:
            return list(self.me.get_ad_accounts())
        return [self._find_account(account_id) for account_id in self._account_ids]
=======
    def get_account(self, account_id: str) -> AdAccount:
        """Get AdAccount object by id"""
        if account_id in self._accounts:
            return self._accounts[account_id]
        self._accounts[account_id] = self._find_account(account_id)
        return self._accounts[account_id]
>>>>>>> b8b6886b

    @staticmethod
    def _find_account(account_id: str) -> AdAccount:
        """Actual implementation of find account"""
        return AdAccount(f"act_{account_id}")<|MERGE_RESOLUTION|>--- conflicted
+++ resolved
@@ -6,18 +6,11 @@
 import logging
 from dataclasses import dataclass
 from time import sleep
-from typing import List
 
 import backoff
 import pendulum
-<<<<<<< HEAD
-import requests
-from cached_property import cached_property
-=======
->>>>>>> b8b6886b
 from facebook_business import FacebookAdsApi
 from facebook_business.adobjects.adaccount import AdAccount
-from facebook_business.adobjects.user import User
 from facebook_business.api import FacebookResponse
 from facebook_business.exceptions import FacebookRequestError
 from source_facebook_marketing.streams.common import retry_pattern
@@ -29,7 +22,7 @@
     """General class for all API errors"""
 
 
-backoff_policy = retry_pattern(backoff.expo, FacebookRequestError, max_tries=15, factor=5)
+backoff_policy = retry_pattern(backoff.expo, FacebookRequestError, max_tries=5, factor=5)
 
 
 class MyFacebookAdsApi(FacebookAdsApi):
@@ -52,7 +45,7 @@
         per_account: float
 
     # Insights async jobs throttle
-    _ads_insights_throttle: Throttle = Throttle(per_account=0, per_application=0)
+    _ads_insights_throttle: Throttle
 
     @property
     def ads_insights_throttle(self) -> Throttle:
@@ -161,14 +154,14 @@
 
     @backoff_policy
     def call(
-            self,
-            method,
-            path,
-            params=None,
-            headers=None,
-            files=None,
-            url_override=None,
-            api_version=None,
+        self,
+        method,
+        path,
+        params=None,
+        headers=None,
+        files=None,
+        url_override=None,
+        api_version=None,
     ):
         """Makes an API call, delegate actual work to parent class and handles call rates"""
         if self._should_restore_default_page_size(params):
@@ -182,41 +175,24 @@
 class API:
     """Simple wrapper around Facebook API"""
 
-<<<<<<< HEAD
-    def __init__(self, account_ids: List[str], access_token: str, page_size: int = 100, parallelism: int = 1):
-        self._account_ids = account_ids
-=======
     def __init__(self, access_token: str, page_size: int = 100):
         self._accounts = {}
->>>>>>> b8b6886b
         # design flaw in MyFacebookAdsApi requires such strange set of new default api instance
         self.api = MyFacebookAdsApi.init(access_token=access_token, crash_log=False)
         # adding the default page size from config to the api base class
         # reference issue: https://github.com/airbytehq/airbyte/issues/25383
         setattr(self.api, "default_page_size", page_size)
         # set the default API client to Facebook lib.
-        adapter = requests.adapters.HTTPAdapter(pool_connections=parallelism, pool_maxsize=parallelism, pool_block=False)
-        MyFacebookAdsApi.get_default_api()._session.requests.mount('https://graph.facebook.com', adapter)
         FacebookAdsApi.set_default_api(self.api)
-        self.me = User(fbid='me')
 
-<<<<<<< HEAD
-    @cached_property
-    def accounts(self) -> List[AdAccount]:
-        """Find current account"""
-        if not self._account_ids:
-            return list(self.me.get_ad_accounts())
-        return [self._find_account(account_id) for account_id in self._account_ids]
-=======
     def get_account(self, account_id: str) -> AdAccount:
         """Get AdAccount object by id"""
         if account_id in self._accounts:
             return self._accounts[account_id]
         self._accounts[account_id] = self._find_account(account_id)
         return self._accounts[account_id]
->>>>>>> b8b6886b
 
     @staticmethod
     def _find_account(account_id: str) -> AdAccount:
         """Actual implementation of find account"""
-        return AdAccount(f"act_{account_id}")+        return AdAccount(f"act_{account_id}").api_get()