--- conflicted
+++ resolved
@@ -8,7 +8,7 @@
 from typing import List, Type
 
 import pendulum
-from cached_property import cached_property_with_ttl
+from cached_property import cached_property
 from facebook_business import FacebookAdsApi
 from facebook_business.adobjects import user as fb_user
 from facebook_business.adobjects.adaccount import AdAccount
@@ -106,11 +106,7 @@
         self.api = MyFacebookAdsApi.init(access_token=self.__config.access_token, crash_log=False)
         FacebookAdsApi.set_default_api(self.api)
 
-<<<<<<< HEAD
-    @cached_property_with_ttl(3600)
-=======
     @cached_property
->>>>>>> f5452fae
     def accounts(self) -> List[Type[AdAccount]]:
         """Find current accounts"""
         return self._find_accounts()
