--- conflicted
+++ resolved
@@ -163,11 +163,7 @@
 
 class FBMarketingIncrementalStream(FBMarketingStream, ABC):
     cursor_field = "updated_time"
-<<<<<<< HEAD
-    partition_field = None
-=======
     partition_field = "account_id"
->>>>>>> 909ddc62
 
     def __init__(self, start_date: datetime, end_date: datetime, **kwargs):
         super().__init__(**kwargs)
@@ -178,11 +174,7 @@
         """Update stream state from latest record"""
         potentially_new_records_in_the_past = self._include_deleted and not current_stream_state.get("include_deleted", False)
         record_value = latest_record[self.cursor_field]
-<<<<<<< HEAD
-        partition_value = latest_record[self.partition_field] if self.partition_field else None
-=======
         partition_value = latest_record[self.partition_field] if self.partition_field in latest_record else None
->>>>>>> 909ddc62
 
         _current_stream_state = current_stream_state.get(partition_value, current_stream_state)
 
@@ -197,11 +189,6 @@
         }
         partitionned_current_stream_state = {partition_value: updated_state} if partition_value else updated_state
         result = deep_merge(current_stream_state, partitionned_current_stream_state)
-<<<<<<< HEAD
-
-        return result
-=======
->>>>>>> 909ddc62
 
         return result
 
@@ -211,42 +198,26 @@
         params = deep_merge(params, self._state_filter(stream_slice=stream_slice or {}, stream_state=stream_state or {}))
         return params
 
-<<<<<<< HEAD
-    def _single_account_state_filter(self, single_stream_state: Mapping[str, Any]):
-        """Extracts a valid state_filter for a single account"""
-        state_value = single_stream_state.get(self.cursor_field)
-        filter_value = self._start_date if not state_value else pendulum.parse(state_value)
-
-        if potentially_new_records_in_the_past:
-            filter_value = self._start_date
-
-        return {
-            "field": f"{self.entity_prefix}.{self.cursor_field}",
-            "operator": "GREATER_THAN",
-            "value": filter_value.int_timestamp,
-        }
-
-    def _state_filter(self, stream_state: Mapping[str, Any]) -> Mapping[str, Any]:
-        """Additional filters associated with state if any set"""
-=======
     def _state_filter(self, stream_slice: dict, stream_state: Mapping[str, Any]) -> Mapping[str, Any]:
         """Additional filters associated with state if any set"""
         account_id = stream_slice.get("account", {}).get("account_id")
         account_stream_state = stream_state.get(account_id, {})
         state_value = account_stream_state.get(self.cursor_field)
         filter_value = self._start_date if not state_value else pendulum.parse(state_value)
->>>>>>> 909ddc62
 
         potentially_new_records_in_the_past = self._include_deleted and not account_stream_state.get("include_deleted", False)
         if potentially_new_records_in_the_past:
             self.logger.info(f"Ignoring bookmark for {self.name} because of enabled `include_deleted` option")
-
-        result_filtering_custom = {}
-        for account_id in stream_state.keys():
-            result_filtering_custom[account_id] = self._single_account_state_filter(stream_state[account_id])
+            filter_value = self._start_date
 
         return {
-            f"filtering_by_{self.partition_field}": result_filtering_custom,
+            "filtering": [
+                {
+                    "field": f"{self.entity_prefix}.{self.cursor_field}",
+                    "operator": "GREATER_THAN",
+                    "value": filter_value.int_timestamp,
+                },
+            ],
         }
 
 
@@ -270,13 +241,6 @@
         stream_state: Mapping[str, Any] = None,
     ) -> Iterable[Mapping[str, Any]]:
         """Read records using batch API"""
-<<<<<<< HEAD
-        for records in self._read_records(params=self.request_params(stream_state=stream_state)):
-            requests = [record.api_get(fields=self.fields, pending=True) for record in records]
-            for requests_batch in batch(requests, size=self.batch_size):
-                for record in self.execute_in_batch(requests_batch):
-                    yield self.clear_urls(record)
-=======
         records = self._read_records(stream_slice=stream_slice, params=self.request_params(stream_slice=stream_slice, stream_state=stream_state))
         # "thumbnail_data_url" is a field in our stream's schema because we
         # output it (see fix_thumbnail_urls below), but it's not a field that
@@ -286,7 +250,6 @@
         for requests_batch in batch(requests, size=self.batch_size):
             for record in self.execute_in_batch(requests_batch):
                 yield self.fix_thumbnail_urls(record)
->>>>>>> 909ddc62
 
     def fix_thumbnail_urls(self, record: MutableMapping[str, Any]) -> MutableMapping[str, Any]:
         """Cleans and, if enabled, fetches thumbnail URLs for each creative."""
@@ -299,14 +262,8 @@
         return record
 
     @backoff_policy
-<<<<<<< HEAD
-    def _read_records(self, params: Mapping[str, Any]) -> Iterator:
-        for account in self._api.accounts:
-            yield account.get_ad_creatives(params=params)
-=======
     def _read_records(self, stream_slice: Mapping[str, Any], params: Mapping[str, Any]) -> Iterator:
         return stream_slice.get("account").get_ad_creatives(params=params)
->>>>>>> 909ddc62
 
 
 class Ads(FBMarketingIncrementalStream):
@@ -314,21 +271,10 @@
 
     entity_prefix = "ad"
     enable_deleted = True
-    partition_field = "account_id"
-
-    @backoff_policy
-<<<<<<< HEAD
-    def _read_records(self, params: Mapping[str, Any]):
-        _params = deep_merge({}, params)
-        filtering_by_partition = _params.pop(f"filtering_by_{self.partition_field}", None)
-
-        for account in self._api.accounts:
-            params_by_partition = deep_merge(_params, filtering_by_partition.get(account.get(self.partition_field), {}))
-            yield from account.get_ads(params=params_by_partition, fields=[self.cursor_field])
-=======
+
+    @backoff_policy
     def _read_records(self, stream_slice: Mapping[str, Any], params: Mapping[str, Any]):
         return stream_slice.get("account").get_ads(params=params, fields=[self.cursor_field])
->>>>>>> 909ddc62
 
 
 class AdSets(FBMarketingIncrementalStream):
@@ -336,21 +282,10 @@
 
     entity_prefix = "adset"
     enable_deleted = True
-    partition_field = "account_id"
-
-    @backoff_policy
-<<<<<<< HEAD
-    def _read_records(self, params: Mapping[str, Any]):
-        _params = deep_merge({}, params)
-        filtering_by_partition = _params.pop(f"filtering_by_{self.partition_field}", None)
-
-        for account in self._api.accounts:
-            params_by_partition = deep_merge(_params, filtering_by_partition.get(account.get(self.partition_field), {}))
-            yield from account.get_ad_sets(params=params_by_partition)
-=======
+
+    @backoff_policy
     def _read_records(self, stream_slice: Mapping[str, Any], params: Mapping[str, Any]):
         return stream_slice.get("account").get_ad_sets(params=params)
->>>>>>> 909ddc62
 
 
 class Campaigns(FBMarketingIncrementalStream):
@@ -358,21 +293,10 @@
 
     entity_prefix = "campaign"
     enable_deleted = True
-    partition_field = "account_id"
-
-    @backoff_policy
-<<<<<<< HEAD
-    def _read_records(self, params: Mapping[str, Any]):
-        _params = deep_merge({}, params)
-        filtering_by_partition = _params.pop(f"filtering_by_{self.partition_field}", None)
-
-        for account in self._api.accounts:
-            params_by_partition = deep_merge(_params, filtering_by_partition.get(account.get(self.partition_field), {}))
-            yield from account.get_campaigns(params=params_by_partition)
-=======
+
+    @backoff_policy
     def _read_records(self, stream_slice: Mapping[str, Any], params: Mapping[str, Any]):
         return stream_slice.get("account").get_campaigns(params=params)
->>>>>>> 909ddc62
 
 
 class Videos(FBMarketingIncrementalStream):
@@ -391,7 +315,6 @@
 
     cursor_field = "date_start"
     primary_key = None
-    partition_field = "account_id"
 
     ALL_ACTION_ATTRIBUTION_WINDOWS = [
         "1d_click",
@@ -471,12 +394,7 @@
         running_jobs = deque()
         for account in self._api.accounts:
             single_stream_state = stream_state.get(
-<<<<<<< HEAD
-                account["account_id"],
-                {'date_start': str(self._start_date), 'include_deleted': self._include_deleted}
-=======
                 account["account_id"], {"date_start": str(self._start_date), "include_deleted": self._include_deleted}
->>>>>>> 909ddc62
             )
 
             date_ranges = list(self._date_ranges(stream_state=single_stream_state))
