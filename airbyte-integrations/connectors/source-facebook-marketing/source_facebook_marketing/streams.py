--- conflicted
+++ resolved
@@ -244,23 +244,15 @@
         stream_state: Mapping[str, Any] = None,
     ) -> Iterable[Mapping[str, Any]]:
         """Read records using batch API"""
-<<<<<<< HEAD
         for records in self._read_records(params=self.request_params(stream_state=stream_state)):
-            requests = [record.api_get(fields=self.fields, pending=True) for record in records]
+            # "thumbnail_data_url" is a field in our stream's schema because we
+            # output it (see fix_thumbnail_urls below), but it's not a field that
+            # we can request from Facebook
+            request_fields = [f for f in self.fields if f != "thumbnail_data_url"]
+            requests = [record.api_get(fields=request_fields, pending=True) for record in records]
             for requests_batch in batch(requests, size=self.batch_size):
                 for record in self.execute_in_batch(requests_batch):
-                    yield self.clear_urls(record)
-=======
-        records = self._read_records(params=self.request_params(stream_state=stream_state))
-        # "thumbnail_data_url" is a field in our stream's schema because we
-        # output it (see fix_thumbnail_urls below), but it's not a field that
-        # we can request from Facebook
-        request_fields = [f for f in self.fields if f != "thumbnail_data_url"]
-        requests = [record.api_get(fields=request_fields, pending=True) for record in records]
-        for requests_batch in batch(requests, size=self.batch_size):
-            for record in self.execute_in_batch(requests_batch):
-                yield self.fix_thumbnail_urls(record)
->>>>>>> 791f39ae
+                    yield self.fix_thumbnail_urls(record)
 
     def fix_thumbnail_urls(self, record: MutableMapping[str, Any]) -> MutableMapping[str, Any]:
         """Cleans and, if enabled, fetches thumbnail URLs for each creative."""
@@ -496,7 +488,6 @@
         schema = ResourceSchemaLoader(package_name_from_class(self.__class__)).get_schema("ads_insights")
         return list(schema.get("properties", {}).keys())
 
-<<<<<<< HEAD
     def _schema_for_breakdowns(self) -> Mapping[str, Any]:
         """Breakdown fields and their type"""
 
@@ -519,8 +510,6 @@
 
         return {breakdown: schemas[breakdown] for breakdown in self.breakdowns}
 
-=======
->>>>>>> 791f39ae
     def _date_ranges(self, stream_state: Mapping[str, Any]) -> Iterator[dict]:
         """Iterate over period between start_date/state and now
 
