#
# Copyright (c) 2021 Airbyte, Inc., all rights reserved.
#

import time
import urllib.parse as urlparse
from abc import ABC
from collections import deque
from datetime import datetime
from typing import Any, Iterable, Iterator, List, Mapping, MutableMapping, Optional, Sequence

import airbyte_cdk.sources.utils.casing as casing
import backoff
import pendulum
from airbyte_cdk.models import SyncMode
from airbyte_cdk.sources.streams import Stream
from airbyte_cdk.sources.streams.core import package_name_from_class
from airbyte_cdk.sources.utils.schema_helpers import ResourceSchemaLoader
from airbyte_cdk.sources.utils.transform import TransformConfig, TypeTransformer
from cached_property import cached_property
from facebook_business.api import FacebookAdsApiBatch, FacebookRequest, FacebookResponse
from facebook_business.exceptions import FacebookRequestError
from source_facebook_marketing.api import API

from .async_job import AsyncJob
from .common import FacebookAPIException, JobException, batch, deep_merge, retry_pattern

backoff_policy = retry_pattern(backoff.expo, FacebookRequestError, max_tries=5, factor=5)


def remove_params_from_url(url: str, params: List[str]) -> str:
    """
    Parses a URL and removes the query parameters specified in params
    :param url: URL
    :param params: list of query parameters
    :return: URL with params removed
    """
    parsed = urlparse.urlparse(url)
    query = urlparse.parse_qs(parsed.query, keep_blank_values=True)
    filtered = dict((k, v) for k, v in query.items() if k not in params)
    return urlparse.urlunparse(
        [parsed.scheme, parsed.netloc, parsed.path, parsed.params, urlparse.urlencode(filtered, doseq=True), parsed.fragment]
    )


class FBMarketingStream(Stream, ABC):
    """Base stream class"""

    primary_key = "id"
    transformer: TypeTransformer = TypeTransformer(TransformConfig.DefaultSchemaNormalization)

    page_size = 100

    enable_deleted = False
    entity_prefix = None

    def __init__(self, api: API, include_deleted: bool = False, **kwargs):
        super().__init__(**kwargs)
        self._api = api
        self._include_deleted = include_deleted if self.enable_deleted else False

    @cached_property
    def fields(self) -> List[str]:
        """List of fields that we want to query, for now just all properties from stream's schema"""
        return list(self.get_json_schema().get("properties", {}).keys())

    @backoff_policy
    def execute_in_batch(self, requests: Iterable[FacebookRequest]) -> Sequence[MutableMapping[str, Any]]:
        """Execute list of requests in batches"""
        records = []

        def success(response: FacebookResponse):
            records.append(response.json())

        def failure(response: FacebookResponse):
            raise response.error()

        api_batch: FacebookAdsApiBatch = self._api.api.new_batch()
        for request in requests:
            api_batch.add_request(request, success=success, failure=failure)
        retry_batch = api_batch.execute()
        if retry_batch:
            raise FacebookAPIException(f"Batch has failed {len(retry_batch)} requests")

        return records

    def read_records(
        self,
        sync_mode: SyncMode,
        cursor_field: List[str] = None,
        stream_slice: Mapping[str, Any] = None,
        stream_state: Mapping[str, Any] = None,
    ) -> Iterable[Mapping[str, Any]]:
        """Main read method used by CDK"""
        for record in self._read_records(params=self.request_params(stream_state=stream_state)):
            yield self._extend_record(record, fields=self.fields)

    def _read_records(self, params: Mapping[str, Any]) -> Iterable:
        """Wrapper around query to backoff errors.
        We have default implementation because we still can override read_records so this method is not mandatory.
        """
        return []

    @backoff_policy
    def _extend_record(self, obj: Any, **kwargs):
        """Wrapper around api_get to backoff errors"""
        return obj.api_get(**kwargs).export_all_data()

    def request_params(self, **kwargs) -> MutableMapping[str, Any]:
        """Parameters that should be passed to query_records method"""
        params = {"limit": self.page_size}

        if self._include_deleted:
            params.update(self._filter_all_statuses())

        return params

    def _filter_all_statuses(self) -> MutableMapping[str, Any]:
        """Filter that covers all possible statuses thus including deleted/archived records"""
        filt_values = [
            "active",
            "archived",
            "completed",
            "limited",
            "not_delivering",
            "deleted",
            "not_published",
            "pending_review",
            "permanently_deleted",
            "recently_completed",
            "recently_rejected",
            "rejected",
            "scheduled",
            "inactive",
        ]

        return {
            "filtering": [
                {"field": f"{self.entity_prefix}.delivery_info", "operator": "IN", "value": filt_values},
            ],
        }


class FBMarketingIncrementalStream(FBMarketingStream, ABC):
    cursor_field = "updated_time"
    partition_field = None

    def __init__(self, start_date: datetime, end_date: datetime, **kwargs):
        super().__init__(**kwargs)
        self._start_date = pendulum.instance(start_date)
        self._end_date = pendulum.instance(end_date)

    def get_updated_state(self, current_stream_state: MutableMapping[str, Any], latest_record: Mapping[str, Any]):
        """Update stream state from latest record"""
        potentially_new_records_in_the_past = self._include_deleted and not current_stream_state.get("include_deleted", False)
        record_value = latest_record[self.cursor_field]
        partition_value = latest_record[self.partition_field] if self.partition_field else None

        _current_stream_state = current_stream_state.get(partition_value, current_stream_state)

        state_value = _current_stream_state.get(self.cursor_field) or record_value
        max_cursor = max(pendulum.parse(state_value), pendulum.parse(record_value))
        if potentially_new_records_in_the_past:
            max_cursor = record_value

        updated_state = {
            self.cursor_field: str(max_cursor),
            "include_deleted": self._include_deleted,
        }
        partitionned_current_stream_state = {partition_value: updated_state} if partition_value else updated_state
        result = deep_merge(current_stream_state, partitionned_current_stream_state)

        return result

    def request_params(self, stream_state: Mapping[str, Any], **kwargs) -> MutableMapping[str, Any]:
        """Include state filter"""
        params = super().request_params(**kwargs)
        params = deep_merge(params, self._state_filter(stream_state=stream_state or {}))
        return params

    def _single_account_state_filter(self, single_stream_state: Mapping[str, Any]):
        """Extracts a valid state_filter for a single account"""
        state_value = single_stream_state.get(self.cursor_field)
        filter_value = self._start_date if not state_value else pendulum.parse(state_value)

        if potentially_new_records_in_the_past:
            filter_value = self._start_date

        return {
            "field": f"{self.entity_prefix}.{self.cursor_field}",
            "operator": "GREATER_THAN",
            "value": filter_value.int_timestamp,
        }

    def _state_filter(self, stream_state: Mapping[str, Any]) -> Mapping[str, Any]:
        """Additional filters associated with state if any set"""

        potentially_new_records_in_the_past = self._include_deleted and not stream_state.get("include_deleted", False)
        if potentially_new_records_in_the_past:
            self.logger.info(f"Ignoring bookmark for {self.name} because of enabled `include_deleted` option")

<<<<<<< HEAD
        def _single_state_filter(single_stream_state: Mapping[str, Any]):
            state_value = single_stream_state.get(self.cursor_field)
            filter_value = self._start_date if not state_value else pendulum.parse(state_value)

            if potentially_new_records_in_the_past:
                filter_value = self._start_date

            return {
                "field": f"{self.entity_prefix}.{self.cursor_field}",
                "operator": "GREATER_THAN",
                "value": filter_value.int_timestamp,
            }

        result_filtering_custom = {}
        for account_stream_state in stream_state.keys():
            result_filtering_custom[account_stream_state] = _single_state_filter(stream_state[account_stream_state])
=======
        result_filtering_custom = {}
        for account_id in stream_state.keys():
            result_filtering_custom[account_id] = self._single_account_state_filter(stream_state[account_id])
>>>>>>> f5452fae

        return {
            f"filtering_by_{self.partition_field}": result_filtering_custom,
        }


class AdCreatives(FBMarketingStream):
    """AdCreative is append only stream
    doc: https://developers.facebook.com/docs/marketing-api/reference/ad-creative
    """

    entity_prefix = "adcreative"
    batch_size = 50

    def read_records(
        self,
        sync_mode: SyncMode,
        cursor_field: List[str] = None,
        stream_slice: Mapping[str, Any] = None,
        stream_state: Mapping[str, Any] = None,
    ) -> Iterable[Mapping[str, Any]]:
        """Read records using batch API"""
        for records in self._read_records(params=self.request_params(stream_state=stream_state)):
            requests = [record.api_get(fields=self.fields, pending=True) for record in records]
            for requests_batch in batch(requests, size=self.batch_size):
                for record in self.execute_in_batch(requests_batch):
                    yield self.clear_urls(record)

    @staticmethod
    def clear_urls(record: MutableMapping[str, Any]) -> MutableMapping[str, Any]:
        """Some URLs has random values, these values doesn't affect validity of URLs, but breaks SAT"""
        thumbnail_url = record.get("thumbnail_url")
        if thumbnail_url:
            record["thumbnail_url"] = remove_params_from_url(thumbnail_url, ["_nc_hash", "d"])
        return record

    @backoff_policy
    def _read_records(self, params: Mapping[str, Any]) -> Iterator:
        for account in self._api.accounts:
            yield account.get_ad_creatives(params=params)


class Ads(FBMarketingIncrementalStream):
    """doc: https://developers.facebook.com/docs/marketing-api/reference/adgroup"""

    entity_prefix = "ad"
    enable_deleted = True
    partition_field = "account_id"

    @backoff_policy
    def _read_records(self, params: Mapping[str, Any]):
        _params = deep_merge({}, params)
        filtering_by_partition = _params.pop(f"filtering_by_{self.partition_field}", None)

        for account in self._api.accounts:
            params_by_partition = deep_merge(_params, filtering_by_partition.get(account.get(self.partition_field), {}))
            yield from account.get_ads(params=params_by_partition, fields=[self.cursor_field])


class AdSets(FBMarketingIncrementalStream):
    """doc: https://developers.facebook.com/docs/marketing-api/reference/ad-campaign"""

    entity_prefix = "adset"
    enable_deleted = True
    partition_field = "account_id"

    @backoff_policy
    def _read_records(self, params: Mapping[str, Any]):
        _params = deep_merge({}, params)
        filtering_by_partition = _params.pop(f"filtering_by_{self.partition_field}", None)

        for account in self._api.accounts:
            params_by_partition = deep_merge(_params, filtering_by_partition.get(account.get(self.partition_field), {}))
            yield from account.get_ad_sets(params=params_by_partition)


class Campaigns(FBMarketingIncrementalStream):
    """doc: https://developers.facebook.com/docs/marketing-api/reference/ad-campaign-group"""

    entity_prefix = "campaign"
    enable_deleted = True
    partition_field = "account_id"

    @backoff_policy
    def _read_records(self, params: Mapping[str, Any]):
        _params = deep_merge({}, params)
        filtering_by_partition = _params.pop(f"filtering_by_{self.partition_field}", None)

        for account in self._api.accounts:
            params_by_partition = deep_merge(_params, filtering_by_partition.get(account.get(self.partition_field), {}))
            yield from account.get_campaigns(params=params_by_partition)


class Videos(FBMarketingIncrementalStream):
    """See: https://developers.facebook.com/docs/marketing-api/reference/video"""

    entity_prefix = "video"
    enable_deleted = True

    @backoff_policy
    def _read_records(self, params: Mapping[str, Any]) -> Iterator:
        return self._api.account.get_ad_videos(params=params)


class AdsInsights(FBMarketingIncrementalStream):
    """doc: https://developers.facebook.com/docs/marketing-api/insights"""

    cursor_field = "date_start"
    primary_key = None
    partition_field = "account_id"

    ALL_ACTION_ATTRIBUTION_WINDOWS = [
        "1d_click",
        "7d_click",
        "28d_click",
        "1d_view",
        "7d_view",
        "28d_view",
    ]

    ALL_ACTION_BREAKDOWNS = [
        "action_type",
        "action_target_id",
        "action_destination",
    ]

    MAX_ASYNC_SLEEP = pendulum.duration(minutes=5)
    MAX_ASYNC_JOBS = 10
    INSIGHTS_RETENTION_PERIOD = pendulum.duration(days=37 * 30)

    action_breakdowns = ALL_ACTION_BREAKDOWNS
    level = "ad"
    action_attribution_windows = ALL_ACTION_ATTRIBUTION_WINDOWS
    time_increment = 1

    breakdowns = []

    def __init__(
        self,
        buffer_days,
        days_per_job,
        name: str = None,
        fields: List[str] = None,
        breakdowns: List[str] = None,
        action_breakdowns: List[str] = None,
        **kwargs,
    ):

        super().__init__(**kwargs)
        self.lookback_window = pendulum.duration(days=buffer_days)
        self._days_per_job = days_per_job
        self._fields = fields
        self.action_breakdowns = action_breakdowns or self.action_breakdowns
        self.breakdowns = breakdowns or self.breakdowns
        self._new_class_name = name

    @property
    def name(self) -> str:
        """
        :return: Stream name. By default this is the implementing class name, but it can be overridden as needed.
        """
        name = self._new_class_name or self.__class__.__name__
        return casing.camel_to_snake(name)

    def read_records(
        self,
        sync_mode: SyncMode,
        cursor_field: List[str] = None,
        stream_slice: Mapping[str, Any] = None,
        stream_state: Mapping[str, Any] = None,
    ) -> Iterable[Mapping[str, Any]]:
        """Waits for current job to finish (slice) and yield its result"""
        job = self.wait_for_job(stream_slice["job"])
        # because we query `lookback_window` days before actual cursor we might get records older then cursor

        for obj in job.get_result():
            yield obj.export_all_data()

    def stream_slices(self, stream_state: Mapping[str, Any] = None, **kwargs) -> Iterable[Optional[Mapping[str, Any]]]:
        """Slice by date periods and schedule async job for each period, run at most MAX_ASYNC_JOBS jobs at the same time.
        This solution for Async was chosen because:
        1. we should commit state after each successful job
        2. we should run as many job as possible before checking for result
        3. we shouldn't proceed to consumption of the next job before previous succeed
        """
        stream_state = stream_state or {}
        running_jobs = deque()
        for account in self._api.accounts:
            single_stream_state = stream_state.get(
                account["account_id"],
                {'date_start': str(self._start_date), 'include_deleted': self._include_deleted}
            )

            date_ranges = list(self._date_ranges(stream_state=single_stream_state))
            for params in date_ranges:
                params = deep_merge(params, self.request_params(stream_state=single_stream_state))
                job = AsyncJob(account=account, params=params)
                job.start()
                running_jobs.append(job)
                if len(running_jobs) >= self.MAX_ASYNC_JOBS:
                    yield {"job": running_jobs.popleft()}

        while running_jobs:
            yield {"job": running_jobs.popleft()}

    @retry_pattern(backoff.expo, JobException, max_tries=10, factor=5)
    def wait_for_job(self, job: AsyncJob) -> AsyncJob:
        if job.failed:
            job.restart()

        factor = 2
        sleep_seconds = factor
        while not job.completed:
            self.logger.info(f"{job}: sleeping {sleep_seconds} seconds while waiting for completion")
            time.sleep(sleep_seconds)
            if sleep_seconds < self.MAX_ASYNC_SLEEP.in_seconds():
                sleep_seconds *= factor

        return job

    def request_params(self, stream_state: Mapping[str, Any], **kwargs) -> MutableMapping[str, Any]:
        params = super().request_params(stream_state=stream_state, **kwargs)
        params = deep_merge(
            params,
            {
                "level": self.level,
                "action_breakdowns": self.action_breakdowns,
                "breakdowns": self.breakdowns,
                "fields": self.fields,
                "time_increment": self.time_increment,
                "action_attribution_windows": self.action_attribution_windows,
            },
        )

        return params

    def _state_filter(self, stream_state: Mapping[str, Any]) -> Mapping[str, Any]:
        """Works differently for insights, so remove it"""
        return {}

    def get_json_schema(self) -> Mapping[str, Any]:
        """Add fields from breakdowns to the stream schema
        :return: A dict of the JSON schema representing this stream.
        """
        schema = ResourceSchemaLoader(package_name_from_class(self.__class__)).get_schema("ads_insights")
        if self._fields:
            schema["properties"] = {k: v for k, v in schema["properties"].items() if k in self._fields}
        schema["properties"].update(self._schema_for_breakdowns())
        return schema

    @cached_property
    def fields(self) -> List[str]:
        """List of fields that we want to query, for now just all properties from stream's schema"""
        if self._fields:
            return self._fields
        schema = ResourceSchemaLoader(package_name_from_class(self.__class__)).get_schema("ads_insights")
        return list(schema.get("properties", {}).keys())

    def _schema_for_breakdowns(self) -> Mapping[str, Any]:
        """Breakdown fields and their type"""

        # TODO: Add support for all breakdown schemas (https://developers.facebook.com/docs/marketing-api/reference/adgroup/insights#parameters)
        schemas = {
            "age": {"type": ["null", "integer", "string"]},
            "gender": {"type": ["null", "string"]},
            "country": {"type": ["null", "string"]},
            "dma": {"type": ["null", "string"]},
            "region": {"type": ["null", "string"]},
            "impression_device": {"type": ["null", "string"]},
            "placement": {"type": ["null", "string"]},
            "platform_position": {"type": ["null", "string"]},
            "publisher_platform": {"type": ["null", "string"]},
            "device_platform": {"type": ["null", "string"]},
        }
        breakdowns = self.breakdowns[:]
        if "platform_position" in breakdowns:
            breakdowns.append("placement")

        return {breakdown: schemas[breakdown] for breakdown in self.breakdowns}

    def _date_ranges(self, stream_state: Mapping[str, Any]) -> Iterator[dict]:
        """Iterate over period between start_date/state and now

        Notes: Facebook freezes insight data 28 days after it was generated, which means that all data
            from the past 28 days may have changed since we last emitted it, so we retrieve it again.
        """
        state_value = stream_state.get(self.cursor_field)
        if state_value:
            start_date = pendulum.parse(state_value) - self.lookback_window
        else:
            start_date = self._start_date
        end_date = self._end_date
        start_date = max(end_date - self.INSIGHTS_RETENTION_PERIOD, start_date)

        for since in pendulum.period(start_date, end_date).range("days", self._days_per_job):
            until = min(since.add(days=self._days_per_job - 1), end_date)  # -1 because time_range is inclusive
            yield {
                "time_range": {"since": since.to_date_string(), "until": until.to_date_string()},
            }

class AdsInsightsAgeAndGender(AdsInsights):
    breakdowns = ["age", "gender"]


class AdsInsightsCountry(AdsInsights):
    breakdowns = ["country"]


class AdsInsightsRegion(AdsInsights):
    breakdowns = ["region"]


class AdsInsightsDma(AdsInsights):
    breakdowns = ["dma"]


class AdsInsightsPlatformAndDevice(AdsInsights):
    breakdowns = ["publisher_platform", "platform_position", "impression_device"]
    action_breakdowns = ["action_type"]  # FB Async Job fails for unknown reason if we set other breakdowns


class AdsInsightsActionType(AdsInsights):
    breakdowns = []
    action_breakdowns = ["action_type"]<|MERGE_RESOLUTION|>--- conflicted
+++ resolved
@@ -199,28 +199,9 @@
         if potentially_new_records_in_the_past:
             self.logger.info(f"Ignoring bookmark for {self.name} because of enabled `include_deleted` option")
 
-<<<<<<< HEAD
-        def _single_state_filter(single_stream_state: Mapping[str, Any]):
-            state_value = single_stream_state.get(self.cursor_field)
-            filter_value = self._start_date if not state_value else pendulum.parse(state_value)
-
-            if potentially_new_records_in_the_past:
-                filter_value = self._start_date
-
-            return {
-                "field": f"{self.entity_prefix}.{self.cursor_field}",
-                "operator": "GREATER_THAN",
-                "value": filter_value.int_timestamp,
-            }
-
-        result_filtering_custom = {}
-        for account_stream_state in stream_state.keys():
-            result_filtering_custom[account_stream_state] = _single_state_filter(stream_state[account_stream_state])
-=======
         result_filtering_custom = {}
         for account_id in stream_state.keys():
             result_filtering_custom[account_id] = self._single_account_state_filter(stream_state[account_id])
->>>>>>> f5452fae
 
         return {
             f"filtering_by_{self.partition_field}": result_filtering_custom,
@@ -521,6 +502,7 @@
                 "time_range": {"since": since.to_date_string(), "until": until.to_date_string()},
             }
 
+
 class AdsInsightsAgeAndGender(AdsInsights):
     breakdowns = ["age", "gender"]
 
