--- conflicted
+++ resolved
@@ -22,7 +22,7 @@
 from source_facebook_marketing.spec import ConnectorConfig
 from source_facebook_marketing.streams import (
     Activities,
-    AdAccounts,
+    AdAccount,
     AdCreatives,
     Ads,
     AdSets,
@@ -46,7 +46,6 @@
     AdsInsightsDma,
     AdsInsightsPlatformAndDevice,
     AdsInsightsRegion,
-    AdRuleLibraries,
     Campaigns,
     CustomAudiences,
     CustomConversions,
@@ -96,11 +95,6 @@
             if config.start_date and config.end_date < config.start_date:
                 return False, "End date must be equal or after start date."
 
-<<<<<<< HEAD
-            account_id_list = config.account_ids.split(',') if config.account_ids else []
-            api = API(account_ids=account_id_list, access_token=config.access_token, page_size=config.page_size,
-                      parallelism=config.parallelism)
-=======
             api = API(access_token=config.access_token, page_size=config.page_size)
 
             for account_id in config.account_ids:
@@ -115,16 +109,7 @@
 
         except facebook_business.exceptions.FacebookRequestError as e:
             return False, e._api_error_message
->>>>>>> dccb6c02
-
-            record_iterator = AdAccounts(api=api).read_records(sync_mode=SyncMode.full_refresh, stream_state={})
-            for account_info in list(record_iterator):
-                if account_info.get("is_personal"):
-                    message = (
-                        "The personal ad account you're currently using is not eligible "
-                        "for this operation. Please switch to a business ad account."
-                    )
-                    return False, message
+
         except AirbyteTracedException as e:
             return False, f"{e.message}. Full error: {e.internal_message}"
 
@@ -144,12 +129,7 @@
             config.start_date = validate_start_date(config.start_date)
             config.end_date = validate_end_date(config.start_date, config.end_date)
 
-<<<<<<< HEAD
-        account_id_list = config.account_ids.split(',') if config.account_ids else []
-        api = API(account_ids=account_id_list, access_token=config.access_token, page_size=config.page_size, parallelism=config.parallelism)
-=======
         api = API(access_token=config.access_token, page_size=config.page_size)
->>>>>>> dccb6c02
 
         # if start_date not specified then set default start_date for report streams to 2 years ago
         report_start_date = config.start_date or pendulum.now().add(years=-2)
@@ -163,11 +143,7 @@
             insights_job_timeout=config.insights_job_timeout,
         )
         streams = [
-<<<<<<< HEAD
-            AdAccounts(api=api),
-=======
             AdAccount(api=api, account_ids=config.account_ids),
->>>>>>> dccb6c02
             AdSets(
                 api=api,
                 account_ids=config.account_ids,
@@ -210,10 +186,6 @@
             AdsInsightsDemographicsCountry(page_size=config.page_size, **insights_args),
             AdsInsightsDemographicsDMARegion(page_size=config.page_size, **insights_args),
             AdsInsightsDemographicsGender(page_size=config.page_size, **insights_args),
-            AdRuleLibraries(
-                api=api,
-                start_date=config.start_date,
-                end_date=config.end_date, page_size=config.page_size),
             Campaigns(
                 api=api,
                 account_ids=config.account_ids,
