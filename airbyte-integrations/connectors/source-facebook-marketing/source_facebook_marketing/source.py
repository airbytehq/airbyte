--- conflicted
+++ resolved
@@ -57,17 +57,6 @@
         :param config:  the user-input config object conforming to the connector's spec.json
         :return Tuple[bool, Any]: (True, None) if the input config can be used to connect to the API successfully, (False, error) otherwise.
         """
-<<<<<<< HEAD
-        try:
-            config = self._validate_and_transform(config)
-        except pydantic.error_wrappers.ValidationError as e:
-            return False, str(e)
-
-        if config.end_date < config.start_date:
-            return False, "end_date must be equal or after start_date."
-
-=======
->>>>>>> 223bfffb
         try:
             config = self._validate_and_transform(config)
 
