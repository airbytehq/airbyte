--- conflicted
+++ resolved
@@ -20,11 +20,7 @@
 from airbyte_cdk.sources.utils.schema_helpers import ResourceSchemaLoader
 from jsonschema import RefResolver
 from source_facebook_marketing.api import API
-<<<<<<< HEAD
-from source_facebook_marketing.common import SourceFacebookMarketingConfig
-=======
 from source_facebook_marketing.common import ConnectorConfig
->>>>>>> 909ddc62
 from source_facebook_marketing.streams import (
     AdCreatives,
     Ads,
@@ -42,10 +38,6 @@
 
 logger = logging.getLogger("airbyte")
 
-<<<<<<< HEAD
-
-=======
->>>>>>> 909ddc62
 class SourceFacebookMarketing(AbstractSource):
     def check_connection(self, logger, config: Mapping[str, Any]) -> Tuple[bool, Any]:
         """Connection check to validate that the user-provided config can be used to connect to the underlying API
@@ -58,25 +50,14 @@
         error_msg = None
 
         try:
-<<<<<<< HEAD
-            config = SourceFacebookMarketingConfig(config)
-=======
             config = ConnectorConfig(**config)
->>>>>>> 909ddc62
             api = API(config)
             account_ids = {str(account["account_id"]) for account in api.accounts}
 
             if config.account_selection_strategy_is_subset:
-<<<<<<< HEAD
-                config_account_ids = set(config.account_ids)
-                if not config_account_ids.issubset(account_ids):
-                    raise Exception(
-                        f"Account Ids: {config_account_ids.difference(account_ids)} not found on this user.")
-=======
                 config_account_ids = set(config.accounts.ids)
                 if not config_account_ids.issubset(account_ids):
                     raise Exception(f"Account Ids: {config_account_ids.difference(account_ids)} not found on this user.")
->>>>>>> 909ddc62
             elif config.account_selection_strategy_is_all:
                 if not account_ids:
                     raise Exception("You don't have accounts assigned to this user.")
@@ -94,11 +75,7 @@
 
         :param config: A Mapping of the user input configuration as defined in the connector spec.
         """
-<<<<<<< HEAD
-        config = SourceFacebookMarketingConfig(config)
-=======
         config: ConnectorConfig = ConnectorConfig(**config)
->>>>>>> 909ddc62
         api = API(config)
 
         insights_args = dict(
@@ -139,6 +116,25 @@
 
         return AirbyteConnectionStatus(status=Status.SUCCEEDED)
 
+    def spec(self, *args, **kwargs) -> ConnectorSpecification:
+        """
+        Returns the spec for this integration. The spec is a JSON-Schema object describing the required configurations (e.g: username and password)
+        required to run this integration.
+        """
+        return ConnectorSpecification(
+            documentationUrl="https://docs.airbyte.io/integrations/sources/facebook-marketing",
+            changelogUrl="https://docs.airbyte.io/integrations/sources/facebook-marketing",
+            supportsIncremental=True,
+            supported_destination_sync_modes=[DestinationSyncMode.append],
+            connectionSpecification=expand_local_ref(ConnectorConfig.schema()),
+            authSpecification=AuthSpecification(
+                auth_type="oauth2.0",
+                oauth2Specification=OAuth2Specification(
+                    rootObject=[], oauthFlowInitParameters=[], oauthFlowOutputParameters=[["access_token"]]
+                ),
+            ),
+        )
+
     def _update_insights_streams(self, insights, args, streams) -> List[Type[Stream]]:
         """Update method, if insights have values returns streams replacing the
         default insights streams else returns streams
@@ -150,10 +146,10 @@
         insights_custom_streams = list()
 
         for insight in insights:
-            args["name"] = f"Custom{insight['name']}"
-            args["fields"] = list(set(insight["fields"]))
-            args["breakdowns"] = list(set(insight["breakdowns"]))
-            args["action_breakdowns"] = list(set(insight["action_breakdowns"]))
+            args["name"] = f"Custom{insight.name}"
+            args["fields"] = list(set(insight.fields))
+            args["breakdowns"] = list(set(insight.breakdowns))
+            args["action_breakdowns"] = list(set(insight.action_breakdowns))
             insight_stream = AdsInsights(**args)
             insights_custom_streams.append(insight_stream)
 
