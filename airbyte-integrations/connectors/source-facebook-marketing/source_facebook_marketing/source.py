#
# Copyright (c) 2022 Airbyte, Inc., all rights reserved.
#

import logging
from typing import Any, List, Mapping, Optional, Tuple, Type

import facebook_business
import pendulum
import requests
from airbyte_cdk.models import AuthSpecification, ConnectorSpecification, DestinationSyncMode, OAuth2Specification
from airbyte_cdk.sources import AbstractSource
from airbyte_cdk.sources.streams import Stream
from source_facebook_marketing.api import API
from source_facebook_marketing.spec import ConnectorConfig
from source_facebook_marketing.streams import (
    Activities,
    AdAccount,
    AdCreatives,
    Ads,
    AdSets,
    AdsInsights,
    AdsInsightsActionType,
    AdsInsightsAgeAndGender,
    AdsInsightsCountry,
    AdsInsightsDma,
    AdsInsightsPlatformAndDevice,
    AdsInsightsRegion,
    Campaigns,
    CustomConversions,
    Images,
    Videos,
)

from .utils import validate_end_date, validate_start_date

logger = logging.getLogger("airbyte")


class SourceFacebookMarketing(AbstractSource):
    def _validate_and_transform(self, config: Mapping[str, Any]):
        config.setdefault("action_breakdowns_allow_empty", False)
        if config.get("end_date") == "":
            config.pop("end_date")
        config = ConnectorConfig.parse_obj(config)
        config.start_date = pendulum.instance(config.start_date)
        config.end_date = pendulum.instance(config.end_date)
        return config

    def check_connection(self, logger: logging.Logger, config: Mapping[str, Any]) -> Tuple[bool, Optional[Any]]:
        """Connection check to validate that the user-provided config can be used to connect to the underlying API

        :param logger: source logger
        :param config:  the user-input config object conforming to the connector's spec.json
        :return Tuple[bool, Any]: (True, None) if the input config can be used to connect to the API successfully, (False, error) otherwise.
        """
        config = self._validate_and_transform(config)
        if config.end_date < config.start_date:
            return False, "end_date must be equal or after start_date."

        try:
            api = API(account_id=config.account_id, access_token=config.access_token)
            logger.info(f"Select account {api.account}")
        except requests.exceptions.RequestException as e:
            return False, e

        # make sure that we have valid combination of "action_breakdowns" and "breakdowns" parameters
        for stream in self.get_custom_insights_streams(api, config):
            try:
                stream.check_breakdowns()
            except facebook_business.exceptions.FacebookRequestError as e:
                return False, e._api_error_message
        return True, None

    def streams(self, config: Mapping[str, Any]) -> List[Type[Stream]]:
        """Discovery method, returns available streams

        :param config: A Mapping of the user input configuration as defined in the connector spec.
        :return: list of the stream instances
        """
        config = self._validate_and_transform(config)
        config.start_date = validate_start_date(config.start_date)
        config.end_date = validate_end_date(config.start_date, config.end_date)

        api = API(account_id=config.account_id, access_token=config.access_token)

        insights_args = dict(
            api=api, start_date=config.start_date, end_date=config.end_date, insights_lookback_window=config.insights_lookback_window
        )
        streams = [
            AdAccount(api=api),
            AdSets(
                api=api,
                start_date=config.start_date,
                end_date=config.end_date,
                include_deleted=config.include_deleted,
                page_size=config.page_size,
                max_batch_size=config.max_batch_size,
            ),
            Ads(
                api=api,
                start_date=config.start_date,
                end_date=config.end_date,
                include_deleted=config.include_deleted,
                page_size=config.page_size,
                max_batch_size=config.max_batch_size,
            ),
            AdCreatives(
                api=api,
                fetch_thumbnail_images=config.fetch_thumbnail_images,
                page_size=config.page_size,
                max_batch_size=config.max_batch_size,
            ),
            AdsInsights(page_size=config.page_size, max_batch_size=config.max_batch_size, **insights_args),
            AdsInsightsAgeAndGender(page_size=config.page_size, max_batch_size=config.max_batch_size, **insights_args),
            AdsInsightsCountry(page_size=config.page_size, max_batch_size=config.max_batch_size, **insights_args),
            AdsInsightsRegion(page_size=config.page_size, max_batch_size=config.max_batch_size, **insights_args),
            AdsInsightsDma(page_size=config.page_size, max_batch_size=config.max_batch_size, **insights_args),
            AdsInsightsPlatformAndDevice(page_size=config.page_size, max_batch_size=config.max_batch_size, **insights_args),
            AdsInsightsActionType(page_size=config.page_size, max_batch_size=config.max_batch_size, **insights_args),
            Campaigns(
                api=api,
                start_date=config.start_date,
                end_date=config.end_date,
                include_deleted=config.include_deleted,
                page_size=config.page_size,
                max_batch_size=config.max_batch_size,
            ),
            CustomConversions(
                api=api,
                include_deleted=config.include_deleted,
                page_size=config.page_size,
                max_batch_size=config.max_batch_size,
            ),
            Images(
                api=api,
                start_date=config.start_date,
                end_date=config.end_date,
                include_deleted=config.include_deleted,
                page_size=config.page_size,
                max_batch_size=config.max_batch_size,
            ),
            Videos(
                api=api,
                start_date=config.start_date,
                end_date=config.end_date,
                include_deleted=config.include_deleted,
                page_size=config.page_size,
                max_batch_size=config.max_batch_size,
            ),
            Activities(
                api=api,
                start_date=config.start_date,
                end_date=config.end_date,
                include_deleted=config.include_deleted,
                page_size=config.page_size,
                max_batch_size=config.max_batch_size,
            ),
        ]

        return streams + self.get_custom_insights_streams(api, config)

    def spec(self, *args, **kwargs) -> ConnectorSpecification:
        """Returns the spec for this integration.
        The spec is a JSON-Schema object describing the required configurations
        (e.g: username and password) required to run this integration.
        """
        return ConnectorSpecification(
            documentationUrl="https://docs.airbyte.com/integrations/sources/facebook-marketing",
            changelogUrl="https://docs.airbyte.com/integrations/sources/facebook-marketing",
            supportsIncremental=True,
            supported_destination_sync_modes=[DestinationSyncMode.append],
            connectionSpecification=ConnectorConfig.schema(),
            authSpecification=AuthSpecification(
                auth_type="oauth2.0",
                oauth2Specification=OAuth2Specification(
                    rootObject=[], oauthFlowInitParameters=[], oauthFlowOutputParameters=[["access_token"]]
                ),
            ),
        )

    def get_custom_insights_streams(self, api: API, config: ConnectorConfig) -> List[Type[Stream]]:
        """return custom insights streams"""
        streams = []
        for insight in config.custom_insights or []:
            stream = AdsInsights(
                api=api,
                name=f"Custom{insight.name}",
                fields=list(set(insight.fields)),
                breakdowns=list(set(insight.breakdowns)),
                action_breakdowns=list(set(insight.action_breakdowns)),
                action_breakdowns_allow_empty=config.action_breakdowns_allow_empty,
                time_increment=insight.time_increment,
<<<<<<< HEAD
                start_date=insight.start_date or default_args["start_date"],
                end_date=insight.end_date or default_args["end_date"],
                insights_lookback_window=insight.insights_lookback_window or default_args["insights_lookback_window"],
                level=insight.level,
=======
                start_date=insight.start_date or config.start_date,
                end_date=insight.end_date or config.end_date,
                insights_lookback_window=insight.insights_lookback_window or config.insights_lookback_window,
>>>>>>> 2b045a9e
            )
            streams.append(stream)
        return streams<|MERGE_RESOLUTION|>--- conflicted
+++ resolved
@@ -191,16 +191,10 @@
                 action_breakdowns=list(set(insight.action_breakdowns)),
                 action_breakdowns_allow_empty=config.action_breakdowns_allow_empty,
                 time_increment=insight.time_increment,
-<<<<<<< HEAD
-                start_date=insight.start_date or default_args["start_date"],
-                end_date=insight.end_date or default_args["end_date"],
-                insights_lookback_window=insight.insights_lookback_window or default_args["insights_lookback_window"],
-                level=insight.level,
-=======
                 start_date=insight.start_date or config.start_date,
                 end_date=insight.end_date or config.end_date,
                 insights_lookback_window=insight.insights_lookback_window or config.insights_lookback_window,
->>>>>>> 2b045a9e
+                level=insight.level,
             )
             streams.append(stream)
         return streams