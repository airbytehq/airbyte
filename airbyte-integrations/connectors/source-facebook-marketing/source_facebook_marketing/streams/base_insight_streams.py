#
# Copyright (c) 2023 Airbyte, Inc., all rights reserved.
#

import logging
from typing import Any, Iterable, Iterator, List, Mapping, MutableMapping, Optional, Union

import airbyte_cdk.sources.utils.casing as casing
import pendulum
from airbyte_cdk.models import FailureType, SyncMode
from airbyte_cdk.sources.streams.core import package_name_from_class
from airbyte_cdk.sources.utils.schema_helpers import ResourceSchemaLoader
from airbyte_cdk.utils import AirbyteTracedException
from cached_property import cached_property
from facebook_business.exceptions import FacebookBadObjectError
from source_facebook_marketing.streams.async_job import AsyncJob, InsightAsyncJob
from source_facebook_marketing.streams.async_job_manager import InsightAsyncJobManager

from .base_streams import FBMarketingIncrementalStream

logger = logging.getLogger("airbyte")


class AdsInsights(FBMarketingIncrementalStream):
    """doc: https://developers.facebook.com/docs/marketing-api/insights"""

    cursor_field = "date_start"
    use_batch = False
    enable_deleted = False

    ALL_ACTION_ATTRIBUTION_WINDOWS = [
        "1d_click",
        "7d_click",
        "28d_click",
        "1d_view",
        "7d_view",
        "28d_view",
    ]

    breakdowns = []
    action_breakdowns = [
        "action_type",
        "action_target_id",
        "action_destination",
    ]

    # Facebook store metrics maximum of 37 months old. Any time range that
    # older that 37 months from current date would result in 400 Bad request
    # HTTP response.
    # https://developers.facebook.com/docs/marketing-api/reference/ad-account/insights/#overview
    INSIGHTS_RETENTION_PERIOD = pendulum.duration(months=37)

<<<<<<< HEAD
    action_breakdowns = ALL_ACTION_BREAKDOWNS
=======
>>>>>>> 6bb47794
    action_attribution_windows = ALL_ACTION_ATTRIBUTION_WINDOWS
    time_increment = 1

    def __init__(
        self,
        name: str = None,
        fields: List[str] = None,
        breakdowns: List[str] = None,
        action_breakdowns: List[str] = None,
        action_breakdowns_allow_empty: bool = False,
        time_increment: Optional[int] = None,
        insights_lookback_window: int = None,
        level: str = "ad",
        **kwargs,
    ):
        super().__init__(**kwargs)
        self._start_date = self._start_date.date()
        self._end_date = self._end_date.date()
        self._fields = fields
        if action_breakdowns_allow_empty:
            if action_breakdowns is not None:
                self.action_breakdowns = action_breakdowns
        else:
            if action_breakdowns:
                self.action_breakdowns = action_breakdowns
        if breakdowns is not None:
            self.breakdowns = breakdowns
        self.time_increment = time_increment or self.time_increment
        self._new_class_name = name
        self._insights_lookback_window = insights_lookback_window
        self.level = level

        # state
        self._cursor_value: Optional[pendulum.Date] = None  # latest period that was read
        self._next_cursor_value = self._get_start_date()
        self._completed_slices = set()

    @property
    def name(self) -> str:
        """We override stream name to let the user change it via configuration."""
        name = self._new_class_name or self.__class__.__name__
        return casing.camel_to_snake(name)

    @property
    def primary_key(self) -> Optional[Union[str, List[str], List[List[str]]]]:
        """Build complex PK based on slices and breakdowns"""
        return ["date_start", "account_id", "ad_id"] + self.breakdowns

    @property
    def insights_lookback_period(self):
        """
        Facebook freezes insight data 28 days after it was generated, which means that all data
        from the past 28 days may have changed since we last emitted it, so we retrieve it again.
        But in some cases users my have define their own lookback window, thats
        why the value for `insights_lookback_window` is set throught config.
        """
        return pendulum.duration(days=self._insights_lookback_window)

    def list_objects(self, params: Mapping[str, Any]) -> Iterable:
        """Because insights has very different read_records we don't need this method anymore"""

    def read_records(
        self,
        sync_mode: SyncMode,
        cursor_field: List[str] = None,
        stream_slice: Mapping[str, Any] = None,
        stream_state: Mapping[str, Any] = None,
    ) -> Iterable[Mapping[str, Any]]:
        """Waits for current job to finish (slice) and yield its result"""
        job = stream_slice["insight_job"]
        try:
            for obj in job.get_result():
                yield obj.export_all_data()
        except FacebookBadObjectError as e:
            raise AirbyteTracedException(
                message=f"API error occurs on Facebook side during job: {job}, wrong (empty) response received with errors: {e} "
                f"Please try again later",
                failure_type=FailureType.system_error,
            ) from e

        self._completed_slices.add(job.interval.start)
        if job.interval.start == self._next_cursor_value:
            self._advance_cursor()

    @property
    def state(self) -> MutableMapping[str, Any]:
        """State getter, the result can be stored by the source"""
        if self._cursor_value:
            return {
                self.cursor_field: self._cursor_value.isoformat(),
                "slices": [d.isoformat() for d in self._completed_slices],
                "time_increment": self.time_increment,
            }

        if self._completed_slices:
            return {
                "slices": [d.isoformat() for d in self._completed_slices],
                "time_increment": self.time_increment,
            }

        return {}

    @state.setter
    def state(self, value: Mapping[str, Any]):
        """State setter, will ignore saved state if time_increment is different from previous."""
        # if the time increment configured for this stream is different from the one in the previous state
        # then the previous state object is invalid and we should start replicating data from scratch
        # to achieve this, we skip setting the state
        if value.get("time_increment", 1) != self.time_increment:
            logger.info(f"Ignoring bookmark for {self.name} because of different `time_increment` option.")
            return

        self._cursor_value = pendulum.parse(value[self.cursor_field]).date() if value.get(self.cursor_field) else None
        self._completed_slices = set(pendulum.parse(v).date() for v in value.get("slices", []))
        self._next_cursor_value = self._get_start_date()

    def get_updated_state(self, current_stream_state: MutableMapping[str, Any], latest_record: Mapping[str, Any]):
        """Update stream state from latest record

        :param current_stream_state: latest state returned
        :param latest_record: latest record that we read
        """
        return self.state

    def _date_intervals(self) -> Iterator[pendulum.Date]:
        """Get date period to sync"""
        if self._end_date < self._next_cursor_value:
            return
        date_range = self._end_date - self._next_cursor_value
        yield from date_range.range("days", self.time_increment)

    def _advance_cursor(self):
        """Iterate over state, find continuing sequence of slices. Get last value, advance cursor there and remove slices from state"""
        for ts_start in self._date_intervals():
            if ts_start not in self._completed_slices:
                self._next_cursor_value = ts_start
                break
            self._completed_slices.remove(ts_start)
            self._cursor_value = ts_start

    def _generate_async_jobs(self, params: Mapping) -> Iterator[AsyncJob]:
        """Generator of async jobs

        :param params:
        :return:
        """

        self._next_cursor_value = self._get_start_date()
        for ts_start in self._date_intervals():
            if ts_start in self._completed_slices:
                continue
            ts_end = ts_start + pendulum.duration(days=self.time_increment - 1)
            interval = pendulum.Period(ts_start, ts_end)
            yield InsightAsyncJob(api=self._api.api, edge_object=self._api.account, interval=interval, params=params)

    def check_breakdowns(self):
        """
        Making call to check "action_breakdowns" and "breakdowns" combinations
        https://developers.facebook.com/docs/marketing-api/insights/breakdowns#combiningbreakdowns
        """
        params = {
            "action_breakdowns": self.action_breakdowns,
            "breakdowns": self.breakdowns,
            "fields": ["account_id"],
        }
        self._api.account.get_insights(params=params, is_async=False)

    def stream_slices(
        self, sync_mode: SyncMode, cursor_field: List[str] = None, stream_state: Mapping[str, Any] = None
    ) -> Iterable[Optional[Mapping[str, Any]]]:

        """Slice by date periods and schedule async job for each period, run at most MAX_ASYNC_JOBS jobs at the same time.
        This solution for Async was chosen because:
        1. we should commit state after each successful job
        2. we should run as many job as possible before checking for result
        3. we shouldn't proceed to consumption of the next job before previous succeed

        generate slice only if it is not in state,
        when we finished reading slice (in read_records) we check if current slice is the next one and do advance cursor

        when slice is not next one we just update state with it
        to do so source will check state attribute and call get_state,
        """
        if stream_state:
            self.state = stream_state

        manager = InsightAsyncJobManager(api=self._api, jobs=self._generate_async_jobs(params=self.request_params()))
        for job in manager.completed_jobs():
            yield {"insight_job": job}

    def _get_start_date(self) -> pendulum.Date:
        """Get start date to begin sync with. It is not that trivial as it might seem.
        There are few rules:
            - don't read data older than start_date
            - re-read data within last 28 days
            - don't read data older than retention date
        Also there are difference between start_date and cursor_value in how the value must be interpreted:
            - cursor - last value that we synced
            - start_date - the first value that should be synced

        :return: the first date to sync
        """
        today = pendulum.today().date()
        oldest_date = today - self.INSIGHTS_RETENTION_PERIOD
        refresh_date = today - self.insights_lookback_period
        if self._cursor_value:
            start_date = self._cursor_value + pendulum.duration(days=self.time_increment)
            if start_date > refresh_date:
                logger.info(
                    f"The cursor value within refresh period ({self.insights_lookback_period}), start sync from {refresh_date} instead."
                )
            start_date = min(start_date, refresh_date)

            if start_date < self._start_date:
                logger.warning(f"Ignore provided state and start sync from start_date ({self._start_date}).")
            start_date = max(start_date, self._start_date)
        else:
            start_date = self._start_date
        if start_date < oldest_date:
            logger.warning(f"Loading insights older then {self.INSIGHTS_RETENTION_PERIOD} is not possible. Start sync from {oldest_date}.")
        return max(oldest_date, start_date)

    def request_params(self, **kwargs) -> MutableMapping[str, Any]:
        return {
            "level": self.level,
            "action_breakdowns": self.action_breakdowns,
            "breakdowns": self.breakdowns,
            "fields": self.fields,
            "time_increment": self.time_increment,
            "action_attribution_windows": self.action_attribution_windows,
        }

    def _state_filter(self, stream_state: Mapping[str, Any]) -> Mapping[str, Any]:
        """Works differently for insights, so remove it"""
        return {}

    def get_json_schema(self) -> Mapping[str, Any]:
        """Add fields from breakdowns to the stream schema
        :return: A dict of the JSON schema representing this stream.
        """
        loader = ResourceSchemaLoader(package_name_from_class(self.__class__))
        schema = loader.get_schema("ads_insights")
        if self._fields:
            schema["properties"] = {k: v for k, v in schema["properties"].items() if k in self._fields + [self.cursor_field]}
        if self.breakdowns:
            breakdowns_properties = loader.get_schema("ads_insights_breakdowns")["properties"]
            schema["properties"].update({prop: breakdowns_properties[prop] for prop in self.breakdowns})
        return schema

    @cached_property
    def fields(self) -> List[str]:
        """List of fields that we want to query, for now just all properties from stream's schema"""
        if self._fields:
            return self._fields
        schema = ResourceSchemaLoader(package_name_from_class(self.__class__)).get_schema("ads_insights")
        return list(schema.get("properties", {}).keys())<|MERGE_RESOLUTION|>--- conflicted
+++ resolved
@@ -50,10 +50,6 @@
     # https://developers.facebook.com/docs/marketing-api/reference/ad-account/insights/#overview
     INSIGHTS_RETENTION_PERIOD = pendulum.duration(months=37)
 
-<<<<<<< HEAD
-    action_breakdowns = ALL_ACTION_BREAKDOWNS
-=======
->>>>>>> 6bb47794
     action_attribution_windows = ALL_ACTION_ATTRIBUTION_WINDOWS
     time_increment = 1
 
