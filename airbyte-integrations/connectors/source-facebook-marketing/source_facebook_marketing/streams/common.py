#
# Copyright (c) 2021 Airbyte, Inc., all rights reserved.
#

import http.client
import logging
import sys
from typing import Any

import backoff
import pendulum
from facebook_business.exceptions import FacebookRequestError

# The Facebook API error codes indicating rate-limiting are listed at
# https://developers.facebook.com/docs/graph-api/overview/rate-limiting/
FACEBOOK_RATE_LIMIT_ERROR_CODES = (4, 17, 32, 613, 80000, 80001, 80002, 80003, 80004, 80005, 80006, 80008)
FACEBOOK_TEMPORARY_OAUTH_ERROR_CODE = 2
FACEBOOK_BATCH_ERROR_CODE = 960
FACEBOOK_UNKNOWN_ERROR_CODE = 99
FACEBOOK_CONNECTION_RESET_ERROR_CODE = 104
DEFAULT_SLEEP_INTERVAL = pendulum.duration(minutes=1)
MAX_BATCH_SIZE = 50

logger = logging.getLogger("airbyte")


class JobException(Exception):
    """Scheduled job failed"""


def retry_pattern(backoff_type, exception, **wait_gen_kwargs):
    def log_retry_attempt(details):
        _, exc, _ = sys.exc_info()
        logger.info(str(exc))
        logger.info(f"Caught retryable error after {details['tries']} tries. Waiting {details['wait']} more seconds then retrying...")

    def should_retry_api_error(exc):
        if isinstance(exc, FacebookRequestError):
            call_rate_limit_error = exc.api_error_code() in FACEBOOK_RATE_LIMIT_ERROR_CODES
            temporary_oauth_error = exc.api_error_code() == FACEBOOK_TEMPORARY_OAUTH_ERROR_CODE
            batch_timeout_error = exc.http_status() == http.client.BAD_REQUEST and exc.api_error_code() == FACEBOOK_BATCH_ERROR_CODE
            unknown_error = exc.api_error_subcode() == FACEBOOK_UNKNOWN_ERROR_CODE
            connection_reset_error = exc.api_error_code() == FACEBOOK_CONNECTION_RESET_ERROR_CODE
<<<<<<< HEAD
            return any((exc.api_transient_error(), unknown_error, call_rate_limit_error, batch_timeout_error, connection_reset_error, temporary_oauth_error))
=======
            server_error = exc.http_status() == http.client.INTERNAL_SERVER_ERROR
            return any(
                (exc.api_transient_error(), unknown_error, call_rate_limit_error, batch_timeout_error, connection_reset_error, server_error)
            )
>>>>>>> 124a3c6c
        return True

    return backoff.on_exception(
        backoff_type,
        exception,
        jitter=None,
        on_backoff=log_retry_attempt,
        giveup=lambda exc: not should_retry_api_error(exc),
        **wait_gen_kwargs,
    )


def deep_merge(a: Any, b: Any) -> Any:
    """Merge two values, with `b` taking precedence over `a`."""
    if isinstance(a, dict) and isinstance(b, dict):
        # set of all keys in both dictionaries
        keys = set(a.keys()) | set(b.keys())

        return {key: deep_merge(a.get(key), b.get(key)) for key in keys}
    elif isinstance(a, list) and isinstance(b, list):
        return [*a, *b]
    elif isinstance(a, set) and isinstance(b, set):
        return a | b
    else:
        return a if b is None else b<|MERGE_RESOLUTION|>--- conflicted
+++ resolved
@@ -41,14 +41,10 @@
             batch_timeout_error = exc.http_status() == http.client.BAD_REQUEST and exc.api_error_code() == FACEBOOK_BATCH_ERROR_CODE
             unknown_error = exc.api_error_subcode() == FACEBOOK_UNKNOWN_ERROR_CODE
             connection_reset_error = exc.api_error_code() == FACEBOOK_CONNECTION_RESET_ERROR_CODE
-<<<<<<< HEAD
-            return any((exc.api_transient_error(), unknown_error, call_rate_limit_error, batch_timeout_error, connection_reset_error, temporary_oauth_error))
-=======
             server_error = exc.http_status() == http.client.INTERNAL_SERVER_ERROR
             return any(
                 (exc.api_transient_error(), unknown_error, call_rate_limit_error, batch_timeout_error, connection_reset_error, server_error)
             )
->>>>>>> 124a3c6c
         return True
 
     return backoff.on_exception(
