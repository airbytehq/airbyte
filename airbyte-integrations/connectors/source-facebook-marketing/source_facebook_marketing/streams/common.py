--- conflicted
+++ resolved
@@ -10,9 +10,9 @@
 
 import backoff
 import pendulum
-from facebook_business.exceptions import FacebookRequestError
 from airbyte_cdk.models import FailureType
 from airbyte_cdk.utils import AirbyteTracedException
+from facebook_business.exceptions import FacebookRequestError
 
 # The Facebook API error codes indicating rate-limiting are listed at
 # https://developers.facebook.com/docs/graph-api/overview/rate-limiting/
@@ -179,13 +179,9 @@
         failure_type = FailureType.system_error
         friendly_msg = f"Error: {fb_exception.api_error_code()}, {fb_exception.api_error_message()}."
 
-<<<<<<< HEAD
-    return AirbyteTracedException(message=friendly_msg or msg, internal_message=msg, failure_type=failure_type, exception=fb_exception)
-=======
     return AirbyteTracedException(
         message=friendly_msg or msg,
         internal_message=msg,
         failure_type=failure_type,
         exception=fb_exception,
-    )
->>>>>>> dccb6c02
+    )