#
# Copyright (c) 2023 Airbyte, Inc., all rights reserved.
#
import logging
from datetime import datetime, timezone
from enum import Enum
from typing import List, Literal, Optional, Set, Union

from airbyte_cdk.sources.config import BaseConfig
from airbyte_cdk.utils.oneof_option_config import OneOfOptionConfig
from facebook_business.adobjects.ad import Ad
from facebook_business.adobjects.adset import AdSet
from facebook_business.adobjects.adsinsights import AdsInsights
from facebook_business.adobjects.campaign import Campaign
from pydantic import BaseModel, Field, PositiveInt, constr, root_validator, Extra

logger = logging.getLogger("airbyte")


# Those fields were removed as there were causing `Tried accessing nonexisting field on node type` error from Meta
# For more information, see https://github.com/airbytehq/airbyte/pull/38860
_REMOVED_FIELDS = ["conversion_lead_rate", "cost_per_conversion_lead"]
adjusted_ads_insights_fields = {key: value for key, value in AdsInsights.Field.__dict__.items() if key not in _REMOVED_FIELDS}
ValidFields = Enum("ValidEnums", adjusted_ads_insights_fields)

ValidBreakdowns = Enum("ValidBreakdowns", AdsInsights.Breakdowns.__dict__)
ValidActionBreakdowns = Enum("ValidActionBreakdowns", AdsInsights.ActionBreakdowns.__dict__)
ValidCampaignStatuses = Enum("ValidCampaignStatuses", Campaign.EffectiveStatus.__dict__)
ValidAdSetStatuses = Enum("ValidAdSetStatuses", AdSet.EffectiveStatus.__dict__)
ValidAdStatuses = Enum("ValidAdStatuses", Ad.EffectiveStatus.__dict__)
DATE_TIME_PATTERN = "^[0-9]{4}-[0-9]{2}-[0-9]{2}T[0-9]{2}:[0-9]{2}:[0-9]{2}Z$"
EMPTY_PATTERN = "^$"


<<<<<<< HEAD
class Arbitrary(BaseModel):
    class Config:
        extra = Extra.allow


class LookupConfig(BaseModel):

    url: str = Field(
        title="Endoint URL",
        description="The URL to fetch the list",
    )
    method: str = Field(
        title="HTTP method to use",
        description="e.g. GET, POST, PUT, DELETE, HEAD, OPTIONS, TRACE",
    )
    bearer_token: str = Field(
        title="Bearer token",
        description="Token to authenticate against the API",
        airbyte_secret=True,
    )
    headers: Arbitrary = Field(
        title="Additional HTTP headers",
        description="HTTP headers to add to the request",
        default_factory=dict
    )
    payload: Arbitrary = Field(
        title="HTTP payload",
        description="Map of the json payload to submit to the endpoint",
        default_factory=dict,
    )
    path: str = Field(
        title="Path",
        description="Path to extract the relevant list from the response JSON",
=======
class OAuthCredentials(BaseModel):
    class Config(OneOfOptionConfig):
        title = "Authenticate via Facebook Marketing (Oauth)"
        discriminator = "auth_type"

    auth_type: Literal["Client"] = Field("Client", const=True)
    client_id: str = Field(
        title="Client ID",
        description="Client ID for the Facebook Marketing API",
        airbyte_secret=True,
    )
    client_secret: str = Field(
        title="Client Secret",
        description="Client Secret for the Facebook Marketing API",
        airbyte_secret=True,
    )
    access_token: Optional[str] = Field(
        title="Access Token",
        description="The value of the generated access token. "
        'From your App’s Dashboard, click on "Marketing API" then "Tools". '
        'Select permissions <b>ads_management, ads_read, read_insights, business_management</b>. Then click on "Get token". '
        'See the <a href="https://docs.airbyte.com/integrations/sources/facebook-marketing">docs</a> for more information.',
        airbyte_secret=True,
    )


class ServiceAccountCredentials(BaseModel):
    class Config(OneOfOptionConfig):
        title = "Service Account Key Authentication"
        discriminator = "auth_type"

    auth_type: Literal["Service"] = Field("Service", const=True)
    access_token: str = Field(
        title="Access Token",
        description="The value of the generated access token. "
        'From your App’s Dashboard, click on "Marketing API" then "Tools". '
        'Select permissions <b>ads_management, ads_read, read_insights, business_management</b>. Then click on "Get token". '
        'See the <a href="https://docs.airbyte.com/integrations/sources/facebook-marketing">docs</a> for more information.',
        airbyte_secret=True,
>>>>>>> fb680acb
    )


class InsightConfig(BaseModel):
    """Config for custom insights"""

    class Config:
        use_enum_values = True

    name: str = Field(
        title="Name",
        description="The name value of insight",
    )

    level: str = Field(
        title="Level",
        description="Chosen level for API",
        default="ad",
        enum=["ad", "adset", "campaign", "account"],
    )

    fields: Optional[List[ValidFields]] = Field(
        title="Fields",
        description="A list of chosen fields for fields parameter",
        default=[],
    )

    breakdowns: Optional[List[ValidBreakdowns]] = Field(
        title="Breakdowns",
        description="A list of chosen breakdowns for breakdowns",
        default=[],
    )

    action_breakdowns: Optional[List[ValidActionBreakdowns]] = Field(
        title="Action Breakdowns",
        description="A list of chosen action_breakdowns for action_breakdowns",
        default=[],
    )

    action_report_time: str = Field(
        title="Action Report Time",
        description=(
            "Determines the report time of action stats. For example, if a person saw the ad on Jan 1st "
            "but converted on Jan 2nd, when you query the API with action_report_time=impression, you see a conversion on Jan 1st. "
            "When you query the API with action_report_time=conversion, you see a conversion on Jan 2nd."
        ),
        default="mixed",
        enum=["conversion", "impression", "mixed"],
    )

    time_increment: Optional[PositiveInt] = Field(
        title="Time Increment",
        description=(
            "Time window in days by which to aggregate statistics. The sync will be chunked into N day intervals, where N is the number of days you specified. "
            "For example, if you set this value to 7, then all statistics will be reported as 7-day aggregates by starting from the start_date. If the start and end dates are October 1st and October 30th, then the connector will output 5 records: 01 - 06, 07 - 13, 14 - 20, 21 - 27, and 28 - 30 (3 days only)."
        ),
        exclusiveMaximum=90,
        default=1,
    )

    start_date: Optional[datetime] = Field(
        title="Start Date",
        description="The date from which you'd like to replicate data for this stream, in the format YYYY-MM-DDT00:00:00Z.",
        pattern=DATE_TIME_PATTERN,
        examples=["2017-01-25T00:00:00Z"],
    )

    end_date: Optional[datetime] = Field(
        title="End Date",
        description=(
            "The date until which you'd like to replicate data for this stream, in the format YYYY-MM-DDT00:00:00Z. "
            "All data generated between the start date and this end date will be replicated. "
            "Not setting this option will result in always syncing the latest data."
        ),
        pattern=DATE_TIME_PATTERN,
        examples=["2017-01-26T00:00:00Z"],
    )
    insights_lookback_window: Optional[PositiveInt] = Field(
        title="Custom Insights Lookback Window",
        description="The attribution window",
        maximum=28,
        mininum=1,
        default=28,
    )
    insights_job_timeout: Optional[PositiveInt] = Field(
        title="Custom Insights Job Timeout",
        description="The insights job timeout",
        maximum=60,
        mininum=10,
        default=60,
    )


class MultipleActSources(Exception):
    """Both explicit accounts list and lookup endpoint specified in the config."""


class ConnectorConfig(BaseConfig):
    """Connector config"""

    @root_validator
    def exactly_one_accounts_source(cls, values):
        is_static = len(values["account_ids"]) > 0
        is_dynamic = values["account_id_lookup"] is not None
        if is_static and is_dynamic:
            raise MultipleActSources("Only one of Ad Account ID(s) or Account IDs lookup config can be set")
        return values

    class Config:
        title = "Source Facebook Marketing"
        use_enum_values = True

    account_ids: Set[constr(regex="^[0-9]+$")] = Field(
        title="Ad Account ID(s)",
        order=0,
        description=(
            "The Facebook Ad account ID(s) to pull data from. "
            "The Ad account ID number is in the account dropdown menu or in your browser's address "
            'bar of your <a href="https://adsmanager.facebook.com/adsmanager/">Meta Ads Manager</a>. '
            'See the <a href="https://www.facebook.com/business/help/1492627900875762">docs</a> for more information.'
        ),
        pattern_descriptor="The Ad Account ID must be a number.",
        examples=["111111111111111"],
        min_items=0,
        default_factory=set,
    )

    account_id_lookup: Optional[LookupConfig] = Field(
        title="Account IDs lookup config",
        order=1,
        description=(
            "Endpoint to query for the list of Ad Account IDs."
        )
    )

    access_token: Optional[str] = Field(
        title="Access Token",
        order=2,
        description=(
            "The value of the generated access token. "
            'From your App’s Dashboard, click on "Marketing API" then "Tools". '
            'Select permissions <b>ads_management, ads_read, read_insights, business_management</b>. Then click on "Get token". '
            'See the <a href="https://docs.airbyte.com/integrations/sources/facebook-marketing">docs</a> for more information.'
        ),
        airbyte_secret=True,
    )

    credentials: Optional[Union[OAuthCredentials, ServiceAccountCredentials]] = Field(
        title="Authentication",
        description="Credentials for connecting to the Facebook Marketing API",
        discriminator="auth_type",
        type="object",
    )

    start_date: Optional[datetime] = Field(
        title="Start Date",
        order=3,
        description=(
            "The date from which you'd like to replicate data for all incremental streams, "
            "in the format YYYY-MM-DDT00:00:00Z. If not set then all data will be replicated for usual streams and only last 2 years for insight streams."
        ),
        pattern=DATE_TIME_PATTERN,
        examples=["2017-01-25T00:00:00Z"],
    )

    end_date: Optional[datetime] = Field(
        title="End Date",
        order=4,
        description=(
            "The date until which you'd like to replicate data for all incremental streams, in the format YYYY-MM-DDT00:00:00Z."
            " All data generated between the start date and this end date will be replicated. "
            "Not setting this option will result in always syncing the latest data."
        ),
        pattern=EMPTY_PATTERN + "|" + DATE_TIME_PATTERN,
        examples=["2017-01-26T00:00:00Z"],
        default_factory=lambda: datetime.now(tz=timezone.utc),
    )

    campaign_statuses: Optional[List[ValidCampaignStatuses]] = Field(
        title="Campaign Statuses",
        order=5,
        description="Select the statuses you want to be loaded in the stream. If no specific statuses are selected, the API's default behavior applies, and some statuses may be filtered out.",
        default=[],
    )

    adset_statuses: Optional[List[ValidAdSetStatuses]] = Field(
        title="AdSet Statuses",
        order=6,
        description="Select the statuses you want to be loaded in the stream. If no specific statuses are selected, the API's default behavior applies, and some statuses may be filtered out.",
        default=[],
    )

    ad_statuses: Optional[List[ValidAdStatuses]] = Field(
        title="Ad Statuses",
        order=7,
        description="Select the statuses you want to be loaded in the stream. If no specific statuses are selected, the API's default behavior applies, and some statuses may be filtered out.",
        default=[],
    )

    fetch_thumbnail_images: bool = Field(
        title="Fetch Thumbnail Images from Ad Creative",
        order=8,
        default=False,
        description="Set to active if you want to fetch the thumbnail_url and store the result in thumbnail_data_url for each Ad Creative.",
    )

    custom_insights: Optional[List[InsightConfig]] = Field(
        title="Custom Insights",
        order=9,
        description=(
            "A list which contains ad statistics entries, each entry must have a name and can contains fields, "
            'breakdowns or action_breakdowns. Click on "add" to fill this field.'
        ),
    )

    page_size: Optional[PositiveInt] = Field(
        title="Page Size of Requests",
        order=10,
        default=100,
        description=(
            "Page size used when sending requests to Facebook API to specify number of records per page when response has pagination. "
            "Most users do not need to set this field unless they specifically need to tune the connector to address specific issues or use cases."
        ),
    )

    parallelism: Optional[PositiveInt] = Field(
        title="Maximum number of parallel connections",
        order=11,
        description=(
            "Maximum number of parallel connections."
            "Most users do not need to set this field unless they specifically need to tune the connector to address "
            "specific issues or use cases."
        ),
        default=1,
    )

    insights_lookback_window: Optional[PositiveInt] = Field(
        title="Insights Lookback Window",
        order=12,
        description=(
            "The attribution window. Facebook freezes insight data 28 days after it was generated, "
            "which means that all data from the past 28 days may have changed since we last emitted it, "
            "so you can retrieve refreshed insights from the past by setting this parameter. "
            "If you set a custom lookback window value in Facebook account, please provide the same value here."
        ),
        maximum=28,
        mininum=1,
        default=28,
    )

    insights_job_timeout: Optional[PositiveInt] = Field(
        title="Insights Job Timeout",
        order=13,
        description=(
            "Insights Job Timeout establishes the maximum amount of time (in minutes) of waiting for the report job to complete. "
            "When timeout is reached the job is considered failed and we are trying to request smaller amount of data by breaking the job to few smaller ones. "
            "If you definitely know that 60 minutes is not enough for your report to be processed then you can decrease the timeout value, "
            "so we start breaking job to smaller parts faster."
        ),
        maximum=60,
        mininum=10,
        default=60,
    )

    action_breakdowns_allow_empty: bool = Field(
        description="Allows action_breakdowns to be an empty list",
        default=True,
        airbyte_hidden=True,
    )

    client_id: Optional[str] = Field(
        description="The Client Id for your OAuth app",
        airbyte_secret=True,
        airbyte_hidden=True,
    )

    client_secret: Optional[str] = Field(
        description="The Client Secret for your OAuth app",
        airbyte_secret=True,
        airbyte_hidden=True,
    )<|MERGE_RESOLUTION|>--- conflicted
+++ resolved
@@ -32,7 +32,6 @@
 EMPTY_PATTERN = "^$"
 
 
-<<<<<<< HEAD
 class Arbitrary(BaseModel):
     class Config:
         extra = Extra.allow
@@ -66,7 +65,9 @@
     path: str = Field(
         title="Path",
         description="Path to extract the relevant list from the response JSON",
-=======
+    )
+
+
 class OAuthCredentials(BaseModel):
     class Config(OneOfOptionConfig):
         title = "Authenticate via Facebook Marketing (Oauth)"
@@ -106,7 +107,6 @@
         'Select permissions <b>ads_management, ads_read, read_insights, business_management</b>. Then click on "Get token". '
         'See the <a href="https://docs.airbyte.com/integrations/sources/facebook-marketing">docs</a> for more information.',
         airbyte_secret=True,
->>>>>>> fb680acb
     )
 
 
