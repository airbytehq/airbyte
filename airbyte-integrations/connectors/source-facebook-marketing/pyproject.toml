[build-system]
requires = [ "poetry-core>=1.0.0",]
build-backend = "poetry.core.masonry.api"

[tool.poetry]
<<<<<<< HEAD
version = "3.4.0"
=======
version = "3.3.23"
>>>>>>> 496dbd32
name = "source-facebook-marketing"
description = "Source implementation for Facebook Marketing."
authors = [ "Airbyte <contact@airbyte.io>",]
license = "ELv2"
readme = "README.md"
documentation = "https://docs.airbyte.com/integrations/sources/facebook-marketing"
homepage = "https://airbyte.com"
repository = "https://github.com/airbytehq/airbyte"
[[tool.poetry.packages]]
include = "source_facebook_marketing"

[tool.poetry.dependencies]
python = "^3.10,<3.12"
airbyte-cdk = "^5"
facebook-business = "^21.0.5"
cached-property = "==1.5.2"

[tool.poetry.scripts]
source-facebook-marketing = "source_facebook_marketing.run:run"

[tool.poetry.group.dev.dependencies]
pytest-mock = "^3.6"
freezegun = "^1.4.0"
pytest = "^7"
requests-mock = "^1.9.3"<|MERGE_RESOLUTION|>--- conflicted
+++ resolved
@@ -3,11 +3,7 @@
 build-backend = "poetry.core.masonry.api"
 
 [tool.poetry]
-<<<<<<< HEAD
-version = "3.4.0"
-=======
-version = "3.3.23"
->>>>>>> 496dbd32
+version = "3.3.24"
 name = "source-facebook-marketing"
 description = "Source implementation for Facebook Marketing."
 authors = [ "Airbyte <contact@airbyte.io>",]
