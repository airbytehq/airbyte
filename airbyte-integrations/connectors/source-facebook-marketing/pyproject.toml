--- conflicted
+++ resolved
@@ -17,13 +17,8 @@
 
 [tool.poetry.dependencies]
 python = "^3.9,<3.12"
-<<<<<<< HEAD
-airbyte-cdk = "^0"
+airbyte-cdk = "^3.5.0"
 facebook-business = "^19.0.3"
-=======
-airbyte-cdk = "^3.5.0"
-facebook-business = "19.0.0"
->>>>>>> 4559c759
 cached-property = "==1.5.2"
 
 [tool.poetry.scripts]
