--- conflicted
+++ resolved
@@ -3,11 +3,7 @@
 build-backend = "poetry.core.masonry.api"
 
 [tool.poetry]
-<<<<<<< HEAD
-version = "4.0.2-rc.1"
-=======
-version = "4.1.0-rc.1"
->>>>>>> 3ba283e4
+version = "4.1.1-rc.1"
 name = "source-facebook-marketing"
 description = "Source implementation for Facebook Marketing."
 authors = [ "Airbyte <contact@airbyte.io>",]
