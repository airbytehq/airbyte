[build-system]
requires = [ "poetry-core>=1.0.0",]
build-backend = "poetry.core.masonry.api"

[tool.poetry]
<<<<<<< HEAD
version = "4.2.0"
=======
version = "4.1.1-rc.1"
>>>>>>> 14aac8c0
name = "source-facebook-marketing"
description = "Source implementation for Facebook Marketing."
authors = [ "Airbyte <contact@airbyte.io>",]
license = "ELv2"
readme = "README.md"
documentation = "https://docs.airbyte.com/integrations/sources/facebook-marketing"
homepage = "https://airbyte.com"
repository = "https://github.com/airbytehq/airbyte"
[[tool.poetry.packages]]
include = "source_facebook_marketing"

[tool.poetry.dependencies]
<<<<<<< HEAD
python = "^3.10,<3.14"
airbyte-cdk = "^7.0.0"
facebook-business = "23.0.1"
=======
python = "^3.10,<3.12"
airbyte-cdk = "^7.4.1"
facebook-business = "^23.0.0"
>>>>>>> 14aac8c0
cached-property = "^2"

[tool.poetry.scripts]
source-facebook-marketing = "source_facebook_marketing.run:run"

[tool.poetry.group.dev.dependencies]
pytest-mock = "^3.6"
freezegun = "^1.4.0"
pytest = "^8.0.0"
requests-mock = "^1.9.3"


[tool.poe]
include = [
    # Shared tasks definition file(s) can be imported here.
    # Run `poe` or `poe --help` to see the list of available tasks.
    "${POE_GIT_DIR}/poe-tasks/poetry-connector-tasks.toml",
]<|MERGE_RESOLUTION|>--- conflicted
+++ resolved
@@ -3,11 +3,7 @@
 build-backend = "poetry.core.masonry.api"
 
 [tool.poetry]
-<<<<<<< HEAD
 version = "4.2.0"
-=======
-version = "4.1.1-rc.1"
->>>>>>> 14aac8c0
 name = "source-facebook-marketing"
 description = "Source implementation for Facebook Marketing."
 authors = [ "Airbyte <contact@airbyte.io>",]
@@ -20,15 +16,9 @@
 include = "source_facebook_marketing"
 
 [tool.poetry.dependencies]
-<<<<<<< HEAD
 python = "^3.10,<3.14"
-airbyte-cdk = "^7.0.0"
+airbyte-cdk = "^7.4.1"
 facebook-business = "23.0.1"
-=======
-python = "^3.10,<3.12"
-airbyte-cdk = "^7.4.1"
-facebook-business = "^23.0.0"
->>>>>>> 14aac8c0
 cached-property = "^2"
 
 [tool.poetry.scripts]
