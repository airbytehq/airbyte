[build-system]
requires = [ "poetry-core>=1.0.0",]
build-backend = "poetry.core.masonry.api"

[tool.poetry]
<<<<<<< HEAD
version = "3.2.1"
=======
version = "3.3.0"
>>>>>>> 5b62bdfb
name = "source-facebook-marketing"
description = "Source implementation for Facebook Marketing."
authors = [ "Airbyte <contact@airbyte.io>",]
license = "ELv2"
readme = "README.md"
documentation = "https://docs.airbyte.com/integrations/sources/facebook-marketing"
homepage = "https://airbyte.com"
repository = "https://github.com/airbytehq/airbyte"
[[tool.poetry.packages]]
include = "source_facebook_marketing"

[tool.poetry.dependencies]
python = "^3.9,<3.12"
airbyte-cdk = "0.81.6"
facebook-business = "19.0.0"
cached-property = "==1.5.2"

[tool.poetry.scripts]
source-facebook-marketing = "source_facebook_marketing.run:run"

[tool.poetry.group.dev.dependencies]
pytest-mock = "^3.6"
freezegun = "^1.4.0"
pytest = "^6.1"
requests-mock = "^1.9.3"<|MERGE_RESOLUTION|>--- conflicted
+++ resolved
@@ -3,11 +3,7 @@
 build-backend = "poetry.core.masonry.api"
 
 [tool.poetry]
-<<<<<<< HEAD
-version = "3.2.1"
-=======
 version = "3.3.0"
->>>>>>> 5b62bdfb
 name = "source-facebook-marketing"
 description = "Source implementation for Facebook Marketing."
 authors = [ "Airbyte <contact@airbyte.io>",]
