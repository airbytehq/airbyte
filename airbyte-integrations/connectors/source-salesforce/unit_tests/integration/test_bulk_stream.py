# Copyright (c) 2024 Airbyte, Inc., all rights reserved.
import csv
import io
import json
import urllib.parse
from datetime import datetime, timedelta, timezone
from typing import Any, Dict, List, Optional
from unittest import TestCase

import freezegun
from airbyte_cdk.models import AirbyteStreamStatus, SyncMode
from airbyte_cdk.test.mock_http import HttpMocker, HttpRequest, HttpResponse
from config_builder import ConfigBuilder
from integration.test_rest_stream import create_http_request as create_standard_http_request
from integration.test_rest_stream import create_http_response as create_standard_http_response
from integration.utils import create_base_url, given_authentication, given_stream, read
from salesforce_describe_response_builder import SalesforceDescribeResponseBuilder
from salesforce_job_response_builder import JobCreateResponseBuilder, JobInfoResponseBuilder
from source_salesforce.streams import BulkSalesforceStream

_A_FIELD_NAME = "a_field"
_ANOTHER_FIELD_NAME = "another_field"
_ACCESS_TOKEN = "an_access_token"
_CLIENT_ID = "a_client_id"
_CLIENT_SECRET = "a_client_secret"
_CURSOR_FIELD = "SystemModstamp"
_INCREMENTAL_FIELDS = [_A_FIELD_NAME, _CURSOR_FIELD]
_INCREMENTAL_SCHEMA_BUILDER = SalesforceDescribeResponseBuilder().field(_A_FIELD_NAME).field(_CURSOR_FIELD, "datetime")  # re-using same fields as _INCREMENTAL_FIELDS
_INSTANCE_URL = "https://instance.salesforce.com"
_JOB_ID = "a-job-id"
<<<<<<< HEAD
=======
_ANOTHER_JOB_ID = "another-job-id"
_LOOKBACK_WINDOW = timedelta(seconds=LOOKBACK_SECONDS)
>>>>>>> 95335c59
_NOW = datetime.now(timezone.utc)
_REFRESH_TOKEN = "a_refresh_token"
_METHOD_FAILURE_HTTP_STATUS = 420
_RETRYABLE_RESPONSE = HttpResponse("{}", _METHOD_FAILURE_HTTP_STATUS)  # TODO: document what the body actually is on 420 errors
_SECOND_PAGE_LOCATOR = "second-page-locator"
_STREAM_NAME = "a_stream_name"
_STREAM_WITH_PARENT_NAME = "ContentDocumentLink"
_PARENT_STREAM_NAME = "ContentDocument"

_BASE_URL = create_base_url(_INSTANCE_URL)


def _create_field(name: str, _type: Optional[str] = None) -> Dict[str, Any]:
    return {"name": name, "type": _type if _type else "string"}


def _to_url(to_convert: datetime) -> str:
    to_format = to_convert.isoformat(timespec="milliseconds")
    return urllib.parse.quote_plus(to_format)


def _to_partitioned_datetime(to_convert: datetime) -> str:
    return to_convert.strftime("%Y-%m-%dT%H:%M:%S.%f")[:-3] + "Z"


def _calculate_start_time(start_time: datetime) -> datetime:
    # the start is granular to the second hence why we have `0` in terms of milliseconds
    return start_time.replace(microsecond=0)


def _build_job_creation_request(query: str) -> HttpRequest:
    return HttpRequest(f"{_BASE_URL}/jobs/query", body=json.dumps({
        "operation": "queryAll",
        "query": query,
        "contentType": "CSV",
        "columnDelimiter": "COMMA",
        "lineEnding": "LF"
    }))


def _make_sliced_job_request(lower_boundary: datetime, upper_boundary: datetime, fields: List[str]) -> HttpRequest:
    return _build_job_creation_request(f"SELECT {', '.join(fields)} FROM a_stream_name WHERE SystemModstamp >= {lower_boundary.isoformat(timespec='milliseconds')} AND SystemModstamp < {upper_boundary.isoformat(timespec='milliseconds')}")


def _make_full_job_request(fields: List[str]) -> HttpRequest:
    return _build_job_creation_request(f"SELECT {', '.join(fields)} FROM a_stream_name")


def _generate_csv(fields: List[str], count: int = 1) -> str:
    """
    This method does not handle field types for now which may cause some test failures on change if we start considering using some
    fields for calculation. One example of that would be cursor field parsing to datetime.
    """
    record = ','.join([f"{field}_value" for field in fields])
    records = '\n'.join([record for _ in range(count)])
    return f"{','.join(fields)}\n{records}"


class BulkStreamTest(TestCase):

    def setUp(self) -> None:
        self._config = ConfigBuilder().client_id(_CLIENT_ID).client_secret(_CLIENT_SECRET).refresh_token(_REFRESH_TOKEN)

        self._http_mocker = HttpMocker()
        self._http_mocker.__enter__()

        given_authentication(self._http_mocker, _CLIENT_ID, _CLIENT_SECRET, _REFRESH_TOKEN, _INSTANCE_URL, _ACCESS_TOKEN)
        self._timeout = BulkSalesforceStream.DEFAULT_WAIT_TIMEOUT

    def tearDown(self) -> None:
        self._http_mocker.__exit__(None, None, None)
        BulkSalesforceStream.DEFAULT_WAIT_TIMEOUT = self._timeout

    @freezegun.freeze_time(_NOW.isoformat())
    def test_when_read_then_create_job_and_extract_records_from_result(self) -> None:
        given_stream(self._http_mocker, _BASE_URL, _STREAM_NAME, SalesforceDescribeResponseBuilder().field(_A_FIELD_NAME))
        self._http_mocker.post(
            _make_full_job_request([_A_FIELD_NAME]),
            JobCreateResponseBuilder().with_id(_JOB_ID).build(),
        )
        self._http_mocker.get(
            HttpRequest(f"{_BASE_URL}/jobs/query/{_JOB_ID}"),
            [
                JobInfoResponseBuilder().with_id(_JOB_ID).with_state("InProgress").build(),
                JobInfoResponseBuilder().with_id(_JOB_ID).with_state("UploadComplete").build(),
                JobInfoResponseBuilder().with_id(_JOB_ID).with_state("JobComplete").build(),
            ],
        )
        self._http_mocker.get(
            HttpRequest(f"{_BASE_URL}/jobs/query/{_JOB_ID}/results"),
            HttpResponse(f"{_A_FIELD_NAME}\nfield_value"),
        )
        delete_request = self._mock_delete_job(_JOB_ID)

        output = read(_STREAM_NAME, SyncMode.full_refresh, self._config)

        assert len(output.records) == 1
        self._http_mocker.assert_number_of_calls(delete_request, 1)

    @freezegun.freeze_time(_NOW.isoformat())
    def test_given_null_bytes_when_read_then_remove_null_bytes(self) -> None:
        given_stream(self._http_mocker, _BASE_URL, _STREAM_NAME, SalesforceDescribeResponseBuilder().field(_A_FIELD_NAME))
        self._http_mocker.post(
            _make_full_job_request([_A_FIELD_NAME]),
            JobCreateResponseBuilder().with_id(_JOB_ID).build(),
        )
        self._http_mocker.get(
            HttpRequest(f"{_BASE_URL}/jobs/query/{_JOB_ID}"),
            [
                JobInfoResponseBuilder().with_id(_JOB_ID).with_state("JobComplete").build(),
            ],
        )
        self._http_mocker.get(
            HttpRequest(f"{_BASE_URL}/jobs/query/{_JOB_ID}/results"),
            HttpResponse(b'"a_field"\n\x00"001\x004W000027f6UwQAI"\n\x00\x00'.decode()),
        )
        self._mock_delete_job(_JOB_ID)

        output = read(_STREAM_NAME, SyncMode.full_refresh, self._config)

        assert len(output.records) == 1
        assert output.records[0].record.data[_A_FIELD_NAME] == "0014W000027f6UwQAI"

    @freezegun.freeze_time(_NOW.isoformat())
    def test_given_type_when_read_then_field_is_casted_with_right_type(self) -> None:
        given_stream(self._http_mocker, _BASE_URL, _STREAM_NAME, SalesforceDescribeResponseBuilder().field(_A_FIELD_NAME, "boolean"))
        self._http_mocker.post(
            _make_full_job_request([_A_FIELD_NAME]),
            JobCreateResponseBuilder().with_id(_JOB_ID).build(),
        )
        self._http_mocker.get(
            HttpRequest(f"{_BASE_URL}/jobs/query/{_JOB_ID}"),
            [
                JobInfoResponseBuilder().with_id(_JOB_ID).with_state("JobComplete").build(),
            ],
        )
        self._http_mocker.get(
            HttpRequest(f"{_BASE_URL}/jobs/query/{_JOB_ID}/results"),
            HttpResponse('"a_field"\ntrue'),
        )
        self._mock_delete_job(_JOB_ID)

        output = read(_STREAM_NAME, SyncMode.full_refresh, self._config)

        assert len(output.records) == 1
        assert type(output.records[0].record.data[_A_FIELD_NAME]) == bool

    @freezegun.freeze_time(_NOW.isoformat())
    def test_given_no_data_provided_when_read_then_field_is_none(self) -> None:
        given_stream(self._http_mocker, _BASE_URL, _STREAM_NAME, SalesforceDescribeResponseBuilder().field(_A_FIELD_NAME).field(_ANOTHER_FIELD_NAME))
        self._http_mocker.post(
            _make_full_job_request([_A_FIELD_NAME, _ANOTHER_FIELD_NAME]),
            JobCreateResponseBuilder().with_id(_JOB_ID).build(),
        )
        self._http_mocker.get(
            HttpRequest(f"{_BASE_URL}/jobs/query/{_JOB_ID}"),
            [
                JobInfoResponseBuilder().with_id(_JOB_ID).with_state("JobComplete").build(),
            ],
        )
        self._http_mocker.get(
            HttpRequest(f"{_BASE_URL}/jobs/query/{_JOB_ID}/results"),
            HttpResponse(f'"{_A_FIELD_NAME}","{_ANOTHER_FIELD_NAME}"\n,"another field value"'),
        )
        self._mock_delete_job(_JOB_ID)

        output = read(_STREAM_NAME, SyncMode.full_refresh, self._config)

        assert len(output.records) == 1
        assert _A_FIELD_NAME not in output.records[0].record.data or output.records[0].record.data[_A_FIELD_NAME] is None

    @freezegun.freeze_time(_NOW.isoformat())
    def test_given_csv_unix_dialect_provided_when_read_then_parse_csv_properly(self) -> None:
        given_stream(self._http_mocker, _BASE_URL, _STREAM_NAME, SalesforceDescribeResponseBuilder().field(_A_FIELD_NAME).field(_ANOTHER_FIELD_NAME))
        self._http_mocker.post(
            _make_full_job_request([_A_FIELD_NAME, _ANOTHER_FIELD_NAME]),
            JobCreateResponseBuilder().with_id(_JOB_ID).build(),
        )
        self._http_mocker.get(
            HttpRequest(f"{_BASE_URL}/jobs/query/{_JOB_ID}"),
            [
                JobInfoResponseBuilder().with_id(_JOB_ID).with_state("JobComplete").build(),
            ],
        )
        data = [
            {_A_FIELD_NAME: "1", _ANOTHER_FIELD_NAME: '"first_name" "last_name"'},
            {_A_FIELD_NAME: "2", _ANOTHER_FIELD_NAME: "'" + 'first_name"\n' + "'" + 'last_name\n"'},
            {_A_FIELD_NAME: "3", _ANOTHER_FIELD_NAME: "first_name last_name"},
        ]
        self._http_mocker.get(
            HttpRequest(f"{_BASE_URL}/jobs/query/{_JOB_ID}/results"),
            HttpResponse(self._create_csv([_A_FIELD_NAME, _ANOTHER_FIELD_NAME], data, "unix")),
        )
        self._mock_delete_job(_JOB_ID)

        output = read(_STREAM_NAME, SyncMode.full_refresh, self._config)

        assert len(output.records) == 3

    @freezegun.freeze_time(_NOW.isoformat())
    def test_given_specific_encoding_when_read_then_parse_csv_properly(self) -> None:
        given_stream(self._http_mocker, _BASE_URL, _STREAM_NAME, SalesforceDescribeResponseBuilder().field(_A_FIELD_NAME).field(_ANOTHER_FIELD_NAME))
        self._http_mocker.post(
            _make_full_job_request([_A_FIELD_NAME, _ANOTHER_FIELD_NAME]),
            JobCreateResponseBuilder().with_id(_JOB_ID).build(),
        )
        self._http_mocker.get(
            HttpRequest(f"{_BASE_URL}/jobs/query/{_JOB_ID}"),
            [
                JobInfoResponseBuilder().with_id(_JOB_ID).with_state("JobComplete").build(),
            ],
        )
        self._http_mocker.get(
            HttpRequest(f"{_BASE_URL}/jobs/query/{_JOB_ID}/results"),
            HttpResponse(b'"\xc4"\n,"4"\n\x00,"\xca \xfc"'.decode("ISO-8859-1"), headers={"Content-Type": "text/csv; charset=ISO-8859-1"}),
        )
        self._mock_delete_job(_JOB_ID)

        output = read(_STREAM_NAME, SyncMode.full_refresh, self._config)

        assert output.records[0].record.data == {"Ä": "4"}
        assert output.records[1].record.data == {"Ä": "Ê ü"}

    @freezegun.freeze_time(_NOW.isoformat())
    def test_given_locator_when_read_then_extract_records_from_both_pages(self):
        given_stream(self._http_mocker, _BASE_URL, _STREAM_NAME, SalesforceDescribeResponseBuilder().field(_A_FIELD_NAME))
        self._http_mocker.post(
            _make_full_job_request([_A_FIELD_NAME]),
            JobCreateResponseBuilder().with_id(_JOB_ID).build(),
        )
        self._http_mocker.get(
            HttpRequest(f"{_BASE_URL}/jobs/query/{_JOB_ID}"),
            JobInfoResponseBuilder().with_id(_JOB_ID).with_state("JobComplete").build(),
        )
        self._http_mocker.get(
            HttpRequest(f"{_BASE_URL}/jobs/query/{_JOB_ID}/results"),
            HttpResponse(f"{_A_FIELD_NAME}\nfield_value", headers={"Sforce-Locator": _SECOND_PAGE_LOCATOR}),
        )
        self._http_mocker.get(
            HttpRequest(f"{_BASE_URL}/jobs/query/{_JOB_ID}/results", query_params={"locator": _SECOND_PAGE_LOCATOR}),
            HttpResponse(f"{_A_FIELD_NAME}\nanother_field_value"),
        )
        self._mock_delete_job(_JOB_ID)

        output = read(_STREAM_NAME, SyncMode.full_refresh, self._config)

        assert len(output.records) == 2

    @freezegun.freeze_time(_NOW.isoformat())
    def test_given_job_creation_have_transient_error_when_read_then_sync_properly(self):
        given_stream(self._http_mocker, _BASE_URL, _STREAM_NAME, SalesforceDescribeResponseBuilder().field(_A_FIELD_NAME))
        self._http_mocker.post(
            _make_full_job_request([_A_FIELD_NAME]),
            [
                _RETRYABLE_RESPONSE,
                JobCreateResponseBuilder().with_id(_JOB_ID).build(),
            ],
        )
        self._http_mocker.get(
            HttpRequest(f"{_BASE_URL}/jobs/query/{_JOB_ID}"),
            JobInfoResponseBuilder().with_id(_JOB_ID).with_state("JobComplete").build(),
        )
        self._http_mocker.get(
            HttpRequest(f"{_BASE_URL}/jobs/query/{_JOB_ID}/results"),
            HttpResponse(f"{_A_FIELD_NAME}\nfield_value"),
        )
        self._mock_delete_job(_JOB_ID)

        output = read(_STREAM_NAME, SyncMode.full_refresh, self._config)

        assert len(output.errors) == 0
        assert len(output.records) == 1

    @freezegun.freeze_time(_NOW.isoformat())
    def test_given_job_polling_have_transient_error_when_read_then_sync_properly(self):
        given_stream(self._http_mocker, _BASE_URL, _STREAM_NAME, SalesforceDescribeResponseBuilder().field(_A_FIELD_NAME))
        self._http_mocker.post(
            _make_full_job_request([_A_FIELD_NAME]),
            JobCreateResponseBuilder().with_id(_JOB_ID).build(),
        )
        self._http_mocker.get(
            HttpRequest(f"{_BASE_URL}/jobs/query/{_JOB_ID}"),
            [
                _RETRYABLE_RESPONSE,
                JobInfoResponseBuilder().with_id(_JOB_ID).with_state("JobComplete").build(),
            ],
        )
        self._http_mocker.get(
            HttpRequest(f"{_BASE_URL}/jobs/query/{_JOB_ID}/results"),
            HttpResponse(f"{_A_FIELD_NAME}\nfield_value"),
        )
        self._mock_delete_job(_JOB_ID)

        output = read(_STREAM_NAME, SyncMode.full_refresh, self._config)

        assert len(output.errors) == 0
        assert len(output.records) == 1

    @freezegun.freeze_time(_NOW.isoformat())
    def test_given_bulk_restrictions_when_read_then_switch_to_standard(self):
        given_stream(self._http_mocker, _BASE_URL, _STREAM_NAME, SalesforceDescribeResponseBuilder().field(_A_FIELD_NAME))
        self._http_mocker.post(
            _make_full_job_request([_A_FIELD_NAME]),
            HttpResponse("[{}]", 403),
        )
        self._http_mocker.get(
            create_standard_http_request(_STREAM_NAME, [_A_FIELD_NAME]),
            create_standard_http_response([_A_FIELD_NAME]),
        )

        output = read(_STREAM_NAME, SyncMode.full_refresh, self._config)

        assert len(output.records) == 1

    @freezegun.freeze_time(_NOW.isoformat())
    def test_given_non_transient_error_on_job_creation_when_read_then_fail_sync(self):
        given_stream(self._http_mocker, _BASE_URL, _STREAM_NAME, SalesforceDescribeResponseBuilder().field(_A_FIELD_NAME))
        self._http_mocker.post(
            _make_full_job_request([_A_FIELD_NAME]),
            HttpResponse(json.dumps([{"errorCode": "API_ERROR", "message": "Implementation restriction... <can't complete the error message as I can't reproduce this issue>"}]), 400),
        )

        output = read(_STREAM_NAME, SyncMode.full_refresh, self._config)

        assert output.get_stream_statuses(_STREAM_NAME)[-1] == AirbyteStreamStatus.INCOMPLETE

    def test_given_job_times_out_when_read_then_abort_job(self):
        BulkSalesforceStream.DEFAULT_WAIT_TIMEOUT = timedelta(microseconds=1)
        given_stream(self._http_mocker, _BASE_URL, _STREAM_NAME, SalesforceDescribeResponseBuilder().field(_A_FIELD_NAME))
        self._http_mocker.post(
            _make_full_job_request([_A_FIELD_NAME]),
            JobCreateResponseBuilder().with_id(_JOB_ID).build(),
        )
        abort_request = HttpRequest(f"{_BASE_URL}/jobs/query/{_JOB_ID}", body=json.dumps({"state": "Aborted"}))
        self._http_mocker.patch(
            abort_request,
            JobInfoResponseBuilder().with_id(_JOB_ID).with_state("Aborted").build(),
        )
        self._http_mocker.get(
            HttpRequest(f"{_BASE_URL}/jobs/query/{_JOB_ID}"),
            JobInfoResponseBuilder().with_id(_JOB_ID).with_state("InProgress").build(),
        )

        read(_STREAM_NAME, SyncMode.full_refresh, self._config)

        self._http_mocker.assert_number_of_calls(abort_request, 3)

    @freezegun.freeze_time(_NOW.isoformat())
    def test_given_job_is_aborted_when_read_then_fail_sync(self):
        given_stream(self._http_mocker, _BASE_URL, _STREAM_NAME, SalesforceDescribeResponseBuilder().field(_A_FIELD_NAME))
        self._http_mocker.post(
            _make_full_job_request([_A_FIELD_NAME]),
            JobCreateResponseBuilder().with_id(_JOB_ID).build(),
        )
        self._http_mocker.get(
            HttpRequest(f"{_BASE_URL}/jobs/query/{_JOB_ID}"),
            JobInfoResponseBuilder().with_id(_JOB_ID).with_state("Aborted").build(),
        )
        self._mock_delete_job(_JOB_ID)

        output = read(_STREAM_NAME, SyncMode.full_refresh, self._config)

        assert output.get_stream_statuses(_STREAM_NAME)[-1] == AirbyteStreamStatus.INCOMPLETE

    @freezegun.freeze_time(_NOW.isoformat())
    def test_given_job_is_failed_when_read_then_switch_to_standard(self):
        given_stream(self._http_mocker, _BASE_URL, _STREAM_NAME, SalesforceDescribeResponseBuilder().field(_A_FIELD_NAME))
        self._http_mocker.post(
            _make_full_job_request([_A_FIELD_NAME]),
            JobCreateResponseBuilder().with_id(_JOB_ID).build(),
        )
        self._http_mocker.get(
            HttpRequest(f"{_BASE_URL}/jobs/query/{_JOB_ID}"),
            JobInfoResponseBuilder().with_id(_JOB_ID).with_state("Failed").build(),
        )
        self._http_mocker.get(
            create_standard_http_request(_STREAM_NAME, [_A_FIELD_NAME], _ACCESS_TOKEN),
            create_standard_http_response([_A_FIELD_NAME]),
        )
        self._mock_delete_job(_JOB_ID)

        output = read(_STREAM_NAME, SyncMode.full_refresh, self._config)

        assert len(output.records) == 1

    @freezegun.freeze_time(_NOW.isoformat())
    def test_given_retryable_error_on_download_job_result_when_read_then_extract_records(self):
        given_stream(self._http_mocker, _BASE_URL, _STREAM_NAME, SalesforceDescribeResponseBuilder().field(_A_FIELD_NAME))
        self._http_mocker.post(
            _make_full_job_request([_A_FIELD_NAME]),
            JobCreateResponseBuilder().with_id(_JOB_ID).build(),
        )
        self._http_mocker.get(
            HttpRequest(f"{_BASE_URL}/jobs/query/{_JOB_ID}"),
            JobInfoResponseBuilder().with_id(_JOB_ID).with_state("JobComplete").build(),
        )
        self._http_mocker.get(
            HttpRequest(f"{_BASE_URL}/jobs/query/{_JOB_ID}/results"),
            [
                _RETRYABLE_RESPONSE,
                HttpResponse(f"{_A_FIELD_NAME}\nfield_value"),
            ],
        )
        self._mock_delete_job(_JOB_ID)

        output = read(_STREAM_NAME, SyncMode.full_refresh, self._config)

        assert len(output.records) == 1

    @freezegun.freeze_time(_NOW.isoformat())
    def test_given_retryable_error_on_delete_job_result_when_read_then_do_not_break(self):
        given_stream(self._http_mocker, _BASE_URL, _STREAM_NAME, SalesforceDescribeResponseBuilder().field(_A_FIELD_NAME))
        self._http_mocker.post(
            _make_full_job_request([_A_FIELD_NAME]),
            JobCreateResponseBuilder().with_id(_JOB_ID).build(),
        )
        self._http_mocker.get(
            HttpRequest(f"{_BASE_URL}/jobs/query/{_JOB_ID}"),
            JobInfoResponseBuilder().with_id(_JOB_ID).with_state("JobComplete").build(),
        )
        self._http_mocker.get(
            HttpRequest(f"{_BASE_URL}/jobs/query/{_JOB_ID}/results"),
            HttpResponse(f"{_A_FIELD_NAME}\nfield_value"),
        )
        self._http_mocker.delete(
            HttpRequest(f"{_BASE_URL}/jobs/query/{_JOB_ID}"),
            [
                _RETRYABLE_RESPONSE,
                HttpResponse(""),
            ],
        )

        output = read(_STREAM_NAME, SyncMode.full_refresh, self._config)

        assert output.get_stream_statuses(_STREAM_NAME)[-1] == AirbyteStreamStatus.COMPLETE

    @freezegun.freeze_time(_NOW.isoformat())
    def test_given_non_retryable_error_on_delete_job_result_when_read_then_fail_to_sync(self):
        """
        This is interesting: right now, we retry with the same policies has the other requests but it seems fair to just be a best effort,
        catch everything and not retry
        """
        given_stream(self._http_mocker, _BASE_URL, _STREAM_NAME, SalesforceDescribeResponseBuilder().field(_A_FIELD_NAME))
        self._http_mocker.post(
            _make_full_job_request([_A_FIELD_NAME]),
            JobCreateResponseBuilder().with_id(_JOB_ID).build(),
        )
        self._http_mocker.get(
            HttpRequest(f"{_BASE_URL}/jobs/query/{_JOB_ID}"),
            JobInfoResponseBuilder().with_id(_JOB_ID).with_state("JobComplete").build(),
        )
        self._http_mocker.get(
            HttpRequest(f"{_BASE_URL}/jobs/query/{_JOB_ID}/results"),
            HttpResponse(f"{_A_FIELD_NAME}\nfield_value"),
        )
        self._http_mocker.delete(
            HttpRequest(f"{_BASE_URL}/jobs/query/{_JOB_ID}"),
            HttpResponse("", 429),
        )

        output = read(_STREAM_NAME, SyncMode.full_refresh, self._config)

        assert output.get_stream_statuses(_STREAM_NAME)[-1] == AirbyteStreamStatus.INCOMPLETE

    @freezegun.freeze_time(_NOW.isoformat())
    def test_given_incremental_when_read_then_create_job_and_extract_records_from_result(self) -> None:
        start_date = (_NOW - timedelta(days=10)).replace(microsecond=0)
        first_upper_boundary = start_date + timedelta(days=7)
        self._config.start_date(start_date).stream_slice_step("P7D")
        given_stream(self._http_mocker, _BASE_URL, _STREAM_NAME, _INCREMENTAL_SCHEMA_BUILDER)
        self._create_sliced_job(start_date, first_upper_boundary, _STREAM_NAME, _INCREMENTAL_FIELDS, "first_slice_job_id", record_count=2)
        self._create_sliced_job(first_upper_boundary, _NOW, _STREAM_NAME, _INCREMENTAL_FIELDS, "second_slice_job_id", record_count=1)

        output = read(_STREAM_NAME, SyncMode.incremental, self._config)

        assert len(output.records) == 3

    @freezegun.freeze_time(_NOW.isoformat())
    def test_given_slice_fails_when_read_then_state_is_partitioned(self) -> None:
        # FIXME this test fails because the error happens in the thread that generates the slices as oppose to the thread the read the
        #  partition. In order to fix that, we probably need a flag to allow for the job orchestrator to continue creating the jobs even if
        #  there is an error
        start_date = (_NOW - timedelta(days=20)).replace(microsecond=0)
        slice_range = timedelta(days=7)
        first_upper_boundary = start_date + slice_range
        second_upper_boundary = first_upper_boundary + slice_range
        self._config.start_date(start_date).stream_slice_step("P7D")
        given_stream(self._http_mocker, _BASE_URL, _STREAM_NAME, _INCREMENTAL_SCHEMA_BUILDER)
        self._create_sliced_job(start_date, first_upper_boundary, _STREAM_NAME, _INCREMENTAL_FIELDS, "first_slice_job_id", record_count=2)
        self._http_mocker.post(
<<<<<<< HEAD
            _make_sliced_job_request(first_upper_boundary, second_upper_boundary, _INCREMENTAL_FIELDS),
=======
            self._make_sliced_job_request(first_upper_boundary, second_upper_boundary, _STREAM_NAME, _INCREMENTAL_FIELDS),
>>>>>>> 95335c59
            HttpResponse("", status_code=400),
        )
        self._create_sliced_job(second_upper_boundary, _NOW, _STREAM_NAME, _INCREMENTAL_FIELDS, "third_slice_job_id", record_count=1)

        output = read(_STREAM_NAME, SyncMode.incremental, self._config)

        assert len(output.records) == 3
        assert len(output.most_recent_state.stream_state.slices) == 2

    def test_given_parent_stream_when_read_then_return_record_for_all_children(self) -> None:
        start_date = (_NOW - timedelta(days=10)).replace(microsecond=0)
        first_upper_boundary = start_date + timedelta(days=7)
        self._config.start_date(start_date).stream_slice_step("P7D")

        given_stream(self._http_mocker, _BASE_URL, _STREAM_WITH_PARENT_NAME, SalesforceDescribeResponseBuilder().field(_A_FIELD_NAME))
        self._create_sliced_job_with_records(start_date, first_upper_boundary, _PARENT_STREAM_NAME, "first_parent_slice_job_id", [{"Id": "parent1", "SystemModstamp": "any"}, {"Id": "parent2", "SystemModstamp": "any"}])
        self._create_sliced_job_with_records(first_upper_boundary, _NOW, _PARENT_STREAM_NAME, "second_parent_slice_job_id", [{"Id": "parent3", "SystemModstamp": "any"}])

        # job for first slice
        self._http_mocker.post(
            self._build_job_creation_request(f"SELECT {', '.join([_A_FIELD_NAME])} FROM {_STREAM_WITH_PARENT_NAME} WHERE ContentDocumentId IN ('parent1', 'parent2', 'parent3')"),
            JobCreateResponseBuilder().with_id(_JOB_ID).build(),
        )
        self._http_mocker.get(
            HttpRequest(f"{_BASE_URL}/jobs/query/{_JOB_ID}"),
            JobInfoResponseBuilder().with_id(_JOB_ID).with_state("JobComplete").build(),
        )
        self._http_mocker.get(
            HttpRequest(f"{_BASE_URL}/jobs/query/{_JOB_ID}/results"),
            HttpResponse(f"{_A_FIELD_NAME}\nfield_value"),
        )
        self._mock_delete_job(_JOB_ID)

        output = read(_STREAM_WITH_PARENT_NAME, SyncMode.full_refresh, self._config)

        assert len(output.records) == 1

    def _create_sliced_job(self, lower_boundary: datetime, upper_boundary: datetime, stream_name: str, fields: List[str], job_id: str, record_count: int) -> None:
        self._create_sliced_job_with_records(lower_boundary, upper_boundary, stream_name, job_id, self._generate_random_records(fields, record_count))

    def _create_sliced_job_with_records(self, lower_boundary: datetime, upper_boundary: datetime, stream_name: str, job_id: str, records: List[Dict[str, str]]) -> None:
        self._http_mocker.post(
<<<<<<< HEAD
            _make_sliced_job_request(lower_boundary, upper_boundary, fields),
=======
            self._make_sliced_job_request(lower_boundary, upper_boundary, stream_name, list(records[0].keys())),
>>>>>>> 95335c59
            JobCreateResponseBuilder().with_id(job_id).build(),
        )
        self._http_mocker.get(
            HttpRequest(f"{_BASE_URL}/jobs/query/{job_id}"),
            JobInfoResponseBuilder().with_id(job_id).with_state("JobComplete").build(),
        )
        self._http_mocker.get(
            HttpRequest(f"{_BASE_URL}/jobs/query/{job_id}/results"),
<<<<<<< HEAD
            HttpResponse(_generate_csv(fields, count=record_count)),
=======
            HttpResponse(self._generate_csv(records)),
>>>>>>> 95335c59
        )
        self._mock_delete_job(job_id)

    def _mock_delete_job(self, job_id: str) -> HttpRequest:
        request = HttpRequest(f"{_BASE_URL}/jobs/query/{job_id}")
        self._http_mocker.delete(
            request,
            HttpResponse(""),
        )
        return request

<<<<<<< HEAD
    def _create_csv(self, headers: List[str], data: List[Dict[str, str]], dialect: str) -> str:
        with io.StringIO("", newline="") as csvfile:
            writer = csv.DictWriter(csvfile, fieldnames=headers, dialect=dialect)
            writer.writeheader()
            for line in data:
                writer.writerow(line)
            return csvfile.getvalue()
=======
    def _make_sliced_job_request(self, lower_boundary: datetime, upper_boundary: datetime, stream_name: str, fields: List[str]) -> HttpRequest:
        return self._build_job_creation_request(f"SELECT {', '.join(fields)} FROM {stream_name} WHERE SystemModstamp >= {lower_boundary.isoformat(timespec='milliseconds')} AND SystemModstamp < {upper_boundary.isoformat(timespec='milliseconds')}")

    def _make_full_job_request(self, fields: List[str], stream_name: str = _STREAM_NAME) -> HttpRequest:
        return self._build_job_creation_request(f"SELECT {', '.join(fields)} FROM {stream_name}")

    def _generate_random_records(self, fields: List[str], record_count: int) -> List[Dict[str, str]]:
        record = {field: f"{field}_value" for field in fields}
        return [record for _ in range(record_count)]

    def _generate_csv(self, records: List[Dict[str, str]]) -> str:
        """
        This method does not handle field types for now which may cause some test failures on change if we start considering using some
        fields for calculation. One example of that would be cursor field parsing to datetime.
        """
        keys = list(records[0].keys())  # assuming all the records have the same keys
        csv_entry = []
        for record in records:
            csv_entry.append(",".join([record[key] for key in keys]))

        entries = '\n'.join(csv_entry)
        return f"{','.join(keys)}\n{entries}"

    def _build_job_creation_request(self, query: str) -> HttpRequest:
        return HttpRequest(f"{_BASE_URL}/jobs/query", body=json.dumps({
            "operation": "queryAll",
            "query": query,
            "contentType": "CSV",
            "columnDelimiter": "COMMA",
            "lineEnding": "LF"
        }))
>>>>>>> 95335c59
<|MERGE_RESOLUTION|>--- conflicted
+++ resolved
@@ -28,11 +28,7 @@
 _INCREMENTAL_SCHEMA_BUILDER = SalesforceDescribeResponseBuilder().field(_A_FIELD_NAME).field(_CURSOR_FIELD, "datetime")  # re-using same fields as _INCREMENTAL_FIELDS
 _INSTANCE_URL = "https://instance.salesforce.com"
 _JOB_ID = "a-job-id"
-<<<<<<< HEAD
-=======
 _ANOTHER_JOB_ID = "another-job-id"
-_LOOKBACK_WINDOW = timedelta(seconds=LOOKBACK_SECONDS)
->>>>>>> 95335c59
 _NOW = datetime.now(timezone.utc)
 _REFRESH_TOKEN = "a_refresh_token"
 _METHOD_FAILURE_HTTP_STATUS = 420
@@ -79,16 +75,6 @@
 
 def _make_full_job_request(fields: List[str]) -> HttpRequest:
     return _build_job_creation_request(f"SELECT {', '.join(fields)} FROM a_stream_name")
-
-
-def _generate_csv(fields: List[str], count: int = 1) -> str:
-    """
-    This method does not handle field types for now which may cause some test failures on change if we start considering using some
-    fields for calculation. One example of that would be cursor field parsing to datetime.
-    """
-    record = ','.join([f"{field}_value" for field in fields])
-    records = '\n'.join([record for _ in range(count)])
-    return f"{','.join(fields)}\n{records}"
 
 
 class BulkStreamTest(TestCase):
@@ -523,11 +509,7 @@
         given_stream(self._http_mocker, _BASE_URL, _STREAM_NAME, _INCREMENTAL_SCHEMA_BUILDER)
         self._create_sliced_job(start_date, first_upper_boundary, _STREAM_NAME, _INCREMENTAL_FIELDS, "first_slice_job_id", record_count=2)
         self._http_mocker.post(
-<<<<<<< HEAD
             _make_sliced_job_request(first_upper_boundary, second_upper_boundary, _INCREMENTAL_FIELDS),
-=======
-            self._make_sliced_job_request(first_upper_boundary, second_upper_boundary, _STREAM_NAME, _INCREMENTAL_FIELDS),
->>>>>>> 95335c59
             HttpResponse("", status_code=400),
         )
         self._create_sliced_job(second_upper_boundary, _NOW, _STREAM_NAME, _INCREMENTAL_FIELDS, "third_slice_job_id", record_count=1)
@@ -537,6 +519,7 @@
         assert len(output.records) == 3
         assert len(output.most_recent_state.stream_state.slices) == 2
 
+    @freezegun.freeze_time(_NOW.isoformat())
     def test_given_parent_stream_when_read_then_return_record_for_all_children(self) -> None:
         start_date = (_NOW - timedelta(days=10)).replace(microsecond=0)
         first_upper_boundary = start_date + timedelta(days=7)
@@ -546,7 +529,6 @@
         self._create_sliced_job_with_records(start_date, first_upper_boundary, _PARENT_STREAM_NAME, "first_parent_slice_job_id", [{"Id": "parent1", "SystemModstamp": "any"}, {"Id": "parent2", "SystemModstamp": "any"}])
         self._create_sliced_job_with_records(first_upper_boundary, _NOW, _PARENT_STREAM_NAME, "second_parent_slice_job_id", [{"Id": "parent3", "SystemModstamp": "any"}])
 
-        # job for first slice
         self._http_mocker.post(
             self._build_job_creation_request(f"SELECT {', '.join([_A_FIELD_NAME])} FROM {_STREAM_WITH_PARENT_NAME} WHERE ContentDocumentId IN ('parent1', 'parent2', 'parent3')"),
             JobCreateResponseBuilder().with_id(_JOB_ID).build(),
@@ -570,11 +552,7 @@
 
     def _create_sliced_job_with_records(self, lower_boundary: datetime, upper_boundary: datetime, stream_name: str, job_id: str, records: List[Dict[str, str]]) -> None:
         self._http_mocker.post(
-<<<<<<< HEAD
-            _make_sliced_job_request(lower_boundary, upper_boundary, fields),
-=======
             self._make_sliced_job_request(lower_boundary, upper_boundary, stream_name, list(records[0].keys())),
->>>>>>> 95335c59
             JobCreateResponseBuilder().with_id(job_id).build(),
         )
         self._http_mocker.get(
@@ -583,11 +561,7 @@
         )
         self._http_mocker.get(
             HttpRequest(f"{_BASE_URL}/jobs/query/{job_id}/results"),
-<<<<<<< HEAD
-            HttpResponse(_generate_csv(fields, count=record_count)),
-=======
             HttpResponse(self._generate_csv(records)),
->>>>>>> 95335c59
         )
         self._mock_delete_job(job_id)
 
@@ -599,7 +573,6 @@
         )
         return request
 
-<<<<<<< HEAD
     def _create_csv(self, headers: List[str], data: List[Dict[str, str]], dialect: str) -> str:
         with io.StringIO("", newline="") as csvfile:
             writer = csv.DictWriter(csvfile, fieldnames=headers, dialect=dialect)
@@ -607,7 +580,7 @@
             for line in data:
                 writer.writerow(line)
             return csvfile.getvalue()
-=======
+
     def _make_sliced_job_request(self, lower_boundary: datetime, upper_boundary: datetime, stream_name: str, fields: List[str]) -> HttpRequest:
         return self._build_job_creation_request(f"SELECT {', '.join(fields)} FROM {stream_name} WHERE SystemModstamp >= {lower_boundary.isoformat(timespec='milliseconds')} AND SystemModstamp < {upper_boundary.isoformat(timespec='milliseconds')}")
 
@@ -638,5 +611,4 @@
             "contentType": "CSV",
             "columnDelimiter": "COMMA",
             "lineEnding": "LF"
-        }))
->>>>>>> 95335c59
+        }))