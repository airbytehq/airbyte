--- conflicted
+++ resolved
@@ -33,11 +33,6 @@
       order: 4
     start_date:
       title: Start Date
-<<<<<<< HEAD
-=======
-      description: >-
-        Enter the date in the YYYY-MM-DD format. Airbyte will replicate the data added on and after this date. If this field is blank, Airbyte will replicate the data for last two years.
->>>>>>> 055fef19
       type: string
       pattern: >-
         ^([0-9]{4}-[0-9]{2}-[0-9]{2}(T[0-9]{2}:[0-9]{2}:[0-9]{2}Z)?)$
