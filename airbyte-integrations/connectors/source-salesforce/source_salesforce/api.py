#
# Copyright (c) 2021 Airbyte, Inc., all rights reserved.
#

from typing import Any, List, Mapping, Optional, Tuple

import requests
from airbyte_cdk import AirbyteLogger
from airbyte_cdk.models import ConfiguredAirbyteCatalog
from requests.exceptions import HTTPError

from .exceptions import TypeSalesforceException
from .rate_limiting import default_backoff_handler
from .utils import filter_streams

STRING_TYPES = [
    "byte",
    "combobox",
    "complexvalue",
    "datacategorygroupreference",
    "email",
    "encryptedstring",
    "id",
    "json",
    "masterrecord",
    "multipicklist",
    "phone",
    "picklist",
    "reference",
    "string",
    "textarea",
    "time",
    "url",
]
NUMBER_TYPES = ["currency", "double", "long", "percent"]
DATE_TYPES = ["date", "datetime"]
LOOSE_TYPES = [
    "anyType",
    # A calculated field's type can be any of the supported
    # formula data types (see https://developer.salesforce.com/docs/#i1435527)
    "calculated",
]

# The following objects have certain WHERE clause restrictions so we exclude them.
QUERY_RESTRICTED_SALESFORCE_OBJECTS = [
    "Announcement",
    "AppTabMember",
    "CollaborationGroupRecord",
    "ColorDefinition",
    "ContentDocumentLink",
    "ContentFolderItem",
    "ContentFolderMember",
    "DataStatistics",
    "DatacloudDandBCompany",
    "EntityParticle",
    "FieldDefinition",
    "FieldHistoryArchive",
    "FlexQueueItem",
    "FlowVariableView",
    "FlowVersionView",
    "IconDefinition",
    "IdeaComment",
    "NetworkUserHistoryRecent",
    "OwnerChangeOptionInfo",
    "PicklistValueInfo",
    "PlatformAction",
    "RelationshipDomain",
    "RelationshipInfo",
    "SearchLayout",
    "SiteDetail",
    "UserEntityAccess",
    "UserFieldAccess",
    "Vote",
]

# The following objects are not supported by the query method being used.
QUERY_INCOMPATIBLE_SALESFORCE_OBJECTS = [
    "AIPredictionEvent",
    "ActivityHistory",
    "AggregateResult",
    "ApiAnomalyEvent",
    "ApiEventStream",
    "AssetTokenEvent",
    "AsyncOperationEvent",
    "AsyncOperationStatus",
    "AttachedContentDocument",
    "AttachedContentNote",
    "BatchApexErrorEvent",
    "BulkApiResultEvent",
    "CombinedAttachment",
    "ConcurLongRunApexErrEvent",
    "ContentBody",
    "CredentialStuffingEvent",
    "DataType",
    "DatacloudAddress",
    "EmailStatus",
    "FeedLike",
    "FeedSignal",
    "FeedTrackedChange",
    "FlowExecutionErrorEvent",
    "FolderedContentDocument",
    "LightningUriEventStream",
    "ListViewChartInstance",
    "ListViewEventStream",
    "LoginAsEventStream",
    "LoginEventStream",
    "LogoutEventStream",
    "LookedUpFromActivity",
    "Name",
    "NoteAndAttachment",
    "OpenActivity",
    "OrgLifecycleNotification",
    "OutgoingEmail",
    "OutgoingEmailRelation",
    "OwnedContentDocument",
    "PlatformStatusAlertEvent",
    "ProcessExceptionEvent",
    "ProcessInstanceHistory",
    "QuoteTemplateRichTextData",
    "RemoteKeyCalloutEvent",
    "ReportAnomalyEvent",
    "ReportEventStream",
    "SessionHijackingEvent",
    "UriEventStream",
    "UserRecordAccess",
]

UNSUPPORTED_BULK_API_SALESFORCE_OBJECTS = [
    "AcceptedEventRelation",
    "AssetTokenEvent",
    "AttachedContentNote",
    "Attachment",
    "CaseStatus",
    "ContractStatus",
    "DeclinedEventRelation",
    "EventWhoRelation",
    "FieldSecurityClassification",
    "OrderStatus",
    "PartnerRole",
    "QuoteTemplateRichTextData",
    "RecentlyViewed",
    "ServiceAppointmentStatus",
    "SolutionStatus",
    "TaskPriority",
    "TaskStatus",
    "TaskWhoRelation",
    "UndecidedEventRelation",
]

UNSUPPORTED_FILTERING_STREAMS = [
    "ApiEvent",
    "BulkApiResultEventStore",
    "EmbeddedServiceDetail",
    "EmbeddedServiceLabel",
    "FormulaFunction",
    "FormulaFunctionAllowedType",
    "FormulaFunctionCategory",
    "IdentityProviderEventStore",
    "IdentityVerificationEvent",
    "LightningUriEvent",
    "ListViewEvent",
    "LoginAsEvent",
    "LoginEvent",
    "LogoutEvent",
    "Publisher",
    "RecordActionHistory",
    "ReportEvent",
    "TabDefinition",
    "UriEvent",
]


class Salesforce:
    logger = AirbyteLogger()
    version = "v52.0"

    def __init__(
        self,
        refresh_token: str = None,
        token: str = None,
        client_id: str = None,
        client_secret: str = None,
        is_sandbox: bool = None,
        start_date: str = None,
<<<<<<< HEAD
        api_type: str = None,
=======
>>>>>>> 0beda4f2
        **kwargs,
    ):
        self.refresh_token = refresh_token
        self.token = token
        self.client_id = client_id
        self.client_secret = client_secret
        self.access_token = None
        self.instance_url = None
        self.session = requests.Session()
        self.is_sandbox = is_sandbox is True or (isinstance(is_sandbox, str) and is_sandbox.lower() == "true")
        self.start_date = start_date

    def _get_standard_headers(self):
        return {"Authorization": "Bearer {}".format(self.access_token)}

    def get_streams_black_list(self) -> List[str]:
        return QUERY_RESTRICTED_SALESFORCE_OBJECTS + QUERY_INCOMPATIBLE_SALESFORCE_OBJECTS

    def filter_streams(self, stream_name: str) -> bool:
        # REST and BULK API do not support all entities that end with `ChangeEvent`.
        if stream_name.endswith("ChangeEvent") or stream_name in self.get_streams_black_list():
            return False
        return True

    def get_validated_streams(self, config: Mapping[str, Any], catalog: ConfiguredAirbyteCatalog = None):
        salesforce_objects = self.describe()["sobjects"]
        stream_names = [stream_object["name"] for stream_object in salesforce_objects]
        if catalog:
            return [configured_stream.stream.name for configured_stream in catalog.streams]

        if config.get("streams_criteria"):
            filtered_stream_list = []
            for stream_criteria in config["streams_criteria"]:
                filtered_stream_list += filter_streams(
                    streams_list=stream_names, search_word=stream_criteria["value"], search_criteria=stream_criteria["criteria"]
                )
            stream_names = list(set(filtered_stream_list))

        validated_streams = [stream_name for stream_name in stream_names if self.filter_streams(stream_name)]
        return validated_streams

    @default_backoff_handler(max_tries=5, factor=15)
    def _make_request(
        self, http_method: str, url: str, headers: dict = None, body: dict = None, stream: bool = False, params: dict = None
    ) -> requests.models.Response:
        try:
            if http_method == "GET":
                resp = self.session.get(url, headers=headers, stream=stream, params=params)
            elif http_method == "POST":
                resp = self.session.post(url, headers=headers, data=body)
            resp.raise_for_status()
        except HTTPError as err:
            self.logger.warn(f"http error body: {err.response.text}")
            raise
        return resp

    def login(self):
        login_url = f"https://{'test' if self.is_sandbox else 'login'}.salesforce.com/services/oauth2/token"
        login_body = {
            "grant_type": "refresh_token",
            "client_id": self.client_id,
            "client_secret": self.client_secret,
            "refresh_token": self.refresh_token,
        }

        resp = self._make_request("POST", login_url, body=login_body, headers={"Content-Type": "application/x-www-form-urlencoded"})

        auth = resp.json()
        self.access_token = auth["access_token"]
        self.instance_url = auth["instance_url"]

    def describe(self, sobject: str = None) -> Mapping[str, Any]:
        """Describes all objects or a specific object"""
        headers = self._get_standard_headers()

        endpoint = "sobjects" if not sobject else f"sobjects/{sobject}/describe"

        url = f"{self.instance_url}/services/data/{self.version}/{endpoint}"
        resp = self._make_request("GET", url, headers=headers)
        return resp.json()

    def generate_schema(self, stream_name: str = None) -> Mapping[str, Any]:
        response = self.describe(stream_name)
        schema = {"$schema": "http://json-schema.org/draft-07/schema#", "type": "object", "additionalProperties": True, "properties": {}}
        for field in response["fields"]:
            schema["properties"][field["name"]] = self.field_to_property_schema(field)
        return schema

    @staticmethod
    def get_pk_and_replication_key(json_schema: Mapping[str, Any]) -> Tuple[Optional[str], Optional[str]]:
        fields_list = json_schema.get("properties", {}).keys()

        pk = "Id" if "Id" in fields_list else None
        replication_key = None
        if "SystemModstamp" in fields_list:
            replication_key = "SystemModstamp"
        elif "LastModifiedDate" in fields_list:
            replication_key = "LastModifiedDate"
        elif "CreatedDate" in fields_list:
            replication_key = "CreatedDate"
        elif "LoginTime" in fields_list:
            replication_key = "LoginTime"

        return pk, replication_key

    @staticmethod
    def field_to_property_schema(field_params: Mapping[str, Any]) -> Mapping[str, Any]:
        sf_type = field_params["type"]
        property_schema = {}

        if sf_type in STRING_TYPES:
            property_schema["type"] = ["string", "null"]
        elif sf_type in DATE_TYPES:
            property_schema = {"type": ["string", "null"], "format": "date-time" if sf_type == "datetime" else "date"}
        elif sf_type in NUMBER_TYPES:
            property_schema["type"] = ["number", "null"]
        elif sf_type == "address":
            property_schema = {
                "type": ["object", "null"],
                "properties": {
                    "street": {"type": ["null", "string"]},
                    "state": {"type": ["null", "string"]},
                    "postalCode": {"type": ["null", "string"]},
                    "city": {"type": ["null", "string"]},
                    "country": {"type": ["null", "string"]},
                    "longitude": {"type": ["null", "number"]},
                    "latitude": {"type": ["null", "number"]},
                    "geocodeAccuracy": {"type": ["null", "string"]},
                },
            }
        elif sf_type == "base64":
            property_schema = {"type": ["string", "null"], "format": "base64"}
        elif sf_type == "int":
            property_schema["type"] = ["integer", "null"]
        elif sf_type == "boolean":
            property_schema["type"] = ["boolean", "null"]
        elif sf_type in LOOSE_TYPES:
            """
            LOOSE_TYPES can return data of completely different types (more than 99% of them are `strings`),
            and in order to avoid conflicts in schemas and destinations, we cast this data to the `string` type.
            """
            property_schema["type"] = ["string", "null"]
        elif sf_type == "location":
            property_schema = {
                "type": ["object", "null"],
                "properties": {"longitude": {"type": ["null", "number"]}, "latitude": {"type": ["null", "number"]}},
            }
        else:
            raise TypeSalesforceException("Found unsupported type: {}".format(sf_type))

        return property_schema<|MERGE_RESOLUTION|>--- conflicted
+++ resolved
@@ -182,10 +182,6 @@
         client_secret: str = None,
         is_sandbox: bool = None,
         start_date: str = None,
-<<<<<<< HEAD
-        api_type: str = None,
-=======
->>>>>>> 0beda4f2
         **kwargs,
     ):
         self.refresh_token = refresh_token
