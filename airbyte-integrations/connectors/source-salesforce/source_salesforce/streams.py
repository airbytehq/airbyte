#
# Copyright (c) 2023 Airbyte, Inc., all rights reserved.
#

import csv
import ctypes
import math
import os
import time
import urllib.parse
import uuid
from abc import ABC
from contextlib import closing
from typing import Any, Callable, Iterable, List, Mapping, MutableMapping, Optional, Tuple, Type, Union

import pandas as pd
import pendulum
import requests  # type: ignore[import]
from airbyte_cdk import (
    BearerAuthenticator,
<<<<<<< HEAD
    DeclarativeStream,
=======
    CursorPaginationStrategy,
    DeclarativeStream,
    DefaultPaginator,
>>>>>>> 3e782de4
    DpathExtractor,
    HttpMethod,
    HttpRequester,
    JsonDecoder,
    RecordSelector,
<<<<<<< HEAD
=======
    RequestOption,
    RequestOptionType,
    SimpleRetriever,
>>>>>>> 3e782de4
    SinglePartitionRouter,
    StreamSlice,
)
from airbyte_cdk.models import ConfiguredAirbyteCatalog, FailureType, SyncMode
from airbyte_cdk.sources.declarative.async_job.job_orchestrator import AsyncJobOrchestrator
from airbyte_cdk.sources.declarative.async_job.status import AsyncJobStatus
from airbyte_cdk.sources.declarative.auth.token_provider import InterpolatedStringTokenProvider
from airbyte_cdk.sources.declarative.decoders import NoopDecoder
from airbyte_cdk.sources.declarative.extractors import ResponseToFileExtractor
from airbyte_cdk.sources.declarative.requesters.http_job_repository import AsyncHttpJobRepository
from airbyte_cdk.sources.declarative.requesters.request_options import InterpolatedRequestOptionsProvider
from airbyte_cdk.sources.declarative.retrievers import AsyncRetriever
from airbyte_cdk.sources.declarative.schema import InlineSchemaLoader
from airbyte_cdk.sources.declarative.stream_slicers import StreamSlicer
from airbyte_cdk.sources.message import NoopMessageRepository
from airbyte_cdk.sources.streams.availability_strategy import AvailabilityStrategy
from airbyte_cdk.sources.streams.concurrent.cursor import ConcurrentCursor, Cursor
from airbyte_cdk.sources.streams.concurrent.state_converters.datetime_stream_state_converter import IsoMillisConcurrentStreamStateConverter
from airbyte_cdk.sources.streams.core import CheckpointMixin, Stream, StreamData
from airbyte_cdk.sources.streams.http import HttpClient, HttpStream, HttpSubStream
from airbyte_cdk.sources.types import StreamState
from airbyte_cdk.sources.utils.transform import TransformConfig, TypeTransformer
from airbyte_cdk.utils import AirbyteTracedException
from numpy import nan
from pendulum import DateTime  # type: ignore[attr-defined]
from requests import exceptions
from requests.models import PreparedRequest

from .api import PARENT_SALESFORCE_OBJECTS, UNSUPPORTED_FILTERING_STREAMS, Salesforce
from .availability_strategy import SalesforceAvailabilityStrategy
from .exceptions import SalesforceException, TmpFileIOError
from .rate_limiting import (
    RESPONSE_CONSUMPTION_EXCEPTIONS,
    TRANSIENT_EXCEPTIONS,
    BulkNotSupportedException,
    SalesforceErrorHandler,
    default_backoff_handler,
)

# https://stackoverflow.com/a/54517228
CSV_FIELD_SIZE_LIMIT = int(ctypes.c_ulong(-1).value // 2)
csv.field_size_limit(CSV_FIELD_SIZE_LIMIT)

DEFAULT_ENCODING = "utf-8"
LOOKBACK_SECONDS = 600  # based on https://trailhead.salesforce.com/trailblazer-community/feed/0D54V00007T48TASAZ
_JOB_TRANSIENT_ERRORS_MAX_RETRY = 1


class SalesforceStream(HttpStream, ABC):
    state_converter = IsoMillisConcurrentStreamStateConverter(is_sequential_state=False)
    page_size = 2000
    transformer = TypeTransformer(TransformConfig.DefaultSchemaNormalization)
    encoding = DEFAULT_ENCODING

    def __init__(
        self,
        sf_api: Salesforce,
        pk: str,
        stream_name: str,
        sobject_options: Mapping[str, Any] = None,
        schema: dict = None,
        start_date=None,
        **kwargs,
    ):
        self.stream_name = stream_name
        self.pk = pk
        self.sf_api = sf_api
        super().__init__(**kwargs)
        self.schema: Mapping[str, Any] = schema  # type: ignore[assignment]
        self.sobject_options = sobject_options
        self.start_date = self.format_start_date(start_date)
        self._http_client = HttpClient(
            self.stream_name,
            self.logger,
            session=self._http_client._session,  # no need to specific api_budget and authenticator as HttpStream sets them in self._session
            error_handler=SalesforceErrorHandler(stream_name=self.stream_name, sobject_options=self.sobject_options),
        )

    @staticmethod
    def format_start_date(start_date: Optional[str]) -> Optional[str]:
        """Transform the format `2021-07-25` into the format `2021-07-25T00:00:00Z`"""
        if start_date:
            return pendulum.parse(start_date).strftime("%Y-%m-%dT%H:%M:%SZ")  # type: ignore[attr-defined,no-any-return]
        return None

    @property
    def max_properties_length(self) -> int:
        return Salesforce.REQUEST_SIZE_LIMITS - len(self.url_base) - 2000

    @property
    def name(self) -> str:
        return self.stream_name

    @property
    def primary_key(self) -> Optional[Union[str, List[str], List[List[str]]]]:
        return self.pk

    @property
    def url_base(self) -> str:
        return self.sf_api.instance_url

    @property
    def availability_strategy(self) -> Optional["AvailabilityStrategy"]:
        return SalesforceAvailabilityStrategy()

    @property
    def too_many_properties(self):
        selected_properties = self.get_json_schema().get("properties", {})
        properties_length = len(urllib.parse.quote(",".join(p for p in selected_properties)))
        return properties_length > self.max_properties_length

    def parse_response(self, response: requests.Response, **kwargs) -> Iterable[Mapping]:
        yield from response.json()["records"]

    def get_json_schema(self) -> Mapping[str, Any]:
        if not self.schema:
            self.schema = self.sf_api.generate_schema(self.name)
        return self.schema

    def get_error_display_message(self, exception: BaseException) -> Optional[str]:
        if isinstance(exception, exceptions.ConnectionError):
            return f"After {self.max_retries} retries the connector has failed with a network error. It looks like Salesforce API experienced temporary instability, please try again later."
        return super().get_error_display_message(exception)

    def get_start_date_from_state(self, stream_state: Mapping[str, Any] = None) -> pendulum.DateTime:
        if self.state_converter.is_state_message_compatible(stream_state):
            # stream_state is in the concurrent format
            if stream_state.get("slices", []):
                return stream_state["slices"][0]["end"]
        elif stream_state and not self.state_converter.is_state_message_compatible(stream_state):
            # stream_state has not been converted to the concurrent format; this is not expected
            return pendulum.parse(stream_state.get(self.cursor_field), tz="UTC")
        return pendulum.parse(self.start_date, tz="UTC")


class PropertyChunk:
    """
    Object that is used to keep track of the current state of a chunk of properties for the stream of records being synced.
    """

    properties: Mapping[str, Any]
    first_time: bool
    record_counter: int
    next_page: Optional[Mapping[str, Any]]

    def __init__(self, properties: Mapping[str, Any]):
        self.properties = properties
        self.first_time = True
        self.record_counter = 0
        self.next_page = None


class RestSalesforceStream(SalesforceStream):
    state_converter = IsoMillisConcurrentStreamStateConverter(is_sequential_state=False)

    def __init__(self, *args, **kwargs):
        super().__init__(*args, **kwargs)
        assert self.primary_key or not self.too_many_properties

    def path(self, next_page_token: Mapping[str, Any] = None, **kwargs: Any) -> str:
        if next_page_token:
            """
            If `next_page_token` is set, subsequent requests use `nextRecordsUrl`.
            """
            next_token: str = next_page_token["next_token"]
            return next_token
        return f"/services/data/{self.sf_api.version}/queryAll"

    def next_page_token(self, response: requests.Response) -> Optional[Mapping[str, Any]]:
        response_data = response.json()
        next_token = response_data.get("nextRecordsUrl")
        return {"next_token": next_token} if next_token else None

    def request_params(
        self,
        stream_state: Mapping[str, Any],
        stream_slice: Mapping[str, Any] = None,
        next_page_token: Mapping[str, Any] = None,
        property_chunk: Mapping[str, Any] = None,
    ) -> MutableMapping[str, Any]:
        """
        Salesforce SOQL Query: https://developer.salesforce.com/docs/atlas.en-us.232.0.api_rest.meta/api_rest/dome_queryall.htm
        """
        if next_page_token:
            # If `next_page_token` is set, subsequent requests use `nextRecordsUrl`, and do not include any parameters.
            return {}

        property_chunk = property_chunk or {}
        query = f"SELECT {','.join(property_chunk.keys())} FROM {self.name} "

        if self.name in PARENT_SALESFORCE_OBJECTS:
            # add where clause: " WHERE ContentDocumentId IN ('06905000000NMXXXXX', ...)"
            parent_field = PARENT_SALESFORCE_OBJECTS[self.name]["field"]
            parent_ids = [f"'{parent_record[parent_field]}'" for parent_record in stream_slice["parents"]]
            query += f" WHERE ContentDocumentId IN ({','.join(parent_ids)})"

        if self.primary_key and self.name not in UNSUPPORTED_FILTERING_STREAMS:
            query += f"ORDER BY {self.primary_key} ASC"

        return {"q": query}

    def chunk_properties(self) -> Iterable[Mapping[str, Any]]:
        selected_properties = self.get_json_schema().get("properties", {})

        def empty_props_with_pk_if_present():
            return {self.primary_key: selected_properties[self.primary_key]} if self.primary_key else {}

        summary_length = 0
        local_properties = empty_props_with_pk_if_present()
        for property_name, value in selected_properties.items():
            current_property_length = len(urllib.parse.quote(f"{property_name},"))
            if current_property_length + summary_length >= self.max_properties_length:
                yield local_properties
                local_properties = empty_props_with_pk_if_present()
                summary_length = 0

            local_properties[property_name] = value
            summary_length += current_property_length

        if local_properties:
            yield local_properties

    @staticmethod
    def _next_chunk_id(property_chunks: Mapping[int, PropertyChunk]) -> Optional[int]:
        """
        Figure out which chunk is going to be read next.
        It should be the one with the least number of records read by the moment.
        """
        non_exhausted_chunks = {
            # We skip chunks that have already attempted a sync before and do not have a next page
            chunk_id: property_chunk.record_counter
            for chunk_id, property_chunk in property_chunks.items()
            if property_chunk.first_time or property_chunk.next_page
        }
        if not non_exhausted_chunks:
            return None
        return min(non_exhausted_chunks, key=non_exhausted_chunks.get)

    def _read_pages(
        self,
        records_generator_fn: Callable[
            [requests.PreparedRequest, requests.Response, Mapping[str, Any], Mapping[str, Any]], Iterable[StreamData]
        ],
        stream_slice: Mapping[str, Any] = None,
        stream_state: Mapping[str, Any] = None,
    ) -> Iterable[StreamData]:
        stream_state = stream_state or {}
        records_by_primary_key = {}
        property_chunks: Mapping[int, PropertyChunk] = {
            index: PropertyChunk(properties=properties) for index, properties in enumerate(self.chunk_properties())
        }
        while True:
            chunk_id = self._next_chunk_id(property_chunks)
            if chunk_id is None:
                # pagination complete
                break

            property_chunk = property_chunks[chunk_id]
            request, response = self._fetch_next_page_for_chunk(
                stream_slice, stream_state, property_chunk.next_page, property_chunk.properties
            )

            # When this is the first time we're getting a chunk's records, we set this to False to be used when deciding the next chunk
            if property_chunk.first_time:
                property_chunk.first_time = False
            property_chunk.next_page = self.next_page_token(response)
            chunk_page_records = records_generator_fn(request, response, stream_state, stream_slice)
            if not self.too_many_properties:
                # this is the case when a stream has no primary key
                # (it is allowed when properties length does not exceed the maximum value)
                # so there would be a single chunk, therefore we may and should yield records immediately
                for record in chunk_page_records:
                    property_chunk.record_counter += 1
                    yield record
                continue

            # stick together different parts of records by their primary key and emit if a record is complete
            for record in chunk_page_records:
                property_chunk.record_counter += 1
                record_id = record[self.primary_key]
                if record_id not in records_by_primary_key:
                    records_by_primary_key[record_id] = (record, 1)
                    continue
                partial_record, counter = records_by_primary_key[record_id]
                partial_record.update(record)
                counter += 1
                if counter == len(property_chunks):
                    yield partial_record  # now it's complete
                    records_by_primary_key.pop(record_id)
                else:
                    records_by_primary_key[record_id] = (partial_record, counter)

        # Process what's left.
        # Because we make multiple calls to query N records (each call to fetch X properties of all the N records),
        # there's a chance that the number of records corresponding to the query may change between the calls.
        # Select 'a', 'b' from table order by pk -> returns records with ids `1`, `2`
        #   <insert smth.>
        # Select 'c', 'd' from table order by pk -> returns records with ids `1`, `3`
        # Then records `2` and `3` would be incomplete.
        # This may result in data inconsistency. We skip such records for now and log a warning message.
        incomplete_record_ids = ",".join([str(key) for key in records_by_primary_key])
        if incomplete_record_ids:
            self.logger.warning(f"Inconsistent record(s) with primary keys {incomplete_record_ids} found. Skipping them.")

        # Always return an empty generator just in case no records were ever yielded
        yield from []

    _read_single_page = _read_pages

    @default_backoff_handler(max_tries=5)  # FIXME remove once HttpStream relies on the HttpClient
    def _fetch_next_page_for_chunk(
        self,
        stream_slice: Mapping[str, Any] = None,
        stream_state: Mapping[str, Any] = None,
        next_page_token: Mapping[str, Any] = None,
        property_chunk: Mapping[str, Any] = None,
    ) -> Tuple[requests.PreparedRequest, requests.Response]:
        request_headers = self.request_headers(stream_state=stream_state, stream_slice=stream_slice, next_page_token=next_page_token)
        request, response = self._http_client.send_request(
            "GET",
            url=self.url_base + self.path(stream_state=stream_state, stream_slice=stream_slice, next_page_token=next_page_token),
            request_kwargs=self.request_kwargs(stream_state=stream_state, stream_slice=stream_slice, next_page_token=next_page_token),
            headers=dict(request_headers),
            params=self.request_params(
                stream_state=stream_state, stream_slice=stream_slice, next_page_token=next_page_token, property_chunk=property_chunk
            ),
            json=self.request_body_json(stream_state=stream_state, stream_slice=stream_slice, next_page_token=next_page_token),
            data=self.request_body_data(stream_state=stream_state, stream_slice=stream_slice, next_page_token=next_page_token),
        )
        return request, response


class BatchedSubStream(HttpSubStream):
    state_converter = IsoMillisConcurrentStreamStateConverter(is_sequential_state=False)
    SLICE_BATCH_SIZE = 200

    def stream_slices(
        self, sync_mode: SyncMode, cursor_field: Optional[List[str]] = None, stream_state: Optional[Mapping[str, Any]] = None
    ) -> Iterable[Optional[Mapping[str, Any]]]:
        """Instead of yielding one parent record at a time, make stream slice contain a batch of parent records.

        It allows to get <SLICE_BATCH_SIZE> records by one requests (instead of only one).
        """
        batched_slice = []
        for stream_slice in super().stream_slices(sync_mode, cursor_field, stream_state):
            if len(batched_slice) == self.SLICE_BATCH_SIZE:
                yield {"parents": batched_slice}
                batched_slice = []
            batched_slice.append(stream_slice["parent"])
        if batched_slice:
            yield {"parents": batched_slice}


class RestSalesforceSubStream(BatchedSubStream, RestSalesforceStream):
    pass


class BulkDatetimeStreamSlicer(StreamSlicer):
    def __init__(self, cursor: Optional[ConcurrentCursor]) -> None:
        self._cursor = cursor

    def get_request_params(
        self,
        *,
        stream_state: Optional[StreamState] = None,
        stream_slice: Optional[StreamSlice] = None,
        next_page_token: Optional[Mapping[str, Any]] = None,
    ) -> Mapping[str, Any]:
        return {}

    def get_request_headers(
        self,
        *,
        stream_state: Optional[StreamState] = None,
        stream_slice: Optional[StreamSlice] = None,
        next_page_token: Optional[Mapping[str, Any]] = None,
    ) -> Mapping[str, Any]:
        return {}

    def get_request_body_data(
        self,
        *,
        stream_state: Optional[StreamState] = None,
        stream_slice: Optional[StreamSlice] = None,
        next_page_token: Optional[Mapping[str, Any]] = None,
    ) -> Union[Mapping[str, Any], str]:
        return {}

    def get_request_body_json(
        self,
        *,
        stream_state: Optional[StreamState] = None,
        stream_slice: Optional[StreamSlice] = None,
        next_page_token: Optional[Mapping[str, Any]] = None,
    ) -> Mapping[str, Any]:
        return {}

    def stream_slices(self) -> Iterable[StreamSlice]:
        if not self._cursor:
            yield from [StreamSlice(partition={}, cursor_slice={})]
            return

        for slice_start, slice_end in self._cursor.generate_slices():
            yield StreamSlice(
                partition={},
                cursor_slice={
                    "start_date": slice_start.isoformat(timespec="milliseconds"),
                    "end_date": slice_end.isoformat(timespec="milliseconds"),
                },
            )


class BulkSalesforceStream(SalesforceStream):
    def __init__(self, **kwargs) -> None:
        self._stream_slicer_cursor = None
        self._stream_to_use = None
        super().__init__(**kwargs)

    def next_page_token(self, response: requests.Response) -> Optional[Mapping[str, Any]]:
        """
        This method needs to be there as `HttpStream.next_page_token` is abstract but it will never get called
        """
        pass

    def path(self, next_page_token: Mapping[str, Any] = None, **kwargs: Any) -> str:
        """
        This method needs to be there as `HttpStream.path` is abstract but it will never get called
        """
        pass

    def _instantiate_declarative_stream(self):
        """
        For streams with a replication key and where filtering is supported, we need to have the cursor in order to instantiate the
        DeclarativeStream hence why this isn't called in the __init__
        """
        config = {}
        parameters = {}
        url_base = self.sf_api.instance_url
        job_query_path = f"/services/data/{self.sf_api.version}/jobs/query"
        decoder = JsonDecoder(parameters=parameters)
        authenticator = BearerAuthenticator(
            token_provider=InterpolatedStringTokenProvider(api_token=self.sf_api.access_token, config=config, parameters=parameters),
            config=config,
            parameters=parameters,
        )
        error_handler = SalesforceErrorHandler()
        message_repository = NoopMessageRepository()  # FIXME set to None to unblock testing but we need to understand the implications
        select_fields = self.get_query_select_fields()
        query = f"SELECT {select_fields} FROM {self.name}"  # FIXME "def request_params" is also handling `next_token` (I don't know why, I think it's always None) and parent streams
        if self.cursor_field:
            where_in_query = '{{ " WHERE " if stream_slice["start_date"] or stream_slice["end_date"] else "" }}'
            lower_boundary_interpolation = (
                '{{ "' f"{self.cursor_field}" ' >= " + stream_slice["start_date"] if stream_slice["start_date"] else "" }}'
            )
            and_keyword_interpolation = '{{" AND " if stream_slice["start_date"] and stream_slice["end_date"] else "" }}'
            upper_boundary_interpolation = (
                '{{ "' f"{self.cursor_field}" ' < " + stream_slice["end_date"] if stream_slice["end_date"] else "" }}'
            )
            query = query + where_in_query + lower_boundary_interpolation + and_keyword_interpolation + upper_boundary_interpolation
        creation_requester = HttpRequester(
            name=f"{self.name} - creation requester",
            url_base=url_base,
            path=job_query_path,
            authenticator=authenticator,
            error_handler=error_handler,
            http_method=HttpMethod.POST,
            request_options_provider=InterpolatedRequestOptionsProvider(
                request_body_data=None,
                request_body_json={
                    "operation": "queryAll",
                    "query": query,
                    "contentType": "CSV",
                    "columnDelimiter": "COMMA",
                    "lineEnding": "LF",
                },
                request_headers=None,
                request_parameters=None,
                config=config,
                parameters=parameters,
            ),
            config=config,
            parameters=parameters,
            disable_retries=False,
            message_repository=message_repository,
            use_cache=False,
            decoder=decoder,
            stream_response=decoder.is_stream_response() if decoder else False,
        )
        polling_id_interpolation = "{{stream_slice['create_job_response'].json()['id'] }}"
        polling_requester = HttpRequester(
            name=f"{self.name} - polling requester",
            url_base=url_base,
            path=f"{job_query_path}/{polling_id_interpolation}",
            authenticator=authenticator,
            error_handler=error_handler,
            http_method=HttpMethod.GET,
            request_options_provider=InterpolatedRequestOptionsProvider(
                request_body_data=None,
                request_body_json=None,
                request_headers=None,
                request_parameters=None,
                config=config,
                parameters=parameters,
            ),
            config=config,
            parameters=parameters,
            disable_retries=False,
            message_repository=message_repository,
            use_cache=False,
            decoder=decoder,
            stream_response=False,
        )
        # "GET", url, headers = {"Accept-Encoding": "gzip"}, request_kwargs = {"stream": True}
        download_id_interpolation = "{{stream_slice['url']}}"
        job_download_components_name = f"{self.name} - download requester"
        download_requester = HttpRequester(
            name=job_download_components_name,
            url_base=url_base,
            path=f"{job_query_path}/{download_id_interpolation}/results",
            authenticator=authenticator,
            error_handler=error_handler,
            http_method=HttpMethod.GET,
            request_options_provider=InterpolatedRequestOptionsProvider(
                request_body_data=None,
                request_body_json=None,
                request_headers=None,
                request_parameters=None,
                config=config,
                parameters=parameters,
            ),
            config=config,
            parameters=parameters,
            disable_retries=False,
            message_repository=message_repository,
            use_cache=False,
            stream_response=True,
        )
        download_retriever = SimpleRetriever(
            requester=download_requester,
            record_selector=RecordSelector(
                extractor=ResponseToFileExtractor(),
                record_filter=None,
                transformations=[],
                schema_normalization=TypeTransformer(TransformConfig.NoTransform),
                config=config,
                parameters={},
            ),
            primary_key=None,
            name=job_download_components_name,
            paginator=DefaultPaginator(
                decoder=NoopDecoder(),
                page_size_option=None,
                page_token_option=RequestOption(
                    field_name="locator",
                    inject_into=RequestOptionType.request_parameter,
                    parameters={},
                ),
                pagination_strategy=CursorPaginationStrategy(
                    cursor_value="{{ headers['Sforce-Locator'] }}",
                    decoder=NoopDecoder(),
                    config=config,
                    parameters={},
                ),
                url_base=url_base,
                config=config,
                parameters={},
            ),
            config=config,
            parameters={},
        )
        status_extractor = DpathExtractor(decoder=JsonDecoder(parameters={}), field_path=["state"], config={}, parameters={})
        urls_extractor = DpathExtractor(decoder=JsonDecoder(parameters={}), field_path=["id"], config={}, parameters={})
        job_repository = AsyncHttpJobRepository(
            creation_requester=creation_requester,
            polling_requester=polling_requester,
            download_retriever=download_retriever,
            abort_requester=None,
            status_extractor=status_extractor,
            status_mapping={
                "InProgress": AsyncJobStatus.RUNNING,
                "UploadComplete": AsyncJobStatus.RUNNING,
                "JobComplete": AsyncJobStatus.COMPLETED,
                "Aborted": AsyncJobStatus.FAILED,
                "Failed": AsyncJobStatus.FAILED,
            },
            urls_extractor=urls_extractor,
        )
        record_selector = RecordSelector(
            extractor=None,  # FIXME typing won't like that
            record_filter=None,
            transformations=[],
            schema_normalization=self.transformer,
            config=config,
            parameters=parameters,
        )
        self._bulk_job_stream = DeclarativeStream(
            retriever=AsyncRetriever(
                config={},
                parameters={},
                record_selector=record_selector,
                stream_slicer=BulkDatetimeStreamSlicer(self._stream_slicer_cursor),
                job_orchestrator_factory=lambda stream_slices: AsyncJobOrchestrator(
                    job_repository, stream_slices, exceptions_to_break_on=[BulkNotSupportedException]
                ),
            ),
            config={},
            parameters={},
            name=self.name,
            primary_key=self.pk,
            schema_loader=InlineSchemaLoader({}, {}),  # FIXME call get_json_schema?
            # the interface mentions that this is Optional,
            # but I get `'NoneType' object has no attribute 'eval'` by passing None
            stream_cursor_field="",
        )

    DEFAULT_WAIT_TIMEOUT_SECONDS = 86400  # 24-hour bulk job running time
    MAX_CHECK_INTERVAL_SECONDS = 2.0
    MAX_RETRY_NUMBER = 3

    transformer = TypeTransformer(TransformConfig.CustomSchemaNormalization | TransformConfig.DefaultSchemaNormalization)

    @property
    def availability_strategy(self) -> Optional["AvailabilityStrategy"]:
        return None

    def get_query_select_fields(self) -> str:
        return ", ".join(
            {
                key: value
                for key, value in self.get_json_schema().get("properties", {}).items()
                if value.get("format") != "base64" and "object" not in value["type"]
            }
        )

    def request_params(
        self, stream_state: Mapping[str, Any], stream_slice: Mapping[str, Any] = None, next_page_token: Mapping[str, Any] = None
    ) -> MutableMapping[str, Any]:
        """
        Salesforce SOQL Query: https://developer.salesforce.com/docs/atlas.en-us.232.0.api_rest.meta/api_rest/dome_queryall.htm
        """

        select_fields = self.get_query_select_fields()
        query = f"SELECT {select_fields} FROM {self.name}"
        if next_page_token:
            query += next_page_token["next_token"]

        if self.name in PARENT_SALESFORCE_OBJECTS:
            # add where clause: " WHERE ContentDocumentId IN ('06905000000NMXXXXX', '06905000000Mxp7XXX', ...)"
            parent_field = PARENT_SALESFORCE_OBJECTS[self.name]["field"]
            parent_ids = [f"'{parent_record[parent_field]}'" for parent_record in stream_slice["parents"]]
            query += f" WHERE ContentDocumentId IN ({','.join(parent_ids)})"

        return {"q": query}

    def read_records(
        self,
        sync_mode: SyncMode,
        cursor_field: List[str] = None,
        stream_slice: Mapping[str, Any] = None,
        stream_state: Mapping[str, Any] = None,
        call_count: int = 0,
    ) -> Iterable[Mapping[str, Any]]:
        yield from self._stream_to_use.read_records(sync_mode, cursor_field, stream_slice, stream_state)

    def stream_slices(
        self, *, sync_mode: SyncMode, cursor_field: Optional[List[str]] = None, stream_state: Optional[Mapping[str, Any]] = None
    ) -> Iterable[Optional[Mapping[str, Any]]]:
        self._instantiate_declarative_stream()
        self._stream_to_use = self._bulk_job_stream
        standard_instance = self.get_standard_instance()
        try:
            yield from self._stream_to_use.stream_slices(sync_mode=sync_mode, cursor_field=cursor_field, stream_state=stream_state)
        except BulkNotSupportedException:
            self.logger.warning("switch to STANDARD(non-BULK) sync. Because the SalesForce BULK job has returned a failed status")
            self._stream_to_use = standard_instance
            yield from self._stream_to_use.stream_slices(sync_mode=sync_mode, cursor_field=cursor_field, stream_state=stream_state)

    def get_standard_instance(self) -> SalesforceStream:
        """Returns a instance of standard logic(non-BULK) with same settings"""
        stream_kwargs = dict(
            sf_api=self.sf_api,
            pk=self.pk,
            stream_name=self.stream_name,
            schema=self.schema,
            sobject_options=self.sobject_options,
            authenticator=self._http_client._session.auth,
        )
        new_cls: Type[SalesforceStream] = RestSalesforceStream
        if isinstance(self, BulkIncrementalSalesforceStream):
            stream_kwargs.update({"replication_key": self.replication_key, "start_date": self.start_date})
            new_cls = IncrementalRestSalesforceStream

        standard_instance = new_cls(**stream_kwargs)
        if hasattr(standard_instance, "set_cursor"):
            standard_instance.set_cursor(self._stream_slicer_cursor)
        return standard_instance


class BulkSalesforceSubStream(BatchedSubStream, BulkSalesforceStream):
    pass


@BulkSalesforceStream.transformer.registerCustomTransform
def transform_empty_string_to_none(instance: Any, schema: Any):
    """
    BULK API returns a `csv` file, where all values are initially as string type.
    This custom transformer replaces empty lines with `None` value.
    """
    if isinstance(instance, str) and not instance.strip():
        instance = None

    return instance


class IncrementalRestSalesforceStream(RestSalesforceStream, CheckpointMixin, ABC):
    state_checkpoint_interval = 500
    _slice = None

    def __init__(self, replication_key: str, stream_slice_step: str = "P30D", **kwargs):
        self.replication_key = replication_key
        super().__init__(**kwargs)
        self._stream_slice_step = stream_slice_step
        self._stream_slicer_cursor = None
        self._state = {}

    def set_cursor(self, cursor: ConcurrentCursor) -> None:
        self._stream_slicer_cursor = cursor

    def stream_slices(
        self, *, sync_mode: SyncMode, cursor_field: List[str] = None, stream_state: Mapping[str, Any] = None
    ) -> Iterable[Optional[Mapping[str, Any]]]:
        if not self._stream_slicer_cursor:
            raise ValueError("Cursor should be set at this point")

        for slice_start, slice_end in self._stream_slicer_cursor.generate_slices():
            yield {
                "start_date": slice_start.isoformat(timespec="milliseconds"),
                "end_date": slice_end.isoformat(timespec="milliseconds"),
            }

    @property
    def stream_slice_step(self) -> pendulum.Duration:
        return pendulum.parse(self._stream_slice_step)

    def request_params(
        self,
        stream_state: Mapping[str, Any],
        stream_slice: Mapping[str, Any] = None,
        next_page_token: Mapping[str, Any] = None,
        property_chunk: Mapping[str, Any] = None,
    ) -> MutableMapping[str, Any]:
        if next_page_token:
            """
            If `next_page_token` is set, subsequent requests use `nextRecordsUrl`, and do not include any parameters.
            """
            return {}

        property_chunk = property_chunk or {}

        start_date = max(
            (stream_state or {}).get(self.cursor_field, self.start_date),
            (stream_slice or {}).get("start_date", ""),
            (next_page_token or {}).get("start_date", ""),
        )
        end_date = (stream_slice or {}).get("end_date", pendulum.now(tz="UTC").isoformat(timespec="milliseconds"))

        select_fields = ",".join(property_chunk.keys())
        table_name = self.name
        where_conditions = []

        if start_date:
            where_conditions.append(f"{self.cursor_field} >= {start_date}")
        if end_date:
            where_conditions.append(f"{self.cursor_field} < {end_date}")

        where_clause = f"WHERE {' AND '.join(where_conditions)}"
        query = f"SELECT {select_fields} FROM {table_name} {where_clause}"

        return {"q": query}

    @property
    def cursor_field(self) -> str:
        return self.replication_key

    @property
    def state(self):
        return self._state

    @state.setter
    def state(self, value):
        self._state = value

    def _get_updated_state(self, current_stream_state: MutableMapping[str, Any], latest_record: Mapping[str, Any]) -> Mapping[str, Any]:
        """
        Return the latest state by comparing the cursor value in the latest record with the stream's most recent state
        object and returning an updated state object. Check if latest record is IN stream slice interval => ignore if not
        """
        latest_record_value: pendulum.DateTime = pendulum.parse(latest_record[self.cursor_field])
        slice_max_value: pendulum.DateTime = pendulum.parse(self._slice.get("end_date"))
        max_possible_value = min(latest_record_value, slice_max_value)
        if current_stream_state.get(self.cursor_field):
            if latest_record_value > slice_max_value:
                return {self.cursor_field: max_possible_value.isoformat()}
            max_possible_value = max(latest_record_value, pendulum.parse(current_stream_state[self.cursor_field]))
        return {self.cursor_field: max_possible_value.isoformat()}


class BulkIncrementalSalesforceStream(BulkSalesforceStream, IncrementalRestSalesforceStream):
    state_checkpoint_interval = None

    def request_params(
        self, stream_state: Mapping[str, Any], stream_slice: Mapping[str, Any] = None, next_page_token: Mapping[str, Any] = None
    ) -> MutableMapping[str, Any]:
        start_date = stream_slice["start_date"]
        end_date = stream_slice["end_date"]

        select_fields = self.get_query_select_fields()
        table_name = self.name
        where_conditions = [f"{self.cursor_field} >= {start_date}", f"{self.cursor_field} < {end_date}"]

        where_clause = f"WHERE {' AND '.join(where_conditions)}"
        query = f"SELECT {select_fields} FROM {table_name} {where_clause}"
        return {"q": query}


class Describe(Stream):
    state_converter = IsoMillisConcurrentStreamStateConverter(is_sequential_state=False)
    """
    Stream of sObjects' (Salesforce Objects) describe:
    https://developer.salesforce.com/docs/atlas.en-us.api_rest.meta/api_rest/resources_sobject_describe.htm
    """

    name = "Describe"
    primary_key = "name"

    def __init__(self, sf_api: Salesforce, catalog: ConfiguredAirbyteCatalog = None, **kwargs):
        super().__init__(**kwargs)
        self.sf_api = sf_api
        if catalog:
            self.sobjects_to_describe = [s.stream.name for s in catalog.streams if s.stream.name != self.name]

    def read_records(self, **kwargs) -> Iterable[Mapping[str, Any]]:
        """
        Yield describe response of SObjects defined in catalog as streams only.
        """
        for sobject in self.sobjects_to_describe:
            yield self.sf_api.describe(sobject=sobject)<|MERGE_RESOLUTION|>--- conflicted
+++ resolved
@@ -18,24 +18,17 @@
 import requests  # type: ignore[import]
 from airbyte_cdk import (
     BearerAuthenticator,
-<<<<<<< HEAD
-    DeclarativeStream,
-=======
     CursorPaginationStrategy,
     DeclarativeStream,
     DefaultPaginator,
->>>>>>> 3e782de4
     DpathExtractor,
     HttpMethod,
     HttpRequester,
     JsonDecoder,
     RecordSelector,
-<<<<<<< HEAD
-=======
     RequestOption,
     RequestOptionType,
     SimpleRetriever,
->>>>>>> 3e782de4
     SinglePartitionRouter,
     StreamSlice,
 )
