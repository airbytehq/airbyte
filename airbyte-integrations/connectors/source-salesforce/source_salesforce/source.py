--- conflicted
+++ resolved
@@ -212,8 +212,6 @@
         streams.append(self._wrap_for_concurrency(config, Describe(sf_api=sf_object, catalog=self.catalog), state_manager))
         return streams
 
-<<<<<<< HEAD
-=======
     def _wrap_for_concurrency(self, config, stream, state_manager):
         stream_slicer_cursor = None
         if stream.cursor_field:
@@ -233,53 +231,14 @@
             cursor = stream_slicer_cursor
             state = cursor.state
         return StreamFacade.create_from_stream(stream, self, logger, state, cursor)
->>>>>>> 1e9ee1db
 
     def streams(self, config: Mapping[str, Any]) -> List[Stream]:
         if not config.get("start_date"):
             config["start_date"] = (datetime.now() - relativedelta(years=self.START_DATE_OFFSET_IN_YEARS)).strftime(self.DATETIME_FORMAT)
-<<<<<<< HEAD
         with self._get_sf_object(config) as sf:
             stream_objects = sf.get_validated_streams(config=config, catalog=self.catalog)
             streams = self.generate_streams(config, stream_objects, sf)
-            streams.append(Describe(sf_api=sf, catalog=self.catalog))
-            state_manager = ConnectorStateManager(stream_instance_map={s.name: s for s in streams}, state=self.state)
-
-            configured_streams = []
-
-            for stream in streams:
-                sync_mode = self._get_sync_mode_from_catalog(stream)
-                if sync_mode == SyncMode.full_refresh:
-                    cursor = FinalStateCursor(
-                        stream_name=stream.name, stream_namespace=stream.namespace, message_repository=self.message_repository
-                    )
-                    state = None
-                else:
-                    cursor_field_key = stream.cursor_field or ""
-                    if not isinstance(cursor_field_key, str):
-                        raise AssertionError(f"A string cursor field key is required, but got {cursor_field_key}.")
-                    cursor_field = CursorField(cursor_field_key)
-                    legacy_state = state_manager.get_stream_state(stream.name, stream.namespace)
-                    cursor = ConcurrentCursor(
-                        stream.name,
-                        stream.namespace,
-                        legacy_state,
-                        self.message_repository,
-                        state_manager,
-                        stream.state_converter,
-                        cursor_field,
-                        self._get_slice_boundary_fields(stream, state_manager),
-                        config["start_date"],
-                    )
-                    state = cursor.state
-
-                    configured_streams.append(StreamFacade.create_from_stream(stream, self, logger, state, cursor))
-                return configured_streams
-=======
-        sf = self._get_sf_object(config)
-        stream_objects = sf.get_validated_streams(config=config, catalog=self.catalog)
-        streams = self.generate_streams(config, stream_objects, sf)
-        return streams
+            return streams
 
     def _create_stream_slicer_cursor(
         self, config: Mapping[str, Any], state_manager: ConnectorStateManager, stream: Stream
@@ -306,7 +265,6 @@
             timedelta(seconds=LOOKBACK_SECONDS),
             isodate.parse_duration(config["stream_slice_step"]) if "stream_slice_step" in config else timedelta(days=30),
         )
->>>>>>> 1e9ee1db
 
     def _get_slice_boundary_fields(self, stream: Stream, state_manager: ConnectorStateManager) -> Optional[Tuple[str, str]]:
         return ("start_date", "end_date")
