{
  "documentationUrl": "https://docs.airbyte.io/integrations/sources/salesforce",
  "connectionSpecification": {
    "$schema": "http://json-schema.org/draft-07/schema#",
    "title": "Salesforce Source Spec",
    "type": "object",
    "required": ["client_id", "client_secret", "refresh_token"],
    "additionalProperties": true,
    "properties": {
      "auth_type": {
        "type": "string",
        "const": "Client"
      },
      "client_id": {
        "title": "Client ID",
        "description": "The Client ID of your Salesforce developer application.",
        "type": "string"
      },
      "client_secret": {
        "title": "Client Secret",
        "description": "The Client Secret of your Salesforce developer application.",
        "type": "string",
        "airbyte_secret": true
      },
      "refresh_token": {
        "title": "Refresh Token",
        "description": "Salesforce Refresh Token used for Airbyte to access your Salesforce account. If you don't know what this is, follow this <a href=\"https://medium.com/@bpmmendis94/obtain-access-refresh-tokens-from-salesforce-rest-api-a324fe4ccd9b\">guide</a> to retrieve it.",
        "type": "string",
        "airbyte_secret": true
      },
      "start_date": {
        "title": "Start Date",
        "description": "Date in the format 2017-01-25. Any data before this date will not be replicated. This field uses the \"updated\" field if available, otherwise the \"created\" fields if they are available for a stream. If not set, then by default all your data is replicated.",
        "type": "string",
        "pattern": "^[0-9]{4}-[0-9]{2}-[0-9]{2}T[0-9]{2}:[0-9]{2}:[0-9]{2}Z|[0-9]{4}-[0-9]{2}-[0-9]{2}$",
        "examples": ["2021-07-25", "2021-07-25T00:00:00Z"]
      },
      "is_sandbox": {
        "title": "Sandbox",
        "description": "Whether the app is in a Salesforce sandbox or not. If you do not know what this is, assume it as a false. We provide more info on this field in the <a href=\"https://docs.airbyte.io/integrations/sources/salesforce#is_sandbox\">docs</a>.",
        "type": "boolean",
        "default": false
      },
<<<<<<< HEAD
      "api_type": {
        "title": "API Type",
        "description": "Unless you know that you are transferring a very small amount of data, prefer using the BULK API. This will help to avoid using up all of your API call quota with Salesforce. Valid values are BULK or REST.",
        "type": "string",
        "enum": ["BULK", "REST"],
        "default": "BULK"
      },
=======
>>>>>>> b8cd7724
      "streams_criteria": {
        "type": "array",
        "items": {
          "type": "object",
          "required": ["criteria", "value"],
          "properties": {
            "criteria": {
              "type": "string",
              "title": "Search criteria",
              "enum": [
                "starts with",
                "ends with",
                "contains",
                "exacts",
                "starts not with",
                "ends not with",
                "not contains",
                "not exacts"
              ],
              "default": "contains"
            },
            "value": {
              "type": "string",
              "title": "Search value"
            }
          }
        },
        "title": "Streams filter criteria",
        "description": "Add selection criteria for streams to get only streams that are relevant to you"
      },
      "wait_timeout": {
        "title": "Response Waiting Time",
        "description": "Maximum wait time of Safesforce responses in minutes. This option is used for the BULK mode only.The default wait time of the Parent Batch in the Bulk Mode to wait for all the batches to finish processing is 20 minutes.",
        "type": "integer",
        "minimum": 5,
        "maximum": 60,
        "default": 10
      }
    }
  },
  "advanced_auth": {
    "auth_flow_type": "oauth2.0",
    "predicate_key": ["auth_type"],
    "predicate_value": "Client",
    "oauth_config_specification": {
      "oauth_user_input_from_connector_config_specification": {
        "type": "object",
        "additionalProperties": false,
        "properties": {
          "is_sandbox": {
            "type": "boolean",
            "path_in_connector_config": ["is_sandbox"]
          }
        }
      },
      "complete_oauth_output_specification": {
        "type": "object",
        "additionalProperties": false,
        "properties": {
          "refresh_token": {
            "type": "string",
            "path_in_connector_config": ["refresh_token"]
          }
        }
      },
      "complete_oauth_server_input_specification": {
        "type": "object",
        "additionalProperties": false,
        "properties": {
          "client_id": {
            "type": "string"
          },
          "client_secret": {
            "type": "string"
          }
        }
      },
      "complete_oauth_server_output_specification": {
        "type": "object",
        "additionalProperties": false,
        "properties": {
          "client_id": {
            "type": "string",
            "path_in_connector_config": ["client_id"]
          },
          "client_secret": {
            "type": "string",
            "path_in_connector_config": ["client_secret"]
          }
        }
      }
    }
  }
}<|MERGE_RESOLUTION|>--- conflicted
+++ resolved
@@ -41,16 +41,6 @@
         "type": "boolean",
         "default": false
       },
-<<<<<<< HEAD
-      "api_type": {
-        "title": "API Type",
-        "description": "Unless you know that you are transferring a very small amount of data, prefer using the BULK API. This will help to avoid using up all of your API call quota with Salesforce. Valid values are BULK or REST.",
-        "type": "string",
-        "enum": ["BULK", "REST"],
-        "default": "BULK"
-      },
-=======
->>>>>>> b8cd7724
       "streams_criteria": {
         "type": "array",
         "items": {
