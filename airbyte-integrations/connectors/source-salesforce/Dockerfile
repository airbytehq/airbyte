--- conflicted
+++ resolved
@@ -1,9 +1,4 @@
-<<<<<<< HEAD
-FROM python:3.7-slim
-=======
-FROM python:3.9.11-alpine3.15 as base
-FROM base as builder
->>>>>>> 686e9edf
+FROM python:3.9-slim
 
 # Bash is installed for more convenient debugging.
 RUN apt-get update && apt-get install -y bash && rm -rf /var/lib/apt/lists/*
