[build-system]
requires = [ "poetry-core>=1.0.0",]
build-backend = "poetry.core.masonry.api"

[tool.poetry]
<<<<<<< HEAD
version = "2.4.2"
=======
version = "2.5.6"
>>>>>>> f96d9f16
name = "source-salesforce"
description = "Source implementation for Salesforce."
authors = [ "Airbyte <contact@airbyte.io>",]
license = "ELv2"
readme = "README.md"
documentation = "https://docs.airbyte.com/integrations/sources/salesforce"
homepage = "https://airbyte.com"
repository = "https://github.com/airbytehq/airbyte"
[[tool.poetry.packages]]
include = "source_salesforce"

[tool.poetry.dependencies]
python = "^3.9,<3.12"
pandas = "2.2.1"
airbyte-cdk = "0.80.0"

[tool.poetry.scripts]
source-salesforce = "source_salesforce.run:run"

[tool.poetry.group.dev.dependencies]
pytest-mock = "^3.6"
pytest = "^6.1"
pytest-timeout = "^2.2.0"
requests-mock = "^1.9.3"
freezegun = "^1.4.0"<|MERGE_RESOLUTION|>--- conflicted
+++ resolved
@@ -3,11 +3,7 @@
 build-backend = "poetry.core.masonry.api"
 
 [tool.poetry]
-<<<<<<< HEAD
-version = "2.4.2"
-=======
 version = "2.5.6"
->>>>>>> f96d9f16
 name = "source-salesforce"
 description = "Source implementation for Salesforce."
 authors = [ "Airbyte <contact@airbyte.io>",]
