data:
  ab_internal:
    ql: 400
    sl: 300
  allowedHosts:
    hosts:
      - "*.salesforce.com"
  connectorBuildOptions:
    baseImage: docker.io/airbyte/python-connector-base:4.0.2@sha256:9fdb1888c4264cf6fee473649ecb593f56f58e5d0096a87ee0b231777e2e3e73
  connectorSubtype: api
  connectorType: source
  definitionId: b117307c-14b6-41aa-9422-947e34922962
<<<<<<< HEAD
  dockerImageTag: 2.7.14
=======
  dockerImageTag: 2.7.13
>>>>>>> 3d7579ff
  releases:
    rolloutConfiguration:
      enableProgressiveRollout: false
  dockerRepository: airbyte/source-salesforce
  documentationUrl: https://docs.airbyte.com/integrations/sources/salesforce
  githubIssueLabel: source-salesforce
  icon: salesforce.svg
  license: ELv2
  maxSecondsBetweenMessages: 86400
  name: Salesforce
  remoteRegistries:
    pypi:
      enabled: true
      packageName: airbyte-source-salesforce
  registryOverrides:
    cloud:
      enabled: true
    oss:
      enabled: true
  releaseStage: generally_available
  suggestedStreams:
    streams:
      - Account
      - Contact
      - Lead
      - Opportunity
      - OpportunityStage
      - Stage
      - Task
      - User
  supportLevel: certified
  tags:
    - language:python
    - cdk:python
  connectorTestSuitesOptions:
    - suite: liveTests
      testConnections:
        - name: salesforce_config_bulk_dev_null
          id: 114d8a58-804d-49cd-be0f-14d8f20012b6
        - name: salesforce_config_dev_null
          id: 36b229e8-cea8-4d92-8b3d-cdfe488b00a5
        - name: salesforce_config_sandbox_dev_null
          id: 4cfaad00-8911-450e-a8f0-d31c6acd2fe2
    - suite: unitTests
    - suite: integrationTests
      testSecrets:
        - name: SECRET_SOURCE-SALESFORCE_BULK_CREDS
          fileName: config_bulk.json
          secretStore:
            type: GSM
            alias: airbyte-connector-testing-secret-store
        - name: SECRET_SOURCE-SALESFORCE_REST_CREDS
          fileName: config.json
          secretStore:
            type: GSM
            alias: airbyte-connector-testing-secret-store
        - name: SECRET_SOURCE-SALESFORCE_SANDBOX_CREDS
          fileName: config_sandbox.json
          secretStore:
            type: GSM
            alias: airbyte-connector-testing-secret-store
    - suite: acceptanceTests
      testSecrets:
        - name: SECRET_SOURCE-SALESFORCE_BULK_CREDS
          fileName: config_bulk.json
          secretStore:
            type: GSM
            alias: airbyte-connector-testing-secret-store
        - name: SECRET_SOURCE-SALESFORCE_REST_CREDS
          fileName: config.json
          secretStore:
            type: GSM
            alias: airbyte-connector-testing-secret-store
        - name: SECRET_SOURCE-SALESFORCE_SANDBOX_CREDS
          fileName: config_sandbox.json
          secretStore:
            type: GSM
            alias: airbyte-connector-testing-secret-store
metadataSpecVersion: "1.0"<|MERGE_RESOLUTION|>--- conflicted
+++ resolved
@@ -10,11 +10,7 @@
   connectorSubtype: api
   connectorType: source
   definitionId: b117307c-14b6-41aa-9422-947e34922962
-<<<<<<< HEAD
   dockerImageTag: 2.7.14
-=======
-  dockerImageTag: 2.7.13
->>>>>>> 3d7579ff
   releases:
     rolloutConfiguration:
       enableProgressiveRollout: false
