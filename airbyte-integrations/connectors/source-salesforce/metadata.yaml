data:
  ab_internal:
    ql: 400
    sl: 300
  allowedHosts:
    hosts:
      - "*.salesforce.com"
  connectorBuildOptions:
    baseImage: docker.io/airbyte/python-connector-base:4.0.2@sha256:9fdb1888c4264cf6fee473649ecb593f56f58e5d0096a87ee0b231777e2e3e73
  connectorSubtype: api
  connectorType: source
  definitionId: b117307c-14b6-41aa-9422-947e34922962
<<<<<<< HEAD
  dockerImageTag: 2.7.13-rc.1
=======
  dockerImageTag: 2.7.15
>>>>>>> 8e1e7ee2
  releases:
    rolloutConfiguration:
      enableProgressiveRollout: true
  dockerRepository: airbyte/source-salesforce
  documentationUrl: https://docs.airbyte.com/integrations/sources/salesforce
  githubIssueLabel: source-salesforce
  icon: salesforce.svg
  license: ELv2
  maxSecondsBetweenMessages: 86400
  name: Salesforce
  remoteRegistries:
    pypi:
      enabled: true
      packageName: airbyte-source-salesforce
  registryOverrides:
    cloud:
      enabled: true
    oss:
      enabled: true
  releaseStage: generally_available
  suggestedStreams:
    streams:
      - Account
      - Contact
      - Lead
      - Opportunity
      - OpportunityStage
      - Stage
      - Task
      - User
  supportLevel: certified
  tags:
    - language:python
    - cdk:python
  connectorTestSuitesOptions:
    - suite: liveTests
      testConnections:
        - name: salesforce_config_bulk_dev_null
          id: 114d8a58-804d-49cd-be0f-14d8f20012b6
        - name: salesforce_config_dev_null
          id: 36b229e8-cea8-4d92-8b3d-cdfe488b00a5
        - name: salesforce_config_sandbox_dev_null
          id: 4cfaad00-8911-450e-a8f0-d31c6acd2fe2
    - suite: unitTests
    - suite: integrationTests
      testSecrets:
        - name: SECRET_SOURCE-SALESFORCE_BULK_CREDS
          fileName: config_bulk.json
          secretStore:
            type: GSM
            alias: airbyte-connector-testing-secret-store
        - name: SECRET_SOURCE-SALESFORCE_REST_CREDS
          fileName: config.json
          secretStore:
            type: GSM
            alias: airbyte-connector-testing-secret-store
        - name: SECRET_SOURCE-SALESFORCE_SANDBOX_CREDS
          fileName: config_sandbox.json
          secretStore:
            type: GSM
            alias: airbyte-connector-testing-secret-store
    - suite: acceptanceTests
      testSecrets:
        - name: SECRET_SOURCE-SALESFORCE_BULK_CREDS
          fileName: config_bulk.json
          secretStore:
            type: GSM
            alias: airbyte-connector-testing-secret-store
        - name: SECRET_SOURCE-SALESFORCE_REST_CREDS
          fileName: config.json
          secretStore:
            type: GSM
            alias: airbyte-connector-testing-secret-store
        - name: SECRET_SOURCE-SALESFORCE_SANDBOX_CREDS
          fileName: config_sandbox.json
          secretStore:
            type: GSM
            alias: airbyte-connector-testing-secret-store
metadataSpecVersion: "1.0"<|MERGE_RESOLUTION|>--- conflicted
+++ resolved
@@ -10,11 +10,7 @@
   connectorSubtype: api
   connectorType: source
   definitionId: b117307c-14b6-41aa-9422-947e34922962
-<<<<<<< HEAD
-  dockerImageTag: 2.7.13-rc.1
-=======
-  dockerImageTag: 2.7.15
->>>>>>> 8e1e7ee2
+  dockerImageTag: 2.7.15-rc.1
   releases:
     rolloutConfiguration:
       enableProgressiveRollout: true
