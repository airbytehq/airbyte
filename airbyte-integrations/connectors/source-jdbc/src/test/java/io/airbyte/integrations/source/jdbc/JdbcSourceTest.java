--- conflicted
+++ resolved
@@ -75,12 +75,8 @@
 
   private JsonNode config;
 
-<<<<<<< HEAD
   private PostgreSQLContainer<?> container;
-=======
-  private PostgreSQLContainer<?> db;
-  private BasicDataSource connectionPool;
->>>>>>> 1560ddd8
+  private Database database;
 
   @BeforeEach
   void setup() throws Exception {
@@ -96,37 +92,21 @@
             container.getDatabaseName()))
         .build());
 
-<<<<<<< HEAD
-    try (final Database database =
-        Databases.createPostgresDatabase(
+    database = Databases.createPostgresDatabase(
             config.get("username").asText(),
             config.get("password").asText(),
-            config.get("jdbc_url").asText())) {
+            config.get("jdbc_url").asText());
 
       database.query(ctx -> {
         ctx.fetch("CREATE TABLE id_and_name(id INTEGER, name VARCHAR(200));");
         ctx.fetch("INSERT INTO id_and_name (id, name) VALUES (1,'picard'),  (2, 'crusher'), (3, 'vash');");
         return null;
       });
-    }
-=======
-    connectionPool = DatabaseHelper.getConnectionPool(
-        config.get("username").asText(),
-        config.get("password").asText(),
-        config.get("jdbc_url").asText(),
-        "org.postgresql.Driver");
-
-    DatabaseHelper.query(connectionPool, ctx -> {
-      ctx.fetch("CREATE TABLE id_and_name(id INTEGER, name VARCHAR(200));");
-      ctx.fetch("INSERT INTO id_and_name (id, name) VALUES (1,'picard'),  (2, 'crusher'), (3, 'vash');");
-
-      return null;
-    });
->>>>>>> 1560ddd8
   }
 
   @AfterEach
-  void tearDown() {
+  void tearDown() throws Exception {
+    database.close();
     container.close();
   }
 
@@ -196,7 +176,7 @@
   @Test
   void testReadMultipleTables() throws Exception {
     final String streamName2 = STREAM_NAME + 2;
-    DatabaseHelper.query(connectionPool, ctx -> {
+    database.query(ctx -> {
       ctx.fetch("CREATE TABLE id_and_name2(id INTEGER, name VARCHAR(200));");
       ctx.fetch("INSERT INTO id_and_name2 (id, name) VALUES (1,'picard'),  (2, 'crusher'), (3, 'vash');");
 
