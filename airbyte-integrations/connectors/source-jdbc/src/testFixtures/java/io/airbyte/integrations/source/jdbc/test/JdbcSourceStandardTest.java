/*
 * MIT License
 *
 * Copyright (c) 2020 Airbyte
 *
 * Permission is hereby granted, free of charge, to any person obtaining a copy
 * of this software and associated documentation files (the "Software"), to deal
 * in the Software without restriction, including without limitation the rights
 * to use, copy, modify, merge, publish, distribute, sublicense, and/or sell
 * copies of the Software, and to permit persons to whom the Software is
 * furnished to do so, subject to the following conditions:
 *
 * The above copyright notice and this permission notice shall be included in all
 * copies or substantial portions of the Software.
 *
 * THE SOFTWARE IS PROVIDED "AS IS", WITHOUT WARRANTY OF ANY KIND, EXPRESS OR
 * IMPLIED, INCLUDING BUT NOT LIMITED TO THE WARRANTIES OF MERCHANTABILITY,
 * FITNESS FOR A PARTICULAR PURPOSE AND NONINFRINGEMENT. IN NO EVENT SHALL THE
 * AUTHORS OR COPYRIGHT HOLDERS BE LIABLE FOR ANY CLAIM, DAMAGES OR OTHER
 * LIABILITY, WHETHER IN AN ACTION OF CONTRACT, TORT OR OTHERWISE, ARISING FROM,
 * OUT OF OR IN CONNECTION WITH THE SOFTWARE OR THE USE OR OTHER DEALINGS IN THE
 * SOFTWARE.
 */

package io.airbyte.integrations.source.jdbc.test;

import static org.junit.jupiter.api.Assertions.assertEquals;
import static org.junit.jupiter.api.Assertions.assertThrows;
import static org.junit.jupiter.api.Assertions.assertTrue;
import static org.mockito.Mockito.doCallRealMethod;
import static org.mockito.Mockito.spy;

import com.fasterxml.jackson.databind.JsonNode;
import com.fasterxml.jackson.databind.node.ObjectNode;
import com.google.common.collect.ImmutableList;
import com.google.common.collect.ImmutableMap;
import com.google.common.collect.ImmutableSet;
import com.google.common.collect.Lists;
import io.airbyte.commons.json.Jsons;
import io.airbyte.commons.resources.MoreResources;
import io.airbyte.commons.util.MoreIterators;
import io.airbyte.db.Databases;
import io.airbyte.db.jdbc.JdbcDatabase;
import io.airbyte.db.jdbc.JdbcUtils;
import io.airbyte.integrations.source.jdbc.AbstractJdbcSource;
import io.airbyte.integrations.source.jdbc.models.CdcState;
import io.airbyte.integrations.source.jdbc.models.JdbcState;
import io.airbyte.integrations.source.jdbc.models.JdbcStreamState;
import io.airbyte.protocol.models.AirbyteCatalog;
import io.airbyte.protocol.models.AirbyteConnectionStatus;
import io.airbyte.protocol.models.AirbyteConnectionStatus.Status;
import io.airbyte.protocol.models.AirbyteMessage;
import io.airbyte.protocol.models.AirbyteMessage.Type;
import io.airbyte.protocol.models.AirbyteRecordMessage;
import io.airbyte.protocol.models.AirbyteStateMessage;
import io.airbyte.protocol.models.AirbyteStream;
import io.airbyte.protocol.models.CatalogHelpers;
import io.airbyte.protocol.models.ConfiguredAirbyteCatalog;
import io.airbyte.protocol.models.ConfiguredAirbyteStream;
import io.airbyte.protocol.models.ConnectorSpecification;
import io.airbyte.protocol.models.DestinationSyncMode;
import io.airbyte.protocol.models.Field;
import io.airbyte.protocol.models.Field.JsonSchemaPrimitive;
import io.airbyte.protocol.models.SyncMode;
import java.math.BigDecimal;
import java.sql.SQLException;
import java.util.ArrayList;
import java.util.Collections;
import java.util.Comparator;
import java.util.List;
import java.util.Optional;
import java.util.Set;
import java.util.stream.Collectors;
import org.junit.jupiter.api.Test;

/**
 * Tests that should be run on all Sources that extend the AbstractJdbcSource.
 */
// How leverage these tests:
// 1. Extend this class in the test module of the Source.
// 2. From the class that extends this one, you MUST call super.setup() in a @BeforeEach method.
// Otherwise you'll see many NPE issues. Your before each should also handle providing a fresh
// database between each test.
// 3. From the class that extends this one, implement a @AfterEach that cleans out the database
// between each test.
// 4. Then implement the abstract methods documented below.
public abstract class JdbcSourceStandardTest {

  public static String SCHEMA_NAME = "jdbc_integration_test1";
  public static String SCHEMA_NAME2 = "jdbc_integration_test2";
  public static Set<String> TEST_SCHEMAS = ImmutableSet.of(SCHEMA_NAME, SCHEMA_NAME2);

  public static String TABLE_NAME = "id_and_name";
  public static String TABLE_NAME_WITH_SPACES = "id and name";
  public static String TABLE_NAME_WITHOUT_PK = "id_and_name_without_pk";
  public static String TABLE_NAME_COMPOSITE_PK = "full_name_composite_pk";

  public static String COL_ID = "id";
  public static String COL_NAME = "name";
  public static String COL_UPDATED_AT = "updated_at";
  public static String COL_FIRST_NAME = "first_name";
  public static String COL_LAST_NAME = "last_name";
  public static String COL_LAST_NAME_WITH_SPACE = "last name";
  public static Number ID_VALUE_1 = 1;
  public static Number ID_VALUE_2 = 2;
  public static Number ID_VALUE_3 = 3;
  public static Number ID_VALUE_4 = 4;
  public static Number ID_VALUE_5 = 5;

  public JsonNode config;
  public JdbcDatabase database;
  public AbstractJdbcSource source;
  public static String streamName;

  /**
   * These tests write records without specifying a namespace (schema name). They will be written into
   * whatever the default schema is for the database. When they are discovered they will be namespaced
   * by the schema name (e.g. <default-schema-name>.<table_name>). Thus the source needs to tell the
   * tests what that default schema name is. If the database does not support schemas, then database
   * name should used instead.
   *
   * @return name that will be used to namespace the record.
   */
  public abstract boolean supportsSchemas();

  /**
   * A valid configuration to connect to a test database.
   *
   * @return config
   */
  public abstract JsonNode getConfig();

  /**
   * Full qualified class name of the JDBC driver for the database.
   *
   * @return driver
   */
  public abstract String getDriverClass();

  /**
   * An instance of the source that should be tests.
   *
   * @return source
   */
  public abstract AbstractJdbcSource getSource();

  public void setup() throws Exception {
    source = getSource();
    config = getConfig();
    final JsonNode jdbcConfig = source.toJdbcConfig(config);

    streamName = getDefaultNamespace() + "." + TABLE_NAME;

    database = Databases.createJdbcDatabase(
        jdbcConfig.get("username").asText(),
        jdbcConfig.has("password") ? jdbcConfig.get("password").asText() : null,
        jdbcConfig.get("jdbc_url").asText(),
        getDriverClass());

    if (supportsSchemas()) {
      createSchemas();
    }

    if (getDriverClass().toLowerCase().contains("oracle")) {
      database.execute(connection -> connection.createStatement()
          .execute("ALTER SESSION SET NLS_DATE_FORMAT = 'YYYY-MM-DD'"));
    }

    database.execute(connection -> {

      connection.createStatement().execute(
          String.format(
              "CREATE TABLE %s(id INTEGER, name VARCHAR(200), updated_at DATE, PRIMARY KEY (id))",
              getFullyQualifiedTableName(TABLE_NAME)));
      connection.createStatement().execute(
          String.format("INSERT INTO %s(id, name, updated_at) VALUES (1,'picard', '2004-10-19')",
              getFullyQualifiedTableName(TABLE_NAME)));
      connection.createStatement().execute(
          String.format("INSERT INTO %s(id, name, updated_at) VALUES (2, 'crusher', '2005-10-19')",
              getFullyQualifiedTableName(TABLE_NAME)));
      connection.createStatement().execute(
          String.format("INSERT INTO %s(id, name, updated_at) VALUES (3, 'vash', '2006-10-19')",
              getFullyQualifiedTableName(TABLE_NAME)));

      connection.createStatement().execute(
          String.format("CREATE TABLE %s(id INTEGER, name VARCHAR(200), updated_at DATE)",
              getFullyQualifiedTableName(TABLE_NAME_WITHOUT_PK)));
      connection.createStatement().execute(
          String.format("INSERT INTO %s(id, name, updated_at) VALUES (1,'picard', '2004-10-19')",
              getFullyQualifiedTableName(TABLE_NAME_WITHOUT_PK)));
      connection.createStatement().execute(
          String.format("INSERT INTO %s(id, name, updated_at) VALUES (2, 'crusher', '2005-10-19')",
              getFullyQualifiedTableName(TABLE_NAME_WITHOUT_PK)));
      connection.createStatement().execute(
          String.format("INSERT INTO %s(id, name, updated_at) VALUES (3, 'vash', '2006-10-19')",
              getFullyQualifiedTableName(TABLE_NAME_WITHOUT_PK)));

      connection.createStatement().execute(
          String.format(
              "CREATE TABLE %s(first_name VARCHAR(200), last_name VARCHAR(200), updated_at DATE, PRIMARY KEY (first_name, last_name))",
              getFullyQualifiedTableName(TABLE_NAME_COMPOSITE_PK)));
      connection.createStatement().execute(
          String.format(
              "INSERT INTO %s(first_name, last_name, updated_at) VALUES ('first' ,'picard', '2004-10-19')",
              getFullyQualifiedTableName(TABLE_NAME_COMPOSITE_PK)));
      connection.createStatement().execute(
          String.format(
              "INSERT INTO %s(first_name, last_name, updated_at) VALUES ('second', 'crusher', '2005-10-19')",
              getFullyQualifiedTableName(TABLE_NAME_COMPOSITE_PK)));
      connection.createStatement().execute(
          String.format(
              "INSERT INTO %s(first_name, last_name, updated_at) VALUES  ('third', 'vash', '2006-10-19')",
              getFullyQualifiedTableName(TABLE_NAME_COMPOSITE_PK)));

    });
  }

  public void tearDown() throws SQLException {
    dropSchemas();
  }

  @Test
  void testSpec() throws Exception {
    final ConnectorSpecification actual = source.spec();
    final String resourceString = MoreResources.readResource("spec.json");
    final ConnectorSpecification expected = Jsons.deserialize(resourceString, ConnectorSpecification.class);

    assertEquals(expected, actual);
  }

  @Test
  void testCheckSuccess() throws Exception {
    final AirbyteConnectionStatus actual = source.check(config);
    final AirbyteConnectionStatus expected = new AirbyteConnectionStatus().withStatus(Status.SUCCEEDED);
    assertEquals(expected, actual);
  }

  @Test
  void testCheckFailure() throws Exception {
    ((ObjectNode) config).put("password", "fake");
    final AirbyteConnectionStatus actual = source.check(config);
    final AirbyteConnectionStatus expected = new AirbyteConnectionStatus().withStatus(Status.FAILED)
        .withMessage("Could not connect with provided configuration.");
    assertEquals(expected, actual);
  }

  @Test
  void testDiscover() throws Exception {
    final AirbyteCatalog actual = filterOutOtherSchemas(source.discover(config));
    AirbyteCatalog expected = getCatalog(getDefaultNamespace());
    assertEquals(expected.getStreams().size(), actual.getStreams().size());
    actual.getStreams().forEach(actualStream -> {
      final Optional<AirbyteStream> expectedStream =
          expected.getStreams().stream().filter(stream -> stream.getName().equals(actualStream.getName())).findAny();
      assertTrue(expectedStream.isPresent(), String.format("Unexpected stream %s", actualStream.getName()));
      assertEquals(expectedStream.get(), actualStream);
    });
  }

  private AirbyteCatalog filterOutOtherSchemas(AirbyteCatalog catalog) {
    if (supportsSchemas()) {
      final AirbyteCatalog filteredCatalog = Jsons.clone(catalog);
      filteredCatalog.setStreams(filteredCatalog.getStreams()
          .stream()
          .filter(streamName -> TEST_SCHEMAS.stream().anyMatch(schemaName -> streamName.getName().startsWith(schemaName)))
          .collect(Collectors.toList()));
      return filteredCatalog;
    } else {
      return catalog;
    }

  }

  @Test
  void testDiscoverWithMultipleSchemas() throws Exception {
    // mysql does not have a concept of schemas, so this test does not make sense for it.
    if (getDriverClass().toLowerCase().contains("mysql")) {
      return;
    }

    // add table and data to a separate schema.
    database.execute(connection -> {
      connection.createStatement().execute(
          String.format("CREATE TABLE %s(id VARCHAR(200), name VARCHAR(200))",
              JdbcUtils.getFullyQualifiedTableName(SCHEMA_NAME2, TABLE_NAME)));
      connection.createStatement()
          .execute(String.format("INSERT INTO %s(id, name) VALUES ('1','picard')",
              JdbcUtils.getFullyQualifiedTableName(SCHEMA_NAME2, TABLE_NAME)));
      connection.createStatement()
          .execute(String.format("INSERT INTO %s(id, name) VALUES ('2', 'crusher')",
              JdbcUtils.getFullyQualifiedTableName(SCHEMA_NAME2, TABLE_NAME)));
      connection.createStatement()
          .execute(String.format("INSERT INTO %s(id, name) VALUES ('3', 'vash')",
              JdbcUtils.getFullyQualifiedTableName(SCHEMA_NAME2, TABLE_NAME)));
    });

    final AirbyteCatalog actual = source.discover(config);

    final AirbyteCatalog expected = getCatalog(getDefaultNamespace());
    expected.getStreams().add(CatalogHelpers
        .createAirbyteStream(JdbcUtils.getFullyQualifiedTableName(SCHEMA_NAME2, TABLE_NAME),
            SCHEMA_NAME2,
            Field.of(COL_ID, JsonSchemaPrimitive.STRING),
            Field.of(COL_NAME, JsonSchemaPrimitive.STRING))
        .withSupportedSyncModes(Lists.newArrayList(SyncMode.FULL_REFRESH, SyncMode.INCREMENTAL)));
    // sort streams by name so that we are comparing lists with the same order.
    expected.getStreams().sort(Comparator.comparing(AirbyteStream::getName));
    actual.getStreams().sort(Comparator.comparing(AirbyteStream::getName));
    assertEquals(expected, filterOutOtherSchemas(actual));
  }

  @Test
  void testReadSuccess() throws Exception {
    final List<AirbyteMessage> actualMessages =
        MoreIterators.toList(
            source.read(config, getConfiguredCatalogWithOneStream(getDefaultNamespace()), null));

    setEmittedAtToNull(actualMessages);

    assertEquals(getTestMessages(), actualMessages);
  }

  @Test
  void testReadOneColumn() throws Exception {
    final ConfiguredAirbyteCatalog catalog = CatalogHelpers
        .createConfiguredAirbyteCatalog(streamName, Field.of(COL_ID, JsonSchemaPrimitive.NUMBER));

    final List<AirbyteMessage> actualMessages = MoreIterators
        .toList(source.read(config, catalog, null));

    setEmittedAtToNull(actualMessages);

    final List<AirbyteMessage> expectedMessages = getTestMessages().stream()
        .map(Jsons::clone)
        .peek(m -> {
          ((ObjectNode) m.getRecord().getData()).remove(COL_NAME);
          ((ObjectNode) m.getRecord().getData()).remove(COL_UPDATED_AT);
          ((ObjectNode) m.getRecord().getData()).replace(COL_ID,
              convertIdBasedOnDatabase(m.getRecord().getData().get(COL_ID).asInt()));
        })
        .collect(Collectors.toList());
    assertEquals(expectedMessages, actualMessages);
  }

  @Test
  void testReadMultipleTables() throws Exception {
    final ConfiguredAirbyteCatalog catalog = getConfiguredCatalogWithOneStream(
        getDefaultNamespace());
    final List<AirbyteMessage> expectedMessages = new ArrayList<>(getTestMessages());

    for (int i = 2; i < 10; i++) {
      final int iFinal = i;
      final String streamName2 = streamName + i;
      database.execute(connection -> {
        connection.createStatement()
            .execute(String.format("CREATE TABLE %s(id INTEGER, name VARCHAR(200))",
                getFullyQualifiedTableName(TABLE_NAME + iFinal)));
        connection.createStatement()
            .execute(String.format("INSERT INTO %s(id, name) VALUES (1,'picard')",
                getFullyQualifiedTableName(TABLE_NAME + iFinal)));
        connection.createStatement()
            .execute(String.format("INSERT INTO %s(id, name) VALUES (2, 'crusher')",
                getFullyQualifiedTableName(TABLE_NAME + iFinal)));
        connection.createStatement()
            .execute(String.format("INSERT INTO %s(id, name) VALUES (3, 'vash')",
                getFullyQualifiedTableName(TABLE_NAME + iFinal)));
      });
      catalog.getStreams().add(CatalogHelpers.createConfiguredAirbyteStream(
          streamName2,
          Field.of(COL_ID, JsonSchemaPrimitive.NUMBER),
          Field.of(COL_NAME, JsonSchemaPrimitive.STRING)));

      final List<AirbyteMessage> secondStreamExpectedMessages = getTestMessages()
          .stream()
          .map(Jsons::clone)
          .peek(m -> {
            m.getRecord().setStream(streamName2);
            ((ObjectNode) m.getRecord().getData()).remove(COL_UPDATED_AT);
            ((ObjectNode) m.getRecord().getData()).replace(COL_ID,
                convertIdBasedOnDatabase(m.getRecord().getData().get(COL_ID).asInt()));
          })
          .collect(Collectors.toList());
      expectedMessages.addAll(secondStreamExpectedMessages);
    }

    final List<AirbyteMessage> actualMessages = MoreIterators
        .toList(source.read(config, catalog, null));

    setEmittedAtToNull(actualMessages);

    assertEquals(expectedMessages, actualMessages);
  }

  @Test
  void testTablesWithQuoting() throws Exception {
    final ConfiguredAirbyteStream streamForTableWithSpaces = createTableWithSpaces();

    final ConfiguredAirbyteCatalog catalog = new ConfiguredAirbyteCatalog()
        .withStreams(Lists.newArrayList(
            getConfiguredCatalogWithOneStream(getDefaultNamespace()).getStreams().get(0),
            streamForTableWithSpaces));
    final List<AirbyteMessage> actualMessages = MoreIterators
        .toList(source.read(config, catalog, null));

    setEmittedAtToNull(actualMessages);

    final List<AirbyteMessage> secondStreamExpectedMessages = getTestMessages()
        .stream()
        .map(Jsons::clone)
        .peek(m -> {
          m.getRecord().setStream(streamForTableWithSpaces.getStream().getName());
          ((ObjectNode) m.getRecord().getData()).set(COL_LAST_NAME_WITH_SPACE,
              ((ObjectNode) m.getRecord().getData()).remove(COL_NAME));
          ((ObjectNode) m.getRecord().getData()).remove(COL_UPDATED_AT);
          ((ObjectNode) m.getRecord().getData()).replace(COL_ID,
              convertIdBasedOnDatabase(m.getRecord().getData().get(COL_ID).asInt()));
        })
        .collect(Collectors.toList());
    final List<AirbyteMessage> expectedMessages = new ArrayList<>(getTestMessages());
    expectedMessages.addAll(secondStreamExpectedMessages);

    assertEquals(expectedMessages, actualMessages);
  }

  @SuppressWarnings("ResultOfMethodCallIgnored")
  @Test
  void testReadFailure() {
    final ConfiguredAirbyteStream spiedAbStream = spy(
        getConfiguredCatalogWithOneStream(getDefaultNamespace()).getStreams().get(0));
    final ConfiguredAirbyteCatalog catalog = new ConfiguredAirbyteCatalog()
        .withStreams(Lists.newArrayList(spiedAbStream));
    doCallRealMethod().doThrow(new RuntimeException()).when(spiedAbStream).getStream();

    assertThrows(RuntimeException.class, () -> source.read(config, catalog, null));
  }

  @Test
  void testIncrementalNoPreviousState() throws Exception {
    incrementalCursorCheck(
        COL_ID,
        null,
        "3",
        Lists.newArrayList(getTestMessages()));
  }

  @Test
  void testIncrementalIntCheckCursor() throws Exception {
    incrementalCursorCheck(
        COL_ID,
        "2",
        "3",
        Lists.newArrayList(getTestMessages().get(2)));
  }

  @Test
  void testIncrementalStringCheckCursor() throws Exception {
    incrementalCursorCheck(
        COL_NAME,
        "patent",
        "vash",
        Lists.newArrayList(getTestMessages().get(0), getTestMessages().get(2)));
  }

  @Test
  void testIncrementalStringCheckCursorSpaceInColumnName() throws Exception {
    final ConfiguredAirbyteStream streamWithSpaces = createTableWithSpaces();

    final AirbyteMessage firstMessage = getTestMessages().get(0);
    firstMessage.getRecord().setStream(streamWithSpaces.getStream().getName());
    ((ObjectNode) firstMessage.getRecord().getData()).remove(COL_UPDATED_AT);
    ((ObjectNode) firstMessage.getRecord().getData()).set(COL_LAST_NAME_WITH_SPACE,
        ((ObjectNode) firstMessage.getRecord().getData()).remove(COL_NAME));

    final AirbyteMessage secondMessage = getTestMessages().get(2);
    secondMessage.getRecord().setStream(streamWithSpaces.getStream().getName());
    ((ObjectNode) secondMessage.getRecord().getData()).remove(COL_UPDATED_AT);
    ((ObjectNode) secondMessage.getRecord().getData()).set(COL_LAST_NAME_WITH_SPACE,
        ((ObjectNode) secondMessage.getRecord().getData()).remove(COL_NAME));

    Lists.newArrayList(getTestMessages().get(0), getTestMessages().get(2));

    incrementalCursorCheck(
        COL_LAST_NAME_WITH_SPACE,
        COL_LAST_NAME_WITH_SPACE,
        "patent",
        "vash",
        Lists.newArrayList(firstMessage, secondMessage),
        streamWithSpaces);
  }

  @Test
  void testIncrementalTimestampCheckCursor() throws Exception {
    incrementalCursorCheck(
        COL_UPDATED_AT,
        "2005-10-18T00:00:00Z",
        "2006-10-19T00:00:00Z",
        Lists.newArrayList(getTestMessages().get(1), getTestMessages().get(2)));
  }

  @Test
  void testIncrementalCursorChanges() throws Exception {
    incrementalCursorCheck(
        COL_ID,
        COL_NAME,
        // cheesing this value a little bit. in the correct implementation this initial cursor value should
        // be ignored because the cursor field changed. setting it to a value that if used, will cause
        // records to (incorrectly) be filtered out.
        "data",
        "vash",
        Lists.newArrayList(getTestMessages()));
  }

  @Test
  void testReadOneTableIncrementallyTwice() throws Exception {
    final ConfiguredAirbyteCatalog configuredCatalog = getConfiguredCatalogWithOneStream(
        getDefaultNamespace());
    configuredCatalog.getStreams().forEach(airbyteStream -> {
      airbyteStream.setSyncMode(SyncMode.INCREMENTAL);
      airbyteStream.setCursorField(Lists.newArrayList(COL_ID));
      airbyteStream.setDestinationSyncMode(DestinationSyncMode.APPEND);
    });

    final JdbcState state = new JdbcState()
        .withStreams(Lists.newArrayList(new JdbcStreamState().withStreamName(streamName)));
    final List<AirbyteMessage> actualMessagesFirstSync = MoreIterators
        .toList(source.read(config, configuredCatalog, Jsons.jsonNode(state)));

    final Optional<AirbyteMessage> stateAfterFirstSyncOptional = actualMessagesFirstSync.stream()
        .filter(r -> r.getType() == Type.STATE).findFirst();
    assertTrue(stateAfterFirstSyncOptional.isPresent());

    database.execute(connection -> {
      connection.createStatement().execute(
          String.format("INSERT INTO %s(id, name, updated_at) VALUES (4,'riker', '2006-10-19')",
              getFullyQualifiedTableName(TABLE_NAME)));
      connection.createStatement().execute(
          String.format("INSERT INTO %s(id, name, updated_at) VALUES (5, 'data', '2006-10-19')",
              getFullyQualifiedTableName(TABLE_NAME)));
    });

    final List<AirbyteMessage> actualMessagesSecondSync = MoreIterators
        .toList(source.read(config, configuredCatalog,
            stateAfterFirstSyncOptional.get().getState().getData()));

    assertEquals(2,
        (int) actualMessagesSecondSync.stream().filter(r -> r.getType() == Type.RECORD).count());
    final List<AirbyteMessage> expectedMessages = new ArrayList<>();
    expectedMessages.add(new AirbyteMessage().withType(Type.RECORD)
        .withRecord(new AirbyteRecordMessage().withStream(streamName)
            .withData(Jsons.jsonNode(ImmutableMap
                .of(COL_ID, ID_VALUE_4, COL_NAME, "riker", COL_UPDATED_AT,
                    "2006-10-19T00:00:00Z")))));
    expectedMessages.add(new AirbyteMessage().withType(Type.RECORD)
        .withRecord(new AirbyteRecordMessage().withStream(streamName)
            .withData(Jsons.jsonNode(ImmutableMap
                .of(COL_ID, ID_VALUE_5, COL_NAME, "data", COL_UPDATED_AT,
                    "2006-10-19T00:00:00Z")))));
    expectedMessages.add(new AirbyteMessage()
        .withType(Type.STATE)
        .withState(new AirbyteStateMessage()
            .withData(Jsons.jsonNode(new JdbcState()
                .withStreams(Lists.newArrayList(new JdbcStreamState()
                    .withStreamName(streamName)
<<<<<<< HEAD
                    .withCursorField(ImmutableList.of("id"))
                    .withCursor("5")))
                .withCdc(false)
                .withCdcState(new CdcState())))));
=======
                    .withCursorField(ImmutableList.of(COL_ID))
                    .withCursor("5")))))));
>>>>>>> 848b55a1

    setEmittedAtToNull(actualMessagesSecondSync);

    assertEquals(expectedMessages, actualMessagesSecondSync);
  }

  @Test
  void testReadMultipleTablesIncrementally() throws Exception {
    final String tableName2 = TABLE_NAME + 2;
    String streamName2 = streamName + 2;
    database.execute(ctx -> {
      ctx.createStatement().execute(String.format("CREATE TABLE %s(id INTEGER, name VARCHAR(200))",
          getFullyQualifiedTableName(tableName2)));
      ctx.createStatement().execute(
          String.format("INSERT INTO %s(id, name) VALUES (1,'picard')",
              getFullyQualifiedTableName(tableName2)));
      ctx.createStatement().execute(
          String.format("INSERT INTO %s(id, name) VALUES (2, 'crusher')",
              getFullyQualifiedTableName(tableName2)));
      ctx.createStatement().execute(
          String.format("INSERT INTO %s(id, name) VALUES (3, 'vash')",
              getFullyQualifiedTableName(tableName2)));
    });

    final ConfiguredAirbyteCatalog configuredCatalog = getConfiguredCatalogWithOneStream(
        getDefaultNamespace());
    configuredCatalog.getStreams().add(CatalogHelpers.createConfiguredAirbyteStream(
        streamName2,
        Field.of(COL_ID, JsonSchemaPrimitive.NUMBER),
        Field.of(COL_NAME, JsonSchemaPrimitive.STRING)));
    configuredCatalog.getStreams().forEach(airbyteStream -> {
      airbyteStream.setSyncMode(SyncMode.INCREMENTAL);
      airbyteStream.setCursorField(Lists.newArrayList(COL_ID));
      airbyteStream.setDestinationSyncMode(DestinationSyncMode.APPEND);
    });

    final JdbcState state = new JdbcState()
        .withStreams(Lists.newArrayList(new JdbcStreamState().withStreamName(streamName)));
    final List<AirbyteMessage> actualMessagesFirstSync = MoreIterators
        .toList(source.read(config, configuredCatalog, Jsons.jsonNode(state)));

    // get last state message.
    final Optional<AirbyteMessage> stateAfterFirstSyncOptional = actualMessagesFirstSync.stream()
        .filter(r -> r.getType() == Type.STATE)
        .reduce((first, second) -> second);
    assertTrue(stateAfterFirstSyncOptional.isPresent());

    // we know the second streams messages are the same as the first minus the updated at column. so we
    // cheat and generate the expected messages off of the first expected messages.
    final List<AirbyteMessage> secondStreamExpectedMessages = getTestMessages()
        .stream()
        .map(Jsons::clone)
        .peek(m -> {
          m.getRecord().setStream(streamName2);
          ((ObjectNode) m.getRecord().getData()).remove(COL_UPDATED_AT);
          ((ObjectNode) m.getRecord().getData()).replace(COL_ID,
              convertIdBasedOnDatabase(m.getRecord().getData().get(COL_ID).asInt()));
        })
        .collect(Collectors.toList());
    final List<AirbyteMessage> expectedMessagesFirstSync = new ArrayList<>(getTestMessages());
    expectedMessagesFirstSync.add(new AirbyteMessage()
        .withType(Type.STATE)
        .withState(new AirbyteStateMessage()
            .withData(Jsons.jsonNode(new JdbcState()
                .withStreams(Lists.newArrayList(
                    new JdbcStreamState()
                        .withStreamName(streamName)
                        .withCursorField(ImmutableList.of(COL_ID))
                        .withCursor("3"),
                    new JdbcStreamState()
                        .withStreamName(streamName2)
<<<<<<< HEAD
                        .withCursorField(ImmutableList.of("id"))))
                .withCdc(false)
                .withCdcState(new CdcState())))));
=======
                        .withCursorField(ImmutableList.of(COL_ID))))))));
>>>>>>> 848b55a1
    expectedMessagesFirstSync.addAll(secondStreamExpectedMessages);
    expectedMessagesFirstSync.add(new AirbyteMessage()
        .withType(Type.STATE)
        .withState(new AirbyteStateMessage()
            .withData(Jsons.jsonNode(new JdbcState()
                .withStreams(Lists.newArrayList(
                    new JdbcStreamState()
                        .withStreamName(streamName)
                        .withCursorField(ImmutableList.of(COL_ID))
                        .withCursor("3"),
                    new JdbcStreamState()
                        .withStreamName(streamName2)
<<<<<<< HEAD
                        .withCursorField(ImmutableList.of("id"))
                        .withCursor("3")))
                .withCdc(false)
                .withCdcState(new CdcState())))));
=======
                        .withCursorField(ImmutableList.of(COL_ID))
                        .withCursor("3")))))));
>>>>>>> 848b55a1
    setEmittedAtToNull(actualMessagesFirstSync);

    assertEquals(expectedMessagesFirstSync, actualMessagesFirstSync);
  }

  // when initial and final cursor fields are the same.
  private void incrementalCursorCheck(
                                      String cursorField,
                                      String initialCursorValue,
                                      String endCursorValue,
                                      List<AirbyteMessage> expectedRecordMessages)
      throws Exception {
    incrementalCursorCheck(cursorField, cursorField, initialCursorValue, endCursorValue,
        expectedRecordMessages);
  }

  private void incrementalCursorCheck(
                                      String initialCursorField,
                                      String cursorField,
                                      String initialCursorValue,
                                      String endCursorValue,
                                      List<AirbyteMessage> expectedRecordMessages)
      throws Exception {
    incrementalCursorCheck(initialCursorField, cursorField, initialCursorValue, endCursorValue,
        expectedRecordMessages,
        getConfiguredCatalogWithOneStream(getDefaultNamespace()).getStreams().get(0));
  }

  private void incrementalCursorCheck(
                                      String initialCursorField,
                                      String cursorField,
                                      String initialCursorValue,
                                      String endCursorValue,
                                      List<AirbyteMessage> expectedRecordMessages,
                                      ConfiguredAirbyteStream airbyteStream)
      throws Exception {
    airbyteStream.setSyncMode(SyncMode.INCREMENTAL);
    airbyteStream.setCursorField(Lists.newArrayList(cursorField));
    airbyteStream.setDestinationSyncMode(DestinationSyncMode.APPEND);

    final JdbcState state = new JdbcState()
        .withStreams(Lists.newArrayList(new JdbcStreamState()
            .withStreamName(airbyteStream.getStream().getName())
            .withCursorField(ImmutableList.of(initialCursorField))
            .withCursor(initialCursorValue)));

    final ConfiguredAirbyteCatalog configuredCatalog = new ConfiguredAirbyteCatalog()
        .withStreams(ImmutableList.of(airbyteStream));

    final List<AirbyteMessage> actualMessages = MoreIterators
        .toList(source.read(config, configuredCatalog, Jsons.jsonNode(state)));

    setEmittedAtToNull(actualMessages);

    final List<AirbyteMessage> expectedMessages = new ArrayList<>(expectedRecordMessages);
    expectedMessages.add(new AirbyteMessage()
        .withType(Type.STATE)
        .withState(new AirbyteStateMessage()
            .withData(Jsons.jsonNode(new JdbcState()
                .withStreams(Lists.newArrayList(new JdbcStreamState()
                    .withStreamName(airbyteStream.getStream().getName())
                    .withCursorField(ImmutableList.of(cursorField))
                    .withCursor(endCursorValue)))
                .withCdc(false)
                .withCdcState(new CdcState())))));

    assertEquals(expectedMessages, actualMessages);
  }

  // get catalog and perform a defensive copy.
  private ConfiguredAirbyteCatalog getConfiguredCatalogWithOneStream(
                                                                     final String defaultNamespace) {
    final ConfiguredAirbyteCatalog catalog = CatalogHelpers
        .toDefaultConfiguredCatalog(getCatalog(defaultNamespace));
    // Filter to only keep the main stream name as configured stream
    catalog.withStreams(
        catalog.getStreams().stream().filter(s -> s.getStream().getName().equals(streamName))
            .collect(Collectors.toList()));
    return catalog;
  }

  private AirbyteCatalog getCatalog(final String defaultNamespace) {
    return new AirbyteCatalog().withStreams(Lists.newArrayList(
        CatalogHelpers.createAirbyteStream(
            defaultNamespace + "." + TABLE_NAME,
            defaultNamespace,
            Field.of(COL_ID, JsonSchemaPrimitive.NUMBER),
            Field.of(COL_NAME, JsonSchemaPrimitive.STRING),
            Field.of(COL_UPDATED_AT, JsonSchemaPrimitive.STRING))
            .withSupportedSyncModes(Lists.newArrayList(SyncMode.FULL_REFRESH, SyncMode.INCREMENTAL))
            .withSourceDefinedPrimaryKey(List.of(List.of(COL_ID))),
        CatalogHelpers.createAirbyteStream(
            defaultNamespace + "." + TABLE_NAME_WITHOUT_PK,
            defaultNamespace,
            Field.of(COL_ID, JsonSchemaPrimitive.NUMBER),
            Field.of(COL_NAME, JsonSchemaPrimitive.STRING),
            Field.of(COL_UPDATED_AT, JsonSchemaPrimitive.STRING))
            .withSupportedSyncModes(Lists.newArrayList(SyncMode.FULL_REFRESH, SyncMode.INCREMENTAL))
            .withSourceDefinedPrimaryKey(Collections.emptyList()),
        CatalogHelpers.createAirbyteStream(
            defaultNamespace + "." + TABLE_NAME_COMPOSITE_PK,
            defaultNamespace,
            Field.of(COL_FIRST_NAME, JsonSchemaPrimitive.STRING),
            Field.of(COL_LAST_NAME, JsonSchemaPrimitive.STRING),
            Field.of(COL_UPDATED_AT, JsonSchemaPrimitive.STRING))
            .withSupportedSyncModes(Lists.newArrayList(SyncMode.FULL_REFRESH, SyncMode.INCREMENTAL))
            .withSourceDefinedPrimaryKey(
                List.of(List.of(COL_FIRST_NAME), List.of(COL_LAST_NAME)))));
  }

  private List<AirbyteMessage> getTestMessages() {
    return Lists.newArrayList(
        new AirbyteMessage().withType(Type.RECORD)
            .withRecord(new AirbyteRecordMessage().withStream(streamName)
                .withData(Jsons.jsonNode(ImmutableMap
                    .of(COL_ID, ID_VALUE_1, COL_NAME, "picard", COL_UPDATED_AT,
                        "2004-10-19T00:00:00Z")))),
        new AirbyteMessage().withType(Type.RECORD)
            .withRecord(new AirbyteRecordMessage().withStream(streamName)
                .withData(Jsons.jsonNode(ImmutableMap
                    .of(COL_ID, ID_VALUE_2, COL_NAME, "crusher", COL_UPDATED_AT,
                        "2005-10-19T00:00:00Z")))),
        new AirbyteMessage().withType(Type.RECORD)
            .withRecord(new AirbyteRecordMessage().withStream(streamName)
                .withData(Jsons.jsonNode(ImmutableMap
                    .of(COL_ID, ID_VALUE_3, COL_NAME, "vash", COL_UPDATED_AT,
                        "2006-10-19T00:00:00Z")))));
  }

  private ConfiguredAirbyteStream createTableWithSpaces() throws SQLException {
    final String tableNameWithSpaces = TABLE_NAME_WITH_SPACES + "2";
    final String streamName2 = getDefaultNamespace() + "." + tableNameWithSpaces;

    database.execute(connection -> {
      connection.createStatement()
          .execute(String.format("CREATE TABLE %s(id INTEGER, %s VARCHAR(200))",
              getFullyQualifiedTableName(JdbcUtils.enquoteIdentifier(connection, tableNameWithSpaces)),
              JdbcUtils.enquoteIdentifier(connection, COL_LAST_NAME_WITH_SPACE)));
      connection.createStatement()
          .execute(String.format("INSERT INTO %s(id, %s) VALUES (1,'picard')",
              getFullyQualifiedTableName(JdbcUtils.enquoteIdentifier(connection, tableNameWithSpaces)),
              JdbcUtils.enquoteIdentifier(connection, COL_LAST_NAME_WITH_SPACE)));
      connection.createStatement()
          .execute(String.format("INSERT INTO %s(id, %s) VALUES (2, 'crusher')",
              getFullyQualifiedTableName(JdbcUtils.enquoteIdentifier(connection, tableNameWithSpaces)),
              JdbcUtils.enquoteIdentifier(connection, COL_LAST_NAME_WITH_SPACE)));
      connection.createStatement()
          .execute(String.format("INSERT INTO %s(id, %s) VALUES (3, 'vash')",
              getFullyQualifiedTableName(JdbcUtils.enquoteIdentifier(connection, tableNameWithSpaces)),
              JdbcUtils.enquoteIdentifier(connection, COL_LAST_NAME_WITH_SPACE)));
    });

    return CatalogHelpers.createConfiguredAirbyteStream(
        streamName2,
        Field.of(COL_ID, JsonSchemaPrimitive.NUMBER),
        Field.of(COL_LAST_NAME_WITH_SPACE, JsonSchemaPrimitive.STRING));
  }

  public String getFullyQualifiedTableName(String tableName) {
    return JdbcUtils.getFullyQualifiedTableName(getDefaultSchemaName(), tableName);
  }

  public void createSchemas() throws SQLException {
    if (supportsSchemas()) {
      for (String schemaName : TEST_SCHEMAS) {
        final String dropSchemaQuery = String.format("CREATE SCHEMA %s;", schemaName);
        database.execute(connection -> connection.createStatement().execute(dropSchemaQuery));
      }
    }
  }

  public void dropSchemas() throws SQLException {
    if (supportsSchemas()) {
      for (String schemaName : TEST_SCHEMAS) {
        final String dropSchemaQuery = String
            .format("DROP SCHEMA IF EXISTS %s CASCADE", schemaName);
        database.execute(connection -> connection.createStatement().execute(dropSchemaQuery));
      }
    }
  }

  private JsonNode convertIdBasedOnDatabase(int idValue) {
    if (getDriverClass().toLowerCase().contains("oracle")) {
      return Jsons.jsonNode(BigDecimal.valueOf(idValue));
    } else {
      return Jsons.jsonNode(idValue);
    }
  }

  private String getDefaultSchemaName() {
    return supportsSchemas() ? SCHEMA_NAME : null;
  }

  private String getDefaultNamespace() {
    // mysql does not support schemas. it namespaces using database names instead.
    if (getDriverClass().toLowerCase().contains("mysql")) {
      return config.get("database").asText();
    } else {
      return SCHEMA_NAME;
    }
  }

  private static void setEmittedAtToNull(Iterable<AirbyteMessage> messages) {
    for (AirbyteMessage actualMessage : messages) {
      if (actualMessage.getRecord() != null) {
        actualMessage.getRecord().setEmittedAt(null);
      }
    }
  }

}<|MERGE_RESOLUTION|>--- conflicted
+++ resolved
@@ -561,15 +561,10 @@
             .withData(Jsons.jsonNode(new JdbcState()
                 .withStreams(Lists.newArrayList(new JdbcStreamState()
                     .withStreamName(streamName)
-<<<<<<< HEAD
-                    .withCursorField(ImmutableList.of("id"))
+                    .withCursorField(ImmutableList.of(COL_ID))
                     .withCursor("5")))
                 .withCdc(false)
                 .withCdcState(new CdcState())))));
-=======
-                    .withCursorField(ImmutableList.of(COL_ID))
-                    .withCursor("5")))))));
->>>>>>> 848b55a1
 
     setEmittedAtToNull(actualMessagesSecondSync);
 
@@ -641,13 +636,10 @@
                         .withCursor("3"),
                     new JdbcStreamState()
                         .withStreamName(streamName2)
-<<<<<<< HEAD
-                        .withCursorField(ImmutableList.of("id"))))
+                        .withCursorField(ImmutableList.of(COL_ID)))
                 .withCdc(false)
                 .withCdcState(new CdcState())))));
-=======
-                        .withCursorField(ImmutableList.of(COL_ID))))))));
->>>>>>> 848b55a1
+
     expectedMessagesFirstSync.addAll(secondStreamExpectedMessages);
     expectedMessagesFirstSync.add(new AirbyteMessage()
         .withType(Type.STATE)
@@ -660,15 +652,11 @@
                         .withCursor("3"),
                     new JdbcStreamState()
                         .withStreamName(streamName2)
-<<<<<<< HEAD
-                        .withCursorField(ImmutableList.of("id"))
+                        .withCursorField(ImmutableList.of(COL_ID))
                         .withCursor("3")))
                 .withCdc(false)
                 .withCdcState(new CdcState())))));
-=======
-                        .withCursorField(ImmutableList.of(COL_ID))
-                        .withCursor("3")))))));
->>>>>>> 848b55a1
+
     setEmittedAtToNull(actualMessagesFirstSync);
 
     assertEquals(expectedMessagesFirstSync, actualMessagesFirstSync);
