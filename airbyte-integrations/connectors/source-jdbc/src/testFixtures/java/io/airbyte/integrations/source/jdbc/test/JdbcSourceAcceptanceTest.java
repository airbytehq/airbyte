--- conflicted
+++ resolved
@@ -22,11 +22,8 @@
 import io.airbyte.commons.util.MoreIterators;
 import io.airbyte.db.Databases;
 import io.airbyte.db.jdbc.JdbcDatabase;
-<<<<<<< HEAD
+import io.airbyte.integrations.base.Source;
 import io.airbyte.db.jdbc.JdbcSourceOperations;
-=======
-import io.airbyte.integrations.base.Source;
->>>>>>> effceb68
 import io.airbyte.integrations.source.jdbc.AbstractJdbcSource;
 import io.airbyte.integrations.source.relationaldb.models.DbState;
 import io.airbyte.integrations.source.relationaldb.models.DbStreamState;
@@ -100,12 +97,8 @@
 
   public JsonNode config;
   public JdbcDatabase database;
-<<<<<<< HEAD
-  public AbstractJdbcSource source;
   public JdbcSourceOperations sourceOperations = getSourceOperations();
-=======
   public Source source;
->>>>>>> effceb68
   public static String streamName;
 
   /**
@@ -153,13 +146,6 @@
     return getJdbcSource();
   }
 
-<<<<<<< HEAD
-  protected JdbcSourceOperations getSourceOperations() {
-    return new JdbcSourceOperations();
-  }
-
-  protected String createTableQuery(String tableName, String columnClause, String primaryKeyClause) {
-=======
   /**
    * See getSource() for when to override this method.
    *
@@ -169,8 +155,11 @@
     return getJdbcSource()::toDatabaseConfig;
   }
 
-  protected String createTableQuery(final String tableName, final String columnClause, final String primaryKeyClause) {
->>>>>>> effceb68
+  protected JdbcSourceOperations getSourceOperations() {
+    return new JdbcSourceOperations();
+  }
+
+  protected String createTableQuery(String tableName, String columnClause, String primaryKeyClause) {
     return String.format("CREATE TABLE %s(%s %s %s)",
         tableName, columnClause, primaryKeyClause.equals("") ? "" : ",", primaryKeyClause);
   }
@@ -896,13 +885,8 @@
         Field.of(COL_LAST_NAME_WITH_SPACE, JsonSchemaPrimitive.STRING));
   }
 
-<<<<<<< HEAD
-  public String getFullyQualifiedTableName(String tableName) {
+  public String getFullyQualifiedTableName(final String tableName) {
     return sourceOperations.getFullyQualifiedTableName(getDefaultSchemaName(), tableName);
-=======
-  public String getFullyQualifiedTableName(final String tableName) {
-    return SourceJdbcUtils.getFullyQualifiedTableName(getDefaultSchemaName(), tableName);
->>>>>>> effceb68
   }
 
   public void createSchemas() throws SQLException {
