--- conflicted
+++ resolved
@@ -344,12 +344,8 @@
    * @param defaultParameters connection properties map as specified by each Jdbc source
    * @throws IllegalArgumentException
    */
-<<<<<<< HEAD
-  private void assertCustomParametersDontOverwriteDefaultParameters(final Map<String, String> customParameters,
-=======
   protected static void assertCustomParametersDontOverwriteDefaultParameters(final Map<String, String> customParameters,
->>>>>>> 568e9f58
-                                                                    final Map<String, String> defaultParameters) {
+                                                                             final Map<String, String> defaultParameters) {
     for (final String key : defaultParameters.keySet()) {
       if (customParameters.containsKey(key) && !Objects.equals(customParameters.get(key), defaultParameters.get(key))) {
         throw new IllegalArgumentException("Cannot overwrite default JDBC parameter " + key);
