/*
 * Copyright (c) 2022 Airbyte, Inc., all rights reserved.
 */

package io.airbyte.integrations.source.jdbc;

import static io.airbyte.db.jdbc.JdbcConstants.INTERNAL_COLUMN_NAME;
import static io.airbyte.db.jdbc.JdbcConstants.INTERNAL_COLUMN_SIZE;
import static io.airbyte.db.jdbc.JdbcConstants.INTERNAL_COLUMN_TYPE;
import static io.airbyte.db.jdbc.JdbcConstants.INTERNAL_COLUMN_TYPE_NAME;
import static io.airbyte.db.jdbc.JdbcConstants.INTERNAL_IS_NULLABLE;
import static io.airbyte.db.jdbc.JdbcConstants.INTERNAL_SCHEMA_NAME;
import static io.airbyte.db.jdbc.JdbcConstants.INTERNAL_TABLE_NAME;
import static io.airbyte.db.jdbc.JdbcConstants.JDBC_COLUMN_COLUMN_NAME;
import static io.airbyte.db.jdbc.JdbcConstants.JDBC_COLUMN_DATABASE_NAME;
import static io.airbyte.db.jdbc.JdbcConstants.JDBC_COLUMN_DATA_TYPE;
import static io.airbyte.db.jdbc.JdbcConstants.JDBC_COLUMN_SCHEMA_NAME;
import static io.airbyte.db.jdbc.JdbcConstants.JDBC_COLUMN_SIZE;
import static io.airbyte.db.jdbc.JdbcConstants.JDBC_COLUMN_TABLE_NAME;
import static io.airbyte.db.jdbc.JdbcConstants.JDBC_COLUMN_TYPE_NAME;
import static io.airbyte.db.jdbc.JdbcConstants.JDBC_IS_NULLABLE;

import com.fasterxml.jackson.databind.JsonNode;
import com.google.common.collect.ImmutableList;
import com.google.common.collect.ImmutableMap;
import com.google.common.collect.Sets;
import io.airbyte.commons.functional.CheckedConsumer;
import io.airbyte.commons.json.Jsons;
import io.airbyte.commons.map.MoreMaps;
import io.airbyte.commons.util.AutoCloseableIterator;
import io.airbyte.commons.util.AutoCloseableIterators;
import io.airbyte.db.JdbcCompatibleSourceOperations;
import io.airbyte.db.SqlDatabase;
import io.airbyte.db.factory.DataSourceFactory;
import io.airbyte.db.jdbc.JdbcDatabase;
import io.airbyte.db.jdbc.JdbcUtils;
import io.airbyte.db.jdbc.StreamingJdbcDatabase;
import io.airbyte.db.jdbc.streaming.JdbcStreamingQueryConfig;
import io.airbyte.integrations.base.AirbyteStreamNameNamespacePair;
import io.airbyte.integrations.base.Source;
import io.airbyte.integrations.source.jdbc.dto.JdbcPrivilegeDto;
import io.airbyte.integrations.source.relationaldb.AbstractRelationalDbSource;
import io.airbyte.integrations.source.relationaldb.CursorInfo;
import io.airbyte.integrations.source.relationaldb.TableInfo;
import io.airbyte.integrations.source.relationaldb.state.StateManager;
import io.airbyte.protocol.models.CommonField;
import io.airbyte.protocol.models.ConfiguredAirbyteCatalog;
import io.airbyte.protocol.models.ConfiguredAirbyteStream;
import io.airbyte.protocol.models.JsonSchemaType;
import java.net.MalformedURLException;
import java.net.URI;
import java.sql.Connection;
import java.sql.PreparedStatement;
import java.sql.ResultSet;
import java.sql.SQLException;
import java.util.AbstractMap.SimpleImmutableEntry;
import java.util.ArrayList;
import java.util.Arrays;
import java.util.Collection;
import java.util.Collections;
import java.util.HashMap;
import java.util.HashSet;
import java.util.List;
import java.util.Map;
import java.util.Objects;
import java.util.Optional;
import java.util.Set;
import java.util.function.Predicate;
import java.util.function.Supplier;
import java.util.stream.Collectors;
import java.util.stream.Stream;
import javax.sql.DataSource;
import org.apache.commons.lang3.tuple.ImmutablePair;
import org.apache.commons.lang3.tuple.Pair;
import org.slf4j.Logger;
import org.slf4j.LoggerFactory;

/**
 * This class contains helper functions and boilerplate for implementing a source connector for a
 * relational DB source which can be accessed via JDBC driver. If you are implementing a connector
 * for a relational DB which has a JDBC driver, make an effort to use this class.
 */
public abstract class AbstractJdbcSource<Datatype> extends AbstractRelationalDbSource<Datatype, JdbcDatabase> implements Source {

  public static final String SSL_MODE = "sslMode";

  public static final String TRUST_KEY_STORE_URL = "trustCertificateKeyStoreUrl";
  public static final String TRUST_KEY_STORE_PASS = "trustCertificateKeyStorePassword";
  public static final String CLIENT_KEY_STORE_URL = "clientCertificateKeyStoreUrl";
  public static final String CLIENT_KEY_STORE_PASS = "clientCertificateKeyStorePassword";
  public static final String CLIENT_KEY_STORE_TYPE = "clientCertificateKeyStoreType";
  public static final String TRUST_KEY_STORE_TYPE = "trustCertificateKeyStoreType";
  public static final String KEY_STORE_TYPE_PKCS12 = "PKCS12";
  public static final String PARAM_MODE = "mode";
  Pair<URI, String> caCertKeyStorePair;
  Pair<URI, String> clientCertKeyStorePair;

  public enum SslMode {

    DISABLED("disable"),
    ALLOWED("allow"),
    PREFERRED("preferred", "prefer"),
    REQUIRED("required", "require"),
    VERIFY_CA("verify_ca", "verify-ca"),
    VERIFY_IDENTITY("verify_identity", "verify-full");

    public final List<String> spec;

    SslMode(final String... spec) {
      this.spec = Arrays.asList(spec);
    }

    public static Optional<SslMode> bySpec(final String spec) {
      return Arrays.stream(SslMode.values())
          .filter(sslMode -> sslMode.spec.contains(spec))
          .findFirst();
    }

  }

  private static final Logger LOGGER = LoggerFactory.getLogger(AbstractJdbcSource.class);

  protected final String driverClass;
  protected final Supplier<JdbcStreamingQueryConfig> streamingQueryConfigProvider;
  protected final JdbcCompatibleSourceOperations<Datatype> sourceOperations;

  protected String quoteString;
  protected Collection<DataSource> dataSources = new ArrayList<>();

  public AbstractJdbcSource(final String driverClass,
                            final Supplier<JdbcStreamingQueryConfig> streamingQueryConfigProvider,
                            final JdbcCompatibleSourceOperations<Datatype> sourceOperations) {
    this.driverClass = driverClass;
    this.streamingQueryConfigProvider = streamingQueryConfigProvider;
    this.sourceOperations = sourceOperations;
  }

  /**
   * Configures a list of operations that can be used to check the connection to the source.
   *
   * @return list of consumers that run queries for the check command.
   */
  public List<CheckedConsumer<JdbcDatabase, Exception>> getCheckOperations(final JsonNode config) throws Exception {
    return ImmutableList.of(database -> {
      LOGGER.info("Attempting to get metadata from the database to see if we can connect.");
      database.bufferedResultSetQuery(connection -> connection.getMetaData().getCatalogs(), sourceOperations::rowToJson);
    });
  }

  /**
   * Aggregate list of @param entries of StreamName and PrimaryKey and
   *
   * @return a map by StreamName to associated list of primary keys
   */
  private static Map<String, List<String>> aggregatePrimateKeys(final List<SimpleImmutableEntry<String, String>> entries) {
    final Map<String, List<String>> result = new HashMap<>();
    entries.forEach(entry -> {
      if (!result.containsKey(entry.getKey())) {
        result.put(entry.getKey(), new ArrayList<>());
      }
      result.get(entry.getKey()).add(entry.getValue());
    });
    return result;
  }

  private String getCatalog(final SqlDatabase database) {
    return (database.getSourceConfig().has(JdbcUtils.DATABASE_KEY) ? database.getSourceConfig().get(JdbcUtils.DATABASE_KEY).asText() : null);
  }

  @Override
  protected List<TableInfo<CommonField<Datatype>>> discoverInternal(final JdbcDatabase database, final String schema) throws Exception {
    final Set<String> internalSchemas = new HashSet<>(getExcludedInternalNameSpaces());
    LOGGER.info("Internal schemas to exclude: {}", internalSchemas);
    final Set<JdbcPrivilegeDto> tablesWithSelectGrantPrivilege = getPrivilegesTableForCurrentUser(database, schema);
    return database.bufferedResultSetQuery(
        // retrieve column metadata from the database
        connection -> connection.getMetaData().getColumns(getCatalog(database), schema, null, null),
        // store essential column metadata to a Json object from the result set about each column
        this::getColumnMetadata)
        .stream()
        .filter(excludeNotAccessibleTables(internalSchemas, tablesWithSelectGrantPrivilege))
        // group by schema and table name to handle the case where a table with the same name exists in
        // multiple schemas.
        .collect(Collectors.groupingBy(t -> ImmutablePair.of(t.get(INTERNAL_SCHEMA_NAME).asText(), t.get(INTERNAL_TABLE_NAME).asText())))
        .values()
        .stream()
        .map(fields -> TableInfo.<CommonField<Datatype>>builder()
            .nameSpace(fields.get(0).get(INTERNAL_SCHEMA_NAME).asText())
            .name(fields.get(0).get(INTERNAL_TABLE_NAME).asText())
            .fields(fields.stream()
                // read the column metadata Json object, and determine its type
                .map(f -> {
                  final Datatype datatype = getFieldType(f);
                  final JsonSchemaType jsonType = getType(datatype);
                  LOGGER.info("Table {} column {} (type {}[{}]) -> {}",
                      fields.get(0).get(INTERNAL_TABLE_NAME).asText(),
                      f.get(INTERNAL_COLUMN_NAME).asText(),
                      f.get(INTERNAL_COLUMN_TYPE_NAME).asText(),
                      f.get(INTERNAL_COLUMN_SIZE).asInt(),
                      f.get(INTERNAL_IS_NULLABLE).asBoolean(),
                      jsonType);
                  return new CommonField<Datatype>(f.get(INTERNAL_COLUMN_NAME).asText(), datatype) {};
                })
                .collect(Collectors.toList()))
            .cursorFields(extractCursorFields(fields))
            .build())
        .collect(Collectors.toList());
  }

  private List<String> extractCursorFields(final List<JsonNode> fields) {
    return fields.stream()
        .filter(field -> isCursorType(getFieldType(field)))
        .map(field -> field.get(INTERNAL_COLUMN_NAME).asText())
        .collect(Collectors.toList());
  }

  protected Predicate<JsonNode> excludeNotAccessibleTables(final Set<String> internalSchemas,
                                                           final Set<JdbcPrivilegeDto> tablesWithSelectGrantPrivilege) {
    return jsonNode -> {
      if (tablesWithSelectGrantPrivilege.isEmpty()) {
        return isNotInternalSchema(jsonNode, internalSchemas);
      }
      return tablesWithSelectGrantPrivilege.stream()
          .anyMatch(e -> e.getSchemaName().equals(jsonNode.get(INTERNAL_SCHEMA_NAME).asText()))
          && tablesWithSelectGrantPrivilege.stream()
              .anyMatch(e -> e.getTableName().equals(jsonNode.get(INTERNAL_TABLE_NAME).asText()))
          && !internalSchemas.contains(jsonNode.get(INTERNAL_SCHEMA_NAME).asText());
    };
  }

  // needs to override isNotInternalSchema for connectors that override
  // getPrivilegesTableForCurrentUser()
  protected boolean isNotInternalSchema(final JsonNode jsonNode, final Set<String> internalSchemas) {
    return !internalSchemas.contains(jsonNode.get(INTERNAL_SCHEMA_NAME).asText());
  }

  /**
   * @param resultSet Description of a column available in the table catalog.
   * @return Essential information about a column to determine which table it belongs to and its type.
   */
  private JsonNode getColumnMetadata(final ResultSet resultSet) throws SQLException {
    return Jsons.jsonNode(ImmutableMap.<String, Object>builder()
        // we always want a namespace, if we cannot get a schema, use db name.
        .put(INTERNAL_SCHEMA_NAME,
            resultSet.getObject(JDBC_COLUMN_SCHEMA_NAME) != null ? resultSet.getString(JDBC_COLUMN_SCHEMA_NAME)
                : resultSet.getObject(JDBC_COLUMN_DATABASE_NAME))
        .put(INTERNAL_TABLE_NAME, resultSet.getString(JDBC_COLUMN_TABLE_NAME))
        .put(INTERNAL_COLUMN_NAME, resultSet.getString(JDBC_COLUMN_COLUMN_NAME))
        .put(INTERNAL_COLUMN_TYPE, resultSet.getString(JDBC_COLUMN_DATA_TYPE))
        .put(INTERNAL_COLUMN_TYPE_NAME, resultSet.getString(JDBC_COLUMN_TYPE_NAME))
        .put(INTERNAL_COLUMN_SIZE, resultSet.getInt(JDBC_COLUMN_SIZE))
        .put(INTERNAL_IS_NULLABLE, resultSet.getString(JDBC_IS_NULLABLE))
        .build());
  }

  /**
   * @param field Essential column information returned from
   *        {@link AbstractJdbcSource#getColumnMetadata}.
   */
  public Datatype getFieldType(final JsonNode field) {
    return sourceOperations.getFieldType(field);
  }

  @Override
  public List<TableInfo<CommonField<Datatype>>> discoverInternal(final JdbcDatabase database)
      throws Exception {
    return discoverInternal(database, null);
  }

  @Override
  public JsonSchemaType getType(final Datatype columnType) {
    return sourceOperations.getJsonType(columnType);
  }

  @Override
  protected Map<String, List<String>> discoverPrimaryKeys(final JdbcDatabase database,
                                                          final List<TableInfo<CommonField<Datatype>>> tableInfos) {
    LOGGER.info("Discover primary keys for tables: " + tableInfos.stream().map(TableInfo::getName).collect(
        Collectors.toSet()));
    try {
      // Get all primary keys without specifying a table name
      final Map<String, List<String>> tablePrimaryKeys = aggregatePrimateKeys(database.bufferedResultSetQuery(
          connection -> connection.getMetaData().getPrimaryKeys(getCatalog(database), null, null),
          r -> {
            final String schemaName =
                r.getObject(JDBC_COLUMN_SCHEMA_NAME) != null ? r.getString(JDBC_COLUMN_SCHEMA_NAME) : r.getString(JDBC_COLUMN_DATABASE_NAME);
            final String streamName = sourceOperations.getFullyQualifiedTableName(schemaName, r.getString(JDBC_COLUMN_TABLE_NAME));
            final String primaryKey = r.getString(JDBC_COLUMN_COLUMN_NAME);
            return new SimpleImmutableEntry<>(streamName, primaryKey);
          }));
      if (!tablePrimaryKeys.isEmpty()) {
        return tablePrimaryKeys;
      }
    } catch (final SQLException e) {
      LOGGER.debug(String.format("Could not retrieve primary keys without a table name (%s), retrying", e));
    }
    // Get primary keys one table at a time
    return tableInfos.stream()
        .collect(Collectors.toMap(
            tableInfo -> sourceOperations
                .getFullyQualifiedTableName(tableInfo.getNameSpace(), tableInfo.getName()),
            tableInfo -> {
              final String streamName = sourceOperations
                  .getFullyQualifiedTableName(tableInfo.getNameSpace(), tableInfo.getName());
              try {
                final Map<String, List<String>> primaryKeys = aggregatePrimateKeys(database.bufferedResultSetQuery(
                    connection -> connection.getMetaData().getPrimaryKeys(getCatalog(database), tableInfo.getNameSpace(), tableInfo.getName()),
                    r -> new SimpleImmutableEntry<>(streamName, r.getString(JDBC_COLUMN_COLUMN_NAME))));
                return primaryKeys.getOrDefault(streamName, Collections.emptyList());
              } catch (final SQLException e) {
                LOGGER.error(String.format("Could not retrieve primary keys for %s: %s", streamName, e));
                return Collections.emptyList();
              }
            }));
  }

  @Override
  protected String getQuoteString() {
    return quoteString;
  }

  @Override
  public boolean isCursorType(final Datatype type) {
    return sourceOperations.isCursorType(type);
  }

  @Override
  public AutoCloseableIterator<JsonNode> queryTableIncremental(final JdbcDatabase database,
<<<<<<< HEAD
      final List<String> columnNames,
      final String schemaName,
      final String tableName,
      final CursorInfo cursorInfo,
      final Datatype cursorFieldType) {
=======
                                                               final List<String> columnNames,
                                                               final String schemaName,
                                                               final String tableName,
                                                               final String cursorField,
                                                               final Datatype cursorFieldType,
                                                               final String cursorValue) {
>>>>>>> 3bcf15ba
    LOGGER.info("Queueing query for table: {}", tableName);
    return AutoCloseableIterators.lazyIterator(() -> {
      try {
        final Stream<JsonNode> stream = database.unsafeQuery(
            connection -> {
              LOGGER.info("Preparing query for table: {}", tableName);
              final String fullTableName = sourceOperations.getFullyQualifiedTableNameWithQuoting(connection, schemaName, tableName);
              final String quotedCursorField = sourceOperations.enquoteIdentifier(connection, cursorInfo.getCursorField());

              final String operator;
              if (cursorInfo.getCursorRecordCount() <= 0L) {
                operator = ">";
              } else {
                final long actualRecordCount = getActualCursorRecordCount(
                    connection, fullTableName, quotedCursorField, cursorFieldType, cursorInfo.getCursor());
                LOGGER.info("Table {} cursor count: expected {}, actual {}", tableName, cursorInfo.getCursorRecordCount(), actualRecordCount);
                if (actualRecordCount == cursorInfo.getCursorRecordCount()) {
                  operator = ">";
                } else {
                  operator = ">=";
                }
              }

              final StringBuilder sql = new StringBuilder(String.format("SELECT %s FROM %s WHERE %s %s ?",
                  sourceOperations.enquoteIdentifierList(connection, columnNames),
                  fullTableName,
                  quotedCursorField,
                  operator));
              // if the connector emits intermediate states, the incremental query must be sorted by the cursor
              // field
              if (getStateEmissionFrequency() > 0) {
                sql.append(String.format(" ORDER BY %s ASC", quotedCursorField));
              }

              final PreparedStatement preparedStatement = connection.prepareStatement(sql.toString());
              sourceOperations.setStatementField(preparedStatement, 1, cursorFieldType, cursorInfo.getCursor());
              LOGGER.info("Executing query for table: {}", tableName);
              return preparedStatement;
            },
            sourceOperations::rowToJson);
        return AutoCloseableIterators.fromStream(stream);
      } catch (final SQLException e) {
        throw new RuntimeException(e);
      }
    });
  }

  protected String getCountColumnName() {
    return "record_count";
  }

  private long getActualCursorRecordCount(final Connection connection,
                                         final String fullTableName,
                                         final String quotedCursorField,
                                         final Datatype cursorFieldType,
                                         final String cursor) throws SQLException {
    final String columnName = getCountColumnName();
    final PreparedStatement cursorRecordStatement;
    if (cursor == null) {
      final String cursorRecordQuery = String.format("SELECT COUNT(*) AS %s FROM %s WHERE %s IS NULL",
          columnName,
          fullTableName,
          quotedCursorField);
      cursorRecordStatement = connection.prepareStatement(cursorRecordQuery);
    } else {
      final String cursorRecordQuery = String.format("SELECT COUNT(*) AS %s FROM %s WHERE %s = ?",
          columnName,
          fullTableName,
          quotedCursorField);
      cursorRecordStatement = connection.prepareStatement(cursorRecordQuery);;
      sourceOperations.setStatementField(cursorRecordStatement, 1, cursorFieldType, cursor);
    }
    final ResultSet resultSet = cursorRecordStatement.executeQuery();
    if (resultSet.next()) {
      return resultSet.getLong(columnName);
    } else {
      return 0L;
    }
  }

  protected DataSource createDataSource(final JsonNode config) {
    final JsonNode jdbcConfig = toDatabaseConfig(config);
    final DataSource dataSource = DataSourceFactory.create(
        jdbcConfig.has(JdbcUtils.USERNAME_KEY) ? jdbcConfig.get(JdbcUtils.USERNAME_KEY).asText() : null,
        jdbcConfig.has(JdbcUtils.PASSWORD_KEY) ? jdbcConfig.get(JdbcUtils.PASSWORD_KEY).asText() : null,
        driverClass,
        jdbcConfig.get(JdbcUtils.JDBC_URL_KEY).asText(),
        getConnectionProperties(config));
    // Record the data source so that it can be closed.
    dataSources.add(dataSource);
    return dataSource;
  }

  @Override
  public JdbcDatabase createDatabase(final JsonNode config) throws SQLException {
    final DataSource dataSource = createDataSource(config);
    final JdbcDatabase database = new StreamingJdbcDatabase(
        dataSource,
        sourceOperations,
        streamingQueryConfigProvider);

    quoteString = (quoteString == null ? database.getMetaData().getIdentifierQuoteString() : quoteString);
    return database;
  }

  /**
   * Retrieves connection_properties from config and also validates if custom jdbc_url parameters
   * overlap with the default properties
   *
   * @param config A configuration used to check Jdbc connection
   * @return A mapping of connection properties
   */
  protected Map<String, String> getConnectionProperties(final JsonNode config) {
    final Map<String, String> customProperties = JdbcUtils.parseJdbcParameters(config, JdbcUtils.JDBC_URL_PARAMS_KEY);
    final Map<String, String> defaultProperties = getDefaultConnectionProperties(config);
    assertCustomParametersDontOverwriteDefaultParameters(customProperties, defaultProperties);
    return MoreMaps.merge(customProperties, defaultProperties);
  }

  /**
   * Validates for duplication parameters
   *
   * @param customParameters custom connection properties map as specified by each Jdbc source
   * @param defaultParameters connection properties map as specified by each Jdbc source
   * @throws IllegalArgumentException
   */
  protected static void assertCustomParametersDontOverwriteDefaultParameters(final Map<String, String> customParameters,
                                                                             final Map<String, String> defaultParameters) {
    for (final String key : defaultParameters.keySet()) {
      if (customParameters.containsKey(key) && !Objects.equals(customParameters.get(key), defaultParameters.get(key))) {
        throw new IllegalArgumentException("Cannot overwrite default JDBC parameter " + key);
      }
    }
  }

  /**
   * Retrieves default connection_properties from config
   *
   * TODO: make this method abstract and add parity features to destination connectors
   *
   * @param config A configuration used to check Jdbc connection
   * @return A mapping of the default connection properties
   */
  protected Map<String, String> getDefaultConnectionProperties(final JsonNode config) {
    return JdbcUtils.parseJdbcParameters(config, "connection_properties", getJdbcParameterDelimiter());
  };

  protected String getJdbcParameterDelimiter() {
    return "&";
  }

  @Override
  public void close() {
    dataSources.forEach(d -> {
      try {
        DataSourceFactory.close(d);
      } catch (final Exception e) {
        LOGGER.warn("Unable to close data source.", e);
      }
    });
    dataSources.clear();
  }

  /**
   * Parses SSL related configuration and generates keystores to be used by connector
   *
   * @param config configuration
   * @return map containing relevant parsed values including location of keystore or an empty map
   */
  public Map<String, String> parseSSLConfig(final JsonNode config) {
    LOGGER.debug("source config: {}", config);

    final Map<String, String> additionalParameters = new HashMap<>();
    // assume ssl if not explicitly mentioned.
    if (!config.has(JdbcUtils.SSL_KEY) || config.get(JdbcUtils.SSL_KEY).asBoolean()) {
      if (config.has(JdbcUtils.SSL_MODE_KEY)) {
        final String specMode = config.get(JdbcUtils.SSL_MODE_KEY).get(PARAM_MODE).asText();
        additionalParameters.put(SSL_MODE,
            SslMode.bySpec(specMode).orElseThrow(() -> new IllegalArgumentException("unexpected ssl mode")).name());
        if (Objects.isNull(caCertKeyStorePair)) {
          caCertKeyStorePair = JdbcSSLConnectionUtils.prepareCACertificateKeyStore(config);
        }

        if (Objects.nonNull(caCertKeyStorePair)) {
          LOGGER.debug("uri for ca cert keystore: {}", caCertKeyStorePair.getLeft().toString());
          try {
            additionalParameters.putAll(Map.of(
                TRUST_KEY_STORE_URL, caCertKeyStorePair.getLeft().toURL().toString(),
                TRUST_KEY_STORE_PASS, caCertKeyStorePair.getRight(),
                TRUST_KEY_STORE_TYPE, KEY_STORE_TYPE_PKCS12));
          } catch (final MalformedURLException e) {
            throw new RuntimeException("Unable to get a URL for trust key store");
          }

        }

        if (Objects.isNull(clientCertKeyStorePair)) {
          clientCertKeyStorePair = JdbcSSLConnectionUtils.prepareClientCertificateKeyStore(config);
        }

        if (Objects.nonNull(clientCertKeyStorePair)) {
          LOGGER.debug("uri for client cert keystore: {} / {}", clientCertKeyStorePair.getLeft().toString(), clientCertKeyStorePair.getRight());
          try {
            additionalParameters.putAll(Map.of(
                CLIENT_KEY_STORE_URL, clientCertKeyStorePair.getLeft().toURL().toString(),
                CLIENT_KEY_STORE_PASS, clientCertKeyStorePair.getRight(),
                CLIENT_KEY_STORE_TYPE, KEY_STORE_TYPE_PKCS12));
          } catch (final MalformedURLException e) {
            throw new RuntimeException("Unable to get a URL for client key store");
          }
        }
      } else {
        additionalParameters.put(SSL_MODE, SslMode.DISABLED.name());
      }
    }
    LOGGER.debug("additional params: {}", additionalParameters);
    return additionalParameters;
  }

  /**
   * Generates SSL related query parameters from map of parsed values.
   *
   * @apiNote Different connector may need an override for specific implementation
   * @param sslParams
   * @return SSL portion of JDBC question params or and empty string
   */
  public String toJDBCQueryParams(final Map<String, String> sslParams) {
    return Objects.isNull(sslParams) ? ""
        : sslParams.entrySet()
            .stream()
            .map((entry) -> {
              if (entry.getKey().equals(SSL_MODE)) {
                return entry.getKey() + EQUALS + toSslJdbcParam(SslMode.valueOf(entry.getValue()));
              } else {
                return entry.getKey() + EQUALS + entry.getValue();
              }
            })
            .collect(Collectors.joining(JdbcUtils.AMPERSAND));
  }

  protected String toSslJdbcParam(final SslMode sslMode) {
    // Default implementation
    return sslMode.name();
  }

  protected List<ConfiguredAirbyteStream> identifyStreamsToSnapshot(final ConfiguredAirbyteCatalog catalog, final StateManager stateManager) {
    final Set<AirbyteStreamNameNamespacePair> alreadySyncedStreams = stateManager.getCdcStateManager().getInitialStreamsSynced();
    if (alreadySyncedStreams.isEmpty() && (stateManager.getCdcStateManager().getCdcState() == null
        || stateManager.getCdcStateManager().getCdcState().getState() == null)) {
      return Collections.emptyList();
    }

    final Set<AirbyteStreamNameNamespacePair> allStreams = AirbyteStreamNameNamespacePair.fromConfiguredCatalog(catalog);

    final Set<AirbyteStreamNameNamespacePair> newlyAddedStreams = new HashSet<>(Sets.difference(allStreams, alreadySyncedStreams));

    return catalog.getStreams().stream()
        .filter(stream -> newlyAddedStreams.contains(AirbyteStreamNameNamespacePair.fromAirbyteSteam(stream.getStream())))
        .map(Jsons::clone)
        .collect(Collectors.toList());
  }

}<|MERGE_RESOLUTION|>--- conflicted
+++ resolved
@@ -18,6 +18,7 @@
 import static io.airbyte.db.jdbc.JdbcConstants.JDBC_COLUMN_SIZE;
 import static io.airbyte.db.jdbc.JdbcConstants.JDBC_COLUMN_TABLE_NAME;
 import static io.airbyte.db.jdbc.JdbcConstants.JDBC_COLUMN_TYPE_NAME;
+import static io.airbyte.db.jdbc.JdbcUtils.EQUALS;
 import static io.airbyte.db.jdbc.JdbcConstants.JDBC_IS_NULLABLE;
 
 import com.fasterxml.jackson.databind.JsonNode;
@@ -326,20 +327,11 @@
 
   @Override
   public AutoCloseableIterator<JsonNode> queryTableIncremental(final JdbcDatabase database,
-<<<<<<< HEAD
-      final List<String> columnNames,
-      final String schemaName,
-      final String tableName,
-      final CursorInfo cursorInfo,
-      final Datatype cursorFieldType) {
-=======
                                                                final List<String> columnNames,
                                                                final String schemaName,
                                                                final String tableName,
-                                                               final String cursorField,
-                                                               final Datatype cursorFieldType,
-                                                               final String cursorValue) {
->>>>>>> 3bcf15ba
+                                                               final CursorInfo cursorInfo,
+                                                               final Datatype cursorFieldType) {
     LOGGER.info("Queueing query for table: {}", tableName);
     return AutoCloseableIterators.lazyIterator(() -> {
       try {
