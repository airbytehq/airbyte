{
  "documentationUrl": "https://docs.airbyte.com/integrations/sources/amplitude",
  "connectionSpecification": {
    "$schema": "http://json-schema.org/draft-07/schema#",
    "title": "Amplitude Spec",
    "type": "object",
    "required": ["api_key", "secret_key", "start_date"],
    "additionalProperties": true,
    "properties": {
      "api_key": {
        "type": "string",
        "title": "API Key",
<<<<<<< HEAD
        "description": "Amplitude API Key.",
=======
        "description": "Amplitude API Key. See the <a href=\"https://docs.airbyte.com/integrations/sources/amplitude#setup-guide\">setup guide</a> for more information on how to obtain this key.",
>>>>>>> a44c841d
        "airbyte_secret": true
      },
      "secret_key": {
        "type": "string",
        "title": "Secret Key",
<<<<<<< HEAD
        "description": "Amplitude Secret Key.",
=======
        "description": "Amplitude Secret Key. See the <a href=\"https://docs.airbyte.com/integrations/sources/amplitude#setup-guide\">setup guide</a> for more information on how to obtain this key.",
>>>>>>> a44c841d
        "airbyte_secret": true
      },
      "start_date": {
        "type": "string",
        "title": "Replication Start Date",
        "pattern": "^[0-9]{4}-[0-9]{2}-[0-9]{2}T[0-9]{2}:[0-9]{2}:[0-9]{2}Z$",
        "description": "UTC date and time in the format 2021-01-25T00:00:00Z. Any data before this date will not be replicated.",
        "examples": ["2021-01-25T00:00:00Z"]
      }
    }
  }
}<|MERGE_RESOLUTION|>--- conflicted
+++ resolved
@@ -10,21 +10,13 @@
       "api_key": {
         "type": "string",
         "title": "API Key",
-<<<<<<< HEAD
         "description": "Amplitude API Key.",
-=======
-        "description": "Amplitude API Key. See the <a href=\"https://docs.airbyte.com/integrations/sources/amplitude#setup-guide\">setup guide</a> for more information on how to obtain this key.",
->>>>>>> a44c841d
         "airbyte_secret": true
       },
       "secret_key": {
         "type": "string",
         "title": "Secret Key",
-<<<<<<< HEAD
         "description": "Amplitude Secret Key.",
-=======
-        "description": "Amplitude Secret Key. See the <a href=\"https://docs.airbyte.com/integrations/sources/amplitude#setup-guide\">setup guide</a> for more information on how to obtain this key.",
->>>>>>> a44c841d
         "airbyte_secret": true
       },
       "start_date": {
