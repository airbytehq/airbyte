--- conflicted
+++ resolved
@@ -98,17 +98,12 @@
 
     def get_updated_state(self, current_stream_state: MutableMapping[str, Any], latest_record: Mapping[str, Any]) -> Mapping[str, Any]:
         # save state value in source native format
-        latest_field = latest_record[self.cursor_field] or latest_record['event_time']
+        latest_field = latest_record.get(self.cursor_field) or latest_record.get('event_time')
         if self.compare_date_template:
             latest_state = pendulum.parse(latest_field).strftime(self.compare_date_template)
         else:
-<<<<<<< HEAD
             latest_state = latest_field
         return {self.cursor_field: max(latest_state, current_stream_state.get(self.cursor_field, ""), current_stream_state.get('event_time', ""))}
-=======
-            latest_state = latest_record.get(self.cursor_field, "")
-        return {self.cursor_field: max(latest_state, current_stream_state.get(self.cursor_field, ""))}
->>>>>>> b0070276
 
     def next_page_token(self, response: requests.Response) -> Optional[Mapping[str, Any]]:
         parsed = urlparse.urlparse(response.url)
