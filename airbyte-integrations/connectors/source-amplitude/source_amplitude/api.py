#
# Copyright (c) 2022 Airbyte, Inc., all rights reserved.
#


import gzip
import io
import json
import urllib.parse as urlparse
import zipfile
from abc import ABC, abstractmethod
from typing import IO, Any, Iterable, List, Mapping, MutableMapping, Optional
from urllib.parse import parse_qs

import pendulum
import requests
from airbyte_cdk.models import SyncMode
from airbyte_cdk.sources.streams.http import HttpStream

from .errors import HTTP_ERROR_CODES, error_msg_from_status


class AmplitudeStream(HttpStream, ABC):

    url_base = "https://amplitude.com/api/"
    api_version = 2

    def next_page_token(self, response: requests.Response) -> Optional[Mapping[str, Any]]:
        return None

    def parse_response(self, response: requests.Response, **kwargs) -> Iterable[Mapping]:
        status = response.status_code
        if status in HTTP_ERROR_CODES.keys():
            error_msg_from_status(status)
            yield from []
        else:
            yield from response.json().get(self.data_field, [])

    def path(self, **kwargs) -> str:
        return f"{self.api_version}/{self.name}"


class Cohorts(AmplitudeStream):
    primary_key = "id"
    api_version = 3
    data_field = "cohorts"


class Annotations(AmplitudeStream):
    primary_key = "id"
    data_field = "data"


class IncrementalAmplitudeStream(AmplitudeStream, ABC):
    state_checkpoint_interval = 10
    base_params = {}
    cursor_field = "date"
    date_template = "%Y%m%d"
    compare_date_template = None

    def __init__(self, start_date: str, **kwargs):
        super().__init__(**kwargs)
        self._start_date = pendulum.parse(start_date) if isinstance(start_date, str) else start_date

    @property
    @abstractmethod
    def time_interval(self) -> dict:
        """
        Defining the time interval to determine the difference between the end date and the start date.
        """
        pass

    def _get_date_time_items_from_schema(self):
        """
        Get all properties from schema with format: 'date-time'
        """
        result = []
        schema = self.get_json_schema()["properties"]
        for key, value in schema.items():
            if value.get("format") == "date-time":
                result.append(key)
        return result

    def _date_time_to_rfc3339(self, record: Mapping[str, Any]) -> Mapping[str, Any]:
        """
        Transform 'date-time' items to RFC3339 format
        """
        date_time_fields = self._get_date_time_items_from_schema()
        for item in record:
            if item in date_time_fields:
                record[item] = pendulum.parse(record[item]).to_rfc3339_string()
        return record

    def _get_end_date(self, current_date: pendulum, end_date: pendulum = pendulum.now()):
        if current_date.add(**self.time_interval).date() < end_date.date():
            end_date = current_date.add(**self.time_interval)
        return end_date

    def get_updated_state(self, current_stream_state: MutableMapping[str, Any], latest_record: Mapping[str, Any]) -> Mapping[str, Any]:
        # save state value in source native format
        if self.compare_date_template:
            latest_state = pendulum.parse(latest_record[self.cursor_field]).strftime(self.compare_date_template)
        else:
            latest_state = latest_record.get(self.cursor_field, "")
        return {self.cursor_field: max(latest_state, current_stream_state.get(self.cursor_field, ""))}

    def next_page_token(self, response: requests.Response) -> Optional[Mapping[str, Any]]:
        parsed = urlparse.urlparse(response.url)
        end = parse_qs(parsed.query).get("end", None)
        if end:
            end_time = pendulum.parse(end[0])
            now = pendulum.now()
            if end_time.date() < now.date():
                return {"start": end[0], "end": self._get_end_date(end_time).strftime(self.date_template)}
        return None

    def request_params(
        self, stream_state: Mapping[str, Any], stream_slice: Mapping[str, any] = None, next_page_token: Mapping[str, Any] = None
    ) -> MutableMapping[str, Any]:
        params = self.base_params
        if next_page_token:
            params.update(next_page_token)
        else:
            start_datetime = self._start_date
            if stream_state.get(self.cursor_field):
                start_datetime = pendulum.parse(stream_state[self.cursor_field])

            params.update(
                {
                    "start": start_datetime.strftime(self.date_template),
                    "end": self._get_end_date(start_datetime).strftime(self.date_template),
                }
            )

        return params


class Events(IncrementalAmplitudeStream):
    cursor_field = "event_time"
    date_template = "%Y%m%dT%H"
    compare_date_template = "%Y-%m-%d %H:%M:%S.%f"
    primary_key = "uuid"
    state_checkpoint_interval = 1000
    time_interval = {"days": 1}

    # To avoid raising http exceptions by default. (HttpStream class raises http errors by default if set to True)
    # Export API(Used to get events data) returns 404 when there is no data which is being propogated to UI as error in sync
    @property
    def raise_on_http_errors(self) -> bool:
        """
        Override if needed. If set to False, allows opting-out of raising HTTP code exception.
        """
        return False

    def parse_response(self, response: requests.Response, stream_state: Mapping[str, Any] = None, **kwargs) -> Iterable[Mapping]:
        # Read records func calls this func which raises exception when 404 is sent as response
        if response.status_code == 404:
            self.logger.warn("No data available for the time range requested.")
            return []
        state_value = stream_state[self.cursor_field] if stream_state else self._start_date.strftime(self.compare_date_template)
        try:
            zip_file = zipfile.ZipFile(io.BytesIO(response.content))
        except zipfile.BadZipFile as e:
            self.logger.exception(e)
            self.logger.error(
                f"Received an invalid zip file in response to URL: {response.request.url}."
                f"The size of the response body is: {len(response.content)}"
            )
            return []

        for gzip_filename in zip_file.namelist():
            with zip_file.open(gzip_filename) as file:
                for record in self._parse_zip_file(file):
                    if record[self.cursor_field] >= state_value:
                        yield self._date_time_to_rfc3339(record)  # transform all `date-time` to RFC3339

    def _parse_zip_file(self, zip_file: IO[bytes]) -> Iterable[Mapping]:
        with gzip.open(zip_file) as file:
            for record in file:
                yield json.loads(record)

    def stream_slices(self, stream_state: Mapping[str, Any] = None, **kwargs) -> Iterable[Optional[Mapping[str, Any]]]:
        slices = []
        start = pendulum.parse(stream_state.get(self.cursor_field)) if stream_state else self._start_date
        end = pendulum.now()
        while start <= end:
            slices.append(
                {
                    "start": start.strftime(self.date_template),
                    "end": start.add(**self.time_interval).subtract(hours=1).strftime(self.date_template),
                }
            )
            start = start.add(**self.time_interval)

        return slices

    def read_records(
        self,
        sync_mode: SyncMode,
        cursor_field: List[str] = None,
        stream_slice: Mapping[str, Any] = None,
        stream_state: Mapping[str, Any] = None,
    ) -> Iterable[Mapping[str, Any]]:
        stream_state = stream_state or {}
        start = pendulum.parse(stream_slice["start"])
        end = pendulum.parse(stream_slice["end"])
        if start > end:
            yield from []
        # sometimes the API throws a 404 error for not obvious reasons, we have to handle it and log it.
        # for example, if there is no data from the specified time period, a 404 exception is thrown
        # https://developers.amplitude.com/docs/export-api#status-codes
        try:
            self.logger.info(f"Fetching {self.name} time range: {start.strftime('%Y-%m-%dT%H')} - {end.strftime('%Y-%m-%dT%H')}")
            records = super().read_records(sync_mode, cursor_field, stream_slice, stream_state)
            yield from records
        except requests.exceptions.HTTPError as error:
            status = error.response.status_code
            if status in HTTP_ERROR_CODES.keys():
                error_msg_from_status(status)
                yield from []
            else:
                self.logger.error(f"Error during syncing {self.name} stream - {error}")
                raise

    def request_params(self, stream_slice: Mapping[str, Any], **kwargs) -> MutableMapping[str, Any]:
        params = self.base_params
        params["start"] = pendulum.parse(stream_slice["start"]).strftime(self.date_template)
        params["end"] = pendulum.parse(stream_slice["end"]).strftime(self.date_template)
        return params

    def next_page_token(self, response: requests.Response) -> Optional[Mapping[str, Any]]:
        return None

    def path(self, **kwargs) -> str:
        return f"{self.api_version}/export"


class ActiveUsers(IncrementalAmplitudeStream):
    base_params = {"m": "active", "i": 1, "g": "country"}
    name = "active_users"
    primary_key = "date"
    time_interval = {"months": 1}
    data_field = "data"

    def parse_response(self, response: requests.Response, **kwargs) -> Iterable[Mapping]:
        response_data = response.json().get(self.data_field, [])
        if response_data:
            series = list(map(list, zip(*response_data["series"])))
            for i, date in enumerate(response_data["xValues"]):
<<<<<<< HEAD
                try:    
                    yield {"date": date, "statistics": dict(zip(response_data["seriesLabels"], series[i]))}
                except (IndexError,KeyError) as e:
                    #To avoid propogating this error to UI
                    self.logger.warn(e)
                
=======
                yield from [{"date": date, "statistics": dict(zip(response_data["seriesLabels"], series[i]))}] if series else []

>>>>>>> a44c841d
    def path(self, **kwargs) -> str:
        return f"{self.api_version}/users"


class AverageSessionLength(IncrementalAmplitudeStream):
    name = "average_session_length"
    primary_key = "date"
    time_interval = {"days": 15}
    data_field = "data"

    def parse_response(self, response: requests.Response, **kwargs) -> Iterable[Mapping]:
        response_data = response.json().get(self.data_field, [])
        if response_data and response_data["series"]:
            # From the Amplitude documentation it follows that "series" is an array with one element which is itself
            # an array that contains the average session length for each day.
            # https://developers.amplitude.com/docs/dashboard-rest-api#returns-2
<<<<<<< HEAD
            series = response_data["series"][0]
            for i, date in enumerate(response_data["xValues"]):
                try:
                    yield {"date": date, "length": series[i]}
                except IndexError as e:
                    #To avoid propogating this error to UI
                    self.logger.warn(e)
=======
            series = response_data.get("series", [])
            if len(series) > 0:
                series = series[0]  # get the nested list
                for i, date in enumerate(response_data["xValues"]):
                    yield {"date": date, "length": series[i]}
>>>>>>> a44c841d

    def path(self, **kwargs) -> str:
        return f"{self.api_version}/sessions/average"<|MERGE_RESOLUTION|>--- conflicted
+++ resolved
@@ -247,17 +247,12 @@
         if response_data:
             series = list(map(list, zip(*response_data["series"])))
             for i, date in enumerate(response_data["xValues"]):
-<<<<<<< HEAD
-                try:    
-                    yield {"date": date, "statistics": dict(zip(response_data["seriesLabels"], series[i]))}
+                try:
+                    yield from [{"date": date, "statistics": dict(zip(response_data["seriesLabels"], series[i]))}] if series else []
                 except (IndexError,KeyError) as e:
                     #To avoid propogating this error to UI
                     self.logger.warn(e)
-                
-=======
-                yield from [{"date": date, "statistics": dict(zip(response_data["seriesLabels"], series[i]))}] if series else []
-
->>>>>>> a44c841d
+
     def path(self, **kwargs) -> str:
         return f"{self.api_version}/users"
 
@@ -274,21 +269,15 @@
             # From the Amplitude documentation it follows that "series" is an array with one element which is itself
             # an array that contains the average session length for each day.
             # https://developers.amplitude.com/docs/dashboard-rest-api#returns-2
-<<<<<<< HEAD
-            series = response_data["series"][0]
-            for i, date in enumerate(response_data["xValues"]):
-                try:
-                    yield {"date": date, "length": series[i]}
-                except IndexError as e:
-                    #To avoid propogating this error to UI
-                    self.logger.warn(e)
-=======
             series = response_data.get("series", [])
             if len(series) > 0:
                 series = series[0]  # get the nested list
                 for i, date in enumerate(response_data["xValues"]):
-                    yield {"date": date, "length": series[i]}
->>>>>>> a44c841d
+                    try:
+                        yield {"date": date, "length": series[i]}
+                    except IndexError as e:
+                        # To avoid propogating this error to UI
+                        self.logger.warn(e)
 
     def path(self, **kwargs) -> str:
         return f"{self.api_version}/sessions/average"