--- conflicted
+++ resolved
@@ -1,19 +1,2 @@
 #!/usr/bin/env sh
-<<<<<<< HEAD
-
-# Build latest connector image
-docker build . -t $(cat acceptance-test-config.yml | grep "connector_image" | head -n 1 | cut -d: -f2-)
-
-# Pull latest acceptance test image
-docker pull airbyte/connector-acceptance-test:latest
-
-# Run
-docker run --rm -it \
-    -v /var/run/docker.sock:/var/run/docker.sock \
-    -v /tmp:/tmp \
-    -v $(pwd):/test_input \
-    airbyte/connector-acceptance-test \
-    --acceptance-test-config /test_input
-=======
-source "$(git rev-parse --show-toplevel)/airbyte-integrations/bases/connector-acceptance-test/acceptance-test-docker.sh"
->>>>>>> 29050196
+source "$(git rev-parse --show-toplevel)/airbyte-integrations/bases/connector-acceptance-test/acceptance-test-docker.sh"