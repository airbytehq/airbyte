#
# Copyright (c) 2021 Airbyte, Inc., all rights reserved.
#


from airbyte_cdk.models import SyncMode
from pytest import fixture
from source_vtex.base_streams import IncrementalVtexStream
from source_vtex.source import VtexAuthenticator


CURSOR_FIELD = 'creationDate'

def fake_authenticator():
    return VtexAuthenticator(
        'not', 'real', 'auth'
    )

def build_stream():
    start_date =  "2021-10-27T00:00:00.000Z"
    stream = IncrementalVtexStream(
        start_date=start_date,
        authenticator=fake_authenticator()
    )
    return stream

@fixture
def patch_incremental_base_class(mocker):
    # Mock abstract methods to enable instantiating abstract class
    mocker.patch.object(IncrementalVtexStream, "path", "v0/example_endpoint")
    mocker.patch.object(
        IncrementalVtexStream, "primary_key", "test_primary_key"
    )
    mocker.patch.object(IncrementalVtexStream, "__abstractmethods__", set())


def test_cursor_field(patch_incremental_base_class):
    stream = build_stream()
    
    expected_cursor_field = CURSOR_FIELD
    assert stream.cursor_field == expected_cursor_field


def test_get_updated_state(patch_incremental_base_class):
    stream = build_stream()
    latest_date = {
        CURSOR_FIELD: '2021-10-28T23:33:05.0000000+00:00'
    }

    earliest_date = {
        CURSOR_FIELD: '2021-10-28T20:33:05.0000000+00:00'
    }
    
    inputs = {
        "current_stream_state": latest_date, 
        "latest_record": earliest_date
    }

    expected_state = latest_date

    assert stream.get_updated_state(**inputs) == expected_state


def test_stream_slices(patch_incremental_base_class):
<<<<<<< HEAD
    stream = IncrementalVtexStream()
    # TODO: replace this with your input parameters
    inputs = {
        "sync_mode": SyncMode.incremental,
        "cursor_field": [],
        "stream_state": {},
    }
    # TODO: replace this with your expected stream slices list
=======
    stream = build_stream()
    
    inputs = {"sync_mode": SyncMode.incremental, "cursor_field": CURSOR_FIELD, "stream_state": {}}
>>>>>>> f2b55e78
    expected_stream_slice = [None]
    assert stream.stream_slices(**inputs) == expected_stream_slice


def test_supports_incremental(patch_incremental_base_class, mocker):
    mocker.patch.object(IncrementalVtexStream, "cursor_field", "dummy_field")
    stream = build_stream()
    assert stream.supports_incremental


def test_source_defined_cursor(patch_incremental_base_class):
    stream = build_stream()
    assert stream.source_defined_cursor


def test_stream_checkpoint_interval(patch_incremental_base_class):
    stream = build_stream()
    # TODO: replace this with your expected checkpoint interval
    expected_checkpoint_interval = None
    assert stream.state_checkpoint_interval == expected_checkpoint_interval<|MERGE_RESOLUTION|>--- conflicted
+++ resolved
@@ -62,20 +62,9 @@
 
 
 def test_stream_slices(patch_incremental_base_class):
-<<<<<<< HEAD
-    stream = IncrementalVtexStream()
-    # TODO: replace this with your input parameters
-    inputs = {
-        "sync_mode": SyncMode.incremental,
-        "cursor_field": [],
-        "stream_state": {},
-    }
-    # TODO: replace this with your expected stream slices list
-=======
     stream = build_stream()
     
     inputs = {"sync_mode": SyncMode.incremental, "cursor_field": CURSOR_FIELD, "stream_state": {}}
->>>>>>> f2b55e78
     expected_stream_slice = [None]
     assert stream.stream_slices(**inputs) == expected_stream_slice
 
