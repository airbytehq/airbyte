--- conflicted
+++ resolved
@@ -17,9 +17,5 @@
     config_mock = MagicMock()
     streams = source.streams(config_mock)
 
-<<<<<<< HEAD
     expected_streams_number = 5
-=======
-    expected_streams_number = 2
->>>>>>> 40458bfd
     assert len(streams) == expected_streams_number