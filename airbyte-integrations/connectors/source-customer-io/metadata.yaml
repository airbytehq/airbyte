data:
  allowedHosts:
    hosts:
      - https://api.customer.io/v1/
  remoteRegistries:
    pypi:
      enabled: true
      packageName: airbyte-source-customer-io
  registries:
    oss:
      enabled: false
    cloud:
      enabled: false
  connectorBuildOptions:
    # Please update to the latest version of the connector base image.
    # https://hub.docker.com/r/airbyte/python-connector-base
    # Please use the full address with sha256 hash to guarantee build reproducibility.
    baseImage: docker.io/airbyte/python-connector-base:1.2.0@sha256:c22a9d97464b69d6ef01898edf3f8612dc11614f05a84984451dde195f337db9
  connectorSubtype: api
  connectorType: source
  definitionId: 34f697bc-b989-4eda-b06f-d0f39b88825b
<<<<<<< HEAD
  dockerImageTag: 0.2.1
=======
  dockerImageTag: 0.2.4
>>>>>>> 4f6c29a9
  dockerRepository: airbyte/source-customer-io
  githubIssueLabel: source-customer-io
  icon: customer-io.svg
  license: MIT
  name: Customer Io
  releaseDate: 2023-08-20
  releaseStage: alpha
  supportLevel: community
  documentationUrl: https://docs.airbyte.com/integrations/sources/customer-io
  tags:
    - language:python
    - cdk:low-code
  # Disabling acceptance tests for now
  # They are not passing
  # No Airbyte Cloud usage
  # connectorTestSuitesOptions:
  #   - suite: acceptanceTests
  #     testSecrets:
  #       - name: SECRET_SOURCE-CUSTOMERIO__CREDS
  #         fileName: config.json
  #         secretStore:
  #           type: GSM
  #           alias: airbyte-connector-testing-secret-store
  connectorBuildOptions:
    baseImage: docker.io/airbyte/python-connector-base:1.2.2@sha256:57703de3b4c4204bd68a7b13c9300f8e03c0189bffddaffc796f1da25d2dbea0
metadataSpecVersion: "1.0"<|MERGE_RESOLUTION|>--- conflicted
+++ resolved
@@ -19,11 +19,7 @@
   connectorSubtype: api
   connectorType: source
   definitionId: 34f697bc-b989-4eda-b06f-d0f39b88825b
-<<<<<<< HEAD
-  dockerImageTag: 0.2.1
-=======
-  dockerImageTag: 0.2.4
->>>>>>> 4f6c29a9
+  dockerImageTag: 0.2.5
   dockerRepository: airbyte/source-customer-io
   githubIssueLabel: source-customer-io
   icon: customer-io.svg
