--- conflicted
+++ resolved
@@ -2,18 +2,12 @@
   connectorSubtype: api
   connectorType: source
   definitionId: d30fb809-6456-484d-8e2c-ee12e0f6888d
-<<<<<<< HEAD
-  dockerImageTag: 0.1.1
-=======
-  dockerImageTag: 0.1.2
->>>>>>> 064c6d3d
+  dockerImageTag: 0.1.3
   dockerRepository: airbyte/source-partnerstack
   githubIssueLabel: source-partnerstack
   icon: partnerstack.svg
   license: MIT
   name: PartnerStack
-  connectorBuildOptions:
-    baseImage: docker.io/airbyte/python-connector-base:1.2.0@sha256:c22a9d97464b69d6ef01898edf3f8612dc11614f05a84984451dde195f337db9
   remoteRegistries:
     pypi:
       enabled: true
