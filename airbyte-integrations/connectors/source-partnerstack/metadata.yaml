data:
  connectorSubtype: api
  connectorType: source
  definitionId: d30fb809-6456-484d-8e2c-ee12e0f6888d
<<<<<<< HEAD
  dockerImageTag: 0.1.4
=======
  dockerImageTag: 0.1.6
>>>>>>> 22e36de5
  dockerRepository: airbyte/source-partnerstack
  githubIssueLabel: source-partnerstack
  icon: partnerstack.svg
  license: MIT
  name: PartnerStack
  remoteRegistries:
    pypi:
      enabled: true
      packageName: airbyte-source-partnerstack
  registries:
    cloud:
      enabled: false
    oss:
      enabled: true
  releaseStage: alpha
  documentationUrl: https://docs.airbyte.com/integrations/sources/partnerstack
  tags:
    - language:python
    - cdk:low-code
  ab_internal:
    sl: 100
    ql: 100
  supportLevel: community
  connectorBuildOptions:
    baseImage: docker.io/airbyte/python-connector-base:1.2.2@sha256:57703de3b4c4204bd68a7b13c9300f8e03c0189bffddaffc796f1da25d2dbea0
metadataSpecVersion: "1.0"<|MERGE_RESOLUTION|>--- conflicted
+++ resolved
@@ -2,11 +2,7 @@
   connectorSubtype: api
   connectorType: source
   definitionId: d30fb809-6456-484d-8e2c-ee12e0f6888d
-<<<<<<< HEAD
-  dockerImageTag: 0.1.4
-=======
-  dockerImageTag: 0.1.6
->>>>>>> 22e36de5
+  dockerImageTag: 0.1.7
   dockerRepository: airbyte/source-partnerstack
   githubIssueLabel: source-partnerstack
   icon: partnerstack.svg
