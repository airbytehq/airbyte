--- conflicted
+++ resolved
@@ -52,9 +52,6 @@
     record_selector:
       $ref: "#/definitions/selector"
     paginator:
-<<<<<<< HEAD
-      $ref: "#/definitions/paginator"
-=======
       type: DefaultPaginator
       pagination_strategy:
         type: "CursorPagination"
@@ -68,7 +65,6 @@
         type: RequestOption
         field_name: "starting_after"
         inject_into: "request_parameter"
->>>>>>> a74bd224
     requester:
       $ref: "#/definitions/base_requester"
 
