--- conflicted
+++ resolved
@@ -101,13 +101,8 @@
     def filter_empty_fields(self, element: Mapping[str, Any]) -> Mapping[str, Any]:
         """
         Many Mailchimp endpoints return empty strings instead of null values.
-<<<<<<< HEAD
         This causes validation errors on datetime columns, so for safety, we need to check for empty strings and set their value to None/null. 
         This method recursively traverses each element in a record and replaces any "" values with None, based on three conditions:
-=======
-        This causes validation errors on datetime columns, so for safety, we need to check for empty strings and set their value to None/null.
-        This method recursivly traverses each element in a record and replaces any "" values with None, based on three conditions:
->>>>>>> fb53b7e6
 
         1. If the element is a dictionary, apply the method recursively to each value in the dictionary.
         2. If the element is a list, apply the method recursively to each item in the list.
