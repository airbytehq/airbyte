--- conflicted
+++ resolved
@@ -194,17 +194,12 @@
     def request_params(self, stream_state=None, stream_slice=None, **kwargs) -> MutableMapping[str, Any]:
         params = super().request_params(stream_state=stream_state, stream_slice=stream_slice, **kwargs)
 
-<<<<<<< HEAD
-        # Exclude the _links field, as it is not user-relevant data
-        params["exclude_fields"] = f"{self.data_field}._links"
-=======
         # Get the current state value for this list_id, if it exists
         # Then, use the value in state to filter the request
         current_slice = stream_slice.get("list_id")
         filter_date = stream_state.get(current_slice)
         if filter_date:
             params[self.filter_field] = filter_date.get(self.cursor_field)
->>>>>>> ca33d309
         return params
 
     def get_updated_state(self, current_stream_state: MutableMapping[str, Any], latest_record: Mapping[str, Any]) -> Mapping[str, Any]:
@@ -403,16 +398,14 @@
         filter_date = self.get_filter_date(self.start_date, slice_cursor_value)
 
         for record in response:
+            # Add the segment_id foreign_key to each record
+            record["segment_id"] = stream_slice.get("segment_id")
+
             record_cursor_value = record.get(self.cursor_field)
-<<<<<<< HEAD
             if filter_date is None or record_cursor_value >= filter_date:
                 # Add the segment_id foreign_key to each record
                 record["segment_id"] = stream_slice.get("segment_id")
-                yield self.nullify_empty_string_fields(record)
-=======
-            if current_cursor_value is None or record_cursor_value >= current_cursor_value:
                 yield record
->>>>>>> ca33d309
 
     def get_updated_state(self, current_stream_state: MutableMapping[str, Any], latest_record: Mapping[str, Any]) -> Mapping[str, Any]:
         current_stream_state = current_stream_state or {}
@@ -495,21 +488,11 @@
         campaign_id = stream_slice.get("campaign_id")
         return f"reports/{campaign_id}/unsubscribed"
 
-<<<<<<< HEAD
-    def request_params(self, stream_state=None, stream_slice=None, **kwargs) -> MutableMapping[str, Any]:
-        params = super().request_params(stream_state=stream_state, stream_slice=stream_slice, **kwargs)
-        # Exclude the _links field, as it is not user-relevant data
-        params["exclude_fields"] = "unsubscribes._links"
-        return params
-
     def parse_response(self, response: requests.Response, stream_state: Mapping[str, Any], stream_slice, **kwargs) -> Iterable[Mapping]:
         """
         The Unsubscribes endpoint does not support sorting or filtering,
         so we need to apply our own filtering logic before reading.
         """
-=======
-    def parse_response(self, response: requests.Response, stream_state: Mapping[str, Any], **kwargs) -> Iterable[Mapping]:
->>>>>>> ca33d309
 
         response = super().parse_response(response, **kwargs)
 
