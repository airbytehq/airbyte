--- conflicted
+++ resolved
@@ -39,14 +39,9 @@
     def __init__(self, **kwargs):
         super().__init__(**kwargs)
         self.current_offset = 0
-        self.data_center = kwargs['authenticator'].data_center
+        self.data_center = kwargs["authenticator"].data_center
 
-    @property
-<<<<<<< HEAD
-    def url_base(self):
-=======
     def url_base(self) -> str:
->>>>>>> a679fca7
         return f"https://{self.data_center}.api.mailchimp.com/3.0/"
 
     def next_page_token(self, response: requests.Response) -> Optional[Mapping[str, Any]]:
