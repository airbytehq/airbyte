--- conflicted
+++ resolved
@@ -22,10 +22,7 @@
     ListMembers,
     Lists,
     Reports,
-<<<<<<< HEAD
-=======
     SegmentMembers,
->>>>>>> 13b631ca
     Segments,
     Tags,
     Unsubscribes,
