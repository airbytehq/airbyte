connector_image: airbyte/source-mailchimp:dev
test_strictness_level: high
acceptance_tests:
  spec:
    tests:
      - spec_path: "source_mailchimp/spec.json"
  connection:
    tests:
      # for auth with API token
      - config_path: "secrets/config.json"
        status: "succeed"
        # for auth with oauth2 token
      - config_path: "secrets/config_oauth.json"
        status: "succeed"
      - config_path: "integration_tests/invalid_config.json"
        status: "failed"
      - config_path: "integration_tests/invalid_config_apikey.json"
        status: "failed"
      - config_path: "integration_tests/invalid_config_oauth.json"
        status: "failed"
  discovery:
    tests:
      # for auth with API token
      - config_path: "secrets/config.json"
        # for auth with oauth2 token
      - config_path: "secrets/config_oauth.json"
  basic_read:
    tests:
      - config_path: "secrets/config.json"
        expect_records:
<<<<<<< HEAD
          bypass_reason: "Risk to disclose internal data. Need to set up a sandbox account - https://github.com/airbytehq/airbyte/issues/20726"
        empty_streams:
        - name: "segment_members"
          bypass_reason: "No data in current account, sandbox account is being set up"
=======
          path: "integration_tests/expected_records.jsonl"
>>>>>>> c7378ba3
        fail_on_extra_columns: false
        empty_streams:
          - name: "automations"
            bypass_reason: "Cannot seed in free sandbox account, need to upgrade to paid account."
      - config_path: "secrets/config_oauth.json"
        expect_records:
<<<<<<< HEAD
          bypass_reason: "Risk to disclose internal data. Need to set up a sandbox account - https://github.com/airbytehq/airbyte/issues/20726"
        empty_streams:
        - name: "segment_members"
          bypass_reason: "No data in current account, sandbox account is being set up"
=======
          path: "integration_tests/expected_records.jsonl"
          extra_records: True
>>>>>>> c7378ba3
        fail_on_extra_columns: false
        empty_streams:
          - name: "automations"
            bypass_reason: "Cannot seed in free sandbox account, need to upgrade to paid account."
  incremental:
    tests:
      - config_path: "secrets/config.json"
        configured_catalog_path: "integration_tests/configured_catalog.json"
        future_state:
          future_state_path: "integration_tests/state.json"
  # Email activities stream has working campaigns with email newsletters.
  # Due to this sequential_reads test could be failed.
  full_refresh:
    tests:
      - config_path: "secrets/config.json"
        configured_catalog_path: "integration_tests/configured_catalog_without_email_activities.json"
      - config_path: "secrets/config_oauth.json"
        configured_catalog_path: "integration_tests/configured_catalog_without_email_activities.json"<|MERGE_RESOLUTION|>--- conflicted
+++ resolved
@@ -28,29 +28,15 @@
     tests:
       - config_path: "secrets/config.json"
         expect_records:
-<<<<<<< HEAD
-          bypass_reason: "Risk to disclose internal data. Need to set up a sandbox account - https://github.com/airbytehq/airbyte/issues/20726"
-        empty_streams:
-        - name: "segment_members"
-          bypass_reason: "No data in current account, sandbox account is being set up"
-=======
           path: "integration_tests/expected_records.jsonl"
->>>>>>> c7378ba3
         fail_on_extra_columns: false
         empty_streams:
           - name: "automations"
             bypass_reason: "Cannot seed in free sandbox account, need to upgrade to paid account."
       - config_path: "secrets/config_oauth.json"
         expect_records:
-<<<<<<< HEAD
-          bypass_reason: "Risk to disclose internal data. Need to set up a sandbox account - https://github.com/airbytehq/airbyte/issues/20726"
-        empty_streams:
-        - name: "segment_members"
-          bypass_reason: "No data in current account, sandbox account is being set up"
-=======
           path: "integration_tests/expected_records.jsonl"
           extra_records: True
->>>>>>> c7378ba3
         fail_on_extra_columns: false
         empty_streams:
           - name: "automations"
