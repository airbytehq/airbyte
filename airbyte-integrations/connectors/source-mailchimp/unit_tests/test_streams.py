--- conflicted
+++ resolved
@@ -9,12 +9,8 @@
 import requests
 import responses
 from airbyte_cdk.models import SyncMode
-<<<<<<< HEAD
 from requests.exceptions import HTTPError
-from source_mailchimp.streams import Campaigns, EmailActivity, Lists
-=======
 from source_mailchimp.streams import Campaigns, EmailActivity, Lists, Segments
->>>>>>> 521f8544
 from utils import read_full_refresh, read_incremental
 
 
