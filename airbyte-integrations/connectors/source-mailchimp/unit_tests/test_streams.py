--- conflicted
+++ resolved
@@ -19,10 +19,7 @@
     ListMembers,
     Lists,
     Reports,
-<<<<<<< HEAD
-=======
     SegmentMembers,
->>>>>>> 13b631ca
     Segments,
     Tags,
     Unsubscribes,
@@ -559,10 +556,7 @@
         (Interests, {"parent": {"list_id": "123", "id": "456"}}, "lists/123/interest-categories/456/interests"),
         (ListMembers, {"list_id": "123"}, "lists/123/members"),
         (Reports, {}, "reports"),
-<<<<<<< HEAD
-=======
         (SegmentMembers, {"list_id": "123", "segment_id": "456"}, "lists/123/segments/456/members"),
->>>>>>> 13b631ca
         (Segments, {"list_id": "123"}, "lists/123/segments"),
         (Tags, {"parent": {"id": "123"}}, "lists/123/tag-search"),
         (Unsubscribes, {"campaign_id": "123"}, "reports/123/unsubscribed"),
@@ -576,10 +570,7 @@
         "Interests",
         "ListMembers",
         "Reports",
-<<<<<<< HEAD
-=======
         "SegmentMembers",
->>>>>>> 13b631ca
         "Segments",
         "Tags",
         "Unsubscribes",
