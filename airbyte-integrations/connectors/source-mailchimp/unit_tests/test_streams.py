#
# Copyright (c) 2023 Airbyte, Inc., all rights reserved.
#

import logging
from unittest.mock import MagicMock

import pytest
import requests
import responses
from airbyte_cdk.models import SyncMode
from requests.exceptions import HTTPError
<<<<<<< HEAD
from source_mailchimp.streams import Campaigns, EmailActivity, ListMembers, Lists, SegmentMembers, Segments
=======
from source_mailchimp.streams import (
    Automations,
    Campaigns,
    EmailActivity,
    InterestCategories,
    Interests,
    ListMembers,
    Lists,
    Reports,
    Segments,
    Tags,
    Unsubscribes,
)
>>>>>>> e74bbdee
from utils import read_full_refresh, read_incremental


@pytest.mark.parametrize(
    "stream, endpoint",
    [
        (Lists, "lists"),
        (Campaigns, "campaigns"),
        (Segments, "lists/123/segments"),
    ],
)
def test_stream_read(requests_mock, auth, stream, endpoint):
    args = {"authenticator": auth}
    stream = stream(**args)
    stream_responses = [
        {
            "json": {
                stream.data_field: [{"id": "test_id"}],
            }
        }
    ]
    stream_url = stream.url_base + endpoint
    requests_mock.register_uri("GET", stream_url, stream_responses)

    # Mock the 'lists' endpoint as Segments stream_slice
    lists_url = stream.url_base + "lists"
    lists_response = {"json": {"lists": [{"id": "123"}]}}
    requests_mock.register_uri("GET", lists_url, [lists_response])
    records = read_full_refresh(stream)

    assert records


def test_next_page_token(auth):
    args = {"authenticator": auth}
    stream = Lists(**args)
    inputs = {"response": MagicMock()}
    expected_token = None
    assert stream.next_page_token(**inputs) == expected_token

    resp = {"lists": [{"id": i} for i in range(1001)]}
    inputs = {"response": MagicMock(json=MagicMock(return_value=resp))}
    expected_token = {"offset": 1000}
    assert stream.next_page_token(**inputs) == expected_token


@pytest.mark.parametrize(
    "stream, inputs, expected_params",
    [
        (
            Lists,
            {"stream_slice": None, "stream_state": None, "next_page_token": None},
            {"count": 1000, "sort_dir": "ASC", "sort_field": "date_created"},
        ),
        (
            Lists,
            {"stream_slice": None, "stream_state": None, "next_page_token": {"offset": 1000}},
            {"count": 1000, "sort_dir": "ASC", "sort_field": "date_created", "offset": 1000},
        ),
        (
            InterestCategories,
            {"stream_slice": {"parent": {"id": "123"}}, "stream_state": None, "next_page_token": None},
            {"count": 1000, "exclude_fields": "categories._links"},
        ),
        (
            Interests,
            {"stream_slice": {"parent": {"id": "123"}}, "stream_state": None, "next_page_token": {"offset": 2000}},
            {"count": 1000, "exclude_fields": "interests._links", "offset": 2000},
        ),
    ],
    ids=[
        "Lists: no next_page_token or state to add to request params",
        "Lists: next_page_token added to request params",
        "InterestCategories: no next_page_token to add to request params",
        "Interests: next_page_token added to request params",
    ],
)
def test_request_params(auth, stream, inputs, expected_params):
    args = {"authenticator": auth}
    if stream == InterestCategories:
        args["parent"] = Lists(**args)
    elif stream == Interests:
        args["parent"] = InterestCategories(authenticator=auth, parent=Lists(authenticator=auth))
    stream = stream(**args)
    assert stream.request_params(**inputs) == expected_params


@pytest.mark.parametrize(
    "current_state_stream, latest_record, expected_state",
    [
        ({}, {"date_created": "2020-01-01"}, {"date_created": "2020-01-01"}),
        ({"date_created": "2020-01-01"}, {"date_created": "2021-01-01"}, {"date_created": "2021-01-01"}),
        ({"date_created": "2021-01-01"}, {"date_created": "2022-01-01"}, {"date_created": "2022-01-01"}),
    ],
)
def test_get_updated_state(auth, current_state_stream, latest_record, expected_state):
    args = {"authenticator": auth}
    stream = Lists(**args)

    new_stream_state = stream.get_updated_state(current_state_stream, latest_record)
    assert new_stream_state == expected_state


@responses.activate
def test_stream_teams_read(auth):
    args = {"authenticator": auth}
    stream = EmailActivity(**args)
    stream_url = stream.url_base + "reports/123/email-activity"
    campaigns_stream_url = stream.url_base + "campaigns"
    responses.add("GET", campaigns_stream_url, json={"campaigns": [{"id": 123}]})

    response = {"emails": [{"campaign_id": 123, "activity": [{"action": "q", "timestamp": "2021-08-24T14:15:22Z"}]}]}
    responses.add("GET", stream_url, json=response)
    records = read_incremental(stream, {})

    assert records
    assert records == [{"campaign_id": 123, "action": "q", "timestamp": "2021-08-24T14:15:22Z"}]
    assert len(responses.calls) == 2


@responses.activate
def test_stream_parse_json_error(auth, caplog):
    args = {"authenticator": auth}
    stream = EmailActivity(**args)
    stream_url = stream.url_base + "reports/123/email-activity"
    campaigns_stream_url = stream.url_base + "campaigns"
    responses.add("GET", campaigns_stream_url, json={"campaigns": [{"id": 123}]})
    responses.add("GET", stream_url, body="not_valid_json")
    read_incremental(stream, {})
    assert "response.content=b'not_valid_json'" in caplog.text


@pytest.mark.parametrize(
    "stream_class, stream_slice, stream_state, next_page_token, expected_params",
    [
        # Test case 1: no state, no next_page_token
        (
            Segments,
            {"list_id": "123"},
            {},
            None,
            {"count": 1000, "sort_dir": "ASC", "sort_field": "updated_at", "list_id": "123", "exclude_fields": "segments._links"},
        ),
        # Test case 2: state and next_page_token
        (
            ListMembers,
            {"list_id": "123"},
            {"123": {"last_changed": "2023-10-15T00:00:00Z"}},
            {"offset": 1000},
            {
                "count": 1000,
                "sort_dir": "ASC",
                "sort_field": "last_changed",
                "list_id": "123",
                "offset": 1000,
                "exclude_fields": "members._links",
                "since_last_changed": "2023-10-15T00:00:00Z",
            },
        ),
    ],
    ids=[
        "Segments: no next_page_token or state to add to request params",
        "ListMembers: next_page_token and state filter added to request params",
    ],
)
def test_list_child_request_params(auth, stream_class, stream_slice, stream_state, next_page_token, expected_params):
    """
    Tests the request_params method for the shared MailChimpListSubStream class.
    """
    stream = stream_class(authenticator=auth)
    params = stream.request_params(stream_slice=stream_slice, stream_state=stream_state, next_page_token=next_page_token)
    assert params == expected_params


@pytest.mark.parametrize(
    "stream_class, current_stream_state,latest_record,expected_state",
    [
        # Test case 1: current_stream_state is empty
        (Segments, {}, {"list_id": "list_1", "updated_at": "2023-10-15T00:00:00Z"}, {"list_1": {"updated_at": "2023-10-15T00:00:00Z"}}),
        # Test case 2: latest_record's cursor is higher than current_stream_state for list_1 and updates it
        (
            Segments,
            {"list_1": {"updated_at": "2023-10-14T00:00:00Z"}, "list_2": {"updated_at": "2023-10-15T00:00:00Z"}},
            {"list_id": "list_1", "updated_at": "2023-10-15T00:00:00Z"},
            {"list_1": {"updated_at": "2023-10-15T00:00:00Z"}, "list_2": {"updated_at": "2023-10-15T00:00:00Z"}},
        ),
        # Test case 3: latest_record's cursor is lower than current_stream_state for list_2, no state update
        (
            ListMembers,
            {"list_1": {"last_changed": "2023-10-15T00:00:00Z"}, "list_2": {"last_changed": "2023-10-15T00:00:00Z"}},
            {"list_id": "list_2", "last_changed": "2023-10-14T00:00:00Z"},
            {"list_1": {"last_changed": "2023-10-15T00:00:00Z"}, "list_2": {"last_changed": "2023-10-15T00:00:00Z"}},
        ),
        (
            SegmentMembers,
            {"segment_1": {"last_changed": "2023-10-15T00:00:00Z"}, "segment_2": {"last_changed": "2023-10-15T00:00:00Z"}},
            {"segment_id": "segment_1", "last_changed": "2023-10-16T00:00:00Z"},
            {"segment_1": {"last_changed": "2023-10-16T00:00:00Z"}, "segment_2": {"last_changed": "2023-10-15T00:00:00Z"}},
        ),
        (
            SegmentMembers,
            {"segment_1": {"last_changed": "2023-10-15T00:00:00Z"}},
            {"segment_id": "segment_2", "last_changed": "2023-10-16T00:00:00Z"},
            {"segment_1": {"last_changed": "2023-10-15T00:00:00Z"}, "segment_2": {"last_changed": "2023-10-16T00:00:00Z"}},
        )
    ],
    ids=[
        "Segments: no current_stream_state",
        "Segments: latest_record's cursor > than current_stream_state for list_1",
        "ListMembers: latest_record's cursor < current_stream_state for list_2",
        "SegmentMembers: latest_record's cursor > current_stream_state for segment_1",
        "SegmentMembers: no stream_state for current slice, new slice added to state"
    ],
)
def test_list_child_get_updated_state(auth, stream_class, current_stream_state, latest_record, expected_state):
    """
    Tests that the get_updated_state method for the shared MailChimpListSubStream class
    correctly updates state only for its slice.
    """
    segments_stream = stream_class(authenticator=auth)
    updated_state = segments_stream.get_updated_state(current_stream_state, latest_record)
    assert updated_state == expected_state


@pytest.mark.parametrize(
    "stream_state, records, expected",
    [
        # Test case 1: No stream state, all records should be yielded
        (
          {},
          {"members": [
            {"id": 1, "segment_id": "segment_1", "last_changed": "2021-01-01T00:00:00Z"},
            {"id": 2, "segment_id": "segment_1", "last_changed": "2021-01-02T00:00:00Z"}
          ]},
          [
            {"id": 1, "segment_id": "segment_1", "last_changed": "2021-01-01T00:00:00Z"},
            {"id": 2, "segment_id": "segment_1", "last_changed": "2021-01-02T00:00:00Z"}
          ]
        ),
        
        # Test case 2: Records older than stream state should be filtered out
        (
          {"segment_1": {"last_changed": "2021-02-01T00:00:00Z"}},
          {"members": [
            {"id": 1, "segment_id": "segment_1", "last_changed": "2021-01-01T00:00:00Z"},
            {"id": 2, "segment_id": "segment_1", "last_changed": "2021-03-01T00:00:00Z"}
          ]},
          [{"id": 2, "segment_id": "segment_1", "last_changed": "2021-03-01T00:00:00Z"}]
        ),
        
        # Test case 3: Two lists in stream state, only state for segment_id_1 determines filtering
        (
          {"segment_1": {"last_changed": "2021-01-02T00:00:00Z"}, "segment_2": {"last_changed": "2022-01-01T00:00:00Z"}},
          {"members": [            
            {"id": 1, "segment_id": "segment_1", "last_changed": "2021-01-01T00:00:00Z"},
            {"id": 2, "segment_id": "segment_1", "last_changed": "2021-03-01T00:00:00Z"}
          ]}, 
          [{"id": 2, "segment_id": "segment_1", "last_changed": "2021-03-01T00:00:00Z"}]
        ),
    ],
    ids=[
        "No stream state, all records should be yielded",
        "Record < stream state, should be filtered out",
        "Record >= stream state, should be yielded",
    ]
)
def test_segment_members_parse_response(auth, stream_state, records, expected):
    segment_members_stream = SegmentMembers(authenticator=auth)
    response = MagicMock()
    response.json.return_value = records
    parsed_records = list(segment_members_stream.parse_response(response, stream_state, stream_slice={"segment_id": "segment_1"}))
    assert parsed_records == expected, f"Expected: {expected}, Actual: {parsed_records}"


def test_unsubscribes_stream_slices(requests_mock, unsubscribes_stream, campaigns_stream, mock_campaigns_response):
    campaigns_url = campaigns_stream.url_base + campaigns_stream.path()
    requests_mock.register_uri("GET", campaigns_url, json={"campaigns": mock_campaigns_response})

    expected_slices = [{"campaign_id": "campaign_1"}, {"campaign_id": "campaign_2"}, {"campaign_id": "campaign_3"}]
    slices = list(unsubscribes_stream.stream_slices(sync_mode=SyncMode.incremental))
    assert slices == expected_slices


@pytest.mark.parametrize(
    "stream_state, expected_records",
    [
        (  # Test case 1: all records >= state
            {"campaign_1": {"timestamp": "2022-01-01T00:00:00Z"}},
            [
                {"campaign_id": "campaign_1", "email_id": "email_1", "timestamp": "2022-01-02T00:00:00Z"},
                {"campaign_id": "campaign_1", "email_id": "email_2", "timestamp": "2022-01-02T00:00:00Z"},
                {"campaign_id": "campaign_1", "email_id": "email_3", "timestamp": "2022-01-01T00:00:00Z"},
                {"campaign_id": "campaign_1", "email_id": "email_4", "timestamp": "2022-01-03T00:00:00Z"},
            ],
        ),
        (  # Test case 2: one record < state
            {"campaign_1": {"timestamp": "2022-01-02T00:00:00Z"}},
            [
                {"campaign_id": "campaign_1", "email_id": "email_1", "timestamp": "2022-01-02T00:00:00Z"},
                {"campaign_id": "campaign_1", "email_id": "email_2", "timestamp": "2022-01-02T00:00:00Z"},
                {"campaign_id": "campaign_1", "email_id": "email_4", "timestamp": "2022-01-03T00:00:00Z"},
            ],
        ),
        (  # Test case 3: one record >= state
            {"campaign_1": {"timestamp": "2022-01-03T00:00:00Z"}},
            [
                {"campaign_id": "campaign_1", "email_id": "email_4", "timestamp": "2022-01-03T00:00:00Z"},
            ],
        ),
        (  # Test case 4: no state, all records returned
            {},
            [
                {"campaign_id": "campaign_1", "email_id": "email_1", "timestamp": "2022-01-02T00:00:00Z"},
                {"campaign_id": "campaign_1", "email_id": "email_2", "timestamp": "2022-01-02T00:00:00Z"},
                {"campaign_id": "campaign_1", "email_id": "email_3", "timestamp": "2022-01-01T00:00:00Z"},
                {"campaign_id": "campaign_1", "email_id": "email_4", "timestamp": "2022-01-03T00:00:00Z"},
            ],
        ),
    ],
    ids=[
        "all records >= state",
        "one record < state",
        "one record >= state",
        "no state, all records returned",
    ],
)
def test_parse_response(stream_state, expected_records, unsubscribes_stream):
    mock_response = MagicMock(spec=requests.Response)
    mock_response.json.return_value = {
        "unsubscribes": [
            {"campaign_id": "campaign_1", "email_id": "email_1", "timestamp": "2022-01-02T00:00:00Z"},
            {"campaign_id": "campaign_1", "email_id": "email_2", "timestamp": "2022-01-02T00:00:00Z"},
            {"campaign_id": "campaign_1", "email_id": "email_3", "timestamp": "2022-01-01T00:00:00Z"},
            {"campaign_id": "campaign_1", "email_id": "email_4", "timestamp": "2022-01-03T00:00:00Z"},
        ]
    }
    records = list(unsubscribes_stream.parse_response(response=mock_response, stream_state=stream_state))
    assert records == expected_records


@pytest.mark.parametrize(
    "latest_record, expected_updated_state",
    [
        # Test case 1: latest_record > and updates the state of campaign_1
        (
            {
                "email_id": "email_1",
                "email_address": "address1@email.io",
                "reason": "None given",
                "timestamp": "2022-01-05T00:00:00Z",
                "campaign_id": "campaign_1",
            },
            {
                "campaign_1": {"timestamp": "2022-01-05T00:00:00Z"},
                "campaign_2": {"timestamp": "2022-01-02T00:00:00Z"},
                "campaign_3": {"timestamp": "2022-01-03T00:00:00Z"},
            },
        ),
        # Test case 2: latest_record > and updates the state of campaign_2
        (
            {
                "email_id": "email_2",
                "email_address": "address2@email.io",
                "reason": "Inappropriate content",
                "timestamp": "2022-01-05T00:00:00Z",
                "campaign_id": "campaign_2",
            },
            {
                "campaign_1": {"timestamp": "2022-01-01T00:00:00Z"},
                "campaign_2": {"timestamp": "2022-01-05T00:00:00Z"},
                "campaign_3": {"timestamp": "2022-01-03T00:00:00Z"},
            },
        ),
        # Test case 3: latest_record < and does not update the state of campaign_3
        (
            {
                "email_id": "email_3",
                "email_address": "address3@email.io",
                "reason": "No longer interested",
                "timestamp": "2021-01-01T00:00:00Z",
                "campaign_id": "campaign_3",
            },
            {
                "campaign_1": {"timestamp": "2022-01-01T00:00:00Z"},
                "campaign_2": {"timestamp": "2022-01-02T00:00:00Z"},
                "campaign_3": {"timestamp": "2022-01-03T00:00:00Z"},
            },
        ),
        # Test case 4: latest_record sets state campaign_4
        (
            {
                "email_id": "email_4",
                "email_address": "address4@email.io",
                "reason": "No longer interested",
                "timestamp": "2022-01-04T00:00:00Z",
                "campaign_id": "campaign_4",
            },
            {
                "campaign_1": {"timestamp": "2022-01-01T00:00:00Z"},
                "campaign_2": {"timestamp": "2022-01-02T00:00:00Z"},
                "campaign_3": {"timestamp": "2022-01-03T00:00:00Z"},
                "campaign_4": {"timestamp": "2022-01-04T00:00:00Z"},
            },
        ),
    ],
    ids=[
        "latest_record > and updates the state of campaign_1",
        "latest_record > and updates the state of campaign_2",
        "latest_record < and does not update the state of campaign_3",
        "latest_record sets state of campaign_4",
    ],
)
def test_unsubscribes_get_updated_state(unsubscribes_stream, mock_unsubscribes_state, latest_record, expected_updated_state):
    updated_state = unsubscribes_stream.get_updated_state(mock_unsubscribes_state, latest_record)
    assert updated_state == expected_updated_state


@pytest.mark.parametrize(
    "stream,url,status_code,response_content,expected_availability,expected_reason_substring",
    [
        (
            Campaigns,
            "https://some_dc.api.mailchimp.com/3.0/campaigns",
            403,
            b'{"object": "error", "status": 403, "code": "restricted_resource"}',
            False,
            "Unable to read campaigns stream",
        ),
        (
            EmailActivity,
            "https://some_dc.api.mailchimp.com/3.0/reports/123/email-activity",
            403,
            b'{"object": "error", "status": 403, "code": "restricted_resource"}',
            False,
            "Unable to read email_activity stream",
        ),
        (
            Lists,
            "https://some_dc.api.mailchimp.com/3.0/lists",
            200,
            b'{ "lists": [{"id": "123", "date_created": "2022-01-01T00:00:00+000"}]}',
            True,
            None,
        ),
        (
            Lists,
            "https://some_dc.api.mailchimp.com/3.0/lists",
            400,
            b'{ "object": "error", "status": 404, "code": "invalid_action"}',
            False,
            None,
        ),
    ],
    ids=[
        "Campaigns 403 error",
        "EmailActivity 403 error",
        "Lists 200 success",
        "Lists 400 error",
    ],
)
def test_403_error_handling(
    auth, requests_mock, stream, url, status_code, response_content, expected_availability, expected_reason_substring
):
    """
    Test that availability strategy flags streams with 403 error as unavailable
    and returns appropriate message.
    """

    requests_mock.get(url=url, status_code=status_code, content=response_content)

    stream = stream(authenticator=auth)

    if stream.__class__.__name__ == "EmailActivity":
        stream.stream_slices = MagicMock(return_value=[{"campaign_id": "123"}])

    try:
        is_available, reason = stream.check_availability(logger=logging.Logger, source=MagicMock())

        assert is_available is expected_availability

        if expected_reason_substring:
            assert expected_reason_substring in reason
        else:
            assert reason is None

    # Handle non-403 error
    except HTTPError as e:
        assert e.response.status_code == status_code


@pytest.mark.parametrize(
    "stream, stream_slice, expected_endpoint",
    [
        (Automations, {}, "automations"),
        (Lists, {}, "lists"),
        (Campaigns, {}, "campaigns"),
        (EmailActivity, {"campaign_id": "123"}, "reports/123/email-activity"),
        (InterestCategories, {"parent": {"id": "123"}}, "lists/123/interest-categories"),
        (Interests, {"parent": {"list_id": "123", "id": "456"}}, "lists/123/interest-categories/456/interests"),
        (ListMembers, {"list_id": "123"}, "lists/123/members"),
        (Reports, {}, "reports"),
        (Segments, {"list_id": "123"}, "lists/123/segments"),
        (Tags, {"parent": {"id": "123"}}, "lists/123/tag-search"),
        (Unsubscribes, {"campaign_id": "123"}, "reports/123/unsubscribed"),
    ],
    ids=[
        "Automations",
        "Lists",
        "Campaigns",
        "EmailActivity",
        "InterestCategories",
        "Interests",
        "ListMembers",
        "Reports",
        "Segments",
        "Tags",
        "Unsubscribes",
    ],
)
def test_path(auth, stream, stream_slice, expected_endpoint):
    """
    Test the path method for each stream.
    """

    # Add parent stream where necessary
    if stream is InterestCategories or stream is Tags:
        stream = stream(authenticator=auth, parent=Lists(authenticator=auth))
    elif stream is Interests:
        stream = stream(authenticator=auth, parent=InterestCategories(authenticator=auth, parent=Lists(authenticator=auth)))
    else:
        stream = stream(authenticator=auth)

    endpoint = stream.path(stream_slice=stream_slice)

    assert endpoint == expected_endpoint, f"Stream {stream}: expected path '{expected_endpoint}', got '{endpoint}'"


@pytest.mark.parametrize(
    "record, expected_return",
    [
        (
            {"clicks": {"last_click": ""}, "opens": {"last_open": ""}},
            {"clicks": {}, "opens": {}},
        ),
        (
            {"clicks": {"last_click": "2023-01-01T00:00:00.000Z"}, "opens": {"last_open": ""}},
            {"clicks": {"last_click": "2023-01-01T00:00:00.000Z"}, "opens": {}},
        ),
        (         
            {"clicks": {"last_click": ""}, "opens": {"last_open": "2023-01-01T00:00:00.000Z"}},
            {"clicks": {}, "opens": {"last_open": "2023-01-01T00:00:00.000Z"}},

        ),
        (
            {"clicks": {"last_click": "2023-01-01T00:00:00.000Z"}, "opens": {"last_open": "2023-01-01T00:00:00.000Z"}},
            {"clicks": {"last_click": "2023-01-01T00:00:00.000Z"}, "opens": {"last_open": "2023-01-01T00:00:00.000Z"}},
        ),
    ],
    ids=[
        "last_click and last_open empty",
        "last_click empty",
        "last_open empty",
        "last_click and last_open not empty"
    ]
)
def test_reports_remove_empty_datetime_fields(auth, record, expected_return):
    """
    Tests that the Reports stream removes the 'clicks' and 'opens' fields from the response
    when they are empty strings
    """
    stream = Reports(authenticator=auth)
    assert stream.remove_empty_datetime_fields(record) == expected_return, f"Expected: {expected_return}, Actual: {stream.remove_empty_datetime_fields(record)}"
    <|MERGE_RESOLUTION|>--- conflicted
+++ resolved
@@ -10,9 +10,6 @@
 import responses
 from airbyte_cdk.models import SyncMode
 from requests.exceptions import HTTPError
-<<<<<<< HEAD
-from source_mailchimp.streams import Campaigns, EmailActivity, ListMembers, Lists, SegmentMembers, Segments
-=======
 from source_mailchimp.streams import (
     Automations,
     Campaigns,
@@ -22,11 +19,11 @@
     ListMembers,
     Lists,
     Reports,
+    SegmentMembers,
     Segments,
     Tags,
     Unsubscribes,
 )
->>>>>>> e74bbdee
 from utils import read_full_refresh, read_incremental
 
 
