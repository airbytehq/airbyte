--- conflicted
+++ resolved
@@ -2034,9 +2034,35 @@
             type:
               - string
               - "null"
-<<<<<<< HEAD
       address:
-=======
+        type:
+          - object
+          - "null"
+        properties:
+          first_line:
+            type:
+              - string
+              - "null"
+          second_line:
+            type:
+              - string
+              - "null"
+          city:
+            type:
+              - string
+              - "null"
+          region:
+            type:
+              - string
+              - "null"
+          postal_code:
+            type:
+              - string
+              - "null"
+          country_code:
+            type:
+              - string
+              - "null"
     additionalProperties: true
   adjustments:
     type: object
@@ -2108,38 +2134,10 @@
                     - string
                     - "null"
       payout_totals:
->>>>>>> 97f55136
         type:
           - object
           - "null"
         properties:
-<<<<<<< HEAD
-          first_line:
-            type:
-              - string
-              - "null"
-          second_line:
-            type:
-              - string
-              - "null"
-          city:
-            type:
-              - string
-              - "null"
-          region:
-            type:
-              - string
-              - "null"
-          postal_code:
-            type:
-              - string
-              - "null"
-          country_code:
-            type:
-              - string
-              - "null"
-    additionalProperties: true
-=======
           chargeback_fee:
             type:
               - object
@@ -2265,5 +2263,4 @@
         type: string
     required:
       - id
-      - updated_at
->>>>>>> 97f55136
+      - updated_at