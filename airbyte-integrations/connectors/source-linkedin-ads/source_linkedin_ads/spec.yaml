--- conflicted
+++ resolved
@@ -71,8 +71,6 @@
         type: integer
       examples:
         - 123456789
-<<<<<<< HEAD
-=======
       default: []
     ad_analytics_reports:
       title: Custom Ad Analytics Reports
@@ -125,60 +123,7 @@
               - DAILY
               - MONTHLY
               - YEARLY
->>>>>>> b467c50c
       default: []
-      ad_analytics_reports:
-        title: Custom Ad Analytics Reports
-        type: array
-        items:
-          type: object
-          title: Ad Analytics Report Configuration
-          description: "Config for custom ad Analytics Report"
-          required:
-            - name
-            - pivot_by
-            - time_granularity
-          properties:
-            name:
-              title: Report Name
-              description: "The name for the custom report."
-              type: string
-            pivot_by:
-              title: Pivot Category
-              description: "Choose a category to pivot your analytics report around. This selection will organize your data based on the chosen attribute, allowing you to analyze trends and performance from different perspectives."
-              type: string
-              enum:
-                - COMPANY
-                - ACCOUNT
-                - SHARE
-                - CAMPAIGN
-                - CREATIVE
-                - CAMPAIGN_GROUP
-                - CONVERSION
-                - CONVERSATION_NODE
-                - CONVERSATION_NODE_OPTION_INDEX
-                - SERVING_LOCATION
-                - CARD_INDEX
-                - MEMBER_COMPANY_SIZE
-                - MEMBER_INDUSTRY
-                - MEMBER_SENIORITY
-                - MEMBER_JOB_TITLE
-                - MEMBER_JOB_FUNCTION
-                - MEMBER_COUNTRY_V2
-                - MEMBER_REGION_V2
-                - MEMBER_COMPANY
-                - PLACEMENT_NAME
-                - IMPRESSION_DEVICE_TYPE
-            time_granularity:
-              title: Time Granularity
-              description: "Choose how to group the data in your report by time. The options are:<br>- 'ALL': A single result summarizing the entire time range.<br>- 'DAILY': Group results by each day.<br>- 'MONTHLY': Group results by each month.<br>- 'YEARLY': Group results by each year.<br>Selecting a time grouping helps you analyze trends and patterns over different time periods."
-              type: string
-              enum:
-                - ALL
-                - DAILY
-                - MONTHLY
-                - YEARLY
-        default: []
 advanced_auth:
   auth_flow_type: oauth2.0
   predicate_key:
