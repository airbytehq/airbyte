--- conflicted
+++ resolved
@@ -23,13 +23,8 @@
           request_parameters:
             q: search
           request_headers:
-<<<<<<< HEAD
-            Linkedin-Version: "202404"
-          error_handler:
-=======
             Linkedin-Version: "202502"
           error_handlers:
->>>>>>> 4883d0c8
             type: CustomErrorHandler
             class_name: >-
               source_linkedin_ads.components.LinkedInAdsErrorHandler
@@ -79,13 +74,8 @@
             count: "500"
             accounts: urn:li:sponsoredAccount:{{stream_slice.get('account_id')}}
           request_headers:
-<<<<<<< HEAD
-            Linkedin-Version: "202404"
-          error_handler:
-=======
             Linkedin-Version: "202502"
           error_handlers:
->>>>>>> 4883d0c8
             type: CustomErrorHandler
             class_name: >-
               source_linkedin_ads.components.LinkedInAdsErrorHandler
