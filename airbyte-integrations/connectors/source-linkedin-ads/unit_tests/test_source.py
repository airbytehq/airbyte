#
# Copyright (c) 2024 Airbyte, Inc., all rights reserved.
#

import logging
from typing import Any, Dict, List

import pytest
import requests
from conftest import find_stream
from source_linkedin_ads.source import SourceLinkedinAds

from airbyte_cdk.models import SyncMode
from airbyte_cdk.sources.declarative.manifest_declarative_source import ManifestDeclarativeSource
from airbyte_cdk.sources.streams import Stream
from airbyte_cdk.sources.streams.http.exceptions import DefaultBackoffException
from airbyte_cdk.sources.streams.http.requests_native_auth import Oauth2Authenticator, TokenAuthenticator
<<<<<<< HEAD
from conftest import find_stream, get_source, load_json_file
from source_linkedin_ads.source import SourceLinkedinAds
=======

>>>>>>> f0d6f9fc

logger = logging.getLogger("airbyte")

LINKEDIN_VERSION_API = 202404

TEST_OAUTH_CONFIG: dict = {
    "start_date": "2021-08-01",
    "account_ids": [],
    "credentials": {
        "auth_method": "oAuth2.0",
        "client_id": "client_id",
        "client_secret": "client_secret",
        "refresh_token": "refresh_token",
    },
}

TEST_CONFIG: dict = {
    "start_date": "2021-01-01",
    "end_date": "2021-02-01",
    "account_ids": [1, 2],
    "credentials": {
        "auth_method": "access_token",
        "access_token": "access_token",
        "authenticator": TokenAuthenticator(token="123"),
    },
}

TEST_CONFIG_DUPLICATE_CUSTOM_AD_ANALYTICS_REPORTS: dict = {
    "start_date": "2021-01-01",
    "account_ids": [],
    "credentials": {
        "auth_method": "oAuth2.0",
        "client_id": "client_id",
        "client_secret": "client_secret",
        "refresh_token": "refresh_token",
    },
    "ad_analytics_reports": [
        {"name": "ShareAdByMonth", "pivot_by": "COMPANY", "time_granularity": "MONTHLY"},
        {"name": "ShareAdByMonth", "pivot_by": "COMPANY", "time_granularity": "MONTHLY"},
    ],
}


class TestAllStreams:
    @pytest.fixture
    def linkedin_source(self) -> SourceLinkedinAds:
        return get_source(TEST_CONFIG)

    @staticmethod
    def _mock_initialize_cache_for_parent_streams(stream_configs: List[Dict[str, Any]]) -> List[Dict[str, Any]]:
        parent_streams = set()

        def update_with_cache_parent_configs(parent_configs: list[dict[str, Any]]) -> None:
            for parent_config in parent_configs:
                parent_streams.add(parent_config["stream"]["name"])
                parent_config["stream"]["retriever"]["requester"]["use_cache"] = False

        for stream_config in stream_configs:
            if stream_config.get("incremental_sync", {}).get("parent_stream"):
                parent_streams.add(stream_config["incremental_sync"]["parent_stream"]["name"])
                stream_config["incremental_sync"]["parent_stream"]["retriever"]["requester"]["use_cache"] = False

            elif stream_config.get("retriever", {}).get("partition_router", {}):
                partition_router = stream_config["retriever"]["partition_router"]

                if isinstance(partition_router, dict) and partition_router.get("parent_stream_configs"):
                    update_with_cache_parent_configs(partition_router["parent_stream_configs"])
                elif isinstance(partition_router, list):
                    for router in partition_router:
                        if router.get("parent_stream_configs"):
                            update_with_cache_parent_configs(router["parent_stream_configs"])

        for stream_config in stream_configs:
            if stream_config["name"] in parent_streams:
                stream_config["retriever"]["requester"]["use_cache"] = False

        return stream_configs

    @pytest.mark.parametrize("error_code", [429, 500, 503])
    def test_should_retry_on_error(self, error_code, requests_mock, mocker):
        mocker.patch.object(
            ManifestDeclarativeSource, "_initialize_cache_for_parent_streams", side_effect=self._mock_initialize_cache_for_parent_streams
        )
        mocker.patch("time.sleep", lambda x: None)
        stream = find_stream("accounts", TEST_CONFIG)
        requests_mock.register_uri(
            "GET", "https://api.linkedin.com/rest/adAccounts", [{"status_code": error_code, "json": {"elements": []}}]
        )
        stream.exit_on_rate_limit = True
        with pytest.raises(DefaultBackoffException):
            list(stream.read_records(sync_mode=SyncMode.full_refresh))

    def test_custom_streams(self, requests_mock):
        config = {"ad_analytics_reports": [{"name": "ShareAdByMonth", "pivot_by": "COMPANY", "time_granularity": "MONTHLY"}], **TEST_CONFIG}
<<<<<<< HEAD
        streams = get_source(config).streams(config=config)
        custom_streams = [stream for stream in streams if "custom_" in stream.name]

        assert len(custom_streams) == 1

        custom_stream = custom_streams[0]
        requests_mock.get("https://api.linkedin.com/rest/adAccounts", json={"elements": [{"id": 1}]})
        requests_mock.get(
            "https://api.linkedin.com/rest/adAccounts/1/adCampaigns?q=search&search=(status:(values:List(ACTIVE,PAUSED,ARCHIVED,"
            "COMPLETED,CANCELED,DRAFT,PENDING_DELETION,REMOVED)))",
            json={"elements": [{"id": 1111, "lastModified": "2021-01-15"}]})
        requests_mock.get(
            "https://api.linkedin.com/rest/adAnalytics?q=analytics&pivot=(value:COMPANY)&timeGranularity=(value:MONTHLY)&campaigns=List("
            "urn%3Ali%3AsponsoredCampaign%3A1111)&dateRange=(start:(year:2021,month:1,day:1),end:(year:2021,month:1,day:31))",
            [
                {"json": load_json_file("responses/ad_member_country_analytics/response_1.json")},
                {"json": load_json_file("responses/ad_member_country_analytics/response_2.json")},
                {"json": load_json_file("responses/ad_member_country_analytics/response_3.json")},
            ],
        )

        stream_slice = next(custom_stream.stream_slices(sync_mode=SyncMode.full_refresh))
        records = list(custom_stream.read_records(sync_mode=SyncMode.full_refresh, stream_slice=stream_slice, stream_state=None))

        assert len(records) == 2

=======
        ad_campaign_analytics = find_stream("ad_campaign_analytics", config)
        for stream in self._instance._create_custom_ad_analytics_streams(config=config):
            assert isinstance(stream, type(ad_campaign_analytics))

>>>>>>> f0d6f9fc
    @pytest.mark.parametrize(
        "stream_name, expected",
        [
            ("accounts", "adAccounts"),
            ("account_users", "adAccountUsers"),
            ("campaign_groups", "adAccounts/{{stream_slice.get('account_id')}}/adCampaignGroups"),
            ("campaigns", "adAccounts/{{stream_slice.get('account_id')}}/adCampaigns"),
            ("creatives", "adAccounts/{{stream_slice.get('account_id')}}/creatives"),
            ("ad_campaign_analytics", "adAnalytics"),
            ("ad_creative_analytics", "adAnalytics"),
        ],
        ids=[
            "Accounts",
            "AccountUsers",
            "CampaignGroups",
            "Campaigns",
            "Creatives",
            "AdCampaignAnalytics",
            "AdCreativeAnalytics",
        ],
    )
    def test_path(self, stream_name, expected):
        stream = find_stream(stream_name, config=TEST_CONFIG)
        result = stream.retriever.requester.path
        assert result == expected

    @pytest.mark.parametrize(
        ("status_code", "is_connection_successful", "error_msg"),
        (
            (
                400,
                False,
                ("Bad request. Please check your request parameters."),
            ),
            (
                403,
                False,
                ("Forbidden. You don't have permission to access this resource."),
            ),
            (200, True, None),
        ),
    )
<<<<<<< HEAD
    def test_check_connection(self, requests_mock, linkedin_source, status_code, is_connection_successful, error_msg, mocker):
        mocker.patch.object(ManifestDeclarativeSource, "_initialize_cache_for_parent_streams",
                            side_effect=self._mock_initialize_cache_for_parent_streams)
=======
    def test_check_connection(self, requests_mock, status_code, is_connection_successful, error_msg, mocker):
        mocker.patch.object(
            ManifestDeclarativeSource, "_initialize_cache_for_parent_streams", side_effect=self._mock_initialize_cache_for_parent_streams
        )
>>>>>>> f0d6f9fc
        mocker.patch("time.sleep", lambda x: None)
        json = {"elements": [{"data": []}] * 500} if 200 >= status_code < 300 else {}
        requests_mock.register_uri(
            "GET",
            "https://api.linkedin.com/rest/adAccounts?q=search&pageSize=500",
            status_code=status_code,
            json=json,
        )
        success, error = linkedin_source.check_connection(logger=logger, config=TEST_CONFIG)
        assert success is is_connection_successful
        assert error == error_msg


class TestLinkedinAdsStream:
    @pytest.fixture
    def accounts_stream(self) -> Stream:
        return find_stream("accounts", TEST_CONFIG)

    @pytest.fixture
    def accounts_stream_url(self, accounts_stream) -> str:
        return f"{accounts_stream.retriever.requester.url_base}/{accounts_stream.retriever.requester.path}"

    @pytest.mark.parametrize(
        "response_json, expected",
        (
            ({"elements": []}, None),
            (
                {"elements": [{"data": []}] * 500, "metadata": {"nextPageToken": "next_page_token"}, "paging": {"start": 0, "total": 600}},
                {"next_page_token": "next_page_token"},
            ),
        ),
    )
    def test_next_page_token(self, requests_mock, accounts_stream, accounts_stream_url, response_json, expected):
        requests_mock.get(accounts_stream_url, json=response_json)
        test_response = requests.get(accounts_stream_url)

        result = accounts_stream.retriever._next_page_token(test_response)
        assert expected == result<|MERGE_RESOLUTION|>--- conflicted
+++ resolved
@@ -15,12 +15,8 @@
 from airbyte_cdk.sources.streams import Stream
 from airbyte_cdk.sources.streams.http.exceptions import DefaultBackoffException
 from airbyte_cdk.sources.streams.http.requests_native_auth import Oauth2Authenticator, TokenAuthenticator
-<<<<<<< HEAD
 from conftest import find_stream, get_source, load_json_file
 from source_linkedin_ads.source import SourceLinkedinAds
-=======
-
->>>>>>> f0d6f9fc
 
 logger = logging.getLogger("airbyte")
 
@@ -115,7 +111,6 @@
 
     def test_custom_streams(self, requests_mock):
         config = {"ad_analytics_reports": [{"name": "ShareAdByMonth", "pivot_by": "COMPANY", "time_granularity": "MONTHLY"}], **TEST_CONFIG}
-<<<<<<< HEAD
         streams = get_source(config).streams(config=config)
         custom_streams = [stream for stream in streams if "custom_" in stream.name]
 
@@ -142,12 +137,6 @@
 
         assert len(records) == 2
 
-=======
-        ad_campaign_analytics = find_stream("ad_campaign_analytics", config)
-        for stream in self._instance._create_custom_ad_analytics_streams(config=config):
-            assert isinstance(stream, type(ad_campaign_analytics))
-
->>>>>>> f0d6f9fc
     @pytest.mark.parametrize(
         "stream_name, expected",
         [
@@ -190,16 +179,9 @@
             (200, True, None),
         ),
     )
-<<<<<<< HEAD
     def test_check_connection(self, requests_mock, linkedin_source, status_code, is_connection_successful, error_msg, mocker):
         mocker.patch.object(ManifestDeclarativeSource, "_initialize_cache_for_parent_streams",
                             side_effect=self._mock_initialize_cache_for_parent_streams)
-=======
-    def test_check_connection(self, requests_mock, status_code, is_connection_successful, error_msg, mocker):
-        mocker.patch.object(
-            ManifestDeclarativeSource, "_initialize_cache_for_parent_streams", side_effect=self._mock_initialize_cache_for_parent_streams
-        )
->>>>>>> f0d6f9fc
         mocker.patch("time.sleep", lambda x: None)
         json = {"elements": [{"data": []}] * 500} if 200 >= status_code < 300 else {}
         requests_mock.register_uri(
