[build-system]
requires = [ "poetry-core>=1.0.0",]
build-backend = "poetry.core.masonry.api"

[tool.poetry]
<<<<<<< HEAD
version = "5.2.0"
=======
version = "5.1.6"
>>>>>>> 761791e0
name = "source-linkedin-ads"
description = "Source implementation for Linkedin Ads."
authors = [ "Airbyte <contact@airbyte.io>",]
license = "MIT"
readme = "README.md"
documentation = "https://docs.airbyte.com/integrations/sources/linkedin-ads"
homepage = "https://airbyte.com"
repository = "https://github.com/airbytehq/airbyte"
[[tool.poetry.packages]]
include = "source_linkedin_ads"

[tool.poetry.dependencies]
python = "^3.10,<3.12"
airbyte-cdk = "^6"
coverage = "^7.5.3"
pendulum = "<3.0.0"

[tool.poetry.scripts]
source-linkedin-ads = "source_linkedin_ads.run:run"

[tool.poetry.group.dev.dependencies]
pytest = "^6.1"
freezegun = "==1.2.2"
pytest-mock = "^3.6.1"
requests-mock = "^1.11.0"<|MERGE_RESOLUTION|>--- conflicted
+++ resolved
@@ -3,11 +3,7 @@
 build-backend = "poetry.core.masonry.api"
 
 [tool.poetry]
-<<<<<<< HEAD
 version = "5.2.0"
-=======
-version = "5.1.6"
->>>>>>> 761791e0
 name = "source-linkedin-ads"
 description = "Source implementation for Linkedin Ads."
 authors = [ "Airbyte <contact@airbyte.io>",]
