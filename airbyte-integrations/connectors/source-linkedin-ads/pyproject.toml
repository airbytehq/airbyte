[build-system]
requires = [ "poetry-core>=1.0.0",]
build-backend = "poetry.core.masonry.api"

[tool.poetry]
<<<<<<< HEAD
version = "5.3.4"
=======
version = "5.4.0"
>>>>>>> 71d6ac86
name = "source-linkedin-ads"
description = "Source implementation for Linkedin Ads."
authors = [ "Airbyte <contact@airbyte.io>",]
license = "MIT"
readme = "README.md"
documentation = "https://docs.airbyte.com/integrations/sources/linkedin-ads"
homepage = "https://airbyte.com"
repository = "https://github.com/airbytehq/airbyte"
[[tool.poetry.packages]]
include = "source_linkedin_ads"

[tool.poetry.dependencies]
python = "^3.10,<3.12"
airbyte-cdk = "^6"
coverage = "^7.5.3"
pendulum = "<3.0.0"

[tool.poetry.scripts]
source-linkedin-ads = "source_linkedin_ads.run:run"

[tool.poetry.group.dev.dependencies]
pytest = "^8.0.0"
freezegun = "==1.2.2"
pytest-mock = "^3.6.1"
requests-mock = "^1.11.0"


[tool.poe]
include = [
    # Shared tasks definition file(s) can be imported here.
    # Run `poe` or `poe --help` to see the list of available tasks.
    "${POE_GIT_DIR}/poe-tasks/poetry-connector-tasks.toml",
]<|MERGE_RESOLUTION|>--- conflicted
+++ resolved
@@ -3,11 +3,7 @@
 build-backend = "poetry.core.masonry.api"
 
 [tool.poetry]
-<<<<<<< HEAD
-version = "5.3.4"
-=======
-version = "5.4.0"
->>>>>>> 71d6ac86
+version = "5.4.1"
 name = "source-linkedin-ads"
 description = "Source implementation for Linkedin Ads."
 authors = [ "Airbyte <contact@airbyte.io>",]
