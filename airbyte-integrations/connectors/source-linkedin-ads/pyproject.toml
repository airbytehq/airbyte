--- conflicted
+++ resolved
@@ -3,11 +3,7 @@
 build-backend = "poetry.core.masonry.api"
 
 [tool.poetry]
-<<<<<<< HEAD
-version = "2.0.1"
-=======
 version = "2.1.0"
->>>>>>> 48930e49
 name = "source-linkedin-ads"
 description = "Source implementation for Linkedin Ads."
 authors = [ "Airbyte <contact@airbyte.io>",]
