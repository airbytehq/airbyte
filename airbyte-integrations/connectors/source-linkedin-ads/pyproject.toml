[build-system]
requires = [ "poetry-core>=1.0.0",]
build-backend = "poetry.core.masonry.api"

[tool.poetry]
<<<<<<< HEAD
version = "4.0.1"
=======
version = "4.0.2"
>>>>>>> 9eccb244
name = "source-linkedin-ads"
description = "Source implementation for Linkedin Ads."
authors = [ "Airbyte <contact@airbyte.io>",]
license = "MIT"
readme = "README.md"
documentation = "https://docs.airbyte.com/integrations/sources/linkedin-ads"
homepage = "https://airbyte.com"
repository = "https://github.com/airbytehq/airbyte"
[[tool.poetry.packages]]
include = "source_linkedin_ads"

[tool.poetry.dependencies]
python = "^3.9,<3.12"
airbyte-cdk = "0.80.0"

[tool.poetry.scripts]
source-linkedin-ads = "source_linkedin_ads.run:run"

[tool.poetry.group.dev.dependencies]
pytest = "^6.1"
pytest-mock = "^3.6.1"
requests-mock = "^1.11.0"<|MERGE_RESOLUTION|>--- conflicted
+++ resolved
@@ -3,11 +3,7 @@
 build-backend = "poetry.core.masonry.api"
 
 [tool.poetry]
-<<<<<<< HEAD
-version = "4.0.1"
-=======
-version = "4.0.2"
->>>>>>> 9eccb244
+version = "4.0.3"
 name = "source-linkedin-ads"
 description = "Source implementation for Linkedin Ads."
 authors = [ "Airbyte <contact@airbyte.io>",]
