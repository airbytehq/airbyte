data:
  allowedHosts:
    hosts:
      - linkedin.com
      - api.linkedin.com
  connectorSubtype: api
  connectorType: source
  definitionId: 137ece28-5434-455c-8f34-69dc3782f451
  maxSecondsBetweenMessages: 21600
<<<<<<< HEAD
  dockerImageTag: 0.5.1
=======
  dockerImageTag: 0.6.0
>>>>>>> 3b03492b
  dockerRepository: airbyte/source-linkedin-ads
  githubIssueLabel: source-linkedin-ads
  icon: linkedin.svg
  license: MIT
  name: LinkedIn Ads
  registries:
    cloud:
      enabled: true
    oss:
      enabled: true
  releaseStage: generally_available
  suggestedStreams:
    streams:
      - campaign_groups
      - campaigns
      - creatives
      - ad_campaign_analytics
  documentationUrl: https://docs.airbyte.com/integrations/sources/linkedin-ads
  tags:
    - language:python
  ab_internal:
    sl: 300
    ql: 400
  supportLevel: certified
metadataSpecVersion: "1.0"<|MERGE_RESOLUTION|>--- conflicted
+++ resolved
@@ -7,11 +7,7 @@
   connectorType: source
   definitionId: 137ece28-5434-455c-8f34-69dc3782f451
   maxSecondsBetweenMessages: 21600
-<<<<<<< HEAD
-  dockerImageTag: 0.5.1
-=======
-  dockerImageTag: 0.6.0
->>>>>>> 3b03492b
+  dockerImageTag: 0.6.1
   dockerRepository: airbyte/source-linkedin-ads
   githubIssueLabel: source-linkedin-ads
   icon: linkedin.svg
