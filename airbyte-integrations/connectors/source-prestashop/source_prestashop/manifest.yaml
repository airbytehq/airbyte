--- conflicted
+++ resolved
@@ -30,8 +30,6 @@
       $ref: "#/definitions/retriever"
   base_incremental_stream:
     $ref: "#/definitions/base_stream"
-<<<<<<< HEAD
-    stream_cursor_field: "date_upd"
     incremental_sync:
       type: "DatetimeBasedCursor"
       start_datetime:
@@ -44,8 +42,6 @@
       datetime_format: "%Y-%m-%d %H:%M:%S"
       cursor_granularity: "PT1S"
     checkpoint_interval: 500
-=======
->>>>>>> a2d954d2
     retriever:
       $ref: "#/definitions/retriever"
       requester:
