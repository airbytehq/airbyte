version: "0.3.0"

definitions:
  selector:
    extractor:
      field_path: ["{{ parameters['data_key'] }}"]
  requester:
    url_base: "{{ config['url'] }}/api/"
    http_method: "GET"
    authenticator:
      type: BasicHttpAuthenticator
      username: "{{ config['access_key'] }}"
    request_headers:
      Output-Format: JSON
    request_parameters:
      display: full
      limit: "'{{ next_page_token['next_page_token'] or '0' }},50'"
  retriever:
    record_selector:
      $ref: "#/definitions/selector"
    paginator:
      type: DefaultPaginator
      pagination_strategy:
        type: "OffsetIncrement"
        page_size: 50
    requester:
      $ref: "#/definitions/requester"
  base_stream:
    retriever:
      $ref: "#/definitions/retriever"
  base_incremental_stream:
    $ref: "#/definitions/base_stream"
<<<<<<< HEAD
    checkpoint_interval: 500
=======
    stream_cursor_field: "date_upd"
>>>>>>> 5c6a9ca6
    retriever:
      $ref: "#/definitions/retriever"
      stream_slicer:
        type: "DatetimeStreamSlicer"
        start_datetime:
          datetime: "{{ config['start_date'] }}"
          datetime_format: "%Y-%m-%d"
        end_datetime:
          datetime: "{{ now_utc() }}"
          datetime_format: "%Y-%m-%d %H:%M:%S.%f+00:00"
        step: "P1Y"
        datetime_format: "%Y-%m-%d %H:%M:%S"
        cursor_granularity: "PT1S"
      requester:
        $ref: "#/definitions/requester"
        request_headers:
          $ref: "#/definitions/requester/request_headers"
        request_parameters:
          $ref: "#/definitions/requester/request_parameters"
          date: "1"
          sort: "[{{ parameters['cursor_field'] }}_ASC,{{ parameters['primary_key'] }}_ASC]"
          "filter[{{ parameters['cursor_field'] }}]": "[{{ stream_slice['start_time'] }},{{ stream_slice['end_time'] }}]"
  addresses_stream:
    $ref: "#/definitions/base_incremental_stream"
    $parameters:
      name: "addresses"
      path: "/addresses"
      data_key: "addresses"
      primary_key: "id"
      cursor_field: "date_upd"
  carriers_stream:
    $ref: "#/definitions/base_stream"
    $parameters:
      name: "carriers"
      path: "/carriers"
      data_key: "carriers"
      primary_key: "id"
  cart_rules_stream:
    $ref: "#/definitions/base_incremental_stream"
    $parameters:
      name: "cart_rules"
      path: "/cart_rules"
      data_key: "cart_rules"
      primary_key: "id"
      cursor_field: "date_upd"
  carts_stream:
    $ref: "#/definitions/base_incremental_stream"
    $parameters:
      name: "carts"
      path: "/carts"
      data_key: "carts"
      primary_key: "id"
      cursor_field: "date_upd"
  categories_stream:
    $ref: "#/definitions/base_incremental_stream"
    $parameters:
      name: "categories"
      path: "/categories"
      data_key: "categories"
      primary_key: "id"
      cursor_field: "date_upd"
  combinations_stream:
    $ref: "#/definitions/base_stream"
    $parameters:
      name: "combinations"
      path: "/combinations"
      data_key: "combinations"
      primary_key: "id"
  configurations_stream:
    $ref: "#/definitions/base_incremental_stream"
    $parameters:
      name: "configurations"
      path: "/configurations"
      data_key: "configurations"
      primary_key: "id"
      cursor_field: "date_upd"
  contacts_stream:
    $ref: "#/definitions/base_stream"
    $parameters:
      name: "contacts"
      path: "/contacts"
      data_key: "contacts"
      primary_key: "id"
  content_management_system_stream:
    $ref: "#/definitions/base_stream"
    $parameters:
      name: "content_management_system"
      path: "/content_management_system"
      data_key: "content_management_system"
      primary_key: "id"
  countries_stream:
    $ref: "#/definitions/base_stream"
    $parameters:
      name: "countries"
      path: "/countries"
      data_key: "countries"
      primary_key: "id"
  currencies_stream:
    $ref: "#/definitions/base_stream"
    $parameters:
      name: "currencies"
      path: "/currencies"
      data_key: "currencies"
      primary_key: "id"
  customer_messages_stream:
    $ref: "#/definitions/base_incremental_stream"
    $parameters:
      name: "customer_messages"
      path: "/customer_messages"
      data_key: "customer_messages"
      primary_key: "id"
      cursor_field: "date_upd"
  customers_stream:
    $ref: "#/definitions/base_incremental_stream"
    $parameters:
      name: "customers"
      path: "/customers"
      data_key: "customers"
      primary_key: "id"
      cursor_field: "date_upd"
  customer_threads_stream:
    $ref: "#/definitions/base_incremental_stream"
    $parameters:
      name: "customer_threads"
      path: "/customer_threads"
      data_key: "customer_threads"
      primary_key: "id"
      cursor_field: "date_upd"
  deliveries_stream:
    $ref: "#/definitions/base_stream"
    $parameters:
      name: "deliveries"
      path: "/deliveries"
      data_key: "deliveries"
      primary_key: "id"
  employees_stream:
    $ref: "#/definitions/base_stream"
    $parameters:
      name: "employees"
      path: "/employees"
      data_key: "employees"
      primary_key: "id"
  groups_stream:
    $ref: "#/definitions/base_incremental_stream"
    $parameters:
      name: "groups"
      path: "/groups"
      data_key: "groups"
      primary_key: "id"
      cursor_field: "date_upd"
  guests_stream:
    $ref: "#/definitions/base_stream"
    $parameters:
      name: "guests"
      path: "/guests"
      data_key: "guests"
      primary_key: "id"
  image_types_stream:
    $ref: "#/definitions/base_stream"
    $parameters:
      name: "image_types"
      path: "/image_types"
      data_key: "image_types"
      primary_key: "id"
  languages_stream:
    $ref: "#/definitions/base_stream"
    $parameters:
      name: "languages"
      path: "/languages"
      data_key: "languages"
      primary_key: "id"
  manufacturers_stream:
    $ref: "#/definitions/base_incremental_stream"
    $parameters:
      name: "manufacturers"
      path: "/manufacturers"
      data_key: "manufacturers"
      primary_key: "id"
      cursor_field: "date_upd"
  messages_stream:
    $ref: "#/definitions/base_incremental_stream"
    $parameters:
      name: "messages"
      path: "/messages"
      data_key: "messages"
      primary_key: "id"
      cursor_field: "date_add"
  order_carriers_stream:
    $ref: "#/definitions/base_incremental_stream"
    $parameters:
      name: "order_carriers"
      path: "/order_carriers"
      data_key: "order_carriers"
      primary_key: "id"
      cursor_field: "date_add"
  order_details_stream:
    $ref: "#/definitions/base_stream"
    $parameters:
      name: "order_details"
      path: "/order_details"
      data_key: "order_details"
      primary_key: "id"
  order_histories_stream:
    $ref: "#/definitions/base_incremental_stream"
    $parameters:
      name: "order_histories"
      path: "/order_histories"
      data_key: "order_histories"
      primary_key: "id"
      cursor_field: "date_add"
  order_invoices_stream:
    $ref: "#/definitions/base_incremental_stream"
    $parameters:
      name: "order_invoices"
      path: "/order_invoices"
      data_key: "order_invoices"
      primary_key: "id"
      cursor_field: "date_add"
  order_payments_stream:
    $ref: "#/definitions/base_incremental_stream"
    $parameters:
      name: "order_payments"
      path: "/order_payments"
      data_key: "order_payments"
      primary_key: "id"
      cursor_field: "date_add"
  orders_stream:
    $ref: "#/definitions/base_incremental_stream"
    $parameters:
      name: "orders"
      path: "/orders"
      data_key: "orders"
      primary_key: "id"
      cursor_field: "date_upd"
  order_slip_stream:
    $ref: "#/definitions/base_incremental_stream"
    $parameters:
      name: "order_slip"
      path: "/order_slip"
      data_key: "order_slips"
      primary_key: "id"
      cursor_field: "date_upd"
  order_states_stream:
    $ref: "#/definitions/base_stream"
    $parameters:
      name: "order_states"
      path: "/order_states"
      data_key: "order_states"
      primary_key: "id"
  price_ranges_stream:
    $ref: "#/definitions/base_stream"
    $parameters:
      name: "price_ranges"
      path: "/price_ranges"
      data_key: "price_ranges"
      primary_key: "id"
  product_customization_fields_stream:
    $ref: "#/definitions/base_stream"
    $parameters:
      name: "product_customization_fields"
      path: "/product_customization_fields"
      data_key: "customization_fields"
      primary_key: "id"
  product_features_stream:
    $ref: "#/definitions/base_stream"
    $parameters:
      name: "product_features"
      path: "/product_features"
      data_key: "product_features"
      primary_key: "id"
  product_feature_values_stream:
    $ref: "#/definitions/base_stream"
    $parameters:
      name: "product_feature_values"
      path: "/product_feature_values"
      data_key: "product_feature_values"
      primary_key: "id"
  product_options_stream:
    $ref: "#/definitions/base_stream"
    $parameters:
      name: "product_options"
      path: "/product_options"
      data_key: "product_options"
      primary_key: "id"
  product_option_values_stream:
    $ref: "#/definitions/base_stream"
    $parameters:
      name: "product_option_values"
      path: "/product_option_values"
      data_key: "product_option_values"
      primary_key: "id"
  products_stream:
    $ref: "#/definitions/base_incremental_stream"
    $parameters:
      name: "products"
      path: "/products"
      data_key: "products"
      primary_key: "id"
      cursor_field: "date_upd"
  product_suppliers_stream:
    $ref: "#/definitions/base_stream"
    $parameters:
      name: "product_suppliers"
      path: "/product_suppliers"
      data_key: "product_suppliers"
      primary_key: "id"
  shop_groups_stream:
    $ref: "#/definitions/base_stream"
    $parameters:
      name: "shop_groups"
      path: "/shop_groups"
      data_key: "shop_groups"
      primary_key: "id"
  shops_stream:
    $ref: "#/definitions/base_stream"
    $parameters:
      name: "shops"
      path: "/shops"
      data_key: "shops"
      primary_key: "id"
  shop_urls_stream:
    $ref: "#/definitions/base_stream"
    $parameters:
      name: "shop_urls"
      path: "/shop_urls"
      data_key: "shop_urls"
      primary_key: "id"
  specific_price_rules_stream:
    $ref: "#/definitions/base_stream"
    $parameters:
      name: "specific_price_rules"
      path: "/specific_price_rules"
      data_key: "specific_price_rules"
      primary_key: "id"
  specific_prices_stream:
    $ref: "#/definitions/base_stream"
    $parameters:
      name: "specific_prices"
      path: "/specific_prices"
      data_key: "specific_prices"
      primary_key: "id"
  states_stream:
    $ref: "#/definitions/base_stream"
    $parameters:
      name: "states"
      path: "/states"
      data_key: "states"
      primary_key: "id"
  stock_availables_stream:
    $ref: "#/definitions/base_stream"
    $parameters:
      name: "stock_availables"
      path: "/stock_availables"
      data_key: "stock_availables"
      primary_key: "id"
  stock_movement_reasons_stream:
    $ref: "#/definitions/base_incremental_stream"
    $parameters:
      name: "stock_movement_reasons"
      path: "/stock_movement_reasons"
      data_key: "stock_movement_reasons"
      primary_key: "id"
      cursor_field: "date_upd"
  stock_movements_stream:
    $ref: "#/definitions/base_incremental_stream"
    $parameters:
      name: "stock_movements"
      path: "/stock_movements"
      data_key: "stock_mvts"
      primary_key: "id"
      cursor_field: "date_add"
  stores_stream:
    $ref: "#/definitions/base_incremental_stream"
    $parameters:
      name: "stores"
      path: "/stores"
      data_key: "stores"
      primary_key: "id"
      cursor_field: "date_upd"
  suppliers_stream:
    $ref: "#/definitions/base_incremental_stream"
    $parameters:
      name: "suppliers"
      path: "/suppliers"
      data_key: "suppliers"
      primary_key: "id"
      cursor_field: "date_upd"
  tags_stream:
    $ref: "#/definitions/base_stream"
    $parameters:
      name: "tags"
      path: "/tags"
      data_key: "tags"
      primary_key: "id"
  taxes_stream:
    $ref: "#/definitions/base_stream"
    $parameters:
      name: "taxes"
      path: "/taxes"
      data_key: "taxes"
      primary_key: "id"
  tax_rule_groups_stream:
    $ref: "#/definitions/base_incremental_stream"
    $parameters:
      name: "tax_rule_groups"
      path: "/tax_rule_groups"
      data_key: "tax_rule_groups"
      primary_key: "id"
      cursor_field: "date_upd"
  tax_rules_stream:
    $ref: "#/definitions/base_stream"
    $parameters:
      name: "tax_rules"
      path: "/tax_rules"
      data_key: "tax_rules"
      primary_key: "id"
  translated_configurations_stream:
    $ref: "#/definitions/base_stream"
    $parameters:
      name: "translated_configurations"
      path: "/translated_configurations"
      data_key: "translated_configurations"
      primary_key: "id"
  weight_ranges_stream:
    $ref: "#/definitions/base_stream"
    $parameters:
      name: "weight_ranges"
      path: "/weight_ranges"
      data_key: "weight_ranges"
      primary_key: "id"
  zones_stream:
    $ref: "#/definitions/base_stream"
    $parameters:
      name: "zones"
      path: "/zones"
      data_key: "zones"
      primary_key: "id"

streams:
  - "#/definitions/addresses_stream"
  - "#/definitions/carriers_stream"
  - "#/definitions/cart_rules_stream"
  - "#/definitions/carts_stream"
  - "#/definitions/categories_stream"
  - "#/definitions/combinations_stream"
  - "#/definitions/configurations_stream"
  - "#/definitions/contacts_stream"
  - "#/definitions/content_management_system_stream"
  - "#/definitions/countries_stream"
  - "#/definitions/currencies_stream"
  - "#/definitions/customer_messages_stream"
  - "#/definitions/customers_stream"
  - "#/definitions/customer_threads_stream"
  - "#/definitions/deliveries_stream"
  - "#/definitions/employees_stream"
  - "#/definitions/groups_stream"
  - "#/definitions/guests_stream"
  - "#/definitions/image_types_stream"
  - "#/definitions/languages_stream"
  - "#/definitions/manufacturers_stream"
  - "#/definitions/messages_stream"
  - "#/definitions/order_carriers_stream"
  - "#/definitions/order_details_stream"
  - "#/definitions/order_histories_stream"
  - "#/definitions/order_invoices_stream"
  - "#/definitions/order_payments_stream"
  - "#/definitions/orders_stream"
  - "#/definitions/order_slip_stream"
  - "#/definitions/order_states_stream"
  - "#/definitions/price_ranges_stream"
  - "#/definitions/product_customization_fields_stream"
  - "#/definitions/product_features_stream"
  - "#/definitions/product_feature_values_stream"
  - "#/definitions/product_options_stream"
  - "#/definitions/product_option_values_stream"
  - "#/definitions/products_stream"
  - "#/definitions/product_suppliers_stream"
  - "#/definitions/shop_groups_stream"
  - "#/definitions/shops_stream"
  - "#/definitions/shop_urls_stream"
  - "#/definitions/specific_price_rules_stream"
  - "#/definitions/specific_prices_stream"
  - "#/definitions/states_stream"
  - "#/definitions/stock_availables_stream"
  - "#/definitions/stock_movement_reasons_stream"
  - "#/definitions/stock_movements_stream"
  - "#/definitions/stores_stream"
  - "#/definitions/suppliers_stream"
  - "#/definitions/tags_stream"
  - "#/definitions/taxes_stream"
  - "#/definitions/tax_rule_groups_stream"
  - "#/definitions/tax_rules_stream"
  - "#/definitions/translated_configurations_stream"
  - "#/definitions/weight_ranges_stream"
  - "#/definitions/zones_stream"

check:
  stream_names:
    - "shops"<|MERGE_RESOLUTION|>--- conflicted
+++ resolved
@@ -30,11 +30,6 @@
       $ref: "#/definitions/retriever"
   base_incremental_stream:
     $ref: "#/definitions/base_stream"
-<<<<<<< HEAD
-    checkpoint_interval: 500
-=======
-    stream_cursor_field: "date_upd"
->>>>>>> 5c6a9ca6
     retriever:
       $ref: "#/definitions/retriever"
       stream_slicer:
