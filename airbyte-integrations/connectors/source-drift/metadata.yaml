--- conflicted
+++ resolved
@@ -21,13 +21,9 @@
   supportLevel: community
   documentationUrl: https://docs.airbyte.com/integrations/sources/drift
   tags:
-<<<<<<< HEAD
-    - language:python
+    - language:lowcode
   ab_internal:
     sl: 100
     ql: 100
   supportLevel: community
-=======
-    - language:lowcode
->>>>>>> 7a0e40ee
 metadataSpecVersion: "1.0"