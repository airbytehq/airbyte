--- conflicted
+++ resolved
@@ -17,11 +17,7 @@
   connectorSubtype: api
   connectorType: source
   definitionId: 9fdc3733-c51a-4129-9be5-7e9ad6eab6ac
-<<<<<<< HEAD
   dockerImageTag: 0.0.8
-=======
-  dockerImageTag: 0.0.7
->>>>>>> 666e847c
   dockerRepository: airbyte/source-gorgias
   githubIssueLabel: source-gorgias
   icon: icon.svg
