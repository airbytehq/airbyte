--- conflicted
+++ resolved
@@ -86,7 +86,18 @@
     assert not stream.should_retry(test_response)
 
 
-<<<<<<< HEAD
+def test_should_not_retry_with_not_found_block(requests_mock):
+    stream = Blocks(parent=None, config=MagicMock())
+    json_response = {
+        "object": "error",
+        "status": 404,
+        "message": "Not Found for url: https://api.notion.com/v1/blocks/123/children?page_size=100",
+    }
+    requests_mock.get("https://api.notion.com/v1/blocks/123", json=json_response, status_code=404)
+    test_response = requests.get("https://api.notion.com/v1/blocks/123")
+    assert not stream.should_retry(test_response)
+
+
 def test_empty_blocks_results(requests_mock):
     stream = Blocks(parent=None, config=MagicMock())
     requests_mock.get(
@@ -97,18 +108,6 @@
     )
     stream.block_id_stack = ["aaa"]
     assert list(stream.read_records(sync_mode=SyncMode.incremental, stream_slice=[])) == []
-=======
-def test_should_not_retry_with_not_found_block(requests_mock):
-    stream = Blocks(parent=None, config=MagicMock())
-    json_response = {
-        "object": "error",
-        "status": 404,
-        "message": "Not Found for url: https://api.notion.com/v1/blocks/123/children?page_size=100",
-    }
-    requests_mock.get("https://api.notion.com/v1/blocks/123", json=json_response, status_code=404)
-    test_response = requests.get("https://api.notion.com/v1/blocks/123")
-    assert not stream.should_retry(test_response)
->>>>>>> 471568a9
 
 
 def test_backoff_time(patch_base_class):
