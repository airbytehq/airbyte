#
# Copyright (c) 2023 Airbyte, Inc., all rights reserved.
#

import time
from unittest.mock import MagicMock, patch

from airbyte_cdk.models import SyncMode
from airbyte_cdk.sources.streams.http.exceptions import DefaultBackoffException, UserDefinedBackoffException
from pytest import fixture, mark
from source_notion.streams import Blocks, Comments, IncrementalNotionStream, Pages


@fixture
def patch_incremental_base_class(mocker):
    # Mock abstract methods to enable instantiating abstract class
    mocker.patch.object(IncrementalNotionStream, "path", "v0/example_endpoint")
    mocker.patch.object(IncrementalNotionStream, "primary_key", "test_primary_key")
    mocker.patch.object(IncrementalNotionStream, "__abstractmethods__", set())


@fixture
def args():
    return {"authenticator": None, "config": {"access_token": "", "start_date": "2021-01-01T00:00:00.000Z"}}


@fixture
def parent(args):
    return Pages(**args)


@fixture
def stream(patch_incremental_base_class, args):
    return IncrementalNotionStream(**args)


@fixture
def blocks(parent, args):
    return Blocks(parent=parent, **args)


@fixture
def comments(parent, args):
    return Comments(parent=parent, **args)


def test_cursor_field(stream):
    expected_cursor_field = "last_edited_time"
    assert stream.cursor_field == expected_cursor_field


def test_get_updated_state(stream):
    stream.is_finished = False

    inputs = {
        "current_stream_state": {"last_edited_time": "2021-10-10T00:00:00.000Z"},
        "latest_record": {"last_edited_time": "2021-10-20T00:00:00.000Z"},
    }
    expected_state = "2021-10-10T00:00:00.000Z"
    state = stream.get_updated_state(**inputs)
    assert state["last_edited_time"].value == expected_state

    inputs = {"current_stream_state": state, "latest_record": {"last_edited_time": "2021-10-30T00:00:00.000Z"}}
    state = stream.get_updated_state(**inputs)
    assert state["last_edited_time"].value == expected_state

    # after stream sync is finished, state should output the max cursor time
    stream.is_finished = True
    inputs = {"current_stream_state": state, "latest_record": {"last_edited_time": "2021-10-10T00:00:00.000Z"}}
    expected_state = "2021-10-30T00:00:00.000Z"
    state = stream.get_updated_state(**inputs)
    assert state["last_edited_time"].value == expected_state


def test_stream_slices(blocks, requests_mock):
    stream = blocks
    requests_mock.post(
        "https://api.notion.com/v1/search",
        json={
            "results": [
                {"id": "aaa", "last_edited_time": "2022-10-10T00:00:00.000Z"},
                {"id": "bbb", "last_edited_time": "2022-10-10T00:00:00.000Z"},
            ],
            "next_cursor": None,
        },
    )
    inputs = {"sync_mode": SyncMode.incremental, "cursor_field": [], "stream_state": {}}
    expected_stream_slice = [{"page_id": "aaa"}, {"page_id": "bbb"}]
    assert list(stream.stream_slices(**inputs)) == expected_stream_slice


def test_end_of_stream_state(blocks, requests_mock):
    stream = blocks
    requests_mock.post(
        "https://api.notion.com/v1/search", json={"results": [{"id": "aaa"}, {"id": "bbb"}, {"id": "ccc"}], "next_cursor": None}
    )
    requests_mock.get(
        "https://api.notion.com/v1/blocks/aaa/children",
        json={
            "results": [{"id": "block 1", "type": "heading_1", "has_children": False, "last_edited_time": "2021-10-30T00:00:00.000Z"}],
            "next_cursor": None,
        },
    )
    requests_mock.get(
        "https://api.notion.com/v1/blocks/bbb/children",
        json={
            "results": [{"id": "block 2", "type": "heading_1", "has_children": False, "last_edited_time": "2021-10-20T00:00:00.000Z"}],
            "next_cursor": None,
        },
    )
    requests_mock.get(
        "https://api.notion.com/v1/blocks/ccc/children",
        json={
            "results": [{"id": "block 3", "type": "heading_1", "has_children": False, "last_edited_time": "2021-10-10T00:00:00.000Z"}],
            "next_cursor": None,
        },
    )

    state = {"last_edited_time": "2021-10-01T00:00:00.000Z"}
    sync_mode = SyncMode.incremental

    for idx, app_slice in enumerate(stream.stream_slices(sync_mode, **MagicMock())):
        for record in stream.read_records(sync_mode=sync_mode, stream_slice=app_slice):
            state = stream.get_updated_state(state, record)
            state_value = state["last_edited_time"].value
            if idx == 2:  # the last slice
                assert state_value == "2021-10-30T00:00:00.000Z"
            else:
                assert state_value == "2021-10-01T00:00:00.000Z"


def test_supports_incremental(stream, mocker):
    mocker.patch.object(IncrementalNotionStream, "cursor_field", "dummy_field")
    assert stream.supports_incremental


def test_source_defined_cursor(stream):
    assert stream.source_defined_cursor


def test_stream_checkpoint_interval(stream):
    expected_checkpoint_interval = None
    assert stream.state_checkpoint_interval == expected_checkpoint_interval


def test_request_params(blocks):
    stream = blocks
    inputs = {"stream_state": {}, "next_page_token": {"next_cursor": "aaa"}}
    expected_request_params = {"page_size": 100, "start_cursor": "aaa"}
    assert stream.request_params(**inputs) == expected_request_params


def test_record_filter(blocks, requests_mock):
    stream = blocks
    sync_mode = SyncMode.incremental

    root = "aaa"
    record = {"id": "id1", "type": "heading_1", "has_children": False, "last_edited_time": "2021-10-20T00:00:00.000Z"}
    requests_mock.get(f"https://api.notion.com/v1/blocks/{root}/children", json={"results": [record], "next_cursor": None})

    inputs = {
        "sync_mode": sync_mode,
        "stream_state": {"last_edited_time": "2021-10-10T00:00:00.000Z"},
    }
    stream.block_id_stack = [root]
    assert next(stream.read_records(**inputs)) == record

    inputs = {
        "sync_mode": sync_mode,
        "stream_state": {"last_edited_time": "2021-10-30T00:00:00.000Z"},
    }
    stream.block_id_stack = [root]
    assert list(stream.read_records(**inputs)) == []

    # 'child_page' and 'child_database' should not be included
    record["type"] = "child_page"
    inputs = {
        "sync_mode": sync_mode,
        "stream_state": {"last_edited_time": "2021-10-10T00:00:00.000Z"},
    }
    stream.block_id_stack = [root]
    assert list(stream.read_records(**inputs)) == []
    record["type"] = "child_database"
    stream.block_id_stack = [root]
    assert list(stream.read_records(**inputs)) == []


def test_recursive_read(blocks, requests_mock):
    stream = blocks

    # block records tree:
    #
    # root |-> record1 -> record2 -> record3
    #      |-> record4

    root = "aaa"
    record1 = {"id": "id1", "type": "heading_1", "has_children": True, "last_edited_time": "2022-10-10T00:00:00.000Z"}
    record2 = {"id": "id2", "type": "heading_1", "has_children": True, "last_edited_time": "2022-10-10T00:00:00.000Z"}
    record3 = {"id": "id3", "type": "heading_1", "has_children": False, "last_edited_time": "2022-10-10T00:00:00.000Z"}
    record4 = {"id": "id4", "type": "heading_1", "has_children": False, "last_edited_time": "2022-10-10T00:00:00.000Z"}
    requests_mock.get(f"https://api.notion.com/v1/blocks/{root}/children", json={"results": [record1, record4], "next_cursor": None})
    requests_mock.get(f"https://api.notion.com/v1/blocks/{record1['id']}/children", json={"results": [record2], "next_cursor": None})
    requests_mock.get(f"https://api.notion.com/v1/blocks/{record2['id']}/children", json={"results": [record3], "next_cursor": None})

    inputs = {"sync_mode": SyncMode.incremental}
    stream.block_id_stack = [root]
    assert list(stream.read_records(**inputs)) == [record3, record2, record1, record4]


def test_invalid_start_cursor(parent, requests_mock, caplog):
    stream = parent
    error_message = "The start_cursor provided is invalid: wrong_start_cursor"
    search_endpoint = requests_mock.post(
        "https://api.notion.com/v1/search",
        status_code=400,
        json={"object": "error", "status": 400, "code": "validation_error", "message": error_message},
    )

    inputs = {"sync_mode": SyncMode.incremental, "cursor_field": [], "stream_state": {}}
    with patch.object(stream, "backoff_time", return_value=0.1):
        list(stream.read_records(**inputs))
        assert search_endpoint.call_count == 6
        assert f"Skipping stream pages, error message: {error_message}" in caplog.messages


@mark.parametrize(
    "status_code,error_code,error_message,expected_backoff_time",
    [
        (400, "validation_error", "The start_cursor provided is invalid: wrong_start_cursor", 10),
        (429, "rate_limited", "Rate Limited", 5),  # Assuming retry-after header value is 5
<<<<<<< HEAD
        (500, "internal_server_error", "Internal server error", 128)  # Using retry_factor of 8, the final backoff time should be 128 seconds
    ]
=======
        (500, "internal_server_error", "Internal server error", 80),  # Using default retry_factor of 5, the final backoff time should be 80
    ],
>>>>>>> a505108a
)
def test_retry_logic(status_code, error_code, error_message, expected_backoff_time, parent, requests_mock, caplog):
    stream = parent
    exception_info = None

    with patch.object(time, "sleep", return_value=None):
        search_endpoint = requests_mock.post(
            "https://api.notion.com/v1/search",
            status_code=status_code,
            json={"object": "error", "status": status_code, "code": error_code, "message": error_message},
            headers={"retry-after": "5"},
        )

        inputs = {"sync_mode": SyncMode.incremental, "cursor_field": [], "stream_state": {}}

        try:
            list(stream.read_records(**inputs))
        except (UserDefinedBackoffException, DefaultBackoffException) as error:
            exception_info = error

        # For 429 errors, assert the backoff time matches retry-header value
        if status_code == 429:
            assert exception_info.backoff == expected_backoff_time
<<<<<<< HEAD
    
        # For 500 cases, assert the backoff time in the penultimate log message 
        # is 128 (given a retry_factor of 8) to ensure exponential backoff is applied
=======

        # For 500 cases, assert the backoff time in the penultimate log message
        # is 80 (given the default retry_factor of 5) to ensure exponential backoff is applied
>>>>>>> a505108a
        if status_code == 500:
            log_messages = [record.message for record in caplog.records]
            expected_log_message = f"Waiting {expected_backoff_time} seconds then retrying..."
            assert expected_log_message in log_messages[-2]
        # For all test cases, assert the endpoint was hit 6 times
        assert search_endpoint.call_count == 6


# Tests for Comments stream
def test_comments_path(comments):
    assert comments.path() == "comments"


def test_comments_request_params(comments):
    """
    Test that the request_params function returns the correct parameters for the Comments endpoint
    """
    params = comments.request_params(
        next_page_token=None, stream_slice={"block_id": "block1", "page_last_edited_time": "2021-01-01T00:00:00.000Z"}
    )

    assert params == {"block_id": "block1", "page_size": comments.page_size}


def test_comments_stream_slices(comments, requests_mock):
    """
    Test that the stream_slices function returns the parent page ids as "block_id" and the last edited time as "page_last_edited_time"
    """

    inputs = {"sync_mode": SyncMode.incremental, "cursor_field": comments.cursor_field, "stream_state": {}}

    requests_mock.post(
        "https://api.notion.com/v1/search",
        json={
            "results": [
                {"name": "page_1", "id": "id_1", "last_edited_time": "2021-01-01T00:00:00.000Z"},
                {"name": "page_2", "id": "id_2", "last_edited_time": "2021-20-01T00:00:00.000Z"},
            ],
            "next_cursor": None,
        },
    )

    expected_stream_slice = [
        {"block_id": "id_1", "page_last_edited_time": "2021-01-01T00:00:00.000Z"},
        {"block_id": "id_2", "page_last_edited_time": "2021-20-01T00:00:00.000Z"},
    ]

    actual_stream_slices_list = list(comments.stream_slices(**inputs))
    assert actual_stream_slices_list == expected_stream_slice


@mark.parametrize(
    "stream_slice, stream_state, mock_data, expected_records",
    [
        # Test that comments with page_last_edited_time >= stream_state are replicated, regardless of each record's LMD
        (
            {"block_id": "block_id_1", "page_last_edited_time": "2023-10-10T00:00:00.000Z"},
            {"page_last_edited_time": "2021-10-10T00:00:00.000Z"},
            [
                {
                    "id": "comment_id_1",
                    "rich_text": [{"type": "text", "text": {"content": "I am the Alpha comment"}}],
                    "last_edited_time": "2021-01-01T00:00:00.000Z",
                },
                {
                    "id": "comment_id_2",
                    "rich_text": [{"type": "text", "text": {"content": "I am the Omega comment"}}],
                    "last_edited_time": "2022-12-31T00:00:00.000Z",
                },
            ],
            [
                {
                    "id": "comment_id_1",
                    "rich_text": [{"type": "text", "text": {"content": "I am the Alpha comment"}}],
                    "last_edited_time": "2021-01-01T00:00:00.000Z",
                    "page_last_edited_time": "2023-10-10T00:00:00.000Z",
                },
                {
                    "id": "comment_id_2",
                    "rich_text": [{"type": "text", "text": {"content": "I am the Omega comment"}}],
                    "last_edited_time": "2022-12-31T00:00:00.000Z",
                    "page_last_edited_time": "2023-10-10T00:00:00.000Z",
                },
            ],
        ),
        # Test that comments with page_last_edited_time < stream_state are not replicated, regardless of each record's LMD
        (
            {"block_id": "block_id_2", "page_last_edited_time": "2021-01-01T00:00:00.000Z"},
            {"page_last_edited_time": "2022-20-20T00:00:00.000Z"},
            [
                {
                    "id": "comment_id_1",
                    "rich_text": [{"type": "text", "text": {"content": "I will not be replicated"}}],
                    "last_edited_time": "2021-10-30T00:00:00.000Z",
                },
                {
                    "id": "comment_id_2",
                    "rich_text": [{"type": "text", "text": {"content": "I will also not be replicated"}}],
                    "last_edited_time": "2023-01-01T00:00:00.000Z",
                },
            ],
            [],
        ),
    ],
)
def test_comments_read_records(comments, requests_mock, stream_slice, stream_state, mock_data, expected_records):
    inputs = {
        "sync_mode": SyncMode.incremental,
        "cursor_field": comments.cursor_field,
        "stream_state": stream_state,
        "stream_slice": stream_slice,
    }

    requests_mock.get(
        f"https://api.notion.com/v1/comments?block_id={stream_slice['block_id']}", json={"results": mock_data, "next_cursor": None}
    )

    response = list(comments.read_records(**inputs))
    assert response == expected_records<|MERGE_RESOLUTION|>--- conflicted
+++ resolved
@@ -228,13 +228,8 @@
     [
         (400, "validation_error", "The start_cursor provided is invalid: wrong_start_cursor", 10),
         (429, "rate_limited", "Rate Limited", 5),  # Assuming retry-after header value is 5
-<<<<<<< HEAD
-        (500, "internal_server_error", "Internal server error", 128)  # Using retry_factor of 8, the final backoff time should be 128 seconds
-    ]
-=======
-        (500, "internal_server_error", "Internal server error", 80),  # Using default retry_factor of 5, the final backoff time should be 80
+        (500, "internal_server_error", "Internal server error", 128),  # Using retry_factor of 8, the final backoff time should be 128 seconds
     ],
->>>>>>> a505108a
 )
 def test_retry_logic(status_code, error_code, error_message, expected_backoff_time, parent, requests_mock, caplog):
     stream = parent
@@ -258,15 +253,9 @@
         # For 429 errors, assert the backoff time matches retry-header value
         if status_code == 429:
             assert exception_info.backoff == expected_backoff_time
-<<<<<<< HEAD
-    
-        # For 500 cases, assert the backoff time in the penultimate log message 
+
+        # For 500 cases, assert the backoff time in the penultimate log message
         # is 128 (given a retry_factor of 8) to ensure exponential backoff is applied
-=======
-
-        # For 500 cases, assert the backoff time in the penultimate log message
-        # is 80 (given the default retry_factor of 5) to ensure exponential backoff is applied
->>>>>>> a505108a
         if status_code == 500:
             log_messages = [record.message for record in caplog.records]
             expected_log_message = f"Waiting {expected_backoff_time} seconds then retrying..."
