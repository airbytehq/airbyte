--- conflicted
+++ resolved
@@ -47,11 +47,7 @@
     source = SourceNotion()
     config_mock = MagicMock()
     streams = source.streams(config_mock)
-<<<<<<< HEAD
     expected_streams_number = 5
-    assert len(streams) == expected_streams_number
-=======
-    expected_streams_number = 4
     assert len(streams) == expected_streams_number
 
 
@@ -71,5 +67,4 @@
         assert isinstance(authenticator, TokenAuthenticator)
         assert authenticator.token == expected_token  # Replace with the actual way to access the token from the authenticator
     else:
-        assert authenticator is None
->>>>>>> b4282271
+        assert authenticator is None