--- conflicted
+++ resolved
@@ -11,10 +11,6 @@
 from airbyte_cdk.sources.streams.availability_strategy import AvailabilityStrategy
 from airbyte_cdk.sources.streams.http import HttpStream, HttpSubStream
 from airbyte_cdk.sources.streams.http.exceptions import UserDefinedBackoffException
-<<<<<<< HEAD
-from airbyte_cdk.utils import AirbyteTracedException
-=======
->>>>>>> 0fc11c51
 
 from .utils import transform_properties
 
@@ -40,12 +36,8 @@
     def availability_strategy(self) -> Optional["AvailabilityStrategy"]:
         return None
 
-<<<<<<< HEAD
-    def check_invalid_start_cursor(self, response: requests.Response):
-=======
     @staticmethod
     def check_invalid_start_cursor(response: requests.Response):
->>>>>>> 0fc11c51
         if response.status_code == 400:
             message = response.json().get("message", "")
             if message.startswith("The start_cursor provided is invalid: "):
@@ -155,12 +147,8 @@
         except UserDefinedBackoffException as e:
             message = self.check_invalid_start_cursor(e.response)
             if message:
-<<<<<<< HEAD
-                raise AirbyteTracedException(message=message, failure_type=FailureType.config_error)
-=======
                 self.logger.error(f"Skipping stream {self.name}, error message: {message}")
                 return
->>>>>>> 0fc11c51
             raise e
 
     def parse_response(self, response: requests.Response, stream_state: Mapping[str, Any], **kwargs) -> Iterable[Mapping]:
@@ -289,8 +277,6 @@
         self.block_id_stack.pop()
 
     def should_retry(self, response: requests.Response) -> bool:
-<<<<<<< HEAD
-=======
         if response.status_code == 404:
             setattr(self, "raise_on_http_errors", False)
             self.logger.error(
@@ -300,7 +286,6 @@
             )
             return False
 
->>>>>>> 0fc11c51
         if response.status_code == 400:
             error_code = response.json().get("code")
             error_msg = response.json().get("message")
