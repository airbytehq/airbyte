--- conflicted
+++ resolved
@@ -24,14 +24,11 @@
 
         if credentials and token:
             return TokenAuthenticator(token)
-<<<<<<< HEAD
         
         # The original implementation did not support OAuth, and therefore had no "credentials" key.
         # We can maintain backwards compatibility for OG connections by checking for the deprecated "access_token" key, just in case.
         if config.get("access_token"):
             return TokenAuthenticator(config["access_token"])
-=======
->>>>>>> 22169911
 
     def check_connection(self, logger: logging.Logger, config: Mapping[str, Any]) -> Tuple[bool, any]:
         try:
