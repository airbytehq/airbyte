[build-system]
requires = [ "poetry-core>=1.0.0",]
build-backend = "poetry.core.masonry.api"

[tool.poetry]
<<<<<<< HEAD
version = "3.0.8"
=======
version = "3.0.16"
>>>>>>> 5264b002
name = "source-notion"
description = "Source implementation for Notion."
authors = [ "Airbyte <contact@airbyte.io>",]
license = "MIT"
readme = "README.md"
documentation = "https://docs.airbyte.com/integrations/sources/notion"
homepage = "https://airbyte.com"
repository = "https://github.com/airbytehq/airbyte"
[[tool.poetry.packages]]
include = "source_notion"

[tool.poetry.dependencies]
python = "^3.10,<3.12"
airbyte-cdk = "^6"

[tool.poetry.scripts]
source-notion = "source_notion.run:run"

[tool.poetry.group.dev.dependencies]
requests-mock = "^1.11.0"
pytest-mock = "^3.6.1"
freezegun = "^1.4.0"
pytest = "^8.0.0"


[tool.poe]
include = [
    # Shared tasks definition file(s) can be imported here.
    # Run `poe` or `poe --help` to see the list of available tasks.
    "${POE_GIT_DIR}/poe-tasks/poetry-connector-tasks.toml",
]<|MERGE_RESOLUTION|>--- conflicted
+++ resolved
@@ -3,11 +3,7 @@
 build-backend = "poetry.core.masonry.api"
 
 [tool.poetry]
-<<<<<<< HEAD
-version = "3.0.8"
-=======
-version = "3.0.16"
->>>>>>> 5264b002
+version = "3.1.0"
 name = "source-notion"
 description = "Source implementation for Notion."
 authors = [ "Airbyte <contact@airbyte.io>",]
