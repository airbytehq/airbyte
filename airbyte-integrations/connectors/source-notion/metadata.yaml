data:
  ab_internal:
    ql: 400
    sl: 200
  allowedHosts:
    hosts:
      - api.notion.com
  connectorBuildOptions:
    baseImage: docker.io/airbyte/python-connector-base:4.0.2@sha256:9fdb1888c4264cf6fee473649ecb593f56f58e5d0096a87ee0b231777e2e3e73
  connectorSubtype: api
  connectorType: source
  definitionId: 6e00b415-b02e-4160-bf02-58176a0ae687
<<<<<<< HEAD
  dockerImageTag: 3.0.15-rc.1
=======
  dockerImageTag: 3.0.15
>>>>>>> 97f55136
  dockerRepository: airbyte/source-notion
  documentationUrl: https://docs.airbyte.com/integrations/sources/notion
  githubIssueLabel: source-notion
  icon: notion.svg
  license: MIT
  maxSecondsBetweenMessages: 1
  name: Notion
  remoteRegistries:
    pypi:
      enabled: true
      packageName: airbyte-source-notion
  registryOverrides:
    cloud:
      enabled: true
    oss:
      enabled: true
  releaseStage: generally_available
  releases:
    breakingChanges:
      3.0.0:
        message: The source Notion connector is being migrated from the Python CDK to our declarative low-code CDK. Due to changes in the handling of state format between these CDKs, this migration constitutes a breaking change for users syncing the `Comments` stream. To ensure a smooth migration, please reset your data for this stream upon updating. This will facilitate a fresh first sync. If you are not syncing the `Comments` stream, you can upgrade without any further action. For more information, see our migration documentation for source Notion.
        upgradeDeadline: "2024-04-29"
        scopedImpact:
          - scopeType: stream
            impactedScopes: ["comments"]
      2.0.0:
        message: Version 2.0.0 introduces schema changes to multiple properties shared by the blocks, databases and pages streams. These changes were introduced to reflect updates to the Notion API. A full schema refresh and data reset are required to upgrade to this version.
        upgradeDeadline: "2023-11-09"
    rolloutConfiguration:
      enableProgressiveRollout: true
  suggestedStreams:
    streams:
      - blocks
      - databases
      - pages
      - users
  supportLevel: certified
  tags:
    - language:python
    - cdk:low-code
  connectorTestSuitesOptions:
    - suite: liveTests
      testConnections:
        - name: notion_config_oauth_dev_null
          id: 58842b61-7557-4971-829a-5a1cc43d7614
        - name: notion_config_dev_null
          id: 8af67fe8-a20e-4eae-816a-2a3c893c0360
    - suite: unitTests
    - suite: acceptanceTests
      testSecrets:
        - name: SECRET_SOURCE-NOTION__CREDS
          fileName: config.json
          secretStore:
            type: GSM
            alias: airbyte-connector-testing-secret-store
        - name: SECRET_SOURCE-NOTION__CREDS_OAUTH
          fileName: config_oauth.json
          secretStore:
            type: GSM
            alias: airbyte-connector-testing-secret-store
metadataSpecVersion: "1.0"<|MERGE_RESOLUTION|>--- conflicted
+++ resolved
@@ -10,11 +10,7 @@
   connectorSubtype: api
   connectorType: source
   definitionId: 6e00b415-b02e-4160-bf02-58176a0ae687
-<<<<<<< HEAD
-  dockerImageTag: 3.0.15-rc.1
-=======
-  dockerImageTag: 3.0.15
->>>>>>> 97f55136
+  dockerImageTag: 3.0.16-rc.1
   dockerRepository: airbyte/source-notion
   documentationUrl: https://docs.airbyte.com/integrations/sources/notion
   githubIssueLabel: source-notion
