--- conflicted
+++ resolved
@@ -5,11 +5,7 @@
   connectorSubtype: api
   connectorType: source
   definitionId: 6e00b415-b02e-4160-bf02-58176a0ae687
-<<<<<<< HEAD
   dockerImageTag: 2.0.0
-=======
-  dockerImageTag: 1.3.0
->>>>>>> 3b0269f1
   dockerRepository: airbyte/source-notion
   githubIssueLabel: source-notion
   icon: notion.svg
@@ -21,20 +17,17 @@
     oss:
       enabled: true
   releaseStage: generally_available
-<<<<<<< HEAD
   releases:
     breakingChanges:
       2.0.0:
         message: "Version 2.0.0 introduces connector-wide schema changes. These changes were introduced to reflect updates to the Notion API. A full schema refresh and data reset are required to upgrade to this version."
-        upgradeDeadline: "2023-10-09"
-=======
+        upgradeDeadline: "2023-11-09"
   suggestedStreams:
     streams:
       - blocks
       - databases
       - pages
       - users
->>>>>>> 3b0269f1
   documentationUrl: https://docs.airbyte.com/integrations/sources/notion
   tags:
     - language:python
