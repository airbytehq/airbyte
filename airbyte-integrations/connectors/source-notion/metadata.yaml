data:
  allowedHosts:
    hosts:
      - api.notion.com
  connectorSubtype: api
  connectorType: source
  definitionId: 6e00b415-b02e-4160-bf02-58176a0ae687
<<<<<<< HEAD
  dockerImageTag: 1.2.0
=======
  dockerImageTag: 1.2.2
>>>>>>> b4282271
  dockerRepository: airbyte/source-notion
  githubIssueLabel: source-notion
  icon: notion.svg
  license: MIT
  name: Notion
  registries:
    cloud:
      enabled: true
    oss:
      enabled: true
  releaseStage: generally_available
  suggestedStreams:
    streams:
      - blocks
      - databases
      - pages
      - users
  documentationUrl: https://docs.airbyte.com/integrations/sources/notion
  tags:
    - language:python
  ab_internal:
    sl: 200
    ql: 400
  supportLevel: certified
metadataSpecVersion: "1.0"<|MERGE_RESOLUTION|>--- conflicted
+++ resolved
@@ -5,11 +5,7 @@
   connectorSubtype: api
   connectorType: source
   definitionId: 6e00b415-b02e-4160-bf02-58176a0ae687
-<<<<<<< HEAD
-  dockerImageTag: 1.2.0
-=======
-  dockerImageTag: 1.2.2
->>>>>>> b4282271
+  dockerImageTag: 1.3.0
   dockerRepository: airbyte/source-notion
   githubIssueLabel: source-notion
   icon: notion.svg
