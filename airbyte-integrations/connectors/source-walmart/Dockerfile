--- conflicted
+++ resolved
@@ -13,10 +13,8 @@
 
 COPY setup.py ./
 # install necessary packages to a temporary folder
-<<<<<<< HEAD
+
 # RUN pip install --prefix=/install .
-=======
->>>>>>> c0e1c252
 RUN echo "Cython<3" > cython_constraint.txt && PIP_CONSTRAINT=cython_constraint.txt pip install --prefix=/install .
 
 # build a clean environment
