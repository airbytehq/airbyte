--- conflicted
+++ resolved
@@ -10,11 +10,7 @@
   connectorSubtype: api
   connectorType: source
   definitionId: cf40a7f8-71f8-45ce-a7fa-fca053e4028c
-<<<<<<< HEAD
   dockerImageTag: 1.0.0
-=======
-  dockerImageTag: 0.3.16
->>>>>>> 46359769
   dockerRepository: airbyte/source-confluence
   documentationUrl: https://docs.airbyte.com/integrations/sources/confluence
   githubIssueLabel: source-confluence
