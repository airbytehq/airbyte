version: 0.78.5

type: DeclarativeSource

check:
  type: CheckStream
  stream_names:
    - space

definitions:
  streams:
    audit:
      type: DeclarativeStream
      name: audit
      primary_key:
        - creationDate
      retriever:
        type: SimpleRetriever
        requester:
          $ref: "#/definitions/base_requester"
          path: "audit"
          http_method: GET
        record_selector:
          type: RecordSelector
          extractor:
            type: DpathExtractor
            field_path:
              - results
        paginator:
          type: DefaultPaginator
          page_token_option:
            type: RequestOption
            inject_into: request_parameter
            field_name: start
          page_size_option:
            type: RequestOption
            inject_into: request_parameter
            field_name: limit
          pagination_strategy:
            type: OffsetIncrement
            page_size: 25
      schema_loader:
        type: InlineSchemaLoader
        schema:
          $ref: "#/schemas/audit"
    blog_posts:
      type: DeclarativeStream
      name: blog_posts
      primary_key:
        - id
      retriever:
        type: SimpleRetriever
        requester:
          $ref: "#/definitions/base_requester"
          path: content?type=blogpost
          http_method: GET
          request_parameters:
            expand: >-
              ["history","history.lastUpdated","history.previousVersion","history.contributors","restrictions.read.restrictions.user","version","descendants.comment","body","body.storage","body.view",]
        record_selector:
          type: RecordSelector
          extractor:
            type: DpathExtractor
            field_path:
              - results
        paginator:
          type: DefaultPaginator
          page_token_option:
            type: RequestOption
            inject_into: request_parameter
            field_name: start
          page_size_option:
            type: RequestOption
            inject_into: request_parameter
            field_name: limit
          pagination_strategy:
            type: OffsetIncrement
            page_size: 25
      schema_loader:
        type: InlineSchemaLoader
        schema:
          $ref: "#/schemas/blog_posts"
    group:
      type: DeclarativeStream
      name: group
      primary_key:
        - id
      retriever:
        type: SimpleRetriever
        requester:
          $ref: "#/definitions/base_requester"
          path: group
          http_method: GET
        record_selector:
          type: RecordSelector
          extractor:
            type: DpathExtractor
            field_path:
              - results
        paginator:
          type: DefaultPaginator
          page_token_option:
            type: RequestOption
            inject_into: request_parameter
            field_name: start
          page_size_option:
            type: RequestOption
            inject_into: request_parameter
            field_name: limit
          pagination_strategy:
            type: OffsetIncrement
            page_size: 25
      schema_loader:
        type: InlineSchemaLoader
        schema:
          $ref: "#/schemas/group"
    pages:
      type: DeclarativeStream
      name: pages
      primary_key:
        - id
      retriever:
        type: SimpleRetriever
        requester:
          $ref: "#/definitions/base_requester"
          path: content?type=page
          http_method: GET
          request_parameters:
            expand: >-
              ["history","history.lastUpdated","history.previousVersion","history.contributors","restrictions.read.restrictions.user","version","descendants.comment","body","body.storage","body.view",]
        record_selector:
          type: RecordSelector
          extractor:
            type: DpathExtractor
            field_path:
              - results
        paginator:
          type: DefaultPaginator
          page_token_option:
            type: RequestOption
            inject_into: request_parameter
            field_name: start
          page_size_option:
            type: RequestOption
            inject_into: request_parameter
            field_name: limit
          pagination_strategy:
            type: OffsetIncrement
            page_size: 25
      schema_loader:
        type: InlineSchemaLoader
        schema:
          $ref: "#/schemas/pages"
    space:
      type: DeclarativeStream
      name: space
      primary_key:
        - id
      retriever:
        type: SimpleRetriever
        requester:
          $ref: "#/definitions/base_requester"
          path: space
          http_method: GET
          request_parameters:
            expand: '["permissions","icon","description.plain","description.view"]'
        record_selector:
          type: RecordSelector
          extractor:
            type: DpathExtractor
            field_path:
              - results
        paginator:
          type: DefaultPaginator
          page_token_option:
            type: RequestOption
            inject_into: request_parameter
            field_name: start
          page_size_option:
            type: RequestOption
            inject_into: request_parameter
            field_name: limit
          pagination_strategy:
            type: OffsetIncrement
            page_size: 25
      schema_loader:
        type: InlineSchemaLoader
        schema:
          $ref: "#/schemas/space"
  base_requester:
    type: HttpRequester
<<<<<<< HEAD
    url_base: https://{{ config['domain_name'] + ('' if config.confluence_server else '/wiki') }}/rest/api
    path: "{{ parameters.path }}"
    http_method: GET
    authenticator:
      type: CustomAuthenticator
      class_name: source_confluence.components.CustomAuthenticator
      email: "{{ config['email'] }}"
      api_token: "{{ config['api_token'] }}"
    request_body_json: {}
    request_headers: {}

  base_stream:
    type: DeclarativeStream
    schema_loader:
      $ref: "#/definitions/schema_loader"

  audit_stream:
    $ref: "#/definitions/base_stream"
    retriever:
      $ref: "#/definitions/base_retriever"
      requester:
        $ref: "#/definitions/requester"
        request_parameters: {}
    primary_key: "creationDate"
    $parameters:
      name: "audit"
      path: "audit"

  blogposts_stream:
    $ref: "#/definitions/base_stream"
    retriever:
      $ref: "#/definitions/base_retriever"
      requester:
        $ref: "#/definitions/requester"
        request_parameters:
          spaceKey: "{{ config['space_key'] }}"
          expand: "history,history.lastUpdated,history.previousVersion,history.contributors,restrictions.read.restrictions.user,version,descendants.comment,body,body.storage,body.view"
    primary_key: "id"
    $parameters:
      name: "blog_posts"
      path: content?type=blogpost

  group_stream:
    $ref: "#/definitions/base_stream"
    retriever:
      $ref: "#/definitions/base_retriever"
      requester:
        $ref: "#/definitions/requester"
        request_parameters: {}
    primary_key: "id"
    $parameters:
      name: "group"
      path: "group"

  pages_stream:
    $ref: "#/definitions/base_stream"
    retriever:
      $ref: "#/definitions/base_retriever"
      requester:
        $ref: "#/definitions/requester"
        request_parameters:
          spaceKey: "{{ config['space_key'] }}"
          expand: "history,history.lastUpdated,history.previousVersion,history.contributors,restrictions.read.restrictions.user,version,descendants.comment,body,body.storage,body.view"
    primary_key: "id"
    $parameters:
      name: "pages"
      path: "content?type=page"

  space_stream:
    $ref: "#/definitions/base_stream"
    retriever:
      $ref: "#/definitions/base_retriever"
      requester:
        $ref: "#/definitions/requester"
        request_parameters:
          expand: "permissions,icon,description.plain,description.view"
    primary_key: "id"
    $parameters:
      name: "space"
      path: "space"
=======
    url_base: https://{{ config['domain_name'] }}/wiki/rest/api/
    authenticator:
      type: BasicHttpAuthenticator
      username: "{{ config['email'] }}"
      password: "{{ config['api_token'] }}"
>>>>>>> 1375a433

streams:
  - $ref: "#/definitions/streams/audit"
  - $ref: "#/definitions/streams/blog_posts"
  - $ref: "#/definitions/streams/group"
  - $ref: "#/definitions/streams/pages"
  - $ref: "#/definitions/streams/space"

spec:
  type: Spec
  connection_specification:
    type: object
    $schema: http://json-schema.org/draft-07/schema#
    required:
      - email
      - api_token
      - domain_name
    properties:
      email:
        type: string
        title: Email
        description: Your Confluence login email
        examples:
          - abc@example.com
        order: 0
      api_token:
        type: string
        title: API Token
        description: >-
          Please follow the Jira confluence for generating an API token: <a
          href="https://support.atlassian.com/atlassian-account/docs/manage-api-tokens-for-your-atlassian-account/">generating
          an API token</a>.
        airbyte_secret: true
        order: 1
      domain_name:
        type: string
<<<<<<< HEAD
        examples: ["example.atlassian.net", "my.company.com/confluence"]
        order: 2
      confluence_server:
        title: "Confluence Server"
        type: boolean
        description: "If you are using Confluence Server, please check this box."
        order: 3
      space_key:
        title: "Space Key"
        type: string
        description: "Filters content results (pages & blog posts) by space"
        order: 4
=======
        title: Domain name
        description: Your Confluence domain name
        order: 2
    additionalProperties: true

metadata:
  autoImportSchema:
    audit: false
    blog_posts: false
    group: false
    pages: false
    space: false

schemas:
  audit:
    type: object
    $schema: http://json-schema.org/draft-07/schema#
    additionalProperties: true
    properties:
      affectedObject:
        type:
          - "null"
          - object
        description: The object that was affected by the audit event.
      associatedObjects:
        type:
          - "null"
          - array
        description: Any associated objects related to the audit event.
      author:
        type:
          - "null"
          - object
        description: The user who triggered the audit event.
      category:
        type:
          - "null"
          - string
        description: The category under which the audit event falls.
      changedValues:
        type:
          - "null"
          - array
        description: Details of the values that were changed during the audit event.
      creationDate:
        type:
          - "null"
          - integer
        description: The date and time when the audit event was created.
      description:
        type:
          - "null"
          - string
        description: A detailed description of the audit event.
      remoteAddress:
        type:
          - "null"
          - string
        description: The IP address from which the audit event originated.
      summary:
        type:
          - "null"
          - string
        description: A brief summary or title describing the audit event.
      superAdmin:
        type:
          - "null"
          - boolean
        description: Indicates if the user triggering the audit event is a super admin.
      sysAdmin:
        type:
          - "null"
          - boolean
        description: Indicates if the user triggering the audit event is a system admin.
  blog_posts:
    type: object
    $schema: http://json-schema.org/draft-07/schema#
    additionalProperties: true
    properties:
      version:
        type: object
        description: Version number of the blog post.
        properties:
          by:
            type: object
            properties:
              type:
                type:
                  - string
                  - "null"
              accountId:
                type:
                  - string
                  - "null"
              email:
                type:
                  - string
                  - "null"
              publicName:
                type:
                  - string
                  - "null"
          collaborators:
            type: object
            properties:
              userKeys:
                type: array
                items:
                  type: string
              users:
                type: array
                items:
                  type: object
                  properties:
                    type:
                      type:
                        - string
                        - "null"
                    accountId:
                      type:
                        - string
                        - "null"
                    email:
                      type:
                        - string
                        - "null"
                    publicName:
                      type:
                        - string
                        - "null"
          friendlyWhen:
            type:
              - string
              - "null"
          message:
            type:
              - string
              - "null"
          minorEdit:
            type:
              - boolean
              - "null"
          number:
            type:
              - integer
              - "null"
          when:
            type:
              - string
              - "null"
            format: date-time
      type:
        type: string
        description: Type/category of the blog post.
      _expandable:
        type: object
        description: Expandable details related to the blog post container and space
        properties:
          container:
            type: string
          space:
            type: string
      _links:
        type: object
        description: >-
          Links for navigating to various user interfaces to interact with the
          blog post
        properties:
          editui:
            type: string
          self:
            type: string
          tinyui:
            type: string
          webui:
            type: string
      descendants:
        type: object
        description: Details of the descendants of the blog post, such as comments
        properties:
          comment:
            type: object
            description: Comments associated with the blog post
            properties:
              results:
                type: array
                description: List of comment items
                items:
                  type: object
                  properties:
                    type:
                      type: string
                    id:
                      type: string
                    status:
                      type: string
                    title:
                      type: string
      history:
        type: object
        description: Historical information related to the blog post
        properties:
          contributors:
            type: object
            description: Contributors who published the blog post
            properties:
              publishers:
                type: object
                properties:
                  userKeys:
                    type: array
                    items:
                      type: string
                  users:
                    type: array
                    items:
                      type: object
                      properties:
                        type:
                          type:
                            - string
                            - "null"
                        accountId:
                          type:
                            - string
                            - "null"
                        email:
                          type:
                            - string
                            - "null"
                        publicName:
                          type:
                            - string
                            - "null"
          createdBy:
            type: object
            properties:
              type:
                type:
                  - string
                  - "null"
              accountId:
                type:
                  - string
                  - "null"
              email:
                type:
                  - string
                  - "null"
              publicName:
                type:
                  - string
                  - "null"
          createdDate:
            type: string
            description: Date and time when the blog post was created
            format: date-time
          latest:
            type: boolean
          previousVersion:
            type: object
            properties:
              by:
                type: object
                properties:
                  type:
                    type:
                      - string
                      - "null"
                  accountId:
                    type:
                      - string
                      - "null"
                  email:
                    type:
                      - string
                      - "null"
                  publicName:
                    type:
                      - string
                      - "null"
              collaborators:
                type: object
                properties:
                  userKeys:
                    type: array
                    items:
                      type: string
                  users:
                    type: array
                    items:
                      type: object
                      properties:
                        type:
                          type:
                            - string
                            - "null"
                        accountId:
                          type:
                            - string
                            - "null"
                        email:
                          type:
                            - string
                            - "null"
                        publicName:
                          type:
                            - string
                            - "null"
              friendlyWhen:
                type:
                  - string
                  - "null"
              message:
                type:
                  - string
                  - "null"
              minorEdit:
                type:
                  - boolean
                  - "null"
              number:
                type:
                  - integer
                  - "null"
              when:
                type:
                  - string
                  - "null"
                format: date-time
      id:
        type: string
        description: Unique identifier for the blog post.
      restrictions:
        type: object
        description: Restrictions on reading the blog post
        properties:
          read:
            type: object
            properties:
              operations:
                type:
                  - string
                  - "null"
              restrictions:
                user:
                  type: object
                  properties:
                    results:
                      type: array
                      items:
                        type: object
                        properties:
                          type:
                            type:
                              - string
                              - "null"
                          accountId:
                            type:
                              - string
                              - "null"
                          email:
                            type:
                              - string
                              - "null"
                          publicName:
                            type:
                              - string
                              - "null"
      status:
        type: string
        description: Current status of the blog post (e.g., draft, published).
      title:
        type: string
        description: Title of the blog post.
  group:
    type: object
    $schema: http://json-schema.org/draft-07/schema#
    additionalProperties: true
    properties:
      type:
        type:
          - "null"
          - string
        description: The type of group, indicating its category or classification.
      _links:
        type:
          - "null"
          - object
        description: A collection of links related to the group entity.
      id:
        type:
          - "null"
          - string
        description: The unique identifier of the group.
      name:
        type:
          - "null"
          - string
        description: The name of the group.
  pages:
    type: object
    $schema: http://json-schema.org/draft-07/schema#
    additionalProperties: true
    properties:
      version:
        type: object
        description: Version of the page
        properties:
          by:
            type: object
            properties:
              type:
                type:
                  - string
                  - "null"
              accountId:
                type:
                  - string
                  - "null"
              email:
                type:
                  - string
                  - "null"
              publicName:
                type:
                  - string
                  - "null"
          collaborators:
            type: object
            properties:
              userKeys:
                type: array
                items:
                  type: string
              users:
                type: array
                items:
                  type: object
                  properties:
                    type:
                      type:
                        - string
                        - "null"
                    accountId:
                      type:
                        - string
                        - "null"
                    email:
                      type:
                        - string
                        - "null"
                    publicName:
                      type:
                        - string
                        - "null"
          friendlyWhen:
            type:
              - string
              - "null"
          message:
            type:
              - string
              - "null"
          minorEdit:
            type:
              - boolean
              - "null"
          number:
            type:
              - integer
              - "null"
          when:
            type:
              - string
              - "null"
            format: date-time
      type:
        type: string
        description: Type of the page
      _expandable:
        type: object
        description: Expandable URLs related to this page
        properties:
          container:
            type: string
            description: Expandable container URL
          space:
            type: string
            description: Expandable space URL
      _links:
        type: object
        description: Links related to this page
        properties:
          editui:
            type: string
            description: Edit UI link
          self:
            type: string
            description: Self link
          tinyui:
            type: string
            description: Tiny UI link
          webui:
            type: string
            description: Web UI link
      body:
        type: object
        description: Page body content
        properties:
          storage:
            type: object
            description: Storage details of the content
            properties:
              _expandable:
                type: object
                description: Expandable URLs related to the content
                properties:
                  content:
                    type: string
                    description: Expandable content URL
              embeddedContent:
                type: array
                description: Embedded content
              representation:
                type: string
                description: Content representation type
              value:
                type: string
                description: Content value
          view:
            type: object
            description: View details of the content
            properties:
              _expandable:
                type: object
                description: Expandable URLs related to the view
                properties:
                  webresource:
                    type: string
                    description: Expandable web resource URL
              content:
                type: string
                description: View content
              embeddedContent:
                type: string
                description: Embedded view content
              mediaToken:
                type: string
                description: Media token for view
              representation:
                type: string
                description: View representation type
              value:
                type: string
                description: View value
      descendants:
        type: object
        description: Descendant comments of this page
        properties:
          comment:
            type: object
            description: Comments on the page
            properties:
              results:
                type: array
                description: Comments results
                items:
                  type: object
                  description: Individual comment item
                  properties:
                    type:
                      type: string
                    id:
                      type: string
                    status:
                      type: string
                    title:
                      type: string
      history:
        type: object
        description: History details of the page
        properties:
          contributors:
            type: object
            description: Contributors to the page
            properties:
              publishers:
                type: object
                description: Publishers of the page
                properties:
                  userKeys:
                    type: array
                    items:
                      type: string
                  users:
                    type: array
                    items:
                      type: object
                      properties:
                        type:
                          type:
                            - string
                            - "null"
                        accountId:
                          type:
                            - string
                            - "null"
                        email:
                          type:
                            - string
                            - "null"
                        publicName:
                          type:
                            - string
                            - "null"
          createdBy:
            type: object
            description: Created by user
            properties:
              type:
                type:
                  - string
                  - "null"
              accountId:
                type:
                  - string
                  - "null"
              email:
                type:
                  - string
                  - "null"
              publicName:
                type:
                  - string
                  - "null"
          createdDate:
            type: string
            description: Date and time of creation
            format: date-time
          latest:
            type: boolean
            description: Latest version details
          previousVersion:
            type: object
            description: Previous version details
            properties:
              by:
                type: object
                properties:
                  type:
                    type:
                      - string
                      - "null"
                  accountId:
                    type:
                      - string
                      - "null"
                  email:
                    type:
                      - string
                      - "null"
                  publicName:
                    type:
                      - string
                      - "null"
              collaborators:
                type: object
                properties:
                  userKeys:
                    type: array
                    items:
                      type: string
                  users:
                    type: array
                    items:
                      type: object
                      properties:
                        type:
                          type:
                            - string
                            - "null"
                        accountId:
                          type:
                            - string
                            - "null"
                        email:
                          type:
                            - string
                            - "null"
                        publicName:
                          type:
                            - string
                            - "null"
              friendlyWhen:
                type:
                  - string
                  - "null"
              message:
                type:
                  - string
                  - "null"
              minorEdit:
                type:
                  - boolean
                  - "null"
              number:
                type:
                  - integer
                  - "null"
              when:
                type:
                  - string
                  - "null"
                format: date-time
      id:
        type: string
        description: Unique identifier for the page
      restrictions:
        type: object
        description: Restrictions applied to the page
        properties:
          read:
            type: object
            description: Read restrictions
            properties:
              operations:
                type:
                  - string
                  - "null"
              restrictions:
                user:
                  type: object
                  properties:
                    results:
                      type: array
                      items:
                        type: object
                        properties:
                          type:
                            type:
                              - string
                              - "null"
                          accountId:
                            type:
                              - string
                              - "null"
                          email:
                            type:
                              - string
                              - "null"
                          publicName:
                            type:
                              - string
                              - "null"
      status:
        type: string
        description: Status of the page
      title:
        type: string
        description: Title of the page
  space:
    type: object
    $schema: http://json-schema.org/draft-07/schema#
    additionalProperties: true
    properties:
      type:
        type:
          - "null"
          - string
        description: Type/category of the space.
      _expandable:
        type:
          - "null"
          - object
        description: Expandable information related to the space.
      _links:
        type:
          - "null"
          - object
        description: Links associated with the space.
      description:
        type:
          - "null"
          - object
        description: Description of the space.
      icon:
        type:
          - "null"
          - object
        description: Icon representing the space.
      id:
        type:
          - "null"
          - integer
        description: Unique identifier for the space.
      key:
        type:
          - "null"
          - string
        description: Key identifier for the space.
      name:
        type:
          - "null"
          - string
        description: Name of the space.
      permissions:
        type:
          - "null"
          - array
        description: Permissions related to the space.
      status:
        type:
          - "null"
          - string
        description: Status information of the space.
>>>>>>> 1375a433
<|MERGE_RESOLUTION|>--- conflicted
+++ resolved
@@ -55,6 +55,7 @@
           path: content?type=blogpost
           http_method: GET
           request_parameters:
+            spaceKey: "{{ config['space_key'] }}"
             expand: >-
               ["history","history.lastUpdated","history.previousVersion","history.contributors","restrictions.read.restrictions.user","version","descendants.comment","body","body.storage","body.view",]
         record_selector:
@@ -126,6 +127,7 @@
           path: content?type=page
           http_method: GET
           request_parameters:
+            spaceKey: "{{ config['space_key'] }}"
             expand: >-
               ["history","history.lastUpdated","history.previousVersion","history.contributors","restrictions.read.restrictions.user","version","descendants.comment","body","body.storage","body.view",]
         record_selector:
@@ -189,94 +191,11 @@
           $ref: "#/schemas/space"
   base_requester:
     type: HttpRequester
-<<<<<<< HEAD
     url_base: https://{{ config['domain_name'] + ('' if config.confluence_server else '/wiki') }}/rest/api
-    path: "{{ parameters.path }}"
-    http_method: GET
-    authenticator:
       type: CustomAuthenticator
       class_name: source_confluence.components.CustomAuthenticator
       email: "{{ config['email'] }}"
       api_token: "{{ config['api_token'] }}"
-    request_body_json: {}
-    request_headers: {}
-
-  base_stream:
-    type: DeclarativeStream
-    schema_loader:
-      $ref: "#/definitions/schema_loader"
-
-  audit_stream:
-    $ref: "#/definitions/base_stream"
-    retriever:
-      $ref: "#/definitions/base_retriever"
-      requester:
-        $ref: "#/definitions/requester"
-        request_parameters: {}
-    primary_key: "creationDate"
-    $parameters:
-      name: "audit"
-      path: "audit"
-
-  blogposts_stream:
-    $ref: "#/definitions/base_stream"
-    retriever:
-      $ref: "#/definitions/base_retriever"
-      requester:
-        $ref: "#/definitions/requester"
-        request_parameters:
-          spaceKey: "{{ config['space_key'] }}"
-          expand: "history,history.lastUpdated,history.previousVersion,history.contributors,restrictions.read.restrictions.user,version,descendants.comment,body,body.storage,body.view"
-    primary_key: "id"
-    $parameters:
-      name: "blog_posts"
-      path: content?type=blogpost
-
-  group_stream:
-    $ref: "#/definitions/base_stream"
-    retriever:
-      $ref: "#/definitions/base_retriever"
-      requester:
-        $ref: "#/definitions/requester"
-        request_parameters: {}
-    primary_key: "id"
-    $parameters:
-      name: "group"
-      path: "group"
-
-  pages_stream:
-    $ref: "#/definitions/base_stream"
-    retriever:
-      $ref: "#/definitions/base_retriever"
-      requester:
-        $ref: "#/definitions/requester"
-        request_parameters:
-          spaceKey: "{{ config['space_key'] }}"
-          expand: "history,history.lastUpdated,history.previousVersion,history.contributors,restrictions.read.restrictions.user,version,descendants.comment,body,body.storage,body.view"
-    primary_key: "id"
-    $parameters:
-      name: "pages"
-      path: "content?type=page"
-
-  space_stream:
-    $ref: "#/definitions/base_stream"
-    retriever:
-      $ref: "#/definitions/base_retriever"
-      requester:
-        $ref: "#/definitions/requester"
-        request_parameters:
-          expand: "permissions,icon,description.plain,description.view"
-    primary_key: "id"
-    $parameters:
-      name: "space"
-      path: "space"
-=======
-    url_base: https://{{ config['domain_name'] }}/wiki/rest/api/
-    authenticator:
-      type: BasicHttpAuthenticator
-      username: "{{ config['email'] }}"
-      password: "{{ config['api_token'] }}"
->>>>>>> 1375a433
 
 streams:
   - $ref: "#/definitions/streams/audit"
@@ -313,8 +232,8 @@
         order: 1
       domain_name:
         type: string
-<<<<<<< HEAD
-        examples: ["example.atlassian.net", "my.company.com/confluence"]
+        title: Domain name
+        description: Your Confluence domain name
         order: 2
       confluence_server:
         title: "Confluence Server"
@@ -326,10 +245,6 @@
         type: string
         description: "Filters content results (pages & blog posts) by space"
         order: 4
-=======
-        title: Domain name
-        description: Your Confluence domain name
-        order: 2
     additionalProperties: true
 
 metadata:
@@ -1142,5 +1057,4 @@
         type:
           - "null"
           - string
-        description: Status information of the space.
->>>>>>> 1375a433
+        description: Status information of the space.