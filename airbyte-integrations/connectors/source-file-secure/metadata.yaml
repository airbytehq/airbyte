--- conflicted
+++ resolved
@@ -5,11 +5,7 @@
   connectorSubtype: file
   connectorType: source
   definitionId: 778daa7c-feaf-4db6-96f3-70fd645acc77
-<<<<<<< HEAD
-  dockerImageTag: 0.3.5
-=======
   dockerImageTag: 0.3.8
->>>>>>> bab1f2dd
   dockerRepository: airbyte/source-file-secure
   githubIssueLabel: source-file
   icon: file.svg
