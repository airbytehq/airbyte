--- conflicted
+++ resolved
@@ -12,15 +12,11 @@
     # Please update to the latest version of the connector base image.
     # https://hub.docker.com/r/airbyte/python-connector-base
     # Please use the full address with sha256 hash to guarantee build reproducibility.
-    baseImage: docker.io/airbyte/python-connector-base:1.2.0@sha256:c22a9d97464b69d6ef01898edf3f8612dc11614f05a84984451dde195f337db9
+    baseImage: docker.io/airbyte/python-connector-base:1.2.2@sha256:57703de3b4c4204bd68a7b13c9300f8e03c0189bffddaffc796f1da25d2dbea0
   connectorSubtype: api
   connectorType: source
   definitionId: 05b0bce2-4ec4-4534-bb1a-5d0127bd91b7
-<<<<<<< HEAD
-  dockerImageTag: 0.1.1
-=======
-  dockerImageTag: 0.1.2
->>>>>>> a7209447
+  dockerImageTag: 0.1.3
   dockerRepository: airbyte/source-workramp
   githubIssueLabel: source-workramp
   icon: workramp.svg
@@ -36,10 +32,5 @@
   ab_internal:
     sl: 100
     ql: 100
-<<<<<<< HEAD
-=======
   supportLevel: community
-  connectorBuildOptions:
-    baseImage: docker.io/airbyte/python-connector-base:1.2.2@sha256:57703de3b4c4204bd68a7b13c9300f8e03c0189bffddaffc796f1da25d2dbea0
->>>>>>> a7209447
 metadataSpecVersion: "1.0"