#
# MIT License
#
# Copyright (c) 2020 Airbyte
#
# Permission is hereby granted, free of charge, to any person obtaining a copy
# of this software and associated documentation files (the "Software"), to deal
# in the Software without restriction, including without limitation the rights
# to use, copy, modify, merge, publish, distribute, sublicense, and/or sell
# copies of the Software, and to permit persons to whom the Software is
# furnished to do so, subject to the following conditions:
#
# The above copyright notice and this permission notice shall be included in all
# copies or substantial portions of the Software.
#
# THE SOFTWARE IS PROVIDED "AS IS", WITHOUT WARRANTY OF ANY KIND, EXPRESS OR
# IMPLIED, INCLUDING BUT NOT LIMITED TO THE WARRANTIES OF MERCHANTABILITY,
# FITNESS FOR A PARTICULAR PURPOSE AND NONINFRINGEMENT. IN NO EVENT SHALL THE
# AUTHORS OR COPYRIGHT HOLDERS BE LIABLE FOR ANY CLAIM, DAMAGES OR OTHER
# LIABILITY, WHETHER IN AN ACTION OF CONTRACT, TORT OR OTHERWISE, ARISING FROM,
# OUT OF OR IN CONNECTION WITH THE SOFTWARE OR THE USE OR OTHER DEALINGS IN THE
# SOFTWARE.
<<<<<<< HEAD
from datetime import datetime, timezone
=======
#

from datetime import datetime
>>>>>>> 97f47b6c

import pytest
from source_dixa.source import ConversationExport


@pytest.fixture
def conversation_export():
<<<<<<< HEAD
    return ConversationExport(
        start_date=datetime(year=2021, month=7, day=1, hour=12, tzinfo=timezone.utc), batch_size=1, logger=None
    )
=======
    return ConversationExport(start_date=datetime(year=2021, month=7, day=1, hour=12), batch_size=1, logger=None)
>>>>>>> 97f47b6c


def test_validate_ms_timestamp_with_valid_input():
    assert ConversationExport._validate_ms_timestamp(1234567890123) == 1234567890123


def test_validate_ms_timestamp_with_invalid_input_type():
    with pytest.raises(ValueError):
        assert ConversationExport._validate_ms_timestamp(1.2)


def test_validate_ms_timestamp_with_invalid_input_length():
    with pytest.raises(ValueError):
        assert ConversationExport._validate_ms_timestamp(1)


def test_ms_timestamp_to_datetime():
    assert ConversationExport.ms_timestamp_to_datetime(1625312980123) == datetime(
        year=2021, month=7, day=3, hour=13, minute=49, second=40, microsecond=123000
    )


def test_datetime_to_ms_timestamp():
    assert (
        ConversationExport.datetime_to_ms_timestamp(datetime(year=2021, month=7, day=3, hour=13, minute=49, second=40, microsecond=123000))
        == 1625312980123
    )


def test_add_days_to_ms_timestamp():
    assert ConversationExport.add_days_to_ms_timestamp(days=1, milliseconds=1625312980123) == 1625399380123


def test_stream_slices_without_state(conversation_export):
    conversation_export.end_timestamp = 1625270400001  # 2021-07-03 00:00:00 + 1 ms
    expected_slices = [
<<<<<<< HEAD
        {
            'updated_after': 1625140800000,  # 2021-07-01 12:00:00
            'updated_before': 1625227200000  # 2021-07-02 12:00:00
        },
        {
            'updated_after': 1625227200000,
            'updated_before': 1625270400001
        }
=======
        {"updated_after": 1625133600000, "updated_before": 1625220000000},  # 2021-07-01 12:00:00  # 2021-07-02 12:00:00
        {"updated_after": 1625220000000, "updated_before": 1625263200001},
>>>>>>> 97f47b6c
    ]
    actual_slices = conversation_export.stream_slices()
    assert actual_slices == expected_slices


def test_stream_slices_without_state_large_batch():
<<<<<<< HEAD
    conversation_export = ConversationExport(
        start_date=datetime(year=2021, month=7, day=1, hour=12, tzinfo=timezone.utc), batch_size=31, logger=None
    )
    conversation_export.end_timestamp = 1625270400001  # 2021-07-03 00:00:00 + 1 ms
    expected_slices = [
        {
            'updated_after': 1625140800000,  # 2021-07-01 12:00:00
            'updated_before': 1625270400001
        }
    ]
=======
    conversation_export = ConversationExport(start_date=datetime(year=2021, month=7, day=1, hour=12), batch_size=31, logger=None)
    conversation_export.end_timestamp = 1625263200001  # 2021-07-03 00:00:00 + 1 ms
    expected_slices = [{"updated_after": 1625133600000, "updated_before": 1625263200001}]  # 2021-07-01 12:00:00
>>>>>>> 97f47b6c
    actual_slices = conversation_export.stream_slices()
    assert actual_slices == expected_slices


def test_stream_slices_with_state(conversation_export):
    conversation_export.end_timestamp = 1625263200001  # 2021-07-03 00:00:00 + 1 ms
    expected_slices = [{"updated_after": 1625220000000, "updated_before": 1625263200001}]  # 2021-07-01 12:00:00
    actual_slices = conversation_export.stream_slices(stream_state={"updated_at": 1625220000000})  # # 2021-07-02 12:00:00
    assert actual_slices == expected_slices


def test_stream_slices_with_start_timestamp_larger_than_state():
    """
    Test that if start_timestamp is larger than state, then start at start_timestamp.
    """
<<<<<<< HEAD
    conversation_export = ConversationExport(
        start_date=datetime(year=2021, month=12, day=1, tzinfo=timezone.utc), batch_size=31,
        logger=None
    )
    conversation_export.end_timestamp = 1638360000001  # 2021-12-01 12:00:00 + 1 ms
    expected_slices = [
        {
            'updated_after': 1638316800000,  # 2021-07-01 12:00:00
            'updated_before': 1638360000001
        }
    ]
    actual_slices = conversation_export.stream_slices(
        stream_state={'updated_at': 1625220000000}  # # 2021-07-02 12:00:00
    )
=======
    conversation_export = ConversationExport(start_date=datetime(year=2021, month=12, day=1), batch_size=31, logger=None)
    conversation_export.end_timestamp = 1638360000001  # 2021-12-01 12:00:00 + 1 ms
    expected_slices = [{"updated_after": 1638313200000, "updated_before": 1638360000001}]  # 2021-07-01 12:00:00
    actual_slices = conversation_export.stream_slices(stream_state={"updated_at": 1625220000000})  # # 2021-07-02 12:00:00
>>>>>>> 97f47b6c
    assert actual_slices == expected_slices


def test_get_updated_state_without_state(conversation_export):
<<<<<<< HEAD
    assert conversation_export.get_updated_state(
        current_stream_state=None, latest_record={'updated_at': 1625263200000}
    ) == {'updated_at': 1625140800000}
=======
    assert conversation_export.get_updated_state(current_stream_state=None, latest_record={"updated_at": 1625263200000}) == {
        "updated_at": 1625133600000
    }
>>>>>>> 97f47b6c


def test_get_updated_state_with_bigger_state(conversation_export):
    assert conversation_export.get_updated_state(
        current_stream_state={"updated_at": 1625263200000}, latest_record={"updated_at": 1625220000000}
    ) == {"updated_at": 1625263200000}


def test_get_updated_state_with_smaller_state(conversation_export):
    assert conversation_export.get_updated_state(
        current_stream_state={"updated_at": 1625220000000}, latest_record={"updated_at": 1625263200000}
    ) == {"updated_at": 1625263200000}<|MERGE_RESOLUTION|>--- conflicted
+++ resolved
@@ -20,13 +20,7 @@
 # LIABILITY, WHETHER IN AN ACTION OF CONTRACT, TORT OR OTHERWISE, ARISING FROM,
 # OUT OF OR IN CONNECTION WITH THE SOFTWARE OR THE USE OR OTHER DEALINGS IN THE
 # SOFTWARE.
-<<<<<<< HEAD
 from datetime import datetime, timezone
-=======
-#
-
-from datetime import datetime
->>>>>>> 97f47b6c
 
 import pytest
 from source_dixa.source import ConversationExport
@@ -34,13 +28,9 @@
 
 @pytest.fixture
 def conversation_export():
-<<<<<<< HEAD
     return ConversationExport(
         start_date=datetime(year=2021, month=7, day=1, hour=12, tzinfo=timezone.utc), batch_size=1, logger=None
     )
-=======
-    return ConversationExport(start_date=datetime(year=2021, month=7, day=1, hour=12), batch_size=1, logger=None)
->>>>>>> 97f47b6c
 
 
 def test_validate_ms_timestamp_with_valid_input():
@@ -77,7 +67,6 @@
 def test_stream_slices_without_state(conversation_export):
     conversation_export.end_timestamp = 1625270400001  # 2021-07-03 00:00:00 + 1 ms
     expected_slices = [
-<<<<<<< HEAD
         {
             'updated_after': 1625140800000,  # 2021-07-01 12:00:00
             'updated_before': 1625227200000  # 2021-07-02 12:00:00
@@ -86,17 +75,12 @@
             'updated_after': 1625227200000,
             'updated_before': 1625270400001
         }
-=======
-        {"updated_after": 1625133600000, "updated_before": 1625220000000},  # 2021-07-01 12:00:00  # 2021-07-02 12:00:00
-        {"updated_after": 1625220000000, "updated_before": 1625263200001},
->>>>>>> 97f47b6c
     ]
     actual_slices = conversation_export.stream_slices()
     assert actual_slices == expected_slices
 
 
 def test_stream_slices_without_state_large_batch():
-<<<<<<< HEAD
     conversation_export = ConversationExport(
         start_date=datetime(year=2021, month=7, day=1, hour=12, tzinfo=timezone.utc), batch_size=31, logger=None
     )
@@ -107,11 +91,6 @@
             'updated_before': 1625270400001
         }
     ]
-=======
-    conversation_export = ConversationExport(start_date=datetime(year=2021, month=7, day=1, hour=12), batch_size=31, logger=None)
-    conversation_export.end_timestamp = 1625263200001  # 2021-07-03 00:00:00 + 1 ms
-    expected_slices = [{"updated_after": 1625133600000, "updated_before": 1625263200001}]  # 2021-07-01 12:00:00
->>>>>>> 97f47b6c
     actual_slices = conversation_export.stream_slices()
     assert actual_slices == expected_slices
 
@@ -127,7 +106,6 @@
     """
     Test that if start_timestamp is larger than state, then start at start_timestamp.
     """
-<<<<<<< HEAD
     conversation_export = ConversationExport(
         start_date=datetime(year=2021, month=12, day=1, tzinfo=timezone.utc), batch_size=31,
         logger=None
@@ -142,25 +120,13 @@
     actual_slices = conversation_export.stream_slices(
         stream_state={'updated_at': 1625220000000}  # # 2021-07-02 12:00:00
     )
-=======
-    conversation_export = ConversationExport(start_date=datetime(year=2021, month=12, day=1), batch_size=31, logger=None)
-    conversation_export.end_timestamp = 1638360000001  # 2021-12-01 12:00:00 + 1 ms
-    expected_slices = [{"updated_after": 1638313200000, "updated_before": 1638360000001}]  # 2021-07-01 12:00:00
-    actual_slices = conversation_export.stream_slices(stream_state={"updated_at": 1625220000000})  # # 2021-07-02 12:00:00
->>>>>>> 97f47b6c
     assert actual_slices == expected_slices
 
 
 def test_get_updated_state_without_state(conversation_export):
-<<<<<<< HEAD
     assert conversation_export.get_updated_state(
         current_stream_state=None, latest_record={'updated_at': 1625263200000}
     ) == {'updated_at': 1625140800000}
-=======
-    assert conversation_export.get_updated_state(current_stream_state=None, latest_record={"updated_at": 1625263200000}) == {
-        "updated_at": 1625133600000
-    }
->>>>>>> 97f47b6c
 
 
 def test_get_updated_state_with_bigger_state(conversation_export):
