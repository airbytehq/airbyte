data:
  ab_internal:
    ql: 100
    sl: 200
  connectorBuildOptions:
<<<<<<< HEAD
    baseImage: docker.io/airbyte/source-declarative-manifest:5.10.2@sha256:81db4f78a92d199f33c38c17f5b63fc87c56739f14dc10276ddec86c7b707b7a
=======
    baseImage: docker.io/airbyte/python-connector-base:3.0.2@sha256:73697fbe1c0e2ebb8ed58e2268484bb4bfb2cb56b653808e1680cbc50bafef75
>>>>>>> ea3110df
  connectorSubtype: api
  connectorTestSuitesOptions:
    - suite: liveTests
      testConnections:
        - name: freshcaller_config_dev_null
          id: e972eb0c-574a-4360-b6dd-50d638be0a64
    - suite: acceptanceTests
      testSecrets:
        - fileName: config.json
          name: SECRET_SOURCE-FRESHCALLER__CREDS
          secretStore:
            alias: airbyte-connector-testing-secret-store
            type: GSM
  connectorType: source
  definitionId: 8a5d48f6-03bb-4038-a942-a8d3f175cca3
<<<<<<< HEAD
  dockerImageTag: 0.5.0
=======
  dockerImageTag: 0.4.25
>>>>>>> ea3110df
  dockerRepository: airbyte/source-freshcaller
  documentationUrl: https://docs.airbyte.com/integrations/sources/freshcaller
  githubIssueLabel: source-freshcaller
  icon: freshcaller.svg
  license: MIT
  name: Freshcaller
  registryOverrides:
    cloud:
      enabled: true
    oss:
      enabled: true
  releaseStage: alpha
  remoteRegistries:
    pypi:
      enabled: false
      packageName: airbyte-source-freshcaller
  supportLevel: community
  tags:
    - cdk:low-code
    - language:manifest-only
metadataSpecVersion: "1.0"<|MERGE_RESOLUTION|>--- conflicted
+++ resolved
@@ -3,11 +3,7 @@
     ql: 100
     sl: 200
   connectorBuildOptions:
-<<<<<<< HEAD
-    baseImage: docker.io/airbyte/source-declarative-manifest:5.10.2@sha256:81db4f78a92d199f33c38c17f5b63fc87c56739f14dc10276ddec86c7b707b7a
-=======
-    baseImage: docker.io/airbyte/python-connector-base:3.0.2@sha256:73697fbe1c0e2ebb8ed58e2268484bb4bfb2cb56b653808e1680cbc50bafef75
->>>>>>> ea3110df
+    baseImage: docker.io/airbyte/source-declarative-manifest:6.36.1@sha256:52ad641b57995fbd43975d64f9a68fac15fcb80687df0f7acc27c4942a3b6bbb
   connectorSubtype: api
   connectorTestSuitesOptions:
     - suite: liveTests
@@ -23,11 +19,7 @@
             type: GSM
   connectorType: source
   definitionId: 8a5d48f6-03bb-4038-a942-a8d3f175cca3
-<<<<<<< HEAD
   dockerImageTag: 0.5.0
-=======
-  dockerImageTag: 0.4.25
->>>>>>> ea3110df
   dockerRepository: airbyte/source-freshcaller
   documentationUrl: https://docs.airbyte.com/integrations/sources/freshcaller
   githubIssueLabel: source-freshcaller
