--- conflicted
+++ resolved
@@ -15,11 +15,7 @@
             type: GSM
   connectorType: source
   definitionId: 8a5d48f6-03bb-4038-a942-a8d3f175cca3
-<<<<<<< HEAD
   dockerImageTag: 0.4.0
-=======
-  dockerImageTag: 0.3.3
->>>>>>> 0b0efbf0
   dockerRepository: airbyte/source-freshcaller
   documentationUrl: https://docs.airbyte.com/integrations/sources/freshcaller
   githubIssueLabel: source-freshcaller
