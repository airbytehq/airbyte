# Freshcaller Source

This is the repository for the Freshcaller configuration based source connector.
For information about how to use this connector within Airbyte, see [the documentation](https://docs.airbyte.com/integrations/sources/freshcaller).

## Local development

<<<<<<< HEAD
#### Building via Gradle
You can also build the connector in Gradle. This is typically used in CI and not needed for your development workflow.

To build using Gradle, from the Airbyte repository root, run:
```
./gradlew :airbyte-integrations:connectors:source-freshcaller:build
```
=======
### Prerequisites
**To iterate on this connector, make sure to complete this prerequisites section.**

#### Minimum Python version required `= 3.7.0`

#### Build & Activate Virtual Environment and install dependencies
From this connector directory, create a virtual environment:
```
python -m venv .venv
```

This will generate a virtualenv for this module in `.venv/`. Make sure this venv is active in your
development environment of choice. To activate it from the terminal, run:
```
source .venv/bin/activate
pip install -r requirements.txt
pip install '.[tests]'
```
If you are in an IDE, follow your IDE's instructions to activate the virtualenv.

Note that while we are installing dependencies from `requirements.txt`, you should only edit `setup.py` for your dependencies. `requirements.txt` is
used for editable installs (`pip install -e`) to pull in Python dependencies from the monorepo and will call `setup.py`.
If this is mumbo jumbo to you, don't worry about it, just put your deps in `setup.py` but install using `pip install -r requirements.txt` and everything
should work as you expect.
>>>>>>> be141915

#### Create credentials
**If you are a community contributor**, follow the instructions in the [documentation](https://docs.airbyte.com/integrations/sources/freshcaller)
to generate the necessary credentials. Then create a file `secrets/config.json` conforming to the `source_freshcaller/spec.yaml` file.
Note that any directory named `secrets` is gitignored across the entire Airbyte repo, so there is no danger of accidentally checking in sensitive information.
See `integration_tests/sample_config.json` for a sample config file.

**If you are an Airbyte core member**, copy the credentials in Lastpass under the secret name `source freshcaller test creds`
and place them into `secrets/config.json`.

### Locally running the connector docker image


#### Build
**Via [`airbyte-ci`](https://github.com/airbytehq/airbyte/blob/master/airbyte-ci/connectors/pipelines/README.md) (recommended):**
```bash
airbyte-ci connectors --name=source-freshcaller build
```

An image will be built with the tag `airbyte/source-freshcaller:dev`.

**Via `docker build`:**
```bash
docker build -t airbyte/source-freshcaller:dev .
```

#### Run
Then run any of the connector commands as follows:
```
docker run --rm airbyte/source-freshcaller:dev spec
docker run --rm -v $(pwd)/secrets:/secrets airbyte/source-freshcaller:dev check --config /secrets/config.json
docker run --rm -v $(pwd)/secrets:/secrets airbyte/source-freshcaller:dev discover --config /secrets/config.json
docker run --rm -v $(pwd)/secrets:/secrets -v $(pwd)/integration_tests:/integration_tests airbyte/source-freshcaller:dev read --config /secrets/config.json --catalog /integration_tests/configured_catalog.json
```

## Testing
<<<<<<< HEAD

#### Acceptance Tests
Customize `acceptance-test-config.yml` file to configure tests. See [Connector Acceptance Tests](https://docs.airbyte.com/connector-development/testing-connectors/connector-acceptance-tests-reference) for more information.
If your connector requires to create or destroy resources for use during acceptance tests create fixtures for it and place them inside integration_tests/acceptance.py.

To run your integration tests with Docker, run:
```
./acceptance-test-docker.sh
```

### Using gradle to run tests
All commands should be run from airbyte project root.
To run unit tests:
```
./gradlew :airbyte-integrations:connectors:source-freshcaller:unitTest
```
To run acceptance and custom integration tests:
```
./gradlew :airbyte-integrations:connectors:source-freshcaller:integrationTest
```
=======
You can run our full test suite locally using [`airbyte-ci`](https://github.com/airbytehq/airbyte/blob/master/airbyte-ci/connectors/pipelines/README.md):
```bash
airbyte-ci connectors --name=source-freshcaller test
```

### Customizing acceptance Tests
Customize `acceptance-test-config.yml` file to configure tests. See [Connector Acceptance Tests](https://docs.airbyte.com/connector-development/testing-connectors/connector-acceptance-tests-reference) for more information.
If your connector requires to create or destroy resources for use during acceptance tests create fixtures for it and place them inside integration_tests/acceptance.py.
>>>>>>> be141915

## Dependency Management
All of your dependencies should go in `setup.py`, NOT `requirements.txt`. The requirements file is only used to connect internal Airbyte dependencies in the monorepo for local development.
We split dependencies between two groups, dependencies that are:
* required for your connector to work need to go to `MAIN_REQUIREMENTS` list.
* required for the testing need to go to `TEST_REQUIREMENTS` list

### Publishing a new version of the connector
You've checked out the repo, implemented a million dollar feature, and you're ready to share your changes with the world. Now what?
1. Make sure your changes are passing our test suite: `airbyte-ci connectors --name=source-freshcaller test`
2. Bump the connector version in `metadata.yaml`: increment the `dockerImageTag` value. Please follow [semantic versioning for connectors](https://docs.airbyte.com/contributing-to-airbyte/resources/pull-requests-handbook/#semantic-versioning-for-connectors).
3. Make sure the `metadata.yaml` content is up to date.
4. Make the connector documentation and its changelog is up to date (`docs/integrations/sources/freshcaller.md`).
5. Create a Pull Request: use [our PR naming conventions](https://docs.airbyte.com/contributing-to-airbyte/resources/pull-requests-handbook/#pull-request-title-convention).
6. Pat yourself on the back for being an awesome contributor.
7. Someone from Airbyte will take a look at your PR and iterate with you to merge it into master.
<|MERGE_RESOLUTION|>--- conflicted
+++ resolved
@@ -1,19 +1,10 @@
 # Freshcaller Source
 
-This is the repository for the Freshcaller configuration based source connector.
-For information about how to use this connector within Airbyte, see [the documentation](https://docs.airbyte.com/integrations/sources/freshcaller).
+This is the repository for the Freshcaller source connector, written in Python.
+For information about how to use this connector within Airbyte, see [the documentation](https://docs.airbyte.io/integrations/sources/freshcaller).
 
 ## Local development
 
-<<<<<<< HEAD
-#### Building via Gradle
-You can also build the connector in Gradle. This is typically used in CI and not needed for your development workflow.
-
-To build using Gradle, from the Airbyte repository root, run:
-```
-./gradlew :airbyte-integrations:connectors:source-freshcaller:build
-```
-=======
 ### Prerequisites
 **To iterate on this connector, make sure to complete this prerequisites section.**
 
@@ -38,16 +29,23 @@
 used for editable installs (`pip install -e`) to pull in Python dependencies from the monorepo and will call `setup.py`.
 If this is mumbo jumbo to you, don't worry about it, just put your deps in `setup.py` but install using `pip install -r requirements.txt` and everything
 should work as you expect.
->>>>>>> be141915
 
 #### Create credentials
-**If you are a community contributor**, follow the instructions in the [documentation](https://docs.airbyte.com/integrations/sources/freshcaller)
-to generate the necessary credentials. Then create a file `secrets/config.json` conforming to the `source_freshcaller/spec.yaml` file.
+**If you are a community contributor**, follow the instructions in the [documentation](https://docs.airbyte.io/integrations/sources/freshcaller)
+to generate the necessary credentials. Then create a file `secrets/config.json` conforming to the `source_freshcaller/spec.json` file.
 Note that any directory named `secrets` is gitignored across the entire Airbyte repo, so there is no danger of accidentally checking in sensitive information.
 See `integration_tests/sample_config.json` for a sample config file.
 
 **If you are an Airbyte core member**, copy the credentials in Lastpass under the secret name `source freshcaller test creds`
 and place them into `secrets/config.json`.
+
+### Locally running the connector
+```
+python main.py spec
+python main.py check --config secrets/config.json
+python main.py discover --config secrets/config.json
+python main.py read --config secrets/config.json --catalog integration_tests/configured_catalog.json
+```
 
 ### Locally running the connector docker image
 
@@ -75,28 +73,6 @@
 ```
 
 ## Testing
-<<<<<<< HEAD
-
-#### Acceptance Tests
-Customize `acceptance-test-config.yml` file to configure tests. See [Connector Acceptance Tests](https://docs.airbyte.com/connector-development/testing-connectors/connector-acceptance-tests-reference) for more information.
-If your connector requires to create or destroy resources for use during acceptance tests create fixtures for it and place them inside integration_tests/acceptance.py.
-
-To run your integration tests with Docker, run:
-```
-./acceptance-test-docker.sh
-```
-
-### Using gradle to run tests
-All commands should be run from airbyte project root.
-To run unit tests:
-```
-./gradlew :airbyte-integrations:connectors:source-freshcaller:unitTest
-```
-To run acceptance and custom integration tests:
-```
-./gradlew :airbyte-integrations:connectors:source-freshcaller:integrationTest
-```
-=======
 You can run our full test suite locally using [`airbyte-ci`](https://github.com/airbytehq/airbyte/blob/master/airbyte-ci/connectors/pipelines/README.md):
 ```bash
 airbyte-ci connectors --name=source-freshcaller test
@@ -105,7 +81,6 @@
 ### Customizing acceptance Tests
 Customize `acceptance-test-config.yml` file to configure tests. See [Connector Acceptance Tests](https://docs.airbyte.com/connector-development/testing-connectors/connector-acceptance-tests-reference) for more information.
 If your connector requires to create or destroy resources for use during acceptance tests create fixtures for it and place them inside integration_tests/acceptance.py.
->>>>>>> be141915
 
 ## Dependency Management
 All of your dependencies should go in `setup.py`, NOT `requirements.txt`. The requirements file is only used to connect internal Airbyte dependencies in the monorepo for local development.
@@ -121,4 +96,4 @@
 4. Make the connector documentation and its changelog is up to date (`docs/integrations/sources/freshcaller.md`).
 5. Create a Pull Request: use [our PR naming conventions](https://docs.airbyte.com/contributing-to-airbyte/resources/pull-requests-handbook/#pull-request-title-convention).
 6. Pat yourself on the back for being an awesome contributor.
-7. Someone from Airbyte will take a look at your PR and iterate with you to merge it into master.
+7. Someone from Airbyte will take a look at your PR and iterate with you to merge it into master.