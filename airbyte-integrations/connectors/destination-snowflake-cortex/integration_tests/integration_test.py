#
# Copyright (c) 2023 Airbyte, Inc., all rights reserved.
#
from __future__ import annotations

import json
import logging

from destination_snowflake_cortex.destination import DestinationSnowflakeCortex
from destination_snowflake_cortex.indexer import SnowflakeCortexIndexer
from langchain.embeddings import OpenAIEmbeddings
from snowflake import connector

from airbyte_cdk.destinations.vector_db_based.embedder import OPEN_AI_VECTOR_SIZE
from airbyte_cdk.destinations.vector_db_based.test_utils import BaseIntegrationTest
from airbyte_cdk.models import DestinationSyncMode, Status


class SnowflakeCortexIntegrationTest(BaseIntegrationTest):
    def _init_snowflake_cortex(self):
        pass

    def setUp(self):
        with open("secrets/config.json", "r") as f:
            self.config = json.loads(f.read())
        self._init_snowflake_cortex()

    def tearDown(self):
        pass

    def test_check_valid_config(self):
        outcome = DestinationSnowflakeCortex().check(logging.getLogger("airbyte"), self.config)
        assert outcome.status == Status.SUCCEEDED

    def test_check_invalid_config(self):
        outcome = DestinationSnowflakeCortex().check(
            logging.getLogger("airbyte"),
            {
                "processing": {"text_fields": ["str_col"], "chunk_size": 1000, "metadata_fields": ["int_col"]},
                "embedding": {"mode": "openai", "openai_key": "mykey"},
                "indexing": {
                    "host": "MYACCOUNT",
                    "role": "MYUSERNAME",
                    "warehouse": "MYWAREHOUSE",
                    "database": "MYDATABASE",
                    "default_schema": "MYSCHEMA",
                    "username": "MYUSERNAME",
                    "credentials": {"password": "xxxxxxx"},
                },
            },
        )
        assert outcome.status == Status.FAILED

    def _get_db_connection(self):
        return connector.connect(
            account=self.config["indexing"]["host"],
            role=self.config["indexing"]["role"],
            warehouse=self.config["indexing"]["warehouse"],
            database=self.config["indexing"]["database"],
            schema=self.config["indexing"]["default_schema"],
            user=self.config["indexing"]["username"],
            password=self.config["indexing"]["credentials"]["password"],
        )

    def _get_record_count(self, table_name):
        conn = self._get_db_connection()
        cursor = conn.cursor()
        cursor.execute(f"SELECT COUNT(*) FROM {table_name};")
        result = cursor.fetchone()
        cursor.close()
        conn.close()
        return result[0]

    def _delete_table(self, table_name):
        conn = self._get_db_connection()
        cursor = conn.cursor()
        cursor.execute(f"DROP TABLE IF EXISTS {table_name};")
        conn.commit()
        conn.close()

    def _run_cosine_similarity(self, query_vector, table_name):
        conn = self._get_db_connection()
        cursor = conn.cursor()

        query = f"""
        SELECT DOCUMENT_CONTENT
        FROM {table_name}
        ORDER BY VECTOR_L2_DISTANCE(
            CAST({query_vector} AS VECTOR(FLOAT, 1536)),
            embedding
        )
        LIMIT 1
        """
        cursor.execute(query)
        result = cursor.fetchone()
        cursor.close()
        conn.close()
        return result

    def test_write(self):
        self._delete_table("mystream")
        catalog = self._get_configured_catalog(DestinationSyncMode.overwrite)
        first_state_message = self._state({"state": "1"})
        first_record_chunk = [self._record("mystream", f"Dogs are number {i}", i) for i in range(5)]

        # initial sync with replace
        destination = DestinationSnowflakeCortex()
        list(destination.write(self.config, catalog, [*first_record_chunk, first_state_message]))
        assert(self._get_record_count("mystream") == 5)

        # subsequent sync with append
        append_catalog = self._get_configured_catalog(DestinationSyncMode.append)
        list(destination.write(self.config, append_catalog, [self._record("mystream", "Cats are nice", 6), first_state_message]))
        assert(self._get_record_count("mystream") == 6)

        # subsequent sync with append_dedup
        append_dedup_catalog = self._get_configured_catalog(DestinationSyncMode.append_dedup)
        list(destination.write(self.config, append_dedup_catalog, [self._record("mystream", "Cats are nice too", 4), first_state_message]))
        assert(self._get_record_count("mystream") == 6)
<<<<<<< HEAD

        # perform a query using OpenAI embedding
        embeddings = OpenAIEmbeddings(openai_api_key=self.config["embedding"]["openai_key"])
        result = self._run_cosine_similarity(embeddings.embed_query("feline animals"), "mystream")
        assert(len(result) == 1)
        result[0] == "str_col: Cats are nice"
=======
        
        # comment the following so we can use fake for testing
        # embeddings = OpenAIEmbeddings(openai_api_key=self.config["embedding"]["openai_key"])
        # result = self._run_cosine_similarity(embeddings.embed_query("feline animals"), "mystream")
        # assert(len(result) == 1)
        # result[0] == "str_col: Cats are nice"
>>>>>>> 9d9d5f2f

    def test_overwrite_mode_deletes_records(self):
        self._delete_table("mystream")
        catalog = self._get_configured_catalog(DestinationSyncMode.overwrite)
        first_state_message = self._state({"state": "1"})
        first_record_chunk = [self._record("mystream", f"Dogs are number {i}", i) for i in range(4)]

        # initial sync with replace
        destination = DestinationSnowflakeCortex()
        list(destination.write(self.config, catalog, [*first_record_chunk, first_state_message]))
        assert(self._get_record_count("mystream") == 4)

        # following should replace existing records
        append_catalog = self._get_configured_catalog(DestinationSyncMode.overwrite)
        list(destination.write(self.config, append_catalog, [self._record("mystream", "Cats are nice", 6), first_state_message]))
        assert(self._get_record_count("mystream") == 1)

    """
    Following tests are not code specific, but are useful to confirm that the Cortex functions are available and behaving as expcected
    """

    def test_cortex_functions_available(self):
        conn = self._get_db_connection()
        cursor = conn.cursor()

        query = """
        SELECT SNOWFLAKE.CORTEX.EXTRACT_ANSWER(
            $$Apple Vision Pro comprises approximately 300 components.[40] It has a curved laminated glass display on the front, an aluminum frame on its sides, a flexible cushion on the inside, and a removable, adjustable headband. The frame contains five sensors, six microphones, and 12 cameras.$$,
            'How many cameras are there on the product?'
        ) AS answer
        """
        try:
            cursor.execute(query)
        except Exception as e:
            self.fail(f"Cortex functions might not be available in database: {e}")

    def test_get_embeddings_using_cortex(self):
        conn = self._get_db_connection()
        cur = conn.cursor()
        document_content_list = ["dogs are number 1", "dogs are number 2", "cats are nummber 1"]

        cur.execute("""
        CREATE TEMPORARY TABLE temp_document_content (
            document_content STRING
        )
        """)
        cur.executemany("INSERT INTO temp_document_content (document_content) VALUES (%s)", document_content_list)

        cur.execute("""
        SELECT snowflake.cortex.embed_text('e5-base-v2', document_content) AS embedding
        FROM temp_document_content
        """)
        processed_data = cur.fetchall()
        self.assertTrue(processed_data, "No data found in the database")
        cur.execute("DROP TABLE temp_document_content")
        cur.close()
        conn.close()<|MERGE_RESOLUTION|>--- conflicted
+++ resolved
@@ -117,21 +117,12 @@
         append_dedup_catalog = self._get_configured_catalog(DestinationSyncMode.append_dedup)
         list(destination.write(self.config, append_dedup_catalog, [self._record("mystream", "Cats are nice too", 4), first_state_message]))
         assert(self._get_record_count("mystream") == 6)
-<<<<<<< HEAD
 
-        # perform a query using OpenAI embedding
-        embeddings = OpenAIEmbeddings(openai_api_key=self.config["embedding"]["openai_key"])
-        result = self._run_cosine_similarity(embeddings.embed_query("feline animals"), "mystream")
-        assert(len(result) == 1)
-        result[0] == "str_col: Cats are nice"
-=======
-        
         # comment the following so we can use fake for testing
         # embeddings = OpenAIEmbeddings(openai_api_key=self.config["embedding"]["openai_key"])
         # result = self._run_cosine_similarity(embeddings.embed_query("feline animals"), "mystream")
         # assert(len(result) == 1)
         # result[0] == "str_col: Cats are nice"
->>>>>>> 9d9d5f2f
 
     def test_overwrite_mode_deletes_records(self):
         self._delete_table("mystream")
