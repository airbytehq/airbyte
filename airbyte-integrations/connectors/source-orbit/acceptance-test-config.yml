# See [Connector Acceptance Tests](https://docs.airbyte.com/connector-development/testing-connectors/connector-acceptance-tests-reference)
# for more information about how to configure these tests
connector_image: airbyte/source-orbit:dev
<<<<<<< HEAD
acceptance_tests:
=======
test_strictness_level: low
tests:
>>>>>>> aa854d75
  spec:
    tests:
      - spec_path: "source_orbit/spec.yaml"
  connection:
    tests:
      - config_path: "secrets/config.json"
        status: "succeed"
      - config_path: "integration_tests/invalid_config.json"
        status: "failed"
  discovery:
    tests:
      - config_path: "secrets/config.json"
  basic_read:
    tests:
      - config_path: "secrets/config.json"
        configured_catalog_path: "integration_tests/configured_catalog.json"
        empty_streams: ["name":"members"]
  incremental: 
    bypass_reason: "This connector does not implement incremental sync"
  full_refresh:
    tests:
      - config_path: "secrets/config.json"
        configured_catalog_path: "integration_tests/configured_catalog.json"<|MERGE_RESOLUTION|>--- conflicted
+++ resolved
@@ -1,32 +1,21 @@
 # See [Connector Acceptance Tests](https://docs.airbyte.com/connector-development/testing-connectors/connector-acceptance-tests-reference)
 # for more information about how to configure these tests
 connector_image: airbyte/source-orbit:dev
-<<<<<<< HEAD
-acceptance_tests:
-=======
 test_strictness_level: low
 tests:
->>>>>>> aa854d75
   spec:
-    tests:
-      - spec_path: "source_orbit/spec.yaml"
+    - spec_path: "source_orbit/spec.yaml"
   connection:
-    tests:
-      - config_path: "secrets/config.json"
-        status: "succeed"
-      - config_path: "integration_tests/invalid_config.json"
-        status: "failed"
+    - config_path: "secrets/config.json"
+      status: "succeed"
+    - config_path: "integration_tests/invalid_config.json"
+      status: "failed"
   discovery:
-    tests:
-      - config_path: "secrets/config.json"
+    - config_path: "secrets/config.json"
   basic_read:
-    tests:
-      - config_path: "secrets/config.json"
-        configured_catalog_path: "integration_tests/configured_catalog.json"
-        empty_streams: ["name":"members"]
-  incremental: 
-    bypass_reason: "This connector does not implement incremental sync"
+    - config_path: "secrets/config.json"
+      configured_catalog_path: "integration_tests/configured_catalog.json"
+      empty_streams: []
   full_refresh:
-    tests:
-      - config_path: "secrets/config.json"
-        configured_catalog_path: "integration_tests/configured_catalog.json"+    - config_path: "secrets/config.json"
+      configured_catalog_path: "integration_tests/configured_catalog.json"