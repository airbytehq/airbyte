data:
  allowedHosts:
    hosts:
      - auth.${region}.${host}.commercetools.com
      - api.${region}.${host}.commercetools.com
  registries:
    oss:
      enabled: true
    cloud:
      enabled: false
  connectorSubtype: api
  connectorType: source
  definitionId: 008b2e26-11a3-11ec-82a8-0242ac130003
<<<<<<< HEAD
  dockerImageTag: 0.2.0
=======
  dockerImageTag: 0.1.1
>>>>>>> cb3a4e0d
  dockerRepository: airbyte/source-commercetools
  githubIssueLabel: source-commercetools
  icon: commercetools.svg
  license: MIT
  name: Commercetools
  releaseDate: TODO
  releaseStage: alpha
  supportLevel: community
  documentationUrl: https://docs.airbyte.com/integrations/sources/commercetools
  tags:
    - language:lowcode
  ab_internal:
    sl: 100
<<<<<<< HEAD
    ql: 200
=======
    ql: 100
  supportLevel: community
>>>>>>> cb3a4e0d
metadataSpecVersion: "1.0"<|MERGE_RESOLUTION|>--- conflicted
+++ resolved
@@ -11,11 +11,7 @@
   connectorSubtype: api
   connectorType: source
   definitionId: 008b2e26-11a3-11ec-82a8-0242ac130003
-<<<<<<< HEAD
   dockerImageTag: 0.2.0
-=======
-  dockerImageTag: 0.1.1
->>>>>>> cb3a4e0d
   dockerRepository: airbyte/source-commercetools
   githubIssueLabel: source-commercetools
   icon: commercetools.svg
@@ -29,10 +25,6 @@
     - language:lowcode
   ab_internal:
     sl: 100
-<<<<<<< HEAD
-    ql: 200
-=======
     ql: 100
   supportLevel: community
->>>>>>> cb3a4e0d
 metadataSpecVersion: "1.0"