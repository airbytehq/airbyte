#
# Copyright (c) 2023 Airbyte, Inc., all rights reserved.
#

from unittest.mock import MagicMock

from source_genesys.source import SourceGenesys
import pytest


def test_check_connection(mocker):
    source = SourceGenesys()
    logger_mock, config_mock = MagicMock(), MagicMock()
    SourceGenesys.get_connection_response = MagicMock()
    assert source.check_connection(logger_mock, config_mock) == (True, None)


def test_streams(mocker):
    source = SourceGenesys()
    config_mock = MagicMock()
    SourceGenesys.get_connection_response = MagicMock()
    streams = source.streams(config_mock)
<<<<<<< HEAD
    expected_streams_number = 17
    assert len(streams) == expected_streams_number
=======
    expected_streams_number = 16
    assert len(streams) == expected_streams_number


@pytest.mark.parametrize(
    ("tenant_endpoint", "url_base"),
    [
        ("Americas (US East)", "https://api.mypurecloud.com/api/v2/"),
        ("Americas (US East 2)", "https://api.use2.us-gov-pure.cloud/api/v2/"),
        ("Americas (US West)", "https://api.usw2.pure.cloud/api/v2/"),
        ("Americas (Canada)", "https://api.cac1.pure.cloud/api/v2/"),
        ("Americas (São Paulo)", "https://api.sae1.pure.cloud/api/v2/"),
        ("EMEA (Frankfurt)", "https://api.mypurecloud.de/api/v2/"),
        ("EMEA (Dublin)", "https://api.mypurecloud.ie/api/v2/"),
        ("EMEA (London)", "https://api.euw2.pure.cloud/api/v2/"),
        ("Asia Pacific (Mumbai)", "https://api.aps1.pure.cloud/api/v2/"),
        ("Asia Pacific (Seoul)", "https://api.apne2.pure.cloud/api/v2/"),
        ("Asia Pacific (Sydney)", "https://api.mypurecloud.com.au/api/v2/"),
    ],
)
def test_url_base(tenant_endpoint, url_base):
    source = SourceGenesys()
    config_mock = MagicMock()
    config_mock.__getitem__.side_effect = lambda key: tenant_endpoint if key == "tenant_endpoint" else None
    SourceGenesys.get_connection_response = MagicMock()
    streams = source.streams(config_mock)
    expected_streams_number = 16
    assert len(streams) == expected_streams_number

    for stream in streams:
        assert stream.url_base == url_base
>>>>>>> c1997244
<|MERGE_RESOLUTION|>--- conflicted
+++ resolved
@@ -20,11 +20,7 @@
     config_mock = MagicMock()
     SourceGenesys.get_connection_response = MagicMock()
     streams = source.streams(config_mock)
-<<<<<<< HEAD
     expected_streams_number = 17
-    assert len(streams) == expected_streams_number
-=======
-    expected_streams_number = 16
     assert len(streams) == expected_streams_number
 
 
@@ -54,5 +50,4 @@
     assert len(streams) == expected_streams_number
 
     for stream in streams:
-        assert stream.url_base == url_base
->>>>>>> c1997244
+        assert stream.url_base == url_base