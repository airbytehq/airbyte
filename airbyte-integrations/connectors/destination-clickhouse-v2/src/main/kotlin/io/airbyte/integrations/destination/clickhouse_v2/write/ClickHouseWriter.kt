--- conflicted
+++ resolved
@@ -25,18 +25,13 @@
 
 @Singleton
 class ClickHouseWriter(
-<<<<<<< HEAD
-    /// private val internalNamespace: String,
-=======
     @Named("internalNamespace") private val internalNamespace: String,
->>>>>>> a815ffdd
     private val names: TableCatalog,
     private val stateGatherer: DatabaseInitialStatusGatherer<DirectLoadInitialStatus>,
     private val streamStateStore: StreamStateStore<DirectLoadTableExecutionConfig>,
     private val clickhouseClient: ClickhouseAirbyteClient
 ) : DestinationWriter {
     private lateinit var initialStatuses: Map<DestinationStream, DirectLoadInitialStatus>
-    private val internalNamespace: String = "airbyte_internal"
 
     override suspend fun setup() {
         names.values.map { (tableNames, _) -> tableNames.finalTableName!!.namespace }
