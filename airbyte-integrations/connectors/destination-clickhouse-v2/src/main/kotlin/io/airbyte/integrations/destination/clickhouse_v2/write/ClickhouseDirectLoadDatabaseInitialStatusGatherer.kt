package io.airbyte.integrations.destination.clickhouse_v2.write

import io.airbyte.cdk.load.client.AirbyteClient
import io.airbyte.cdk.load.orchestration.db.BaseDatabaseInitialStatusGatherer
import io.airbyte.cdk.load.orchestration.db.direct_load_table.DirectLoadInitialStatus
import io.airbyte.integrations.destination.clickhouse_v2.spec.ClickhouseConfiguration
import jakarta.inject.Named
import jakarta.inject.Singleton

@Singleton
class ClickhouseDirectLoadDatabaseInitialStatusGatherer(
    airbyteClient: AirbyteClient,
    clickhouseConfiguration: ClickhouseConfiguration,
    // TODO: Change that; maybe create a bean for it?
<<<<<<< HEAD
    // internalTableDataset: String = "default",
) : BaseDatabaseInitialStatusGatherer<DirectLoadInitialStatus>(
    airbyteClient,
    clickhouseConfiguration.resolvedDatabase,
    "airbyte_internal" // internalTableDataset,
=======
    @Named("internalNamespace") internalNamespace: String,
) : BaseDatabaseInitialStatusGatherer<DirectLoadInitialStatus>(
    airbyteClient,
    clickhouseConfiguration.resolvedDatabase,
    internalNamespace,
>>>>>>> a815ffdd
)<|MERGE_RESOLUTION|>--- conflicted
+++ resolved
@@ -12,17 +12,9 @@
     airbyteClient: AirbyteClient,
     clickhouseConfiguration: ClickhouseConfiguration,
     // TODO: Change that; maybe create a bean for it?
-<<<<<<< HEAD
-    // internalTableDataset: String = "default",
-) : BaseDatabaseInitialStatusGatherer<DirectLoadInitialStatus>(
-    airbyteClient,
-    clickhouseConfiguration.resolvedDatabase,
-    "airbyte_internal" // internalTableDataset,
-=======
     @Named("internalNamespace") internalNamespace: String,
 ) : BaseDatabaseInitialStatusGatherer<DirectLoadInitialStatus>(
     airbyteClient,
     clickhouseConfiguration.resolvedDatabase,
     internalNamespace,
->>>>>>> a815ffdd
 )