/*
 * Copyright (c) 2025 Airbyte, Inc., all rights reserved.
 */

package io.airbyte.integrations.destination.clickhouse_v2.write.direct

import com.clickhouse.client.api.Client
import com.clickhouse.client.api.ClientFaultCause
import com.clickhouse.client.api.data_formats.ClickHouseBinaryFormatReader
import com.fasterxml.jackson.databind.node.ArrayNode
import io.airbyte.cdk.command.ConfigurationSpecification
import io.airbyte.cdk.command.ValidatedJsonUtils
import io.airbyte.cdk.load.command.Dedupe
import io.airbyte.cdk.load.command.DestinationStream
import io.airbyte.cdk.load.command.ImportType
import io.airbyte.cdk.load.data.AirbyteValue
import io.airbyte.cdk.load.data.IntegerValue
import io.airbyte.cdk.load.data.NullValue
import io.airbyte.cdk.load.data.ObjectValue
import io.airbyte.cdk.load.data.StringValue
import io.airbyte.cdk.load.data.TimestampWithTimezoneValue
import io.airbyte.cdk.load.message.Meta
import io.airbyte.cdk.load.test.util.DestinationCleaner
import io.airbyte.cdk.load.test.util.DestinationDataDumper
import io.airbyte.cdk.load.test.util.OutputRecord
import io.airbyte.cdk.load.util.Jsons
import io.airbyte.cdk.load.write.BasicFunctionalityIntegrationTest
import io.airbyte.cdk.load.write.DedupBehavior
import io.airbyte.cdk.load.write.SchematizedNestedValueBehavior
import io.airbyte.cdk.load.write.StronglyTyped
import io.airbyte.cdk.load.write.UnionBehavior
import io.airbyte.cdk.load.write.UnknownTypesBehavior
import io.airbyte.integrations.destination.clickhouse_v2.ClickhouseConfigUpdater
import io.airbyte.integrations.destination.clickhouse_v2.ClickhouseContainerHelper
import io.airbyte.integrations.destination.clickhouse_v2.Utils
import io.airbyte.integrations.destination.clickhouse_v2.spec.ClickhouseConfiguration
import io.airbyte.integrations.destination.clickhouse_v2.spec.ClickhouseConfigurationFactory
import io.airbyte.integrations.destination.clickhouse_v2.spec.ClickhouseSpecification
import io.airbyte.integrations.destination.clickhouse_v2.write.direct.ClientProvider.getClient
import io.airbyte.protocol.models.v0.AirbyteRecordMessageMetaChange
import java.nio.file.Files
import java.time.ZonedDateTime
import org.junit.jupiter.api.BeforeAll
import org.junit.jupiter.api.Disabled

class ClickhouseDirectLoadWriter :
    BasicFunctionalityIntegrationTest(
        configContents = Files.readString(Utils.getConfigPath("valid_connection.json")),
        configSpecClass = ClickhouseSpecification::class.java,
        dataDumper =
            ClickhouseDataDumper { spec ->
                val configOverrides = mutableMapOf<String, String>()
                ClickhouseConfigurationFactory()
                    .makeWithOverrides(spec as ClickhouseSpecification, configOverrides)
            },
        destinationCleaner = ClickhouseDataCleaner,
        isStreamSchemaRetroactive = true,
        dedupBehavior = DedupBehavior(DedupBehavior.CdcDeletionMode.SOFT_DELETE),
        stringifySchemalessObjects = true,
        schematizedObjectBehavior = SchematizedNestedValueBehavior.STRINGIFY,
        schematizedArrayBehavior = SchematizedNestedValueBehavior.STRINGIFY,
        unionBehavior = UnionBehavior.STRICT_STRINGIFY,
        preserveUndeclaredFields = false,
        supportFileTransfer = false,
        commitDataIncrementally = false,
        allTypesBehavior =
            StronglyTyped(
                integerCanBeLarge = false,
                numberCanBeLarge = false,
                nestedFloatLosesPrecision = false,
            ),
        unknownTypesBehavior = UnknownTypesBehavior.PASS_THROUGH,
        nullEqualsUnset = true,
        configUpdater = ClickhouseConfigUpdater(),
    ) {
    companion object {
        @JvmStatic
        @BeforeAll
        fun beforeAll() {
            ClickhouseContainerHelper.start()
        }

        @JvmStatic
        @BeforeAll
        fun afterAll() {
            ClickhouseContainerHelper.stop()
        }
    }

    @Disabled("Clickhouse does not support file transfer, so this test is skipped.")
    override fun testBasicWriteFile() {
        // Clickhouse does not support file transfer, so this test is skipped.
    }

    /**
     * Failing (is stuck) because of com.clickhouse.client.api.ServerException: Code: 27.
     * DB::Exception: Cannot parse input: expected '\"' before:
     * 'Z\",\"name\":\"foo_1_200\",\"_airbyte_extracted_at\":200,\"_airbyte_generation_id\":0,\"_airbyte_raw_id\":\"bf7d3df8-8a91-4fd4-bd4c-89c293ba1d6b\",\"_airbyte_meta\":{\"changes\"':
     * (while reading the value of key updated_at): (at row 1) : While executing
     * ParallelParsingBlockInputFormat. (CANNOT_PARSE_INPUT_ASSERTION_FAILED) (version 25.5.2.47
     * (official build))"} at
     * com.clickhouse.client.api.internal.HttpAPIClientHelper.readError(HttpAPIClientHelper.java:371)
     * ~[client-v2-0.8.6.jar:client-v2 0.8.6 (revision: 2d305b7)] at
     * com.clickhouse.client.api.internal.HttpAPIClientHelper.executeRequest(HttpAPIClientHelper.java:426)
     * ~[client-v2-0.8.6.jar:client-v2 0.8.6 (revision: 2d305b7)] at
     * com.clickhouse.client.api.Client.lambda$insert$8(Client.java:1600)
     * ~[client-v2-0.8.6.jar:client-v2 0.8.6 (revision: 2d305b7)] at
     * com.clickhouse.client.api.Client.runAsyncOperation(Client.java:2156)
     * ~[client-v2-0.8.6.jar:client-v2 0.8.6 (revision: 2d305b7)] at
     * com.clickhouse.client.api.Client.insert(Client.java:1643) ~[client-v2-0.8.6.jar:client-v2
     * 0.8.6 (revision: 2d305b7)] at com.clickhouse.client.api.Client.insert(Client.java:1503)
     * ~[client-v2-0.8.6.jar:client-v2 0.8.6 (revision: 2d305b7)] at
     * com.clickhouse.client.api.Client.insert(Client.java:1446) ~[client-v2-0.8.6.jar:client-v2
     * 0.8.6 (revision: 2d305b7)] at
     * io.airbyte.integrations.destination.clickhouse_v2.write.direct.ClickhouseDirectLoader.flush(ClickhouseDirectLoader.kt:74)
     * ~[io.airbyte.airbyte-integrations.connectors-destination-clickhouse-v2.jar:?] at
     * io.airbyte.integrations.destination.clickhouse_v2.write.direct.ClickhouseDirectLoader.finish(ClickhouseDirectLoader.kt:87)
     * ~[io.airbyte.airbyte-integrations.connectors-destination-clickhouse-v2.jar:?] at
     * io.airbyte.cdk.load.pipeline.DirectLoadRecordAccumulator.finish(DirectLoadRecordAccumulator.kt:46)
     * ~[io.airbyte.airbyte-cdk.bulk.core-bulk-cdk-core-load.jar:?] at
     * io.airbyte.cdk.load.pipeline.DirectLoadRecordAccumulator.finish(DirectLoadRecordAccumulator.kt:24)
     * ~[io.airbyte.airbyte-cdk.bulk.core-bulk-cdk-core-load.jar:?] at
     * io.airbyte.cdk.load.task.internal.LoadPipelineStepTask$execute$$inlined$fold$1.emit(Reduce.kt:253)
     * ~[io.airbyte.airbyte-cdk.bulk.core-bulk-cdk-core-load.jar:?] at
     * kotlinx.coroutines.flow.FlowKt__ChannelsKt.emitAllImpl$FlowKt__ChannelsKt(Channels.kt:33)
     * ~[kotlinx-coroutines-core-jvm-1.9.0.jar:?] at
     * kotlinx.coroutines.flow.FlowKt__ChannelsKt.access$emitAllImpl$FlowKt__ChannelsKt(Channels.kt:1)
     * ~[kotlinx-coroutines-core-jvm-1.9.0.jar:?] at
     * kotlinx.coroutines.flow.FlowKt__ChannelsKt$emitAllImpl$1.invokeSuspend(Channels.kt)
     * ~[kotlinx-coroutines-core-jvm-1.9.0.jar:?] at
     * kotlin.coroutines.jvm.internal.BaseContinuationImpl.resumeWith(ContinuationImpl.kt:33)
     * [kotlin-stdlib-2.1.10.jar:2.1.10-release-473] at
     * kotlinx.coroutines.DispatchedTask.run(DispatchedTask.kt:101)
     * [kotlinx-coroutines-core-jvm-1.9.0.jar:?] at
     * kotlinx.coroutines.internal.LimitedDispatcher$Worker.run(LimitedDispatcher.kt:113)
     * [kotlinx-coroutines-core-jvm-1.9.0.jar:?] at
     * kotlinx.coroutines.scheduling.TaskImpl.run(Tasks.kt:89)
     * [kotlinx-coroutines-core-jvm-1.9.0.jar:?] at
     * kotlinx.coroutines.scheduling.CoroutineScheduler.runSafely(CoroutineScheduler.kt:589)
     * [kotlinx-coroutines-core-jvm-1.9.0.jar:?] at
     * kotlinx.coroutines.scheduling.CoroutineScheduler$Worker.executeTask(CoroutineScheduler.kt:823)
     * [kotlinx-coroutines-core-jvm-1.9.0.jar:?] at
     * kotlinx.coroutines.scheduling.CoroutineScheduler$Worker.runWorker(CoroutineScheduler.kt:720)
     * [kotlinx-coroutines-core-jvm-1.9.0.jar:?] at
     * kotlinx.coroutines.scheduling.CoroutineScheduler$Worker.run(CoroutineScheduler.kt:707)
     * [kotlinx-coroutines-core-jvm-1.9.0.jar:?]
     */
    @Disabled() override fun testInterruptedTruncateWithoutPriorData() {}

<<<<<<< HEAD
    /**
     * Failing because of om.clickhouse.client.api.ServerException: Code: 62. DB::Exception: Syntax
     * error (Multi-statements are not allowed): failed at position 18 (end of query) (line 1, col
     * 18): ; DROP TABLE IF EXISTS `test20250609WxfG`.`test_stream`; ALTER TABLE
     * `airbyte_internal`.`b608df00f1f652fbb38deb99bc5f8e7de` RENAME TO `test202... . (SYNTAX_ERROR)
     * (version 25.5.2.47 (official build)) at
     * com.clickhouse.client.api.internal.HttpAPIClientHelper.readError(HttpAPIClientHelper.java:371)
     * ~[client-v2-0.8.6.jar:client-v2 0.8.6 (revision: 2d305b7)] at
     * com.clickhouse.client.api.internal.HttpAPIClientHelper.executeRequest(HttpAPIClientHelper.java:426)
     * ~[client-v2-0.8.6.jar:client-v2 0.8.6 (revision: 2d305b7)] at
     * com.clickhouse.client.api.Client.lambda$query$10(Client.java:1723)
     * ~[client-v2-0.8.6.jar:client-v2 0.8.6 (revision: 2d305b7)] at
     * com.clickhouse.client.api.Client.runAsyncOperation(Client.java:2156)
     * ~[client-v2-0.8.6.jar:client-v2 0.8.6 (revision: 2d305b7)] at
     * com.clickhouse.client.api.Client.query(Client.java:1766) ~[client-v2-0.8.6.jar:client-v2
     * 0.8.6 (revision: 2d305b7)] at com.clickhouse.client.api.Client.query(Client.java:1652)
     * ~[client-v2-0.8.6.jar:client-v2 0.8.6 (revision: 2d305b7)] at
     * com.clickhouse.client.api.Client.execute(Client.java:2072) ~[client-v2-0.8.6.jar:client-v2
     * 0.8.6 (revision: 2d305b7)] at
     * io.airbyte.integrations.destination.clickhouse_v2.client.ClickhouseAirbyteClient.execute(ClickhouseAirbyteClient.kt:132)
     * ~[io.airbyte.airbyte-integrations.connectors-destination-clickhouse-v2.jar:?] at
     * io.airbyte.integrations.destination.clickhouse_v2.client.ClickhouseAirbyteClient.overwriteTable(ClickhouseAirbyteClient.kt:56)
     * ~[io.airbyte.airbyte-integrations.connectors-destination-clickhouse-v2.jar:?] at
     * io.airbyte.cdk.load.orchestration.db.direct_load_table.DirectLoadTableAppendTruncateStreamLoader.close(DirectLoadTableStreamLoader.kt:210)
     * ~[io.airbyte.airbyte-cdk.bulk.toolkits-bulk-cdk-toolkit-load-db.jar:?] at
     * io.airbyte.cdk.load.write.StreamLoader.close$default(StreamLoader.kt:24)
     * ~[io.airbyte.airbyte-cdk.bulk.core-bulk-cdk-core-load.jar:?] at
     * io.airbyte.cdk.load.task.implementor.CloseStreamTask.execute(CloseStreamTask.kt:24)
     * ~[io.airbyte.airbyte-cdk.bulk.core-bulk-cdk-core-load.jar:?] at
     * io.airbyte.cdk.load.task.DestinationTaskLauncher$WrappedTask.execute(DestinationTaskLauncher.kt:125)
     * [io.airbyte.airbyte-cdk.bulk.core-bulk-cdk-core-load.jar:?] at
     * io.airbyte.cdk.load.task.TaskScopeProvider$launch$job$1.invokeSuspend(TaskScopeProvider.kt:35)
     * [io.airbyte.airbyte-cdk.bulk.core-bulk-cdk-core-load.jar:?] at
     * kotlin.coroutines.jvm.internal.BaseContinuationImpl.resumeWith(ContinuationImpl.kt:33)
     * [kotlin-stdlib-2.1.10.jar:2.1.10-release-473] at
     * kotlinx.coroutines.DispatchedTask.run(DispatchedTask.kt:101)
     * [kotlinx-coroutines-core-jvm-1.9.0.jar:?] at
     * kotlinx.coroutines.internal.LimitedDispatcher$Worker.run(LimitedDispatcher.kt:113)
     * [kotlinx-coroutines-core-jvm-1.9.0.jar:?] at
     * kotlinx.coroutines.scheduling.TaskImpl.run(Tasks.kt:89)
     * [kotlinx-coroutines-core-jvm-1.9.0.jar:?] at
     * kotlinx.coroutines.scheduling.CoroutineScheduler.runSafely(CoroutineScheduler.kt:589)
     * [kotlinx-coroutines-core-jvm-1.9.0.jar:?] at
     * kotlinx.coroutines.scheduling.CoroutineScheduler$Worker.executeTask(CoroutineScheduler.kt:823)
     * [kotlinx-coroutines-core-jvm-1.9.0.jar:?] at
     * kotlinx.coroutines.scheduling.CoroutineScheduler$Worker.runWorker(CoroutineScheduler.kt:720)
     * [kotlinx-coroutines-core-jvm-1.9.0.jar:?] at
     * kotlinx.coroutines.scheduling.CoroutineScheduler$Worker.run(CoroutineScheduler.kt:707)
     * [kotlinx-coroutines-core-jvm-1.9.0.jar:?]
     */
    @Disabled override fun testTruncateRefresh() {}
=======
    /** Dedup is handle by the Clickhouse server, so this test is not applicable. */
    @Disabled override fun testDedupWithStringKey() {}

    /** Dedup is handle by the Clickhouse server, so this test is not applicable. */
    @Disabled override fun testDedupChangeCursor() {}
>>>>>>> 355c3f8c

    /**
     * Failing because of com.clickhouse.client.api.ServerException: Code: 27. DB::Exception: Cannot
     * parse input: expected ',' before:
     * '.1,\"integer\":42,\"boolean\":true,\"timestamp_with_timezone\":\"2023-01-23T11:34:56-01:00\",\"timestamp_without_timezone\":\"2023-01-23T12:34:56\",\"time_with_timezone\":\"11':
     * (at row 1) : While executing ParallelParsingBlockInputFormat.
     * (CANNOT_PARSE_INPUT_ASSERTION_FAILED) (version 25.5.2.47 (official build))"} at
     * com.clickhouse.client.api.internal.HttpAPIClientHelper.readError(HttpAPIClientHelper.java:371)
     * ~[client-v2-0.8.6.jar:client-v2 0.8.6 (revision: 2d305b7)] at
     * com.clickhouse.client.api.internal.HttpAPIClientHelper.executeRequest(HttpAPIClientHelper.java:426)
     * ~[client-v2-0.8.6.jar:client-v2 0.8.6 (revision: 2d305b7)] at
     * com.clickhouse.client.api.Client.lambda$insert$8(Client.java:1600)
     * ~[client-v2-0.8.6.jar:client-v2 0.8.6 (revision: 2d305b7)] at
     * com.clickhouse.client.api.Client.runAsyncOperation(Client.java:2156)
     * ~[client-v2-0.8.6.jar:client-v2 0.8.6 (revision: 2d305b7)] at
     * com.clickhouse.client.api.Client.insert(Client.java:1643) ~[client-v2-0.8.6.jar:client-v2
     * 0.8.6 (revision: 2d305b7)] at com.clickhouse.client.api.Client.insert(Client.java:1503)
     * ~[client-v2-0.8.6.jar:client-v2 0.8.6 (revision: 2d305b7)] at
     * com.clickhouse.client.api.Client.insert(Client.java:1446) ~[client-v2-0.8.6.jar:client-v2
     * 0.8.6 (revision: 2d305b7)] at
     * io.airbyte.integrations.destination.clickhouse_v2.write.direct.ClickhouseDirectLoader.flush(ClickhouseDirectLoader.kt:75)
     * ~[io.airbyte.airbyte-integrations.connectors-destination-clickhouse-v2.jar:?] at
     * io.airbyte.integrations.destination.clickhouse_v2.write.direct.ClickhouseDirectLoader.finish(ClickhouseDirectLoader.kt:88)
     * ~[io.airbyte.airbyte-integrations.connectors-destination-clickhouse-v2.jar:?] at
     * io.airbyte.cdk.load.pipeline.DirectLoadRecordAccumulator.finish(DirectLoadRecordAccumulator.kt:46)
     * ~[io.airbyte.airbyte-cdk.bulk.core-bulk-cdk-core-load.jar:?] at
     * io.airbyte.cdk.load.pipeline.DirectLoadRecordAccumulator.finish(DirectLoadRecordAccumulator.kt:24)
     * ~[io.airbyte.airbyte-cdk.bulk.core-bulk-cdk-core-load.jar:?] at
     * io.airbyte.cdk.load.task.internal.LoadPipelineStepTask.finishKeys(LoadPipelineStepTask.kt:278)
     * ~[io.airbyte.airbyte-cdk.bulk.core-bulk-cdk-core-load.jar:?] at
     * io.airbyte.cdk.load.task.internal.LoadPipelineStepTask.access$finishKeys(LoadPipelineStepTask.kt:59)
     * ~[io.airbyte.airbyte-cdk.bulk.core-bulk-cdk-core-load.jar:?] at
     * io.airbyte.cdk.load.task.internal.LoadPipelineStepTask$execute$$inlined$fold$1.emit(Reduce.kt:302)
     * ~[io.airbyte.airbyte-cdk.bulk.core-bulk-cdk-core-load.jar:?] at
     * kotlinx.coroutines.flow.FlowKt__ChannelsKt.emitAllImpl$FlowKt__ChannelsKt(Channels.kt:33)
     * ~[kotlinx-coroutines-core-jvm-1.9.0.jar:?] at
     * kotlinx.coroutines.flow.FlowKt__ChannelsKt.access$emitAllImpl$FlowKt__ChannelsKt(Channels.kt:1)
     * ~[kotlinx-coroutines-core-jvm-1.9.0.jar:?] at
     * kotlinx.coroutines.flow.FlowKt__ChannelsKt$emitAllImpl$1.invokeSuspend(Channels.kt)
     * ~[kotlinx-coroutines-core-jvm-1.9.0.jar:?] at
     * kotlin.coroutines.jvm.internal.BaseContinuationImpl.resumeWith(ContinuationImpl.kt:33)
     * [kotlin-stdlib-2.1.10.jar:2.1.10-release-473] at
     * kotlinx.coroutines.DispatchedTask.run(DispatchedTask.kt:101)
     * [kotlinx-coroutines-core-jvm-1.9.0.jar:?] at
     * kotlinx.coroutines.internal.LimitedDispatcher$Worker.run(LimitedDispatcher.kt:113)
     * [kotlinx-coroutines-core-jvm-1.9.0.jar:?] at
     * kotlinx.coroutines.scheduling.TaskImpl.run(Tasks.kt:89)
     * [kotlinx-coroutines-core-jvm-1.9.0.jar:?] at
     * kotlinx.coroutines.scheduling.CoroutineScheduler.runSafely(CoroutineScheduler.kt:589)
     * [kotlinx-coroutines-core-jvm-1.9.0.jar:?] at
     * kotlinx.coroutines.scheduling.CoroutineScheduler$Worker.executeTask(CoroutineScheduler.kt:823)
     * [kotlinx-coroutines-core-jvm-1.9.0.jar:?] at
     * kotlinx.coroutines.scheduling.CoroutineScheduler$Worker.runWorker(CoroutineScheduler.kt:720)
     * [kotlinx-coroutines-core-jvm-1.9.0.jar:?] at
     * kotlinx.coroutines.scheduling.CoroutineScheduler$Worker.run(CoroutineScheduler.kt:707)
     * [kotlinx-coroutines-core-jvm-1.9.0.jar:?]
     */
    @Disabled override fun testBasicTypes() {}

    /**
     * failing because of
     *
     * java.lang.ClassCastException: class com.fasterxml.jackson.databind.node.NullNode cannot be
     * cast to class com.fasterxml.jackson.databind.node.ObjectNode
     * (com.fasterxml.jackson.databind.node.NullNode and
     * com.fasterxml.jackson.databind.node.ObjectNode are in unnamed module of loader 'app') at
     * io.airbyte.integrations.destination.clickhouse_v2.write.direct.ClickhouseDirectLoader.accept(ClickhouseDirectLoader.kt:51)
     * ~[io.airbyte.airbyte-integrations.connectors-destination-clickhouse-v2.jar:?] at
     * io.airbyte.cdk.load.pipeline.DirectLoadRecordAccumulator.accept(DirectLoadRecordAccumulator.kt:37)
     * ~[io.airbyte.airbyte-cdk.bulk.core-bulk-cdk-core-load.jar:?] at
     * io.airbyte.cdk.load.pipeline.DirectLoadRecordAccumulator.accept(DirectLoadRecordAccumulator.kt:24)
     * ~[io.airbyte.airbyte-cdk.bulk.core-bulk-cdk-core-load.jar:?] at
     * io.airbyte.cdk.load.task.internal.LoadPipelineStepTask$execute$$inlined$fold$1.emit(Reduce.kt:225)
     * ~[io.airbyte.airbyte-cdk.bulk.core-bulk-cdk-core-load.jar:?] at
     * kotlinx.coroutines.flow.FlowKt__ChannelsKt.emitAllImpl$FlowKt__ChannelsKt(Channels.kt:33)
     * ~[kotlinx-coroutines-core-jvm-1.9.0.jar:?] at
     * kotlinx.coroutines.flow.FlowKt__ChannelsKt.access$emitAllImpl$FlowKt__ChannelsKt(Channels.kt:1)
     * ~[kotlinx-coroutines-core-jvm-1.9.0.jar:?] at
     * kotlinx.coroutines.flow.FlowKt__ChannelsKt$emitAllImpl$1.invokeSuspend(Channels.kt)
     * ~[kotlinx-coroutines-core-jvm-1.9.0.jar:?] at
     * kotlin.coroutines.jvm.internal.BaseContinuationImpl.resumeWith(ContinuationImpl.kt:33)
     * ~[kotlin-stdlib-2.1.10.jar:2.1.10-release-473] at
     * kotlinx.coroutines.DispatchedTask.run(DispatchedTask.kt:101)
     * ~[kotlinx-coroutines-core-jvm-1.9.0.jar:?] at
     * kotlinx.coroutines.internal.LimitedDispatcher$Worker.run(LimitedDispatcher.kt:113)
     * ~[kotlinx-coroutines-core-jvm-1.9.0.jar:?] at
     * kotlinx.coroutines.scheduling.TaskImpl.run(Tasks.kt:89)
     * ~[kotlinx-coroutines-core-jvm-1.9.0.jar:?] at
     * kotlinx.coroutines.scheduling.CoroutineScheduler.runSafely(CoroutineScheduler.kt:589)
     * ~[kotlinx-coroutines-core-jvm-1.9.0.jar:?] at
     * kotlinx.coroutines.scheduling.CoroutineScheduler$Worker.executeTask(CoroutineScheduler.kt:823)
     * ~[kotlinx-coroutines-core-jvm-1.9.0.jar:?] at
     * kotlinx.coroutines.scheduling.CoroutineScheduler$Worker.runWorker(CoroutineScheduler.kt:720)
     * ~[kotlinx-coroutines-core-jvm-1.9.0.jar:?] at
     * kotlinx.coroutines.scheduling.CoroutineScheduler$Worker.run(CoroutineScheduler.kt:707)
     * ~[kotlinx-coroutines-core-jvm-1.9.0.jar:?]
     */
    @Disabled override fun testFunkyCharacters() {}

    /**
     * failing because of
     *
     * com.clickhouse.client.api.ServerException: Code: 60. DB::Exception: Table
     * test20250609KJeX_2.test_stream_test20250609KJeX does not exist. Maybe you meant
     * test20250609KJeX_2.test_stream_test20250609KJeX_4a4?. (UNKNOWN_TABLE) (version 25.5.2.47
     * (official build))"} at
     * com.clickhouse.client.api.internal.HttpAPIClientHelper.readError(HttpAPIClientHelper.java:371)
     * ~[client-v2-0.8.6.jar:client-v2 0.8.6 (revision: 2d305b7)] at
     * com.clickhouse.client.api.internal.HttpAPIClientHelper.executeRequest(HttpAPIClientHelper.java:426)
     * ~[client-v2-0.8.6.jar:client-v2 0.8.6 (revision: 2d305b7)] at
     * com.clickhouse.client.api.Client.lambda$insert$8(Client.java:1600)
     * ~[client-v2-0.8.6.jar:client-v2 0.8.6 (revision: 2d305b7)] at
     * com.clickhouse.client.api.Client.runAsyncOperation(Client.java:2156)
     * ~[client-v2-0.8.6.jar:client-v2 0.8.6 (revision: 2d305b7)] at
     * com.clickhouse.client.api.Client.insert(Client.java:1643) ~[client-v2-0.8.6.jar:client-v2
     * 0.8.6 (revision: 2d305b7)] at com.clickhouse.client.api.Client.insert(Client.java:1503)
     * ~[client-v2-0.8.6.jar:client-v2 0.8.6 (revision: 2d305b7)] at
     * com.clickhouse.client.api.Client.insert(Client.java:1446) ~[client-v2-0.8.6.jar:client-v2
     * 0.8.6 (revision: 2d305b7)] at
     * io.airbyte.integrations.destination.clickhouse_v2.write.direct.ClickhouseDirectLoader.flush(ClickhouseDirectLoader.kt:75)
     * ~[io.airbyte.airbyte-integrations.connectors-destination-clickhouse-v2.jar:?] at
     * io.airbyte.integrations.destination.clickhouse_v2.write.direct.ClickhouseDirectLoader.finish(ClickhouseDirectLoader.kt:88)
     * ~[io.airbyte.airbyte-integrations.connectors-destination-clickhouse-v2.jar:?] at
     * io.airbyte.cdk.load.pipeline.DirectLoadRecordAccumulator.finish(DirectLoadRecordAccumulator.kt:46)
     * ~[io.airbyte.airbyte-cdk.bulk.core-bulk-cdk-core-load.jar:?] at
     * io.airbyte.cdk.load.pipeline.DirectLoadRecordAccumulator.finish(DirectLoadRecordAccumulator.kt:24)
     * ~[io.airbyte.airbyte-cdk.bulk.core-bulk-cdk-core-load.jar:?] at
     * io.airbyte.cdk.load.task.internal.LoadPipelineStepTask.finishKeys(LoadPipelineStepTask.kt:278)
     * ~[io.airbyte.airbyte-cdk.bulk.core-bulk-cdk-core-load.jar:?] at
     * io.airbyte.cdk.load.task.internal.LoadPipelineStepTask.access$finishKeys(LoadPipelineStepTask.kt:59)
     * ~[io.airbyte.airbyte-cdk.bulk.core-bulk-cdk-core-load.jar:?] at
     * io.airbyte.cdk.load.task.internal.LoadPipelineStepTask$execute$$inlined$fold$1.emit(Reduce.kt:302)
     * ~[io.airbyte.airbyte-cdk.bulk.core-bulk-cdk-core-load.jar:?] at
     * kotlinx.coroutines.flow.FlowKt__ChannelsKt.emitAllImpl$FlowKt__ChannelsKt(Channels.kt:33)
     * ~[kotlinx-coroutines-core-jvm-1.9.0.jar:?] at
     * kotlinx.coroutines.flow.FlowKt__ChannelsKt.access$emitAllImpl$FlowKt__ChannelsKt(Channels.kt:1)
     * ~[kotlinx-coroutines-core-jvm-1.9.0.jar:?] at
     * kotlinx.coroutines.flow.FlowKt__ChannelsKt$emitAllImpl$1.invokeSuspend(Channels.kt)
     * ~[kotlinx-coroutines-core-jvm-1.9.0.jar:?] at
     * kotlin.coroutines.jvm.internal.BaseContinuationImpl.resumeWith(ContinuationImpl.kt:33)
     * [kotlin-stdlib-2.1.10.jar:2.1.10-release-473] at
     * kotlinx.coroutines.DispatchedTask.run(DispatchedTask.kt:101)
     * [kotlinx-coroutines-core-jvm-1.9.0.jar:?] at
     * kotlinx.coroutines.internal.LimitedDispatcher$Worker.run(LimitedDispatcher.kt:113)
     * [kotlinx-coroutines-core-jvm-1.9.0.jar:?] at
     * kotlinx.coroutines.scheduling.TaskImpl.run(Tasks.kt:89)
     * [kotlinx-coroutines-core-jvm-1.9.0.jar:?] at
     * kotlinx.coroutines.scheduling.CoroutineScheduler.runSafely(CoroutineScheduler.kt:589)
     * [kotlinx-coroutines-core-jvm-1.9.0.jar:?] at
     * kotlinx.coroutines.scheduling.CoroutineScheduler$Worker.executeTask(CoroutineScheduler.kt:823)
     * [kotlinx-coroutines-core-jvm-1.9.0.jar:?] at
     * kotlinx.coroutines.scheduling.CoroutineScheduler$Worker.runWorker(CoroutineScheduler.kt:720)
     * [kotlinx-coroutines-core-jvm-1.9.0.jar:?] at
     * kotlinx.coroutines.scheduling.CoroutineScheduler$Worker.run(CoroutineScheduler.kt:707)
     * [kotlinx-coroutines-core-jvm-1.9.0.jar:?]
     */
    @Disabled override fun testNamespaces() {}

    @Disabled override fun testNoColumns() {}

    /**
     * failing because of
     *
     * com.clickhouse.client.api.ServerException: Code: 27. DB::Exception: Cannot parse input:
     * expected '\"' before:
     * 'Z\",\"name\":\"foo_1_100\",\"_airbyte_extracted_at\":100,\"_airbyte_generation_id\":41,\"_airbyte_raw_id\":\"bf7d3df8-8a91-4fd4-bd4c-89c293ba1d6b\",\"_airbyte_meta\":{\"changes':
     * (while reading the value of key updated_at): (at row 1) : While executing
     * ParallelParsingBlockInputFormat. (CANNOT_PARSE_INPUT_ASSERTION_FAILED) (version 25.5.2.47
     * (official build))"} at
     * com.clickhouse.client.api.internal.HttpAPIClientHelper.readError(HttpAPIClientHelper.java:371)
     * ~[client-v2-0.8.6.jar:client-v2 0.8.6 (revision: 2d305b7)] at
     * com.clickhouse.client.api.internal.HttpAPIClientHelper.executeRequest(HttpAPIClientHelper.java:426)
     * ~[client-v2-0.8.6.jar:client-v2 0.8.6 (revision: 2d305b7)] at
     * com.clickhouse.client.api.Client.lambda$insert$8(Client.java:1600)
     * ~[client-v2-0.8.6.jar:client-v2 0.8.6 (revision: 2d305b7)] at
     * com.clickhouse.client.api.Client.runAsyncOperation(Client.java:2156)
     * ~[client-v2-0.8.6.jar:client-v2 0.8.6 (revision: 2d305b7)] at
     * com.clickhouse.client.api.Client.insert(Client.java:1643) ~[client-v2-0.8.6.jar:client-v2
     * 0.8.6 (revision: 2d305b7)] at com.clickhouse.client.api.Client.insert(Client.java:1503)
     * ~[client-v2-0.8.6.jar:client-v2 0.8.6 (revision: 2d305b7)] at
     * com.clickhouse.client.api.Client.insert(Client.java:1446) ~[client-v2-0.8.6.jar:client-v2
     * 0.8.6 (revision: 2d305b7)] at
     * io.airbyte.integrations.destination.clickhouse_v2.write.direct.ClickhouseDirectLoader.flush(ClickhouseDirectLoader.kt:75)
     * ~[io.airbyte.airbyte-integrations.connectors-destination-clickhouse-v2.jar:?] at
     * io.airbyte.integrations.destination.clickhouse_v2.write.direct.ClickhouseDirectLoader.finish(ClickhouseDirectLoader.kt:88)
     * ~[io.airbyte.airbyte-integrations.connectors-destination-clickhouse-v2.jar:?] at
     * io.airbyte.cdk.load.pipeline.DirectLoadRecordAccumulator.finish(DirectLoadRecordAccumulator.kt:46)
     * ~[io.airbyte.airbyte-cdk.bulk.core-bulk-cdk-core-load.jar:?] at
     * io.airbyte.cdk.load.pipeline.DirectLoadRecordAccumulator.finish(DirectLoadRecordAccumulator.kt:24)
     * ~[io.airbyte.airbyte-cdk.bulk.core-bulk-cdk-core-load.jar:?] at
     * io.airbyte.cdk.load.task.internal.LoadPipelineStepTask.finishKeys(LoadPipelineStepTask.kt:278)
     * ~[io.airbyte.airbyte-cdk.bulk.core-bulk-cdk-core-load.jar:?] at
     * io.airbyte.cdk.load.task.internal.LoadPipelineStepTask.access$finishKeys(LoadPipelineStepTask.kt:59)
     * ~[io.airbyte.airbyte-cdk.bulk.core-bulk-cdk-core-load.jar:?] at
     * io.airbyte.cdk.load.task.internal.LoadPipelineStepTask$execute$$inlined$fold$1.emit(Reduce.kt:302)
     * ~[io.airbyte.airbyte-cdk.bulk.core-bulk-cdk-core-load.jar:?] at
     * kotlinx.coroutines.flow.FlowKt__ChannelsKt.emitAllImpl$FlowKt__ChannelsKt(Channels.kt:33)
     * ~[kotlinx-coroutines-core-jvm-1.9.0.jar:?] at
     * kotlinx.coroutines.flow.FlowKt__ChannelsKt.access$emitAllImpl$FlowKt__ChannelsKt(Channels.kt:1)
     * ~[kotlinx-coroutines-core-jvm-1.9.0.jar:?] at
     * kotlinx.coroutines.flow.FlowKt__ChannelsKt$emitAllImpl$1.invokeSuspend(Channels.kt)
     * ~[kotlinx-coroutines-core-jvm-1.9.0.jar:?] at
     * kotlin.coroutines.jvm.internal.BaseContinuationImpl.resumeWith(ContinuationImpl.kt:33)
     * [kotlin-stdlib-2.1.10.jar:2.1.10-release-473] at
     * kotlinx.coroutines.DispatchedTask.run(DispatchedTask.kt:101)
     * [kotlinx-coroutines-core-jvm-1.9.0.jar:?] at
     * kotlinx.coroutines.internal.LimitedDispatcher$Worker.run(LimitedDispatcher.kt:113)
     * [kotlinx-coroutines-core-jvm-1.9.0.jar:?] at
     * kotlinx.coroutines.scheduling.TaskImpl.run(Tasks.kt:89)
     * [kotlinx-coroutines-core-jvm-1.9.0.jar:?] at
     * kotlinx.coroutines.scheduling.CoroutineScheduler.runSafely(CoroutineScheduler.kt:589)
     * [kotlinx-coroutines-core-jvm-1.9.0.jar:?] at
     * kotlinx.coroutines.scheduling.CoroutineScheduler$Worker.executeTask(CoroutineScheduler.kt:823)
     * [kotlinx-coroutines-core-jvm-1.9.0.jar:?] at
     * kotlinx.coroutines.scheduling.CoroutineScheduler$Worker.runWorker(CoroutineScheduler.kt:720)
     * [kotlinx-coroutines-core-jvm-1.9.0.jar:?] at
     * kotlinx.coroutines.scheduling.CoroutineScheduler$Worker.run(CoroutineScheduler.kt:707)
     * [kotlinx-coroutines-core-jvm-1.9.0.jar:?]
     */
    @Disabled override fun resumeAfterCancelledTruncate() {}

    /** Dedup is handle by the Clickhouse server, so this test is not applicable. */
    @Disabled override fun testFunkyCharactersDedup() {}

    /** Dedup is handle by the Clickhouse server, so this test is not applicable. */
    @Disabled override fun testDedupNoCursor() {}

    /** Running well locally, not well in CI */
    @Disabled override fun testMidSyncCheckpointingStreamState() {}

    /** Need to check with Ed, how to re-enable. */
    @Disabled override fun testOverwriteSchemaEvolution() {}
}

class ClickhouseDataDumper(
    private val configProvider: (ConfigurationSpecification) -> ClickhouseConfiguration
) : DestinationDataDumper {
    override fun dumpRecords(
        spec: ConfigurationSpecification,
        stream: DestinationStream
    ): List<OutputRecord> {
        val config = configProvider(spec)
        val client = getClient(config)

        val isDedup = stream.importType is Dedupe

        val output = mutableListOf<OutputRecord>()

        val response =
            client
                .query(
                    "SELECT * FROM ${stream.descriptor.namespace ?: config.resolvedDatabase}.${stream.descriptor.name} ${if (isDedup) "FINAL" else ""}"
                )
                .get()

        val reader: ClickHouseBinaryFormatReader = client.newBinaryFormatReader(response)
        while (reader.hasNext()) {
            val record = reader.next()
            val dataMap = linkedMapOf<String, AirbyteValue>()
            record.entries
                .filter { entry -> !Meta.COLUMN_NAMES.contains(entry.key) }
                .map { entry ->
                    val airbyteValue =
                        when (entry.value) {
                            is Long -> IntegerValue(entry.value as Long)
                            is String ->
                                if (entry.value == "") NullValue
                                else StringValue(entry.value as String)
                            is ZonedDateTime ->
                                TimestampWithTimezoneValue(
                                    (entry.value as ZonedDateTime).toOffsetDateTime()
                                )
                            null -> NullValue
                            else ->
                                throw UnsupportedOperationException(
                                    "Clickhouse data dumper doesn't know how to dump type ${entry.value::class.java} with value ${entry.value}"
                                )
                        }
                    dataMap.put(entry.key, airbyteValue)
                }
            val outputRecord =
                OutputRecord(
                    rawId = record[Meta.COLUMN_NAME_AB_RAW_ID] as String,
                    extractedAt =
                        (record[Meta.COLUMN_NAME_AB_EXTRACTED_AT] as ZonedDateTime)
                            .toInstant()
                            .toEpochMilli(),
                    loadedAt = null,
                    generationId = record[Meta.COLUMN_NAME_AB_GENERATION_ID] as Long,
                    data = ObjectValue(dataMap),
                    airbyteMeta = stringToMeta(record[Meta.COLUMN_NAME_AB_META] as String),
                )
            output.add(outputRecord)
        }

        return output
    }

    override fun dumpFile(
        spec: ConfigurationSpecification,
        stream: DestinationStream
    ): Map<String, String> {
        throw UnsupportedOperationException("Clickhouse does not support file transfer.")
    }
}

object ClickhouseDataCleaner : DestinationCleaner {
    private val clickhouseSpecification =
        ValidatedJsonUtils.parseOne(
            ClickhouseSpecification::class.java,
            Files.readString(Utils.getConfigPath("valid_connection.json"))
        )

    private val config =
        ClickhouseConfigurationFactory()
            .makeWithOverrides(
                clickhouseSpecification,
                mapOf(
                    "hostname" to ClickhouseContainerHelper.getIpAddress()!!,
                    "port" to (ClickhouseContainerHelper.getPort()?.toString())!!,
                    "protocol" to "http",
                    "username" to ClickhouseContainerHelper.getUsername()!!,
                    "password" to ClickhouseContainerHelper.getPassword()!!,
                )
            )

    override fun cleanup() {
        try {
            val client = getClient(config)

            val query = "select * from system.databases where name like 'test%'"

            val response = client.query(query).get()

            val reader = client.newBinaryFormatReader(response)
            while (reader.hasNext()) {
                val record = reader.next()
                val databaseName = record["name"] as String

                client.query("DROP DATABASE IF EXISTS $databaseName").get()
            }
        } catch (e: Exception) {
            // swallow the exception, we don't want to fail the test suite if the cleanup fails
        }
    }
}

fun stringToMeta(metaAsString: String): OutputRecord.Meta {
    if (metaAsString.isEmpty()) {
        return OutputRecord.Meta(
            changes = emptyList(),
            syncId = null,
        )
    }
    val metaJson = Jsons.readTree(metaAsString)

    val changes =
        (metaJson["changes"] as ArrayNode).map { change ->
            Meta.Change(
                field = change["field"].textValue(),
                change =
                    AirbyteRecordMessageMetaChange.Change.fromValue(change["change"].textValue()),
                reason =
                    AirbyteRecordMessageMetaChange.Reason.fromValue(change["reason"].textValue()),
            )
        }

    return OutputRecord.Meta(
        changes = changes,
        syncId = metaJson["sync_id"].longValue(),
    )
}

object ClientProvider {
    fun getClient(config: ClickhouseConfiguration): Client {
        return Client.Builder()
            .setPassword(config.password)
            .setUsername(config.username)
            .addEndpoint(config.endpoint)
            .setDefaultDatabase(config.resolvedDatabase)
            .retryOnFailures(ClientFaultCause.None)
            .build()
    }
}<|MERGE_RESOLUTION|>--- conflicted
+++ resolved
@@ -147,66 +147,6 @@
      */
     @Disabled() override fun testInterruptedTruncateWithoutPriorData() {}
 
-<<<<<<< HEAD
-    /**
-     * Failing because of om.clickhouse.client.api.ServerException: Code: 62. DB::Exception: Syntax
-     * error (Multi-statements are not allowed): failed at position 18 (end of query) (line 1, col
-     * 18): ; DROP TABLE IF EXISTS `test20250609WxfG`.`test_stream`; ALTER TABLE
-     * `airbyte_internal`.`b608df00f1f652fbb38deb99bc5f8e7de` RENAME TO `test202... . (SYNTAX_ERROR)
-     * (version 25.5.2.47 (official build)) at
-     * com.clickhouse.client.api.internal.HttpAPIClientHelper.readError(HttpAPIClientHelper.java:371)
-     * ~[client-v2-0.8.6.jar:client-v2 0.8.6 (revision: 2d305b7)] at
-     * com.clickhouse.client.api.internal.HttpAPIClientHelper.executeRequest(HttpAPIClientHelper.java:426)
-     * ~[client-v2-0.8.6.jar:client-v2 0.8.6 (revision: 2d305b7)] at
-     * com.clickhouse.client.api.Client.lambda$query$10(Client.java:1723)
-     * ~[client-v2-0.8.6.jar:client-v2 0.8.6 (revision: 2d305b7)] at
-     * com.clickhouse.client.api.Client.runAsyncOperation(Client.java:2156)
-     * ~[client-v2-0.8.6.jar:client-v2 0.8.6 (revision: 2d305b7)] at
-     * com.clickhouse.client.api.Client.query(Client.java:1766) ~[client-v2-0.8.6.jar:client-v2
-     * 0.8.6 (revision: 2d305b7)] at com.clickhouse.client.api.Client.query(Client.java:1652)
-     * ~[client-v2-0.8.6.jar:client-v2 0.8.6 (revision: 2d305b7)] at
-     * com.clickhouse.client.api.Client.execute(Client.java:2072) ~[client-v2-0.8.6.jar:client-v2
-     * 0.8.6 (revision: 2d305b7)] at
-     * io.airbyte.integrations.destination.clickhouse_v2.client.ClickhouseAirbyteClient.execute(ClickhouseAirbyteClient.kt:132)
-     * ~[io.airbyte.airbyte-integrations.connectors-destination-clickhouse-v2.jar:?] at
-     * io.airbyte.integrations.destination.clickhouse_v2.client.ClickhouseAirbyteClient.overwriteTable(ClickhouseAirbyteClient.kt:56)
-     * ~[io.airbyte.airbyte-integrations.connectors-destination-clickhouse-v2.jar:?] at
-     * io.airbyte.cdk.load.orchestration.db.direct_load_table.DirectLoadTableAppendTruncateStreamLoader.close(DirectLoadTableStreamLoader.kt:210)
-     * ~[io.airbyte.airbyte-cdk.bulk.toolkits-bulk-cdk-toolkit-load-db.jar:?] at
-     * io.airbyte.cdk.load.write.StreamLoader.close$default(StreamLoader.kt:24)
-     * ~[io.airbyte.airbyte-cdk.bulk.core-bulk-cdk-core-load.jar:?] at
-     * io.airbyte.cdk.load.task.implementor.CloseStreamTask.execute(CloseStreamTask.kt:24)
-     * ~[io.airbyte.airbyte-cdk.bulk.core-bulk-cdk-core-load.jar:?] at
-     * io.airbyte.cdk.load.task.DestinationTaskLauncher$WrappedTask.execute(DestinationTaskLauncher.kt:125)
-     * [io.airbyte.airbyte-cdk.bulk.core-bulk-cdk-core-load.jar:?] at
-     * io.airbyte.cdk.load.task.TaskScopeProvider$launch$job$1.invokeSuspend(TaskScopeProvider.kt:35)
-     * [io.airbyte.airbyte-cdk.bulk.core-bulk-cdk-core-load.jar:?] at
-     * kotlin.coroutines.jvm.internal.BaseContinuationImpl.resumeWith(ContinuationImpl.kt:33)
-     * [kotlin-stdlib-2.1.10.jar:2.1.10-release-473] at
-     * kotlinx.coroutines.DispatchedTask.run(DispatchedTask.kt:101)
-     * [kotlinx-coroutines-core-jvm-1.9.0.jar:?] at
-     * kotlinx.coroutines.internal.LimitedDispatcher$Worker.run(LimitedDispatcher.kt:113)
-     * [kotlinx-coroutines-core-jvm-1.9.0.jar:?] at
-     * kotlinx.coroutines.scheduling.TaskImpl.run(Tasks.kt:89)
-     * [kotlinx-coroutines-core-jvm-1.9.0.jar:?] at
-     * kotlinx.coroutines.scheduling.CoroutineScheduler.runSafely(CoroutineScheduler.kt:589)
-     * [kotlinx-coroutines-core-jvm-1.9.0.jar:?] at
-     * kotlinx.coroutines.scheduling.CoroutineScheduler$Worker.executeTask(CoroutineScheduler.kt:823)
-     * [kotlinx-coroutines-core-jvm-1.9.0.jar:?] at
-     * kotlinx.coroutines.scheduling.CoroutineScheduler$Worker.runWorker(CoroutineScheduler.kt:720)
-     * [kotlinx-coroutines-core-jvm-1.9.0.jar:?] at
-     * kotlinx.coroutines.scheduling.CoroutineScheduler$Worker.run(CoroutineScheduler.kt:707)
-     * [kotlinx-coroutines-core-jvm-1.9.0.jar:?]
-     */
-    @Disabled override fun testTruncateRefresh() {}
-=======
-    /** Dedup is handle by the Clickhouse server, so this test is not applicable. */
-    @Disabled override fun testDedupWithStringKey() {}
-
-    /** Dedup is handle by the Clickhouse server, so this test is not applicable. */
-    @Disabled override fun testDedupChangeCursor() {}
->>>>>>> 355c3f8c
-
     /**
      * Failing because of com.clickhouse.client.api.ServerException: Code: 27. DB::Exception: Cannot
      * parse input: expected ',' before:
@@ -429,9 +369,6 @@
 
     /** Dedup is handle by the Clickhouse server, so this test is not applicable. */
     @Disabled override fun testFunkyCharactersDedup() {}
-
-    /** Dedup is handle by the Clickhouse server, so this test is not applicable. */
-    @Disabled override fun testDedupNoCursor() {}
 
     /** Running well locally, not well in CI */
     @Disabled override fun testMidSyncCheckpointingStreamState() {}
