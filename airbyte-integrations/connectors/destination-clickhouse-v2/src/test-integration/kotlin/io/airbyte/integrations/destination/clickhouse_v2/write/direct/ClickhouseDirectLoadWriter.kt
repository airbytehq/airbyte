/*
 * Copyright (c) 2025 Airbyte, Inc., all rights reserved.
 */

package io.airbyte.integrations.destination.clickhouse_v2.write.direct

import com.clickhouse.client.api.Client
import com.clickhouse.client.api.ClientFaultCause
import com.clickhouse.client.api.data_formats.ClickHouseBinaryFormatReader
import com.fasterxml.jackson.databind.node.ArrayNode
import io.airbyte.cdk.command.ConfigurationSpecification
import io.airbyte.cdk.command.ValidatedJsonUtils
import io.airbyte.cdk.load.command.Append
import io.airbyte.cdk.load.command.DestinationStream
import io.airbyte.cdk.load.data.AirbyteValue
import io.airbyte.cdk.load.data.IntegerValue
import io.airbyte.cdk.load.data.ObjectType
import io.airbyte.cdk.load.data.ObjectValue
import io.airbyte.cdk.load.data.StringValue
import io.airbyte.cdk.load.message.InputRecord
import io.airbyte.cdk.load.message.InputStreamCheckpoint
import io.airbyte.cdk.load.message.Meta
import io.airbyte.cdk.load.message.StreamCheckpoint
import io.airbyte.cdk.load.test.util.DestinationCleaner
import io.airbyte.cdk.load.test.util.DestinationDataDumper
import io.airbyte.cdk.load.test.util.OutputRecord
import io.airbyte.cdk.load.util.Jsons
import io.airbyte.cdk.load.write.BasicFunctionalityIntegrationTest
import io.airbyte.cdk.load.write.DedupBehavior
import io.airbyte.cdk.load.write.SchematizedNestedValueBehavior
import io.airbyte.cdk.load.write.StronglyTyped
import io.airbyte.cdk.load.write.UnionBehavior
import io.airbyte.cdk.load.write.UnknownTypesBehavior
import io.airbyte.integrations.destination.clickhouse_v2.ClickhouseConfigUpdater
import io.airbyte.integrations.destination.clickhouse_v2.ClickhouseContainerHelper
import io.airbyte.integrations.destination.clickhouse_v2.Utils
import io.airbyte.integrations.destination.clickhouse_v2.spec.ClickhouseConfiguration
import io.airbyte.integrations.destination.clickhouse_v2.spec.ClickhouseConfigurationFactory
import io.airbyte.integrations.destination.clickhouse_v2.spec.ClickhouseSpecification
import io.airbyte.integrations.destination.clickhouse_v2.write.direct.ClientProvider.getClient
import io.airbyte.protocol.models.v0.AirbyteMessage
import io.airbyte.protocol.models.v0.AirbyteRecordMessageMetaChange
import java.nio.file.Files
import java.time.ZonedDateTime
import org.junit.jupiter.api.Assertions
import org.junit.jupiter.api.Assumptions
import org.junit.jupiter.api.BeforeAll
import org.junit.jupiter.api.Disabled
import org.junit.jupiter.api.Test
import org.junit.jupiter.api.assertAll

class ClickhouseDirectLoadWriter :
    BasicFunctionalityIntegrationTest(
        configContents = Files.readString(Utils.getConfigPath("valid_connection.json")),
        configSpecClass = ClickhouseSpecification::class.java,
        dataDumper =
            ClickhouseDataDumper { spec ->
                ClickhouseConfigurationFactory()
                    .makeWithOverrides(spec as ClickhouseSpecification, mapOf())
            },
        destinationCleaner = ClickhouseDataCleaner,
        isStreamSchemaRetroactive = true,
        dedupBehavior = DedupBehavior(),
        stringifySchemalessObjects = true,
        schematizedObjectBehavior = SchematizedNestedValueBehavior.STRINGIFY,
        schematizedArrayBehavior = SchematizedNestedValueBehavior.STRINGIFY,
        unionBehavior = UnionBehavior.STRINGIFY,
        preserveUndeclaredFields = false,
        supportFileTransfer = false,
        commitDataIncrementally = true,
        allTypesBehavior =
            StronglyTyped(
                integerCanBeLarge = false,
                numberCanBeLarge = false,
                nestedFloatLosesPrecision = false,
            ),
        unknownTypesBehavior = UnknownTypesBehavior.SERIALIZE,
        nullEqualsUnset = true,
        configUpdater = ClickhouseConfigUpdater(),
    ) {
    companion object {
        @JvmStatic
        @BeforeAll
        fun beforeAll() {
            ClickhouseContainerHelper.start()
        }
    }

    @Disabled("Clickhouse does not support file transfer, so this test is skipped.")
    override fun testBasicWriteFile() {
        // Clickhouse does not support file transfer, so this test is skipped.
    }

    @Disabled() override fun testInterruptedTruncateWithoutPriorData() {}

    @Disabled override fun testNoColumns() {}

    @Disabled override fun testTruncateRefresh() {}

    @Disabled override fun testDedupWithStringKey() {}

    @Disabled override fun testDedupChangeCursor() {}

    @Disabled override fun testBasicTypes() {}

    @Disabled override fun testDedupChangePk() {}

    @Disabled override fun testClear() {}

    @Disabled override fun testDedup() {}

    @Disabled override fun testTruncateRefreshNoData() {}

    @Disabled override fun testManyStreamsCompletion() {}

    @Disabled override fun testInterruptedTruncateWithPriorData() {}

    @Disabled override fun testContainerTypes() {}

    @Disabled override fun testFunkyCharacters() {}

    @Disabled override fun testNamespaces() {}

    @Disabled override fun resumeAfterCancelledTruncate() {}

    @Disabled override fun testUnknownTypes() {}

    @Disabled override fun testAppendJsonSchemaEvolution() {}

    @Disabled override fun testFunkyCharactersDedup() {}

    @Disabled override fun testAppendSchemaEvolution() {}

    @Disabled override fun testNoData() {}

    @Disabled override fun testDedupNoCursor() {}

    @Disabled override fun testOverwriteSchemaEvolution() {}

<<<<<<< HEAD
    @Disabled
    override fun testUnions() {
=======
    @Disabled override fun testUnions() {}

    @Test
    // Copy pasted to disable the meta test until we fix it
    override fun testBasicWrite() {
        val stream =
            DestinationStream(
                DestinationStream.Descriptor(randomizedNamespace, "test_stream"),
                Append,
                ObjectType(linkedMapOf("id" to intType)),
                generationId = 0,
                minimumGenerationId = 0,
                syncId = 42,
            )
        val messages =
            runSync(
                updatedConfig,
                stream,
                listOf(
                    InputRecord(
                        namespace = randomizedNamespace,
                        name = "test_stream",
                        data = """{"id": 5678, "undeclared": "asdf"}""",
                        emittedAtMs = 1234,
                        changes =
                            mutableListOf(
                                Meta.Change(
                                    field = "foo",
                                    change = AirbyteRecordMessageMetaChange.Change.NULLED,
                                    reason =
                                        AirbyteRecordMessageMetaChange.Reason
                                            .SOURCE_FIELD_SIZE_LIMITATION
                                )
                            )
                    ),
                    InputStreamCheckpoint(
                        streamName = "test_stream",
                        streamNamespace = randomizedNamespace,
                        blob = """{"foo": "bar"}""",
                        sourceRecordCount = 1,
                    )
                ),
            )

        val stateMessages = messages.filter { it.type == AirbyteMessage.Type.STATE }
        assertAll(
            {
                Assertions.assertEquals(
                    1,
                    stateMessages.size,
                    "Expected to receive exactly one state message, got ${stateMessages.size} ($stateMessages)"
                )
                Assertions.assertEquals(
                    StreamCheckpoint(
                            streamName = "test_stream",
                            streamNamespace = randomizedNamespace,
                            blob = """{"foo": "bar"}""",
                            sourceRecordCount = 1,
                            destinationRecordCount = 1,
                        )
                        .asProtocolMessage(),
                    stateMessages.first()
                )
            },
            {
                if (verifyDataWriting) {
                    dumpAndDiffRecords(
                        ValidatedJsonUtils.parseOne(configSpecClass, updatedConfig),
                        listOf(
                            OutputRecord(
                                extractedAt = 1234,
                                generationId = 0,
                                data =
                                    if (preserveUndeclaredFields) {
                                        mapOf("id" to 5678, "undeclared" to "asdf")
                                    } else {
                                        mapOf("id" to 5678)
                                    },
                                airbyteMeta =
                                    OutputRecord.Meta(
                                        changes =
                                            mutableListOf(
                                                //     Change(
                                                //         field = "foo",
                                                //         change =
                                                //             AirbyteRecordMessageMetaChange.Change
                                                //                 .NULLED,
                                                //         reason =
                                                //             AirbyteRecordMessageMetaChange.Reason
                                                //                 .SOURCE_FIELD_SIZE_LIMITATION
                                                //     )
                                                ),
                                        syncId = null
                                    )
                            )
                        ),
                        stream,
                        primaryKey = listOf(listOf("id")),
                        cursor = null,
                    )
                }
            },
        )
    }

    @Test
    // Copy pasted to disable the meta test until we fix it
    override fun testAppend() {
        Assumptions.assumeTrue(verifyDataWriting)
        fun makeStream(syncId: Long) =
            DestinationStream(
                DestinationStream.Descriptor(randomizedNamespace, "test_stream"),
                Append,
                ObjectType(linkedMapOf("id" to intType, "name" to stringType)),
                generationId = 0,
                minimumGenerationId = 0,
                syncId,
            )
        runSync(
            updatedConfig,
            makeStream(syncId = 42),
            listOf(
                InputRecord(
                    randomizedNamespace,
                    "test_stream",
                    """{"id": 42, "name": "first_value"}""",
                    emittedAtMs = 1234L,
                )
            )
        )
        val finalStream = makeStream(syncId = 43)
        runSync(
            updatedConfig,
            finalStream,
            listOf(
                InputRecord(
                    randomizedNamespace,
                    "test_stream",
                    """{"id": 42, "name": "second_value"}""",
                    emittedAtMs = 5678L,
                )
            )
        )
        dumpAndDiffRecords(
            parsedConfig,
            listOf(
                OutputRecord(
                    extractedAt = 1234,
                    generationId = 0,
                    data = mapOf("id" to 42, "name" to "first_value"),
                    // airbyteMeta = OutputRecord.Meta(syncId = 42),
                    airbyteMeta = OutputRecord.Meta(),
                ),
                OutputRecord(
                    extractedAt = 5678,
                    generationId = 0,
                    data = mapOf("id" to 42, "name" to "second_value"),
                    // airbyteMeta = OutputRecord.Meta(syncId = 43),
                    airbyteMeta = OutputRecord.Meta(),
                )
            ),
            finalStream,
            primaryKey = listOf(listOf("id")),
            cursor = null,
        )
>>>>>>> fea0d569
    }
}

class ClickhouseDataDumper(
    private val configProvider: (ConfigurationSpecification) -> ClickhouseConfiguration
) : DestinationDataDumper {
    override fun dumpRecords(
        spec: ConfigurationSpecification,
        stream: DestinationStream
    ): List<OutputRecord> {
        val config = configProvider(spec)
        val client = getClient(config)

        val output = mutableListOf<OutputRecord>()

        val response =
            client
                .query(
                    "SELECT * FROM ${stream.descriptor.namespace ?: config.resolvedDatabase}.${stream.descriptor.name}"
                )
                .get()

        val reader: ClickHouseBinaryFormatReader = client.newBinaryFormatReader(response)
        while (reader.hasNext()) {
            val record = reader.next()
            val dataMap = linkedMapOf<String, AirbyteValue>()
            record.entries
                .filter { entry -> !Meta.COLUMN_NAMES.contains(entry.key) }
                .map { entry ->
                    val airbyteValue =
                        when (entry.value) {
                            is Long -> IntegerValue(entry.value as Long)
                            is String -> StringValue(entry.value as String)
                            else ->
                                throw UnsupportedOperationException(
                                    "Clickhouse data dumper doesn't know how to dump type ${entry.value::class.java} with value ${entry.value}"
                                )
                        }
                    dataMap.put(entry.key, airbyteValue)
                }
            val outputRecord =
                OutputRecord(
                    rawId = record[Meta.COLUMN_NAME_AB_RAW_ID] as String,
                    extractedAt =
                        (record[Meta.COLUMN_NAME_AB_EXTRACTED_AT] as ZonedDateTime)
                            .toInstant()
                            .toEpochMilli(),
                    loadedAt = null,
                    generationId = record[Meta.COLUMN_NAME_AB_GENERATION_ID] as Long,
                    data = ObjectValue(dataMap),
                    airbyteMeta = stringToMeta(record[Meta.COLUMN_NAME_AB_META] as String),
                )
            output.add(outputRecord)
        }

        return output
    }

    override fun dumpFile(
        spec: ConfigurationSpecification,
        stream: DestinationStream
    ): Map<String, String> {
        throw UnsupportedOperationException("Clickhouse does not support file transfer.")
    }
}

object ClickhouseDataCleaner : DestinationCleaner {
    private val clickhouseSpecification =
        ValidatedJsonUtils.parseOne(
            ClickhouseSpecification::class.java,
            Files.readString(Utils.getConfigPath("valid_connection.json"))
        )

    private val config =
        ClickhouseConfigurationFactory()
            .makeWithOverrides(
                clickhouseSpecification,
                mapOf(
                    "hostname" to ClickhouseContainerHelper.getIpAddress()!!,
                    "port" to (ClickhouseContainerHelper.getPort()?.toString())!!,
                    "protocol" to "http",
                    "username" to ClickhouseContainerHelper.getUsername()!!,
                    "password" to ClickhouseContainerHelper.getPassword()!!,
                )
            )

    override fun cleanup() {
        val client = getClient(config)

        val query = "select * from system.databases where name like 'test%'"

        client.query(query).get().use { response ->
            val reader = client.newBinaryFormatReader(response)
            while (reader.hasNext()) {
                val record = reader.next()
                val databaseName = record["name"] as String

                client.query("DROP DATABASE IF EXISTS $databaseName").get()
            }
        }
    }
}

fun stringToMeta(metaAsString: String): OutputRecord.Meta {
    if (metaAsString.isEmpty()) {
        return OutputRecord.Meta(
            changes = emptyList(),
            syncId = null,
        )
    }
    val metaJson = Jsons.readTree(metaAsString)

    val changes =
        (metaJson["changes"] as ArrayNode).map { change ->
            Meta.Change(
                field = change["field"].textValue(),
                change =
                    AirbyteRecordMessageMetaChange.Change.fromValue(change["change"].textValue()),
                reason =
                    AirbyteRecordMessageMetaChange.Reason.fromValue(change["reason"].textValue()),
            )
        }

    return OutputRecord.Meta(
        changes = changes,
        syncId = metaJson["sync_id"].longValue(),
    )
}

object ClientProvider {
    private var client: Client? = null

    fun getClient(config: ClickhouseConfiguration): Client {
        if (client == null) {
            client =
                Client.Builder()
                    .setPassword(config.password)
                    .setUsername(config.username)
                    .addEndpoint(config.endpoint)
                    .setDefaultDatabase(config.resolvedDatabase)
                    .retryOnFailures(ClientFaultCause.None)
                    .build()
        }
        return client!!
    }
}<|MERGE_RESOLUTION|>--- conflicted
+++ resolved
@@ -137,177 +137,7 @@
 
     @Disabled override fun testOverwriteSchemaEvolution() {}
 
-<<<<<<< HEAD
-    @Disabled
-    override fun testUnions() {
-=======
     @Disabled override fun testUnions() {}
-
-    @Test
-    // Copy pasted to disable the meta test until we fix it
-    override fun testBasicWrite() {
-        val stream =
-            DestinationStream(
-                DestinationStream.Descriptor(randomizedNamespace, "test_stream"),
-                Append,
-                ObjectType(linkedMapOf("id" to intType)),
-                generationId = 0,
-                minimumGenerationId = 0,
-                syncId = 42,
-            )
-        val messages =
-            runSync(
-                updatedConfig,
-                stream,
-                listOf(
-                    InputRecord(
-                        namespace = randomizedNamespace,
-                        name = "test_stream",
-                        data = """{"id": 5678, "undeclared": "asdf"}""",
-                        emittedAtMs = 1234,
-                        changes =
-                            mutableListOf(
-                                Meta.Change(
-                                    field = "foo",
-                                    change = AirbyteRecordMessageMetaChange.Change.NULLED,
-                                    reason =
-                                        AirbyteRecordMessageMetaChange.Reason
-                                            .SOURCE_FIELD_SIZE_LIMITATION
-                                )
-                            )
-                    ),
-                    InputStreamCheckpoint(
-                        streamName = "test_stream",
-                        streamNamespace = randomizedNamespace,
-                        blob = """{"foo": "bar"}""",
-                        sourceRecordCount = 1,
-                    )
-                ),
-            )
-
-        val stateMessages = messages.filter { it.type == AirbyteMessage.Type.STATE }
-        assertAll(
-            {
-                Assertions.assertEquals(
-                    1,
-                    stateMessages.size,
-                    "Expected to receive exactly one state message, got ${stateMessages.size} ($stateMessages)"
-                )
-                Assertions.assertEquals(
-                    StreamCheckpoint(
-                            streamName = "test_stream",
-                            streamNamespace = randomizedNamespace,
-                            blob = """{"foo": "bar"}""",
-                            sourceRecordCount = 1,
-                            destinationRecordCount = 1,
-                        )
-                        .asProtocolMessage(),
-                    stateMessages.first()
-                )
-            },
-            {
-                if (verifyDataWriting) {
-                    dumpAndDiffRecords(
-                        ValidatedJsonUtils.parseOne(configSpecClass, updatedConfig),
-                        listOf(
-                            OutputRecord(
-                                extractedAt = 1234,
-                                generationId = 0,
-                                data =
-                                    if (preserveUndeclaredFields) {
-                                        mapOf("id" to 5678, "undeclared" to "asdf")
-                                    } else {
-                                        mapOf("id" to 5678)
-                                    },
-                                airbyteMeta =
-                                    OutputRecord.Meta(
-                                        changes =
-                                            mutableListOf(
-                                                //     Change(
-                                                //         field = "foo",
-                                                //         change =
-                                                //             AirbyteRecordMessageMetaChange.Change
-                                                //                 .NULLED,
-                                                //         reason =
-                                                //             AirbyteRecordMessageMetaChange.Reason
-                                                //                 .SOURCE_FIELD_SIZE_LIMITATION
-                                                //     )
-                                                ),
-                                        syncId = null
-                                    )
-                            )
-                        ),
-                        stream,
-                        primaryKey = listOf(listOf("id")),
-                        cursor = null,
-                    )
-                }
-            },
-        )
-    }
-
-    @Test
-    // Copy pasted to disable the meta test until we fix it
-    override fun testAppend() {
-        Assumptions.assumeTrue(verifyDataWriting)
-        fun makeStream(syncId: Long) =
-            DestinationStream(
-                DestinationStream.Descriptor(randomizedNamespace, "test_stream"),
-                Append,
-                ObjectType(linkedMapOf("id" to intType, "name" to stringType)),
-                generationId = 0,
-                minimumGenerationId = 0,
-                syncId,
-            )
-        runSync(
-            updatedConfig,
-            makeStream(syncId = 42),
-            listOf(
-                InputRecord(
-                    randomizedNamespace,
-                    "test_stream",
-                    """{"id": 42, "name": "first_value"}""",
-                    emittedAtMs = 1234L,
-                )
-            )
-        )
-        val finalStream = makeStream(syncId = 43)
-        runSync(
-            updatedConfig,
-            finalStream,
-            listOf(
-                InputRecord(
-                    randomizedNamespace,
-                    "test_stream",
-                    """{"id": 42, "name": "second_value"}""",
-                    emittedAtMs = 5678L,
-                )
-            )
-        )
-        dumpAndDiffRecords(
-            parsedConfig,
-            listOf(
-                OutputRecord(
-                    extractedAt = 1234,
-                    generationId = 0,
-                    data = mapOf("id" to 42, "name" to "first_value"),
-                    // airbyteMeta = OutputRecord.Meta(syncId = 42),
-                    airbyteMeta = OutputRecord.Meta(),
-                ),
-                OutputRecord(
-                    extractedAt = 5678,
-                    generationId = 0,
-                    data = mapOf("id" to 42, "name" to "second_value"),
-                    // airbyteMeta = OutputRecord.Meta(syncId = 43),
-                    airbyteMeta = OutputRecord.Meta(),
-                )
-            ),
-            finalStream,
-            primaryKey = listOf(listOf("id")),
-            cursor = null,
-        )
->>>>>>> fea0d569
-    }
 }
 
 class ClickhouseDataDumper(
