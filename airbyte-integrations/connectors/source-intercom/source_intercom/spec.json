--- conflicted
+++ resolved
@@ -17,11 +17,7 @@
       "access_token": {
         "title": "Access token",
         "type": "string",
-<<<<<<< HEAD
         "description": "Access Token for making authenticated requests.",
-=======
-        "description": "Access token for making authenticated requests. See the <a href=\"https://developers.intercom.com/building-apps/docs/authentication-types#how-to-get-your-access-token\">Intercom docs</a> for more information.",
->>>>>>> 9cb32437
         "airbyte_secret": true
       }
     }
