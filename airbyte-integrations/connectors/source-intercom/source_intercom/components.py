#
# Copyright (c) 2023 Airbyte, Inc., all rights reserved.
#

from dataclasses import InitVar, dataclass, field
from functools import wraps
from time import sleep
from typing import Any, Iterable, List, Mapping, Optional, Union

import requests
from airbyte_cdk.models import SyncMode
from airbyte_cdk.sources.declarative.incremental import DeclarativeCursor
from airbyte_cdk.sources.declarative.interpolation.interpolated_string import InterpolatedString
from airbyte_cdk.sources.declarative.partition_routers.substream_partition_router import ParentStreamConfig
from airbyte_cdk.sources.declarative.requesters.error_handlers import DefaultErrorHandler
from airbyte_cdk.sources.declarative.requesters.request_option import RequestOptionType
from airbyte_cdk.sources.declarative.types import Config, Record, StreamSlice, StreamState
from airbyte_cdk.sources.streams.core import Stream
from airbyte_cdk.sources.streams.http.error_handlers.response_models import ErrorResolution

RequestInput = Union[str, Mapping[str, str]]

HEADER_OVERRIDES = {
    "Intercom-Version": "2.10"
}

@dataclass
class IncrementalSingleSliceCursor(DeclarativeCursor):
    cursor_field: Union[InterpolatedString, str]
    config: Config
    parameters: InitVar[Mapping[str, Any]]

    def __post_init__(self, parameters: Mapping[str, Any]):
        self._state = {}
        self._cursor = None
        self.cursor_field = InterpolatedString.create(self.cursor_field, parameters=parameters)

    def get_request_params(
        self,
        stream_state: Optional[StreamState] = None,
        stream_slice: Optional[StreamSlice] = None,
        next_page_token: Optional[Mapping[str, Any]] = None,
    ) -> Mapping[str, Any]:
        # Current implementation does not provide any options to update request params.
        # Returns empty dict
        return self._get_request_option(RequestOptionType.request_parameter, stream_slice)

    def get_request_headers(
        self,
        stream_state: Optional[StreamState] = None,
        stream_slice: Optional[StreamSlice] = None,
        next_page_token: Optional[Mapping[str, Any]] = None,
    ) -> Mapping[str, Any]:
        # Current implementation does not provide any options to update request headers.
        # Returns empty dict
        return self._get_request_option(RequestOptionType.header, stream_slice)

    def get_request_body_data(
        self,
        stream_state: Optional[StreamState] = None,
        stream_slice: Optional[StreamSlice] = None,
        next_page_token: Optional[Mapping[str, Any]] = None,
    ) -> Mapping[str, Any]:
        # Current implementation does not provide any options to update body data.
        # Returns empty dict
        return self._get_request_option(RequestOptionType.body_data, stream_slice)

    def get_request_body_json(
        self,
        stream_state: Optional[StreamState] = None,
        stream_slice: Optional[StreamSlice] = None,
        next_page_token: Optional[Mapping[str, Any]] = None,
    ) -> Optional[Mapping]:
        # Current implementation does not provide any options to update body json.
        # Returns empty dict
        return self._get_request_option(RequestOptionType.body_json, stream_slice)

    def _get_request_option(self, option_type: RequestOptionType, stream_slice: StreamSlice):
        return {}

    def get_stream_state(self) -> StreamState:
        return self._state

    def select_state(self, stream_slice: Optional[StreamSlice] = None) -> Optional[StreamState]:
        return self.get_stream_state()

    def set_initial_state(self, stream_state: StreamState):
        cursor_field = self.cursor_field.eval(self.config)
        cursor_value = stream_state.get(cursor_field)
        if cursor_value:
            self._state[cursor_field] = cursor_value
            self._state["prior_state"] = self._state.copy()
            self._cursor = cursor_value

    def observe(self, stream_slice: StreamSlice, record: Record) -> None:
        """
        Register a record with the cursor; the cursor instance can then use it to manage the state of the in-progress stream read.

        :param stream_slice: The current slice, which may or may not contain the most recently observed record
        :param record: the most recently-read record, which the cursor can use to update the stream state. Outwardly-visible changes to the
          stream state may need to be deferred depending on whether the source reliably orders records by the cursor field.
        """
        record_cursor_value = record.get(self.cursor_field.eval(self.config))
        if not record_cursor_value:
            return

        if self.is_greater_than_or_equal(record, self._state):
            self._cursor = record_cursor_value

    def close_slice(self, stream_slice: StreamSlice, *args: Any) -> None:
        cursor_field = self.cursor_field.eval(self.config)
        self._state[cursor_field] = self._cursor

    def stream_slices(self) -> Iterable[Mapping[str, Any]]:
        yield StreamSlice(partition={}, cursor_slice={})

    def should_be_synced(self, record: Record) -> bool:
        """
        Evaluating if a record should be synced allows for filtering and stop condition on pagination
        """
        record_cursor_value = record.get(self.cursor_field.eval(self.config))
        return bool(record_cursor_value)

    def is_greater_than_or_equal(self, first: Record, second: Record) -> bool:
        """
        Evaluating which record is greater in terms of cursor. This is used to avoid having to capture all the records to close a slice
        """
        cursor_field = self.cursor_field.eval(self.config)
        first_cursor_value = first.get(cursor_field) if first else None
        second_cursor_value = second.get(cursor_field) if second else None
        if first_cursor_value and second_cursor_value:
            return first_cursor_value > second_cursor_value
        elif first_cursor_value:
            return True
        else:
            return False


@dataclass
class IncrementalSubstreamSlicerCursor(IncrementalSingleSliceCursor):
    parent_stream_configs: List[ParentStreamConfig]
    parent_complete_fetch: bool = field(default=False)

    def __post_init__(self, parameters: Mapping[str, Any]):
        super().__post_init__(parameters)

        if not self.parent_stream_configs:
            raise ValueError("IncrementalSubstreamSlicer needs at least 1 parent stream")

        # parent stream parts
        self.parent_config: ParentStreamConfig = self.parent_stream_configs[0]
        self.parent_stream: Stream = self.parent_config.stream
        self.parent_stream_name: str = self.parent_stream.name
        self.parent_cursor_field: str = self.parent_stream.cursor_field
        self.parent_sync_mode: SyncMode = SyncMode.incremental if self.parent_stream.supports_incremental is True else SyncMode.full_refresh
        self.substream_slice_field: str = self.parent_stream_configs[0].partition_field.eval(self.config)
        self.parent_field: str = self.parent_stream_configs[0].parent_key.eval(self.config)
        self._parent_cursor: Optional[str] = None

    def set_initial_state(self, stream_state: StreamState):
        super().set_initial_state(stream_state=stream_state)
        if self.parent_stream_name in stream_state and stream_state.get(self.parent_stream_name, {}).get(self.parent_cursor_field):
            parent_stream_state = {
                self.parent_cursor_field: stream_state[self.parent_stream_name][self.parent_cursor_field],
            }
            self._state[self.parent_stream_name] = parent_stream_state
            if "prior_state" in self._state:
                self._state["prior_state"][self.parent_stream_name] = parent_stream_state

    def observe(self, stream_slice: StreamSlice, record: Record) -> None:
        """
        Extended the default method to be able to track the parent STATE.
        """

        # save parent cursor value (STATE) from slice
        parent_cursor = stream_slice.get(self.parent_stream_name)
        if parent_cursor:
            self._parent_cursor = parent_cursor.get(self.parent_cursor_field)

        # observe the substream
        super().observe(stream_slice, record)

    def close_slice(self, stream_slice: StreamSlice, *args: Any) -> None:
        super().close_slice(stream_slice, *args)

    def stream_slices(self) -> Iterable[Mapping[str, Any]]:
        parent_state = (self._state or {}).get(self.parent_stream_name, {})
        slices_generator: Iterable[StreamSlice] = self.read_parent_stream(self.parent_sync_mode, self.parent_cursor_field, parent_state)
        yield from [slice for slice in slices_generator] if self.parent_complete_fetch else slices_generator

    def track_parent_cursor(self, parent_record: dict) -> None:
        """
        Tracks the Parent Stream Cursor, using `parent_cursor_field`.
        """
        self._parent_cursor = parent_record.get(self.parent_cursor_field)
        if self._parent_cursor:
            self._state[self.parent_stream_name] = {self.parent_cursor_field: self._parent_cursor}

    def read_parent_stream(
        self,
        sync_mode: SyncMode,
        cursor_field: Optional[str],
        stream_state: Mapping[str, Any],
    ) -> Iterable[Mapping[str, Any]]:

        self.parent_stream.state = stream_state

        parent_stream_slices_gen = self.parent_stream.stream_slices(
            sync_mode=sync_mode,
            cursor_field=cursor_field,
            stream_state=stream_state,
        )

        for parent_slice in parent_stream_slices_gen:
            parent_records_gen = self.parent_stream.read_records(
                sync_mode=sync_mode,
                cursor_field=cursor_field,
                stream_slice=parent_slice,
                stream_state=stream_state,
            )

            for parent_record in parent_records_gen:
                # update parent cursor
                self.track_parent_cursor(parent_record)
                substream_slice_value = parent_record.get(self.parent_field)
                if substream_slice_value:
                    cursor_field = self.cursor_field.eval(self.config)
                    substream_cursor_value = self._state.get(cursor_field)
                    parent_cursor_value = self._state.get(self.parent_stream_name, {}).get(self.parent_cursor_field)
                    yield StreamSlice(
                        partition={
                            self.substream_slice_field: substream_slice_value,
                        },
                        cursor_slice={
                            cursor_field: substream_cursor_value,
                            self.parent_stream_name: {
                                self.parent_cursor_field: parent_cursor_value,
                            },
                        },
                    )


@dataclass
class IntercomRateLimiter:
    """
    Define timings for RateLimits. Adjust timings if needed.
    :: on_unknown_load = 1.0 sec - Intercom recommended time to hold between each API call.
    :: on_low_load = 0.01 sec (10 miliseconds) - ideal ratio between hold time and api call, also the standard hold time between each API call.
    :: on_mid_load = 1.5 sec - great timing to retrieve another 15% of request capacity while having mid_load.
    :: on_high_load = 8.0 sec - ideally we should wait 5.0 sec while having high_load, but we hold 8 sec to retrieve up to 80% of request capacity.
    """

    threshold: float = 0.1
    on_unknown_load: float = 1.0
    on_low_load: float = 0.01
    on_mid_load: float = 1.5
    on_high_load: float = 8.0  # max time

    @staticmethod
    def backoff_time(backoff_time: float):
        return sleep(backoff_time)

    @staticmethod
    def _define_values_from_headers(
        current_rate_header_value: Optional[float],
        total_rate_header_value: Optional[float],
        threshold: float = threshold,
    ) -> tuple[float, Union[float, str]]:
        # define current load and cutoff from rate_limits
        if current_rate_header_value and total_rate_header_value:
            cutoff: float = (total_rate_header_value / 2) / total_rate_header_value
            load: float = current_rate_header_value / total_rate_header_value
        else:
            # to guarantee cutoff value to be exactly 1 sec, based on threshold, if headers are not available
            cutoff: float = threshold * (1 / threshold)
            load = None
        return cutoff, load

    @staticmethod
    def _convert_load_to_backoff_time(
        cutoff: float,
        load: Optional[float] = None,
        threshold: float = threshold,
    ) -> float:
        # define backoff_time based on load conditions
        if not load:
            backoff_time = IntercomRateLimiter.on_unknown_load
        elif load <= threshold:
            backoff_time = IntercomRateLimiter.on_high_load
        elif load <= cutoff:
            backoff_time = IntercomRateLimiter.on_mid_load
        elif load > cutoff:
            backoff_time = IntercomRateLimiter.on_low_load
        return backoff_time

    @staticmethod
    def get_backoff_time(
        *args,
        threshold: float = threshold,
        rate_limit_header: str = "X-RateLimit-Limit",
        rate_limit_remain_header: str = "X-RateLimit-Remaining",
    ):
        """
        To avoid reaching Intercom API Rate Limits, use the 'X-RateLimit-Limit','X-RateLimit-Remaining' header values,
        to determine the current rate limits and load and handle backoff_time based on load %.
        Recomended backoff_time between each request is 1 sec, we would handle this dynamicaly.
        :: threshold - is the % cutoff for the rate_limits % load, if this cutoff is crossed,
                        the connector waits `sleep_on_high_load` amount of time, default value = 0.1 (10% left from max capacity)
        :: backoff_time - time between each request = 200 miliseconds
        :: rate_limit_header - responce header item, contains information with max rate_limits available (max)
        :: rate_limit_remain_header - responce header item, contains information with how many requests are still available (current)
        Header example:
        {
            X-RateLimit-Limit: 100
            X-RateLimit-Remaining: 51
            X-RateLimit-Reset: 1487332510
        },
            where: 51 - requests remains and goes down, 100 - max requests capacity.
        More information: https://developers.intercom.com/intercom-api-reference/reference/rate-limiting
        """

        # find the requests.Response inside args list
        for arg in args:
            if isinstance(arg, requests.models.Response):
                headers = arg.headers or {}

        # Get the rate_limits from response
        total_rate = int(headers.get(rate_limit_header, 0)) if headers else None
        current_rate = int(headers.get(rate_limit_remain_header, 0)) if headers else None
        cutoff, load = IntercomRateLimiter._define_values_from_headers(
            current_rate_header_value=current_rate,
            total_rate_header_value=total_rate,
            threshold=threshold,
        )

        backoff_time = IntercomRateLimiter._convert_load_to_backoff_time(cutoff=cutoff, load=load, threshold=threshold)
        return backoff_time

    @staticmethod
    def balance_rate_limit(
        threshold: float = threshold,
        rate_limit_header: str = "X-RateLimit-Limit",
        rate_limit_remain_header: str = "X-RateLimit-Remaining",
    ):
        """
        The decorator function.
        Adjust `threshold`,`rate_limit_header`,`rate_limit_remain_header` if needed.
        """

        def decorator(func):
            @wraps(func)
            def wrapper_balance_rate_limit(*args, **kwargs):
                IntercomRateLimiter.backoff_time(
                    IntercomRateLimiter.get_backoff_time(
                        *args, threshold=threshold, rate_limit_header=rate_limit_header, rate_limit_remain_header=rate_limit_remain_header
                    )
                )
                return func(*args, **kwargs)

            return wrapper_balance_rate_limit

        return decorator


class ErrorHandlerWithRateLimiter(DefaultErrorHandler):
    """
    The difference between the built-in `DefaultErrorHandler` and this one is the custom decorator,
    applied on top of `interpret_response` to preserve the api calls for a defined amount of time,
    calculated using the rate limit headers and not use the custom backoff strategy,
    since we deal with Response.status_code == 200,
    the default requester's logic doesn't allow to handle the status of 200 with `should_retry()`.
    """

    # The RateLimiter is applied to balance the api requests.
    @IntercomRateLimiter.balance_rate_limit()
    def interpret_response(self, response_or_exception: Optional[Union[requests.Response, Exception]]) -> ErrorResolution:
        # Check for response.headers to define the backoff time before the next api call
<<<<<<< HEAD
        return super().interpret_response_status(response)

    def get_request_params(
        self,
        *,
        stream_state: Optional[StreamState] = None,
        stream_slice: Optional[StreamSlice] = None,
        next_page_token: Optional[Mapping[str, Any]] = None,
    ) -> MutableMapping[str, Any]:
        interpolated_value = self._parameter_interpolator.eval_request_inputs(stream_state, stream_slice, next_page_token)
        if isinstance(interpolated_value, dict):
            return interpolated_value
        return {}

    def get_request_headers(
        self,
        *,
        stream_state: Optional[StreamState] = None,
        stream_slice: Optional[StreamSlice] = None,
        next_page_token: Optional[Mapping[str, Any]] = None,
    ) -> Mapping[str, Any]:
        headers = self._headers_interpolator.eval_request_inputs(stream_state, stream_slice, next_page_token)
        # This was needed due to an Airbyte issue where the api version 2.10 was getting truncated to 2.1 when parsed
        # from the YAML file. The overrides can be removed once that issue is resolved.
        for key in HEADER_OVERRIDES:
            headers[key] = HEADER_OVERRIDES[key]
        return headers

    def get_request_body_json(
        self,
        *,
        stream_state: Optional[StreamState] = None,
        stream_slice: Optional[StreamSlice] = None,
        next_page_token: Optional[Mapping[str, Any]] = None,
    ) -> Optional[Mapping]:
        return self._body_json_interpolator.eval_request_inputs(stream_state, stream_slice, next_page_token)
=======
        return super().interpret_response(response_or_exception)
>>>>>>> 59e981a7
<|MERGE_RESOLUTION|>--- conflicted
+++ resolved
@@ -375,8 +375,7 @@
     @IntercomRateLimiter.balance_rate_limit()
     def interpret_response(self, response_or_exception: Optional[Union[requests.Response, Exception]]) -> ErrorResolution:
         # Check for response.headers to define the backoff time before the next api call
-<<<<<<< HEAD
-        return super().interpret_response_status(response)
+        return super().interpret_response_status(response_or_exception)
 
     def get_request_params(
         self,
@@ -411,7 +410,4 @@
         stream_slice: Optional[StreamSlice] = None,
         next_page_token: Optional[Mapping[str, Any]] = None,
     ) -> Optional[Mapping]:
-        return self._body_json_interpolator.eval_request_inputs(stream_state, stream_slice, next_page_token)
-=======
-        return super().interpret_response(response_or_exception)
->>>>>>> 59e981a7
+        return self._body_json_interpolator.eval_request_inputs(stream_state, stream_slice, next_page_token)