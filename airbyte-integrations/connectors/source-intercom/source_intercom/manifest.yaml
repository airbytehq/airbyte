--- conflicted
+++ resolved
@@ -16,13 +16,9 @@
       type: BearerAuthenticator
       api_token: "{{ config['access_token'] }}"
     request_headers:
-<<<<<<< HEAD
-      Intercom-Version: "2.10" # ATTENTION: API version change is possible here
-=======
       # There is a bug in interpolation, causing the `2.10` string to be evaluated to `2.1`, cutting off the `0`.
       # the workaround is to put the `string` inside the `string`, then it's evaluated properly to `2.10`
       Intercom-Version: "'2.10'"
->>>>>>> master
       Accept: "application/json"
     error_handler:
       type: CustomErrorHandler
@@ -777,7 +773,166 @@
           response_filters:
             - http_codes: [404]
               action: IGNORE
-<<<<<<< HEAD
+    schema_loader:
+      type: InlineSchemaLoader
+      schema:
+        type: object
+        properties:
+          assigned_to:
+            description:
+              The user or team member who is assigned to handle this conversation
+              part.
+            oneOf:
+              - type: object
+                properties:
+                  type:
+                    type:
+                      - "null"
+                      - string
+                  id:
+                    type:
+                      - "null"
+                      - string
+              - type: string
+              - type: "null"
+          attachments:
+            description:
+              Represents the attachments associated with the conversation
+              part.
+            type:
+              - "null"
+              - array
+            items:
+              type:
+                - "null"
+                - object
+              properties:
+                type:
+                  description: The type or category of the attachment.
+                  type:
+                    - "null"
+                    - string
+                name:
+                  description: The filename or name of the attachment.
+                  type:
+                    - "null"
+                    - string
+                url:
+                  description: The URL or location where the attachment can be accessed.
+                  type:
+                    - "null"
+                    - string
+                content_type:
+                  description: The MIME type of the attachment content.
+                  type:
+                    - "null"
+                    - string
+                filesize:
+                  description: The size of the attachment file in bytes.
+                  type:
+                    - "null"
+                    - integer
+                height:
+                  description: The height dimension of the attachment in pixels.
+                  type:
+                    - "null"
+                    - integer
+                width:
+                  description: The width dimension of the attachment in pixels.
+                  type:
+                    - "null"
+                    - integer
+          author:
+            description: Represents the author of the conversation part.
+            type:
+              - "null"
+              - object
+            properties:
+              id:
+                description: The unique identifier of the conversation author.
+                type:
+                  - "null"
+                  - string
+              type:
+                description: The type of author, such as customer or agent.
+                type:
+                  - "null"
+                  - string
+              name:
+                description: The name of the conversation author.
+                type:
+                  - "null"
+                  - string
+              email:
+                description: The email address of the conversation author.
+                type:
+                  - "null"
+                  - string
+          body:
+            description: The main content or message body of the conversation part.
+            type:
+              - "null"
+              - string
+          conversation_id:
+            description: The unique identifier of the conversation.
+            type:
+              - "null"
+              - string
+          conversation_created_at:
+            description: The date and time when the conversation was created.
+            type:
+              - "null"
+              - integer
+          conversation_updated_at:
+            description: The date and time when the conversation was last updated.
+            type:
+              - "null"
+              - integer
+          conversation_total_parts:
+            description: The total number of parts in the conversation.
+            type:
+              - "null"
+              - integer
+          created_at:
+            description: The date and time when the conversation part was created.
+            type:
+              - "null"
+              - integer
+          external_id:
+            description: An external identifier associated with the conversation part.
+            type:
+              - "null"
+              - string
+          id:
+            description: The unique identifier of the conversation part.
+            type:
+              - "null"
+              - string
+          notified_at:
+            description: The date and time when the conversation part was last notified.
+            type:
+              - "null"
+              - integer
+          part_type:
+            description: The type or category of the conversation part.
+            type:
+              - "null"
+              - string
+          type:
+            description: The type of conversation part, such as message or note.
+            type:
+              - "null"
+              - string
+          updated_at:
+            description: The date and time when the conversation part was last updated.
+            type:
+              - "null"
+              - integer
+          redacted:
+            description: Indicates if the conversation part has been redacted or censored.
+            type:
+              - "null"
+              - boolean
   conversation_contacts:
     $ref: "#/definitions/substream_semi_incremental"
     incremental_sync:
@@ -805,168 +960,6 @@
         $ref: "#/definitions/selector"
         extractor:
           field_path: ["contacts", "contacts"]
-=======
-    schema_loader:
-      type: InlineSchemaLoader
-      schema:
-        type: object
-        properties:
-          assigned_to:
-            description:
-              The user or team member who is assigned to handle this conversation
-              part.
-            oneOf:
-              - type: object
-                properties:
-                  type:
-                    type:
-                      - "null"
-                      - string
-                  id:
-                    type:
-                      - "null"
-                      - string
-              - type: string
-              - type: "null"
-          attachments:
-            description:
-              Represents the attachments associated with the conversation
-              part.
-            type:
-              - "null"
-              - array
-            items:
-              type:
-                - "null"
-                - object
-              properties:
-                type:
-                  description: The type or category of the attachment.
-                  type:
-                    - "null"
-                    - string
-                name:
-                  description: The filename or name of the attachment.
-                  type:
-                    - "null"
-                    - string
-                url:
-                  description: The URL or location where the attachment can be accessed.
-                  type:
-                    - "null"
-                    - string
-                content_type:
-                  description: The MIME type of the attachment content.
-                  type:
-                    - "null"
-                    - string
-                filesize:
-                  description: The size of the attachment file in bytes.
-                  type:
-                    - "null"
-                    - integer
-                height:
-                  description: The height dimension of the attachment in pixels.
-                  type:
-                    - "null"
-                    - integer
-                width:
-                  description: The width dimension of the attachment in pixels.
-                  type:
-                    - "null"
-                    - integer
-          author:
-            description: Represents the author of the conversation part.
-            type:
-              - "null"
-              - object
-            properties:
-              id:
-                description: The unique identifier of the conversation author.
-                type:
-                  - "null"
-                  - string
-              type:
-                description: The type of author, such as customer or agent.
-                type:
-                  - "null"
-                  - string
-              name:
-                description: The name of the conversation author.
-                type:
-                  - "null"
-                  - string
-              email:
-                description: The email address of the conversation author.
-                type:
-                  - "null"
-                  - string
-          body:
-            description: The main content or message body of the conversation part.
-            type:
-              - "null"
-              - string
-          conversation_id:
-            description: The unique identifier of the conversation.
-            type:
-              - "null"
-              - string
-          conversation_created_at:
-            description: The date and time when the conversation was created.
-            type:
-              - "null"
-              - integer
-          conversation_updated_at:
-            description: The date and time when the conversation was last updated.
-            type:
-              - "null"
-              - integer
-          conversation_total_parts:
-            description: The total number of parts in the conversation.
-            type:
-              - "null"
-              - integer
-          created_at:
-            description: The date and time when the conversation part was created.
-            type:
-              - "null"
-              - integer
-          external_id:
-            description: An external identifier associated with the conversation part.
-            type:
-              - "null"
-              - string
-          id:
-            description: The unique identifier of the conversation part.
-            type:
-              - "null"
-              - string
-          notified_at:
-            description: The date and time when the conversation part was last notified.
-            type:
-              - "null"
-              - integer
-          part_type:
-            description: The type or category of the conversation part.
-            type:
-              - "null"
-              - string
-          type:
-            description: The type of conversation part, such as message or note.
-            type:
-              - "null"
-              - string
-          updated_at:
-            description: The date and time when the conversation part was last updated.
-            type:
-              - "null"
-              - integer
-          redacted:
-            description: Indicates if the conversation part has been redacted or censored.
-            type:
-              - "null"
-              - boolean
->>>>>>> 59e981a7
   company_segments:
     $ref: "#/definitions/substream_semi_incremental"
     $parameters:
