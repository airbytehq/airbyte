data:
  ab_internal:
    ql: 400
    sl: 300
  allowedHosts:
    hosts:
      - api.intercom.io
  connectorBuildOptions:
    baseImage: docker.io/airbyte/python-connector-base:1.2.0@sha256:c22a9d97464b69d6ef01898edf3f8612dc11614f05a84984451dde195f337db9
  connectorSubtype: api
  connectorType: source
  definitionId: d8313939-3782-41b0-be29-b3ca20d8dd3a
  dockerImageTag: 0.6.0
  dockerRepository: airbyte/source-intercom
  documentationUrl: https://docs.airbyte.com/integrations/sources/intercom
  githubIssueLabel: source-intercom
  icon: intercom.svg
  license: MIT
  name: Intercom
  remoteRegistries:
    pypi:
      enabled: true
      packageName: airbyte-source-intercom
  registries:
    cloud:
      enabled: true
    oss:
      enabled: true
  releaseStage: generally_available
  suggestedStreams:
    streams:
      - conversations
      - contacts
      - conversation_parts
      - teams
      - companies
  supportLevel: certified
  tags:
<<<<<<< HEAD
    - language:python
=======
    - language:low-code
>>>>>>> d32d8953
metadataSpecVersion: "1.0"<|MERGE_RESOLUTION|>--- conflicted
+++ resolved
@@ -36,9 +36,5 @@
       - companies
   supportLevel: certified
   tags:
-<<<<<<< HEAD
-    - language:python
-=======
     - language:low-code
->>>>>>> d32d8953
 metadataSpecVersion: "1.0"