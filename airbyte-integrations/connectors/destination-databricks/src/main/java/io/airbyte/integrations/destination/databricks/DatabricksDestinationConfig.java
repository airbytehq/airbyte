--- conflicted
+++ resolved
@@ -7,12 +7,9 @@
 import com.fasterxml.jackson.databind.JsonNode;
 import com.google.common.base.Preconditions;
 import io.airbyte.integrations.destination.s3.S3DestinationConfig;
-<<<<<<< HEAD
 import io.airbyte.integrations.destination.s3.credential.S3AccessKeyCredentialConfig;
-=======
 import io.airbyte.integrations.destination.s3.constant.S3Constants;
 import io.airbyte.integrations.destination.s3.parquet.S3ParquetFormatConfig;
->>>>>>> 1a0ea82c
 
 /**
  * Currently only S3 is supported. So the data source config is always {@link S3DestinationConfig}.
@@ -68,19 +65,9 @@
         dataSource.get(S3Constants.S_3_BUCKET_PATH).asText(),
         dataSource.get(S3Constants.S_3_BUCKET_REGION).asText())
         .withAccessKeyCredential(
-<<<<<<< HEAD
             dataSource.get("s3_access_key_id").asText(),
             dataSource.get("s3_secret_access_key").asText())
         .get();
-=======
-            dataSource.get(S3Constants.S_3_ACCESS_KEY_ID).asText(),
-            dataSource.get(S3Constants.S_3_SECRET_ACCESS_KEY).asText())
-        .withFormatConfig(new S3ParquetFormatConfig(new ObjectMapper().createObjectNode()));
-    if (dataSource.has(S3Constants.FILE_NAME_PATTERN)) {
-      builder.withFileNamePattern(dataSource.get(S3Constants.FILE_NAME_PATTERN).asText());
-    }
-    return builder.get();
->>>>>>> 1a0ea82c
   }
 
   public String getDatabricksServerHostname() {
