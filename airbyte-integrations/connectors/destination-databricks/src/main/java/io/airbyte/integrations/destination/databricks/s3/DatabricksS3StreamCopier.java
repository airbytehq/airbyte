/*
 * Copyright (c) 2023 Airbyte, Inc., all rights reserved.
 */

package io.airbyte.integrations.destination.databricks.s3;

import static org.apache.logging.log4j.util.Strings.EMPTY;

import com.amazonaws.services.s3.AmazonS3;
import com.fasterxml.jackson.databind.ObjectMapper;
import io.airbyte.db.jdbc.JdbcDatabase;
import io.airbyte.integrations.destination.StandardNameTransformer;
import io.airbyte.integrations.destination.databricks.DatabricksDestinationConfig;
import io.airbyte.integrations.destination.databricks.DatabricksStreamCopier;
import io.airbyte.integrations.destination.jdbc.SqlOperations;
import io.airbyte.integrations.destination.jdbc.copy.StreamCopier;
import io.airbyte.integrations.destination.s3.S3DestinationConfig;
import io.airbyte.integrations.destination.s3.parquet.S3ParquetFormatConfig;
import io.airbyte.integrations.destination.s3.parquet.S3ParquetWriter;
import io.airbyte.integrations.destination.s3.writer.S3WriterFactory;
import io.airbyte.protocol.models.v0.AirbyteRecordMessage;
import io.airbyte.protocol.models.v0.ConfiguredAirbyteStream;
import java.sql.Timestamp;
import java.util.Optional;
import java.util.UUID;
import org.slf4j.Logger;
import org.slf4j.LoggerFactory;

/**
 * This implementation is similar to {@link StreamCopier}. The difference is that this
 * implementation creates Parquet staging files, instead of CSV ones.
 * <p>
 * </p>
 * It does the following operations:
 * <ul>
 * <li>1. Parquet writer writes data stream into staging parquet file in
 * s3://bucket-name/bucket-path/staging-folder.</li>
 * <li>2. Create a tmp delta table based on the staging parquet file.</li>
 * <li>3. Create the destination delta table based on the tmp delta table schema in
 * s3://bucket/stream-name.</li>
 * <li>4. Copy the staging parquet file into the destination delta table.</li>
 * <li>5. Delete the tmp delta table, and the staging parquet file.</li>
 * </ul>
 */
public class DatabricksS3StreamCopier extends DatabricksStreamCopier {

  private static final Logger LOGGER = LoggerFactory.getLogger(DatabricksS3StreamCopier.class);
  private static final ObjectMapper MAPPER = new ObjectMapper();

  private final AmazonS3 s3Client;
  private final S3DestinationConfig s3Config;
  private final S3ParquetWriter parquetWriter;

  public DatabricksS3StreamCopier(final String stagingFolder,
                                  final String catalog,
                                  final String schema,
                                  final ConfiguredAirbyteStream configuredStream,
                                  final AmazonS3 s3Client,
                                  final JdbcDatabase database,
                                  final DatabricksDestinationConfig databricksConfig,
                                  final StandardNameTransformer nameTransformer,
                                  final SqlOperations sqlOperations,
                                  final S3WriterFactory writerFactory,
                                  final Timestamp uploadTime)
      throws Exception {
    super(stagingFolder, catalog, schema, configuredStream, database, databricksConfig, nameTransformer, sqlOperations);
    this.s3Client = s3Client;
    this.s3Config = databricksConfig.storageConfig().getS3DestinationConfigOrThrow();
    final S3DestinationConfig stagingS3Config = getStagingS3DestinationConfig(s3Config, stagingFolder);
    this.parquetWriter = (S3ParquetWriter) writerFactory.create(stagingS3Config, s3Client, configuredStream, uploadTime);

    LOGGER.info("[Stream {}] Parquet schema: {}", streamName, parquetWriter.getSchema());

    parquetWriter.initialize();

    LOGGER.info("[Stream {}] Tmp table {} location: {}", streamName, tmpTableName, getTmpTableLocation());
    LOGGER.info("[Stream {}] Data table {} location: {}", streamName, destTableName, getDestTableLocation());
  }

  @Override
  public String prepareStagingFile() {
    return String.join("/", s3Config.getBucketPath(), stagingFolder);
  }

  @Override
  public void write(final UUID id, final AirbyteRecordMessage recordMessage, final String fileName) throws Exception {
    parquetWriter.write(id, recordMessage);
  }

  @Override
  public void closeStagingUploader(final boolean hasFailed) throws Exception {
    parquetWriter.close(hasFailed);
  }

  @Override
  protected String getTmpTableLocation() {
    return String.format("s3://%s/%s",
        s3Config.getBucketName(), parquetWriter.getOutputPrefix());
  }

  @Override
  protected String getDestTableLocation() {
    return String.format("s3://%s/%s/%s/%s",
        s3Config.getBucketName(), s3Config.getBucketPath(), databricksConfig.schema(), streamName);
  }

  @Override
  protected String getCreateTempTableStatement() {
    return String.format("CREATE TABLE %s.%s.%s USING parquet LOCATION '%s';", catalogName, schemaName, tmpTableName, getTmpTableLocation());
  }

  @Override
  public String generateMergeStatement(final String destTableName) {
    final String copyData = String.format(
        "COPY INTO %s.%s.%s " +
            "FROM '%s' " +
            "FILEFORMAT = PARQUET " +
<<<<<<< HEAD
            "PATTERN = '%s'",
=======
            "PATTERN = '%s' " +
            "COPY_OPTIONS ('mergeSchema' = '%s')",
>>>>>>> 0fc11c51
        catalogName,
        schemaName,
        destTableName,
        getTmpTableLocation(),
        parquetWriter.getOutputFilename(),
        databricksConfig.enableSchemaEvolution());
    LOGGER.info(copyData);
    return copyData;
  }

  @Override
  protected void deleteStagingFile() {
    LOGGER.info("[Stream {}] Deleting staging file: {}", streamName, parquetWriter.getOutputFilePath());
    s3Client.deleteObject(s3Config.getBucketName(), parquetWriter.getOutputFilePath());
  }

  @Override
  public void closeNonCurrentStagingFileWriters() throws Exception {
    parquetWriter.close(false);
  }

  @Override
  public String getCurrentFile() {
    return "";
  }

  /**
   * The staging data location is s3://<bucket-name>/<bucket-path>/<staging-folder>. This method
   * creates an {@link S3DestinationConfig} whose bucket path is <bucket-path>/<staging-folder>.
   */
  static S3DestinationConfig getStagingS3DestinationConfig(final S3DestinationConfig config, final String stagingFolder) {
    return S3DestinationConfig.create(config)
        .withBucketPath(String.join("/", config.getBucketPath(), stagingFolder))
        .withFormatConfig(new S3ParquetFormatConfig(MAPPER.createObjectNode()))
        .withFileNamePattern(Optional.ofNullable(config.getFileNamePattern()).orElse(EMPTY))
        .get();
  }

}<|MERGE_RESOLUTION|>--- conflicted
+++ resolved
@@ -115,12 +115,8 @@
         "COPY INTO %s.%s.%s " +
             "FROM '%s' " +
             "FILEFORMAT = PARQUET " +
-<<<<<<< HEAD
-            "PATTERN = '%s'",
-=======
             "PATTERN = '%s' " +
             "COPY_OPTIONS ('mergeSchema' = '%s')",
->>>>>>> 0fc11c51
         catalogName,
         schemaName,
         destTableName,
