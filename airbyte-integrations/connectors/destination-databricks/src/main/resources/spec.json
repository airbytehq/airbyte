--- conflicted
+++ resolved
@@ -243,7 +243,6 @@
         "type": "boolean",
         "description": "Default to 'true'. Switch it to 'false' for debugging purpose.",
         "default": true,
-<<<<<<< HEAD
         "order": 9
       },
       "normalize_nested_fields": {
@@ -251,8 +250,6 @@
         "type": "boolean",
         "description": "Default to 'true'. Allows to only normalize the first level of value, while keeping data in json blobs for nested fields",
         "default": true,
-=======
->>>>>>> 7a18cc15
         "order": 10
       }
     }
