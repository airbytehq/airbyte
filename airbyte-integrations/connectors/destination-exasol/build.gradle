plugins {
    id 'application'
    id 'airbyte-docker'
    id 'airbyte-integration-test-java'
}

application {
    mainClass = 'io.airbyte.integrations.destination.exasol.ExasolDestination'
}

dependencies {
    implementation project(':airbyte-db:db-lib')
<<<<<<< HEAD
=======
    implementation project(':airbyte-config:config-models')
>>>>>>> 2bb9e65e
    implementation project(':airbyte-integrations:bases:base-java')
    implementation libs.airbyte.protocol
    implementation files(project(':airbyte-integrations:bases:base-java').airbyteDocker.outputs)
    implementation project(':airbyte-integrations:connectors:destination-jdbc')

    implementation 'com.exasol:exasol-jdbc:7.1.17'

    testImplementation 'org.hamcrest:hamcrest-all:1.3'

    // Explicitly upgrade testcontainers to avoid java.lang.NoSuchMethodError:
    // 'org.testcontainers.containers.GenericContainer com.exasol.containers.ExasolContainer.withCopyToContainer(org.testcontainers.images.builder.Transferable, java.lang.String)'
    testImplementation 'org.testcontainers:testcontainers:1.17.6'

    integrationTestJavaImplementation project(':airbyte-integrations:bases:standard-destination-test')
    integrationTestJavaImplementation project(':airbyte-integrations:connectors:destination-exasol')
    integrationTestJavaImplementation 'com.exasol:exasol-testcontainers:6.5.0'
    integrationTestJavaImplementation 'org.testcontainers:testcontainers:1.17.6'
}<|MERGE_RESOLUTION|>--- conflicted
+++ resolved
@@ -10,10 +10,7 @@
 
 dependencies {
     implementation project(':airbyte-db:db-lib')
-<<<<<<< HEAD
-=======
     implementation project(':airbyte-config:config-models')
->>>>>>> 2bb9e65e
     implementation project(':airbyte-integrations:bases:base-java')
     implementation libs.airbyte.protocol
     implementation files(project(':airbyte-integrations:bases:base-java').airbyteDocker.outputs)
