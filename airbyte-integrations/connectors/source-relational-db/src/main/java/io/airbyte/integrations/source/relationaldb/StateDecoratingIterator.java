/*
 * Copyright (c) 2022 Airbyte, Inc., all rights reserved.
 */

package io.airbyte.integrations.source.relationaldb;

import com.google.common.collect.AbstractIterator;
import io.airbyte.db.IncrementalUtils;
import io.airbyte.integrations.base.AirbyteStreamNameNamespacePair;
import io.airbyte.integrations.source.relationaldb.state.StateManager;
import io.airbyte.protocol.models.AirbyteMessage;
import io.airbyte.protocol.models.AirbyteMessage.Type;
import io.airbyte.protocol.models.AirbyteStateMessage;
import io.airbyte.protocol.models.JsonSchemaPrimitive;
import java.util.Iterator;
import java.util.Objects;
import java.util.Optional;
import org.slf4j.Logger;
import org.slf4j.LoggerFactory;

public class StateDecoratingIterator extends AbstractIterator<AirbyteMessage> implements Iterator<AirbyteMessage> {

  private static final Logger LOGGER = LoggerFactory.getLogger(StateDecoratingIterator.class);

  private final Iterator<AirbyteMessage> messageIterator;
  private final StateManager stateManager;
  private final AirbyteStreamNameNamespacePair pair;
  private final String cursorField;
  private final JsonSchemaPrimitive cursorType;

  private final String initialCursor;
  private String maxCursor;
  private int maxCursorRecordCount = 0;
  private boolean hasEmittedFinalState;

  /**
   * These parameters are for intermediate state message emission. We can emit an intermediate state
   * when the following two conditions are met.
   * <p/>
   * 1. The records are sorted by the cursor field. This is true when {@code stateEmissionFrequency} >
   * 0. This logic is guaranteed in {@code AbstractJdbcSource#queryTableIncremental}, in which an
   * "ORDER BY" clause is appended to the SQL query if {@code stateEmissionFrequency} > 0.
   * <p/>
   * 2. There is a cursor value that is ready for emission. A cursor value is "ready" if there is no
   * more record with the same value. We cannot emit a cursor at will, because there may be multiple
   * records with the same cursor value. If we emit a cursor ignoring this condition, should the sync
   * fail right after the emission, the next sync may skip some records with the same cursor value due
   * to "WHERE cursor_field > cursor" in {@code AbstractJdbcSource#queryTableIncremental}.
   * <p/>
   * The {@code intermediateStateMessage} is set to the latest state message that is ready for
   * emission. For every {@code stateEmissionFrequency} messages, {@code emitIntermediateState} is set
   * to true and the latest "ready" state will be emitted in the next {@code computeNext} call.
   */
  private final int stateEmissionFrequency;
  private int totalRecordCount = 0;
  private boolean emitIntermediateState = false;
  private AirbyteMessage intermediateStateMessage = null;
  private boolean hasCaughtException = false;

  /**
   * @param stateManager Manager that maintains connector state
   * @param pair Stream Name and Namespace (e.g. public.users)
   * @param cursorField Path to the comparator field used to track the records read so far
   * @param initialCursor name of the initial cursor column
   * @param cursorType ENUM type of primitive values that can be used as a cursor for checkpointing
   * @param stateEmissionFrequency If larger than 0, the records are sorted by the cursor field, and
   *        intermediate states will be emitted for every {@code stateEmissionFrequency} records. The
   *        order of the records is guaranteed in {@code AbstractJdbcSource#queryTableIncremental}, in
   *        which an "ORDER BY" clause is appended to the SQL query if {@code stateEmissionFrequency}
   *        > 0.
   */
  public StateDecoratingIterator(final Iterator<AirbyteMessage> messageIterator,
                                 final StateManager stateManager,
                                 final AirbyteStreamNameNamespacePair pair,
                                 final String cursorField,
                                 final String initialCursor,
                                 final JsonSchemaPrimitive cursorType,
                                 final int stateEmissionFrequency) {
    this.messageIterator = messageIterator;
    this.stateManager = stateManager;
    this.pair = pair;
    this.cursorField = cursorField;
    this.cursorType = cursorType;
    this.initialCursor = initialCursor;
    this.maxCursor = initialCursor;
    this.stateEmissionFrequency = stateEmissionFrequency;
  }

  private String getCursorCandidate(final AirbyteMessage message) {
    final String cursorCandidate = message.getRecord().getData().get(cursorField).asText();
    return (cursorCandidate != null ? cursorCandidate.replaceAll("\u0000", "") : null);
  }

  /**
   * Computes the next record retrieved from Source stream. Emits StateMessage containing data of the
   * record that has been read so far
   *
   * <p>
   * If this method throws an exception, it will propagate outward to the {@code hasNext} or
   * {@code next} invocation that invoked this method. Any further attempts to use the iterator will
   * result in an {@link IllegalStateException}.
   * </p>
   *
   * @return {@link AirbyteStateMessage} containing information of the records read so far
   */
  @Override
  protected AirbyteMessage computeNext() {
    if (hasCaughtException) {
      // Mark iterator as done since the next call to messageIterator will result in an
      // IllegalArgumentException and resets exception caught state.
      // This occurs when the previous iteration emitted state so this iteration cycle will indicate
      // iteration is complete
      hasCaughtException = false;
      return endOfData();
    }

    if (messageIterator.hasNext()) {
      Optional<AirbyteMessage> optionalIntermediateMessage = getIntermediateMessage();
      if (optionalIntermediateMessage.isPresent()) {
        return optionalIntermediateMessage.get();
      }

      totalRecordCount++;
<<<<<<< HEAD
      final AirbyteMessage message = messageIterator.next();
      if (message.getRecord().getData().hasNonNull(cursorField)) {
        final String cursorCandidate = getCursorCandidate(message);
        final int cursorComparison = IncrementalUtils.compareCursors(maxCursor, cursorCandidate, cursorType);
        if (cursorComparison < 0) {
          if (stateEmissionFrequency > 0 && !Objects.equals(maxCursor, initialCursor) && messageIterator.hasNext()) {
            // Only emit an intermediate state when it is not the first or last record message,
            // because the last state message will be taken care of in a different branch.
            intermediateStateMessage = createStateMessage(false);
          }
          maxCursor = cursorCandidate;
          maxCursorRecordCount = 1;
        } else if (cursorComparison == 0) {
          ++maxCursorRecordCount;
=======
      // Use try-catch to catch Exception that could occur when connection to the database fails
      try {
        final AirbyteMessage message = messageIterator.next();
        if (message.getRecord().getData().hasNonNull(cursorField)) {
          final String cursorCandidate = getCursorCandidate(message);
          if (IncrementalUtils.compareCursors(maxCursor, cursorCandidate, cursorType) < 0) {
            if (stateEmissionFrequency > 0 && !Objects.equals(maxCursor, initialCursor) && messageIterator.hasNext()) {
              // Only emit an intermediate state when it is not the first or last record message,
              // because the last state message will be taken care of in a different branch.
              intermediateStateMessage = createStateMessage(false);
            }
            maxCursor = cursorCandidate;
          }
>>>>>>> 1e5e37e0
        }

        if (stateEmissionFrequency > 0 && totalRecordCount % stateEmissionFrequency == 0) {
          emitIntermediateState = true;
        }

        return message;
      } catch (final Exception e) {
        emitIntermediateState = true;
        hasCaughtException = true;
        LOGGER.error("Message iterator failed to read next record. {}", e.getMessage());
        optionalIntermediateMessage = getIntermediateMessage();
        return optionalIntermediateMessage.orElse(endOfData());
      }
    } else if (!hasEmittedFinalState) {
      return createStateMessage(true);
    } else {
      return endOfData();
    }
  }

  /**
   * Returns AirbyteStateMessage when in a ready state, a ready state means that it has satifies the
   * conditions of:
   * <p>
   * cursorField has changed (e.g. 08-22-2022 -> 08-23-2022) and there have been at least
   * stateEmissionFrequency number of records since the last emission
   * </p>
   *
   * @return AirbyteStateMessage if one exists, otherwise Optional indicating state was not ready to
   *         be emitted
   */
  protected final Optional<AirbyteMessage> getIntermediateMessage() {
    if (emitIntermediateState && intermediateStateMessage != null) {
      final AirbyteMessage message = intermediateStateMessage;
      intermediateStateMessage = null;
      emitIntermediateState = false;
      return Optional.of(message);
    }
    return Optional.empty();
  }

  /**
   * Creates AirbyteStateMessage while updating the cursor used to checkpoint the state of records
   * read up so far
   *
   * @param isFinalState marker for if the final state of the iterator has been reached
   * @return AirbyteMessage which includes information on state of records read so far
   */
  public AirbyteMessage createStateMessage(final boolean isFinalState) {
    final AirbyteStateMessage stateMessage = stateManager.updateAndEmit(pair, maxCursor, maxCursorRecordCount);
    final Optional<CursorInfo> cursorInfo = stateManager.getCursorInfo(pair);
    LOGGER.info("State report for stream \"{}\": original cursor \"{}\": value \"{}\" (record count {}) -> new cursor \"{}\": value \"{}\" (record count {})",
        pair,
        cursorInfo.map(CursorInfo::getOriginalCursorField).orElse(null),
        cursorInfo.map(CursorInfo::getOriginalCursor).orElse(null),
        cursorInfo.map(CursorInfo::getOriginalCursorRecordCount).orElse(null),
        cursorInfo.map(CursorInfo::getCursorField).orElse(null),
        cursorInfo.map(CursorInfo::getCursor).orElse(null),
        cursorInfo.map(CursorInfo::getCursorRecordCount).orElse(null));

    if (isFinalState) {
      hasEmittedFinalState = true;
      if (stateManager.getCursor(pair).isEmpty()) {
        LOGGER.warn("Cursor was for stream {} was null. This stream will replicate all records on the next run", pair);
      }
    }

    return new AirbyteMessage().withType(Type.STATE).withState(stateMessage);
  }

}<|MERGE_RESOLUTION|>--- conflicted
+++ resolved
@@ -121,36 +121,23 @@
       }
 
       totalRecordCount++;
-<<<<<<< HEAD
-      final AirbyteMessage message = messageIterator.next();
-      if (message.getRecord().getData().hasNonNull(cursorField)) {
-        final String cursorCandidate = getCursorCandidate(message);
-        final int cursorComparison = IncrementalUtils.compareCursors(maxCursor, cursorCandidate, cursorType);
-        if (cursorComparison < 0) {
-          if (stateEmissionFrequency > 0 && !Objects.equals(maxCursor, initialCursor) && messageIterator.hasNext()) {
-            // Only emit an intermediate state when it is not the first or last record message,
-            // because the last state message will be taken care of in a different branch.
-            intermediateStateMessage = createStateMessage(false);
-          }
-          maxCursor = cursorCandidate;
-          maxCursorRecordCount = 1;
-        } else if (cursorComparison == 0) {
-          ++maxCursorRecordCount;
-=======
       // Use try-catch to catch Exception that could occur when connection to the database fails
       try {
         final AirbyteMessage message = messageIterator.next();
         if (message.getRecord().getData().hasNonNull(cursorField)) {
           final String cursorCandidate = getCursorCandidate(message);
-          if (IncrementalUtils.compareCursors(maxCursor, cursorCandidate, cursorType) < 0) {
+          final int cursorComparison = IncrementalUtils.compareCursors(maxCursor, cursorCandidate, cursorType);
+          if (cursorComparison < 0) {
             if (stateEmissionFrequency > 0 && !Objects.equals(maxCursor, initialCursor) && messageIterator.hasNext()) {
               // Only emit an intermediate state when it is not the first or last record message,
               // because the last state message will be taken care of in a different branch.
               intermediateStateMessage = createStateMessage(false);
             }
             maxCursor = cursorCandidate;
+            maxCursorRecordCount = 1;
+          } else if (cursorComparison == 0) {
+            maxCursorRecordCount++;
           }
->>>>>>> 1e5e37e0
         }
 
         if (stateEmissionFrequency > 0 && totalRecordCount % stateEmissionFrequency == 0) {
