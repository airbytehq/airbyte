/*
 * Copyright (c) 2022 Airbyte, Inc., all rights reserved.
 */

package io.airbyte.integrations.source.relationaldb;

import static io.airbyte.integrations.base.errors.messages.ErrorMessage.getErrorMessage;

import com.fasterxml.jackson.databind.JsonNode;
import com.google.common.base.Preconditions;
import com.google.common.collect.Lists;
import io.airbyte.commons.exceptions.ConfigErrorException;
import io.airbyte.commons.exceptions.ConnectionErrorException;
import io.airbyte.commons.features.EnvVariableFeatureFlags;
import io.airbyte.commons.features.FeatureFlags;
import io.airbyte.commons.functional.CheckedConsumer;
import io.airbyte.commons.json.Jsons;
import io.airbyte.commons.lang.Exceptions;
import io.airbyte.commons.util.AutoCloseableIterator;
import io.airbyte.commons.util.AutoCloseableIterators;
import io.airbyte.config.StateWrapper;
import io.airbyte.config.helpers.StateMessageHelper;
import io.airbyte.db.AbstractDatabase;
import io.airbyte.db.IncrementalUtils;
import io.airbyte.db.jdbc.JdbcDatabase;
import io.airbyte.integrations.BaseConnector;
import io.airbyte.integrations.base.AirbyteTraceMessageUtility;
import io.airbyte.integrations.base.Source;
import io.airbyte.integrations.source.relationaldb.InvalidCursorInfoUtil.InvalidCursorInfo;
import io.airbyte.integrations.source.relationaldb.models.DbState;
import io.airbyte.integrations.source.relationaldb.state.StateManager;
import io.airbyte.integrations.source.relationaldb.state.StateManagerFactory;
<<<<<<< HEAD
import io.airbyte.protocol.models.AirbyteCatalog;
import io.airbyte.protocol.models.AirbyteConnectionStatus;
import io.airbyte.protocol.models.AirbyteConnectionStatus.Status;
import io.airbyte.protocol.models.AirbyteEstimateTraceMessage;
import io.airbyte.protocol.models.AirbyteMessage;
import io.airbyte.protocol.models.AirbyteMessage.Type;
import io.airbyte.protocol.models.AirbyteRecordMessage;
import io.airbyte.protocol.models.AirbyteStateMessage;
import io.airbyte.protocol.models.AirbyteStateMessage.AirbyteStateType;
import io.airbyte.protocol.models.AirbyteStream;
import io.airbyte.protocol.models.AirbyteStreamNameNamespacePair;
import io.airbyte.protocol.models.CatalogHelpers;
=======
>>>>>>> 54377e4e
import io.airbyte.protocol.models.CommonField;
import io.airbyte.protocol.models.Field;
import io.airbyte.protocol.models.JsonSchemaPrimitiveUtil.JsonSchemaPrimitive;
import io.airbyte.protocol.models.JsonSchemaType;
import io.airbyte.protocol.models.v0.AirbyteCatalog;
import io.airbyte.protocol.models.v0.AirbyteConnectionStatus;
import io.airbyte.protocol.models.v0.AirbyteConnectionStatus.Status;
import io.airbyte.protocol.models.v0.AirbyteMessage;
import io.airbyte.protocol.models.v0.AirbyteMessage.Type;
import io.airbyte.protocol.models.v0.AirbyteRecordMessage;
import io.airbyte.protocol.models.v0.AirbyteStateMessage;
import io.airbyte.protocol.models.v0.AirbyteStateMessage.AirbyteStateType;
import io.airbyte.protocol.models.v0.AirbyteStream;
import io.airbyte.protocol.models.v0.AirbyteStreamNameNamespacePair;
import io.airbyte.protocol.models.v0.CatalogHelpers;
import io.airbyte.protocol.models.v0.ConfiguredAirbyteCatalog;
import io.airbyte.protocol.models.v0.ConfiguredAirbyteStream;
import io.airbyte.protocol.models.v0.SyncMode;
import java.sql.SQLException;
import java.time.Instant;
import java.util.ArrayList;
import java.util.Collection;
import java.util.Collections;
import java.util.List;
import java.util.Map;
import java.util.Objects;
import java.util.Optional;
import java.util.Set;
import java.util.concurrent.atomic.AtomicLong;
import java.util.function.Function;
import java.util.function.Predicate;
import java.util.stream.Collectors;
import java.util.stream.Stream;
import org.slf4j.Logger;
import org.slf4j.LoggerFactory;

/**
 * This class contains helper functions and boilerplate for implementing a source connector for a DB
 * source of both non-relational and relational type
 */
public abstract class AbstractDbSource<DataType, Database extends AbstractDatabase> extends
    BaseConnector implements Source, AutoCloseable {

  private static final Logger LOGGER = LoggerFactory.getLogger(AbstractDbSource.class);
  // TODO: Remove when the flag is not use anymore
  private final FeatureFlags featureFlags = new EnvVariableFeatureFlags();

  @Override
  public AirbyteConnectionStatus check(final JsonNode config) throws Exception {
    try {
      final Database database = createDatabaseInternal(config);
      for (final CheckedConsumer<Database, Exception> checkOperation : getCheckOperations(config)) {
        checkOperation.accept(database);
      }

      return new AirbyteConnectionStatus().withStatus(Status.SUCCEEDED);
    } catch (final ConnectionErrorException ex) {
      final String message = getErrorMessage(ex.getStateCode(), ex.getErrorCode(),
          ex.getExceptionMessage(), ex);
      AirbyteTraceMessageUtility.emitConfigErrorTrace(ex, message);
      return new AirbyteConnectionStatus()
          .withStatus(Status.FAILED)
          .withMessage(message);
    } catch (final Exception e) {
      LOGGER.info("Exception while checking connection: ", e);
      return new AirbyteConnectionStatus()
          .withStatus(Status.FAILED)
          .withMessage("Could not connect with provided configuration. Error: " + e.getMessage());
    } finally {
      close();
    }
  }

  @Override
  public AirbyteCatalog discover(final JsonNode config) throws Exception {
    try {
      final Database database = createDatabaseInternal(config);
      final List<AirbyteStream> streams = getTables(database).stream()
          .map(tableInfo -> {
            final var primaryKeys = tableInfo.getPrimaryKeys().stream()
                .filter(Objects::nonNull)
                .map(Collections::singletonList)
                .collect(Collectors.toList());

            return CatalogHelpers
                .createAirbyteStream(tableInfo.getName(), tableInfo.getNameSpace(),
                    tableInfo.getFields())
                .withSupportedSyncModes(
                    tableInfo.getCursorFields() != null && tableInfo.getCursorFields().isEmpty()
                        ? Lists.newArrayList(SyncMode.FULL_REFRESH)
                        : Lists.newArrayList(SyncMode.FULL_REFRESH, SyncMode.INCREMENTAL))
                .withSourceDefinedPrimaryKey(primaryKeys);
          })
          .collect(Collectors.toList());
      return new AirbyteCatalog().withStreams(streams);
    } finally {
      close();
    }
  }

  /**
   * Creates a list of AirbyteMessageIterators with all the streams selected in a configured catalog
   *
   * @param config - integration-specific configuration object as json. e.g. { "username": "airbyte",
   *        "password": "super secure" }
   * @param catalog - schema of the incoming messages.
   * @param state - state of the incoming messages.
   * @return AirbyteMessageIterator with all the streams that are to be synced
   * @throws Exception
   */
  @Override
  public AutoCloseableIterator<AirbyteMessage> read(final JsonNode config,
                                                    final ConfiguredAirbyteCatalog catalog,
                                                    final JsonNode state)
      throws Exception {
    final StateManager stateManager =
        StateManagerFactory.createStateManager(getSupportedStateType(config),
            deserializeInitialState(state, config), catalog);
    final Instant emittedAt = Instant.now();

    final Database database = createDatabaseInternal(config);

    final Map<String, TableInfo<CommonField<DataType>>> fullyQualifiedTableNameToInfo =
        discoverWithoutSystemTables(database)
            .stream()
            .collect(Collectors.toMap(t -> String.format("%s.%s", t.getNameSpace(), t.getName()),
                Function
                    .identity()));

    validateCursorFieldForIncrementalTables(fullyQualifiedTableNameToInfo, catalog, database);

    final List<AutoCloseableIterator<AirbyteMessage>> incrementalIterators =
        getIncrementalIterators(database, catalog, fullyQualifiedTableNameToInfo, stateManager,
            emittedAt);
    final List<AutoCloseableIterator<AirbyteMessage>> fullRefreshIterators =
        getFullRefreshIterators(database, catalog, fullyQualifiedTableNameToInfo, stateManager,
            emittedAt);
    final List<AutoCloseableIterator<AirbyteMessage>> iteratorList = Stream
        .of(incrementalIterators, fullRefreshIterators)
        .flatMap(Collection::stream)
        .collect(Collectors.toList());

    return AutoCloseableIterators
        .appendOnClose(AutoCloseableIterators.concatWithEagerClose(iteratorList), () -> {
          LOGGER.info("Closing database connection pool.");
          Exceptions.toRuntime(this::close);
          LOGGER.info("Closed database connection pool.");
        });
  }

  private void validateCursorFieldForIncrementalTables(
                                                       final Map<String, TableInfo<CommonField<DataType>>> tableNameToTable,
                                                       final ConfiguredAirbyteCatalog catalog,
                                                       final Database database)
      throws SQLException {
    final List<InvalidCursorInfo> tablesWithInvalidCursor = new ArrayList<>();
    final List<InvalidCursorInfo> tablesWithInvalidCursorToWarnAbout = new ArrayList<>();
    for (final ConfiguredAirbyteStream airbyteStream : catalog.getStreams()) {
      final AirbyteStream stream = airbyteStream.getStream();
      final String fullyQualifiedTableName = getFullyQualifiedTableName(stream.getNamespace(),
          stream.getName());
      final boolean hasSourceDefinedCursor =
          !Objects.isNull(airbyteStream.getStream().getSourceDefinedCursor())
              && airbyteStream.getStream().getSourceDefinedCursor();
      if (!tableNameToTable.containsKey(fullyQualifiedTableName)
          || airbyteStream.getSyncMode() != SyncMode.INCREMENTAL || hasSourceDefinedCursor) {
        continue;
      }

      final TableInfo<CommonField<DataType>> table = tableNameToTable
          .get(fullyQualifiedTableName);
      final Optional<String> cursorField = IncrementalUtils.getCursorFieldOptional(airbyteStream);
      if (cursorField.isEmpty()) {
        continue;
      }
      final DataType cursorType = table.getFields().stream()
          .filter(info -> info.getName().equals(cursorField.get()))
          .map(CommonField::getType)
          .findFirst()
          .orElseThrow();

      if (!isCursorType(cursorType)) {
        tablesWithInvalidCursor.add(
            new InvalidCursorInfo(fullyQualifiedTableName, cursorField.get(),
                cursorType.toString(), "Unsupported cursor type"));
        continue;
      }

      if (!verifyCursorColumnValues(database, stream.getNamespace(), stream.getName(), cursorField.get())) {
        tablesWithInvalidCursorToWarnAbout.add(
            new InvalidCursorInfo(fullyQualifiedTableName, cursorField.get(),
                cursorType.toString(), "Cursor column contains NULL value"));
      }
    }

    if (!tablesWithInvalidCursorToWarnAbout.isEmpty()) {
      LOGGER.warn("source-postgres detected null cursor value " + InvalidCursorInfoUtil.getInvalidCursorConfigMessage(tablesWithInvalidCursor));
    }

    if (!tablesWithInvalidCursor.isEmpty()) {
      throw new ConfigErrorException(
          InvalidCursorInfoUtil.getInvalidCursorConfigMessage(tablesWithInvalidCursor));
    }
  }

  /**
   * Verify that cursor column allows syncing to go through.
   *
   * @param database database
   * @return true if syncing can go through. false otherwise
   * @throws SQLException exception
   */
  protected boolean verifyCursorColumnValues(final Database database, final String schema, final String tableName, final String columnName)
      throws SQLException {
    /* no-op */
    return true;
  }

<<<<<<< HEAD
  /**
   * Estimates the total volume (rows and bytes) to sync and emits a
   * {@link AirbyteEstimateTraceMessage} associated with the full refresh stream.
   *
   * @param database database
   */
  protected void estimateFullRefreshSyncSize(final Database database,
                                             final ConfiguredAirbyteStream configuredAirbyteStream) {
    /* no-op */
  }

  /**
   * Estimates the total volume (rows and bytes) to sync and emits a
   * {@link AirbyteEstimateTraceMessage} associated with an incremental stream.
   *
   * @param database database
   */
  protected void estimateIncrementalSyncSize(final Database database,
                                             final ConfiguredAirbyteStream configuredAirbyteStream,
                                             final CursorInfo cursorInfo,
                                             final DataType dataType) {
    /* no-op */
  }

=======
>>>>>>> 54377e4e
  private List<TableInfo<CommonField<DataType>>> discoverWithoutSystemTables(
                                                                             final Database database)
      throws Exception {
    final Set<String> systemNameSpaces = getExcludedInternalNameSpaces();
    final List<TableInfo<CommonField<DataType>>> discoveredTables = discoverInternal(database);
    return (systemNameSpaces == null || systemNameSpaces.isEmpty() ? discoveredTables
        : discoveredTables.stream()
            .filter(table -> !systemNameSpaces.contains(table.getNameSpace())).collect(
                Collectors.toList()));
  }

  private List<AutoCloseableIterator<AirbyteMessage>> getFullRefreshIterators(
                                                                              final Database database,
                                                                              final ConfiguredAirbyteCatalog catalog,
                                                                              final Map<String, TableInfo<CommonField<DataType>>> tableNameToTable,
                                                                              final StateManager stateManager,
                                                                              final Instant emittedAt) {
    return getSelectedIterators(
        database,
        catalog,
        tableNameToTable,
        stateManager,
        emittedAt,
        configuredStream -> configuredStream.getSyncMode().equals(SyncMode.FULL_REFRESH));
  }

  protected List<AutoCloseableIterator<AirbyteMessage>> getIncrementalIterators(
                                                                                final Database database,
                                                                                final ConfiguredAirbyteCatalog catalog,
                                                                                final Map<String, TableInfo<CommonField<DataType>>> tableNameToTable,
                                                                                final StateManager stateManager,
                                                                                final Instant emittedAt) {
    return getSelectedIterators(
        database,
        catalog,
        tableNameToTable,
        stateManager,
        emittedAt,
        configuredStream -> configuredStream.getSyncMode().equals(SyncMode.INCREMENTAL));
  }

  /**
   * Creates a list of read iterators for each stream within an ConfiguredAirbyteCatalog
   *
   * @param database Source Database
   * @param catalog List of streams (e.g. database tables or API endpoints) with settings on sync mode
   * @param tableNameToTable Mapping of table name to table
   * @param stateManager Manager used to track the state of data synced by the connector
   * @param emittedAt Time when data was emitted from the Source database
   * @param selector essentially a boolean that verifies if configuredStream has selected a sync mode
   * @return List of AirbyteMessageIterators containing all iterators for a catalog
   */
  private List<AutoCloseableIterator<AirbyteMessage>> getSelectedIterators(
                                                                           final Database database,
                                                                           final ConfiguredAirbyteCatalog catalog,
                                                                           final Map<String, TableInfo<CommonField<DataType>>> tableNameToTable,
                                                                           final StateManager stateManager,
                                                                           final Instant emittedAt,
                                                                           final Predicate<ConfiguredAirbyteStream> selector) {
    final List<AutoCloseableIterator<AirbyteMessage>> iteratorList = new ArrayList<>();
    for (final ConfiguredAirbyteStream airbyteStream : catalog.getStreams()) {
      if (selector.test(airbyteStream)) {
        final AirbyteStream stream = airbyteStream.getStream();
        final String fullyQualifiedTableName = getFullyQualifiedTableName(stream.getNamespace(),
            stream.getName());
        if (!tableNameToTable.containsKey(fullyQualifiedTableName)) {
          LOGGER
              .info("Skipping stream {} because it is not in the source", fullyQualifiedTableName);
          continue;
        }

        final TableInfo<CommonField<DataType>> table = tableNameToTable
            .get(fullyQualifiedTableName);
        final AutoCloseableIterator<AirbyteMessage> tableReadIterator = createReadIterator(
            database,
            airbyteStream,
            table,
            stateManager,
            emittedAt);
        iteratorList.add(tableReadIterator);
      }
    }

    return iteratorList;
  }

  /**
   * ReadIterator is used to retrieve records from a source connector
   *
   * @param database Source Database
   * @param airbyteStream represents an ingestion source (e.g. API endpoint or database table)
   * @param table information in tabular format
   * @param stateManager Manager used to track the state of data synced by the connector
   * @param emittedAt Time when data was emitted from the Source database
   * @return
   */
  private AutoCloseableIterator<AirbyteMessage> createReadIterator(final Database database,
                                                                   final ConfiguredAirbyteStream airbyteStream,
                                                                   final TableInfo<CommonField<DataType>> table,
                                                                   final StateManager stateManager,
                                                                   final Instant emittedAt) {
    final String streamName = airbyteStream.getStream().getName();
    final String namespace = airbyteStream.getStream().getNamespace();
    final AirbyteStreamNameNamespacePair pair = new AirbyteStreamNameNamespacePair(streamName,
        namespace);
    final Set<String> selectedFieldsInCatalog = CatalogHelpers.getTopLevelFieldNames(airbyteStream);
    final List<String> selectedDatabaseFields = table.getFields()
        .stream()
        .map(CommonField::getName)
        .filter(selectedFieldsInCatalog::contains)
        .collect(Collectors.toList());

    final AutoCloseableIterator<AirbyteMessage> iterator;
    // checks for which sync mode we're using based on the configured airbytestream
    // this is where the bifurcation between full refresh and incremental
    if (airbyteStream.getSyncMode() == SyncMode.INCREMENTAL) {
      final String cursorField = IncrementalUtils.getCursorField(airbyteStream);
      final Optional<CursorInfo> cursorInfo = stateManager.getCursorInfo(pair);

      final AutoCloseableIterator<AirbyteMessage> airbyteMessageIterator;
      if (cursorInfo.map(CursorInfo::getCursor).isPresent()) {
        airbyteMessageIterator = getIncrementalStream(
            database,
            airbyteStream,
            selectedDatabaseFields,
            table,
            cursorInfo.get(),
            emittedAt);
      } else {
        // if no cursor is present then this is the first read for is the same as doing a full refresh read.
        estimateFullRefreshSyncSize(database, airbyteStream);
        airbyteMessageIterator = getFullRefreshStream(database, streamName, namespace,
            selectedDatabaseFields, table, emittedAt);
      }

      final JsonSchemaPrimitive cursorType = IncrementalUtils.getCursorType(airbyteStream,
          cursorField);

      iterator = AutoCloseableIterators.transform(
          autoCloseableIterator -> new StateDecoratingIterator(
              autoCloseableIterator,
              stateManager,
              pair,
              cursorField,
              cursorInfo.map(CursorInfo::getCursor).orElse(null),
              cursorType,
              getStateEmissionFrequency()),
          airbyteMessageIterator);
    } else if (airbyteStream.getSyncMode() == SyncMode.FULL_REFRESH) {
      estimateFullRefreshSyncSize(database, airbyteStream);
      iterator = getFullRefreshStream(database, streamName, namespace, selectedDatabaseFields,
          table, emittedAt);
    } else if (airbyteStream.getSyncMode() == null) {
      throw new IllegalArgumentException(
          String.format("%s requires a source sync mode", this.getClass()));
    } else {
      throw new IllegalArgumentException(
          String.format("%s does not support sync mode: %s.", this.getClass(),
              airbyteStream.getSyncMode()));
    }

    final AtomicLong recordCount = new AtomicLong();
    return AutoCloseableIterators.transform(iterator, r -> {
      final long count = recordCount.incrementAndGet();
      if (count % 10000 == 0) {
        LOGGER.info("Reading stream {}. Records read: {}", streamName, count);
      }
      return r;
    });
  }

  /**
   * @param database Source Database
   * @param airbyteStream represents an ingestion source (e.g. API endpoint or database table)
   * @param selectedDatabaseFields subset of database fields selected for replication
   * @param table information in tabular format
   * @param cursorInfo state of where to start the sync from
   * @param emittedAt Time when data was emitted from the Source database
   * @return AirbyteMessage Iterator that
   */
  private AutoCloseableIterator<AirbyteMessage> getIncrementalStream(final Database database,
                                                                     final ConfiguredAirbyteStream airbyteStream,
                                                                     final List<String> selectedDatabaseFields,
                                                                     final TableInfo<CommonField<DataType>> table,
                                                                     final CursorInfo cursorInfo,
                                                                     final Instant emittedAt) {
    final String streamName = airbyteStream.getStream().getName();
    final String namespace = airbyteStream.getStream().getNamespace();
    final String cursorField = IncrementalUtils.getCursorField(airbyteStream);
    final DataType cursorType = table.getFields().stream()
        .filter(info -> info.getName().equals(cursorField))
        .map(CommonField::getType)
        .findFirst()
        .orElseThrow();

    Preconditions.checkState(
        table.getFields().stream().anyMatch(f -> f.getName().equals(cursorField)),
        String.format("Could not find cursor field %s in table %s", cursorField, table.getName()));

    estimateIncrementalSyncSize(database, airbyteStream, cursorInfo, cursorType);
    final AutoCloseableIterator<JsonNode> queryIterator = queryTableIncremental(
        database,
        selectedDatabaseFields,
        table.getNameSpace(),
        table.getName(),
        cursorInfo,
        cursorType);

    return getMessageIterator(queryIterator, streamName, namespace, emittedAt.toEpochMilli());
  }

  /**
   * Creates a AirbyteMessageIterator that contains all records for a database source connection
   *
   * @param database Source Database
   * @param streamName name of an individual stream in which a stream represents a source (e.g. API
   *        endpoint or database table)
   * @param namespace Namespace of the database (e.g. public)
   * @param selectedDatabaseFields List of all interested database column names
   * @param table information in tabular format
   * @param emittedAt Time when data was emitted from the Source database
   * @return AirbyteMessageIterator with all records for a database source
   */
  private AutoCloseableIterator<AirbyteMessage> getFullRefreshStream(final Database database,
                                                                     final String streamName,
                                                                     final String namespace,
                                                                     final List<String> selectedDatabaseFields,
                                                                     final TableInfo<CommonField<DataType>> table,
                                                                     final Instant emittedAt) {
    final AutoCloseableIterator<JsonNode> queryStream =
        queryTableFullRefresh(database, selectedDatabaseFields, table.getNameSpace(),
            table.getName());
    return getMessageIterator(queryStream, streamName, namespace, emittedAt.toEpochMilli());
  }

  private String getFullyQualifiedTableName(final String nameSpace, final String tableName) {
    return nameSpace != null ? nameSpace + "." + tableName : tableName;
  }

  private AutoCloseableIterator<AirbyteMessage> getMessageIterator(
                                                                   final AutoCloseableIterator<JsonNode> recordIterator,
                                                                   final String streamName,
                                                                   final String namespace,
                                                                   final long emittedAt) {
    return AutoCloseableIterators.transform(recordIterator, r -> new AirbyteMessage()
        .withType(Type.RECORD)
        .withRecord(new AirbyteRecordMessage()
            .withStream(streamName)
            .withNamespace(namespace)
            .withEmittedAt(emittedAt)
            .withData(r)));
  }

  /**
   * Get list of source tables/data structures for schema discovery.
   *
   * @param database instance
   * @return list of table/data structure info
   * @throws Exception might throw an error during connection to database
   */
  private List<TableInfo<Field>> getTables(final Database database) throws Exception {
    final List<TableInfo<CommonField<DataType>>> tableInfos = discoverWithoutSystemTables(database);
    final Map<String, List<String>> fullyQualifiedTableNameToPrimaryKeys = discoverPrimaryKeys(
        database, tableInfos);

    return tableInfos.stream()
        .map(t -> {
          // some databases return multiple copies of the same record for a column (e.g. redshift) because
          // they have at least once delivery guarantees. we want to dedupe these, but first we check that the
          // records are actually the same and provide a good error message if they are not.
          assertColumnsWithSameNameAreSame(t.getNameSpace(), t.getName(), t.getFields());
          final List<Field> fields = t.getFields()
              .stream()
              .map(this::toField)
              .distinct()
              .collect(Collectors.toList());
          final String fullyQualifiedTableName = getFullyQualifiedTableName(t.getNameSpace(),
              t.getName());
          final List<String> primaryKeys = fullyQualifiedTableNameToPrimaryKeys.getOrDefault(
              fullyQualifiedTableName, Collections
                  .emptyList());
          return TableInfo.<Field>builder().nameSpace(t.getNameSpace()).name(t.getName())
              .fields(fields).primaryKeys(primaryKeys)
              .cursorFields(t.getCursorFields())
              .build();
        })
        .collect(Collectors.toList());
  }

  private Field toField(final CommonField<DataType> field) {
    if (getType(field.getType()) == JsonSchemaType.OBJECT && field.getProperties() != null
        && !field.getProperties().isEmpty()) {
      final var properties = field.getProperties().stream().map(this::toField).toList();
      return Field.of(field.getName(), getType(field.getType()), properties);
    } else {
      return Field.of(field.getName(), getType(field.getType()));
    }
  }

  private void assertColumnsWithSameNameAreSame(final String nameSpace,
                                                final String tableName,
                                                final List<CommonField<DataType>> columns) {
    columns.stream()
        .collect(Collectors.groupingBy(CommonField<DataType>::getName))
        .values()
        .forEach(columnsWithSameName -> {
          final CommonField<DataType> comparisonColumn = columnsWithSameName.get(0);
          columnsWithSameName.forEach(column -> {
            if (!column.equals(comparisonColumn)) {
              throw new RuntimeException(
                  String.format(
                      "Found multiple columns with same name: %s in table: %s.%s but the columns are not the same. columns: %s",
                      comparisonColumn.getName(), nameSpace, tableName, columns));
            }
          });
        });
  }

  /**
   * @param database - The database where from privileges for tables will be consumed
   * @param schema - The schema where from privileges for tables will be consumed
   * @return Set with privileges for tables for current DB-session user The method is responsible for
   *         SELECT-ing the table with privileges. In some cases such SELECT doesn't require (e.g. in
   *         Oracle DB - the schema is the user, you cannot REVOKE a privilege on a table from its
   *         owner).
   */
  protected <T> Set<T> getPrivilegesTableForCurrentUser(final JdbcDatabase database,
                                                        final String schema)
      throws SQLException {
    return Collections.emptySet();
  }

  /**
   * Map a database implementation-specific configuration to json object that adheres to the database
   * config spec. See resources/spec.json.
   *
   * @param config database implementation-specific configuration.
   * @return database spec config
   */
  public abstract JsonNode toDatabaseConfig(JsonNode config);

  /**
   * Creates a database instance using the database spec config.
   *
   * @param config database spec config
   * @return database instance
   * @throws Exception might throw an error during connection to database
   */
  protected abstract Database createDatabase(JsonNode config) throws Exception;

  /**
   * Configures a list of operations that can be used to check the connection to the source.
   *
   * @return list of consumers that run queries for the check command.
   */
  protected abstract List<CheckedConsumer<Database, Exception>> getCheckOperations(JsonNode config)
      throws Exception;

  /**
   * Map source types and Airbyte types
   *
   * @param columnType source data type
   * @return airbyte data type
   */
  protected abstract JsonSchemaType getType(DataType columnType);

  /**
   * Get list of system namespaces(schemas) in order to exclude them from the discover result list.
   *
   * @return set of system namespaces(schemas) to be excluded
   */
  protected abstract Set<String> getExcludedInternalNameSpaces();

  /**
   * Discover all available tables in the source database.
   *
   * @param database source database
   * @return list of the source tables
   * @throws Exception access to the database might lead to an exceptions.
   */
  protected abstract List<TableInfo<CommonField<DataType>>> discoverInternal(
                                                                             final Database database)
      throws Exception;

  /**
   * Discovers all available tables within a schema in the source database.
   *
   * @param database - source database
   * @param schema - source schema
   * @return list of source tables
   * @throws Exception - access to the database might lead to exceptions.
   */
  protected abstract List<TableInfo<CommonField<DataType>>> discoverInternal(
                                                                             final Database database,
                                                                             String schema)
      throws Exception;

  /**
   * Discover Primary keys for each table and @return a map of namespace.table name to their
   * associated list of primary key fields.
   *
   * @param database source database
   * @param tableInfos list of tables
   * @return map of namespace.table and primary key fields.
   */
  protected abstract Map<String, List<String>> discoverPrimaryKeys(Database database,
                                                                   List<TableInfo<CommonField<DataType>>> tableInfos);

  /**
   * Returns quote symbol of the database
   *
   * @return quote symbol
   */
  protected abstract String getQuoteString();

  /**
   * Read all data from a table.
   *
   * @param database source database
   * @param columnNames interested column names
   * @param schemaName table namespace
   * @param tableName target table
   * @return iterator with read data
   */
  protected abstract AutoCloseableIterator<JsonNode> queryTableFullRefresh(final Database database,
                                                                           final List<String> columnNames,
                                                                           final String schemaName,
                                                                           final String tableName);

  /**
   * Read incremental data from a table. Incremental read should return only records where cursor
   * column value is bigger than cursor. Note that if the connector needs to emit intermediate state
   * (i.e. {@link AbstractDbSource#getStateEmissionFrequency} > 0), the incremental query must be
   * sorted by the cursor field.
   *
   * @return iterator with read data
   */
  protected abstract AutoCloseableIterator<JsonNode> queryTableIncremental(Database database,
                                                                           List<String> columnNames,
                                                                           String schemaName,
                                                                           String tableName,
                                                                           CursorInfo cursorInfo,
                                                                           DataType cursorFieldType);

  /**
   * When larger than 0, the incremental iterator will emit intermediate state for every N records.
   * Please note that if intermediate state emission is enabled, the incremental query must be ordered
   * by the cursor field.
   */
  protected int getStateEmissionFrequency() {
    return 0;
  }

  /**
   * @return list of fields that could be used as cursors
   */
  protected abstract boolean isCursorType(DataType type);

  private Database createDatabaseInternal(final JsonNode sourceConfig) throws Exception {
    final Database database = createDatabase(sourceConfig);
    database.setSourceConfig(sourceConfig);
    database.setDatabaseConfig(toDatabaseConfig(sourceConfig));
    return database;
  }

  /**
   * Deserializes the state represented as JSON into an object representation.
   *
   * @param initialStateJson The state as JSON.
   * @param config The connector configuration.
   * @return The deserialized object representation of the state.
   */
  protected List<AirbyteStateMessage> deserializeInitialState(final JsonNode initialStateJson,
                                                              final JsonNode config) {
    final Optional<StateWrapper> typedState = StateMessageHelper.getTypedState(initialStateJson,
        featureFlags.useStreamCapableState());
    return typedState.map((state) -> {
      switch (state.getStateType()) {
        case GLOBAL:
          return List.of(convertStateMessage(state.getGlobal()));
        case STREAM:
          return state.getStateMessages().stream().map(this::convertStateMessage).toList();
        case LEGACY:
        default:
          return List.of(new AirbyteStateMessage().withType(AirbyteStateType.LEGACY)
              .withData(state.getLegacyState()));
      }
    }).orElse(generateEmptyInitialState(config));
  }

  protected AirbyteStateMessage convertStateMessage(final io.airbyte.protocol.models.AirbyteStateMessage state) {
    return Jsons.object(Jsons.jsonNode(state), AirbyteStateMessage.class);
  }

  /**
   * Generates an empty, initial state for use by the connector.
   *
   * @param config The connector configuration.
   * @return The empty, initial state.
   */
  protected List<AirbyteStateMessage> generateEmptyInitialState(final JsonNode config) {
    // For backwards compatibility with existing connectors
    return List.of(new AirbyteStateMessage().withType(AirbyteStateType.LEGACY)
        .withData(Jsons.jsonNode(new DbState())));
  }

  /**
   * Returns the {@link AirbyteStateType} supported by this connector.
   *
   * @param config The connector configuration.
   * @return A {@link AirbyteStateType} representing the state supported by this connector.
   */
  protected AirbyteStateType getSupportedStateType(final JsonNode config) {
    return AirbyteStateType.LEGACY;
  }

}<|MERGE_RESOLUTION|>--- conflicted
+++ resolved
@@ -30,21 +30,6 @@
 import io.airbyte.integrations.source.relationaldb.models.DbState;
 import io.airbyte.integrations.source.relationaldb.state.StateManager;
 import io.airbyte.integrations.source.relationaldb.state.StateManagerFactory;
-<<<<<<< HEAD
-import io.airbyte.protocol.models.AirbyteCatalog;
-import io.airbyte.protocol.models.AirbyteConnectionStatus;
-import io.airbyte.protocol.models.AirbyteConnectionStatus.Status;
-import io.airbyte.protocol.models.AirbyteEstimateTraceMessage;
-import io.airbyte.protocol.models.AirbyteMessage;
-import io.airbyte.protocol.models.AirbyteMessage.Type;
-import io.airbyte.protocol.models.AirbyteRecordMessage;
-import io.airbyte.protocol.models.AirbyteStateMessage;
-import io.airbyte.protocol.models.AirbyteStateMessage.AirbyteStateType;
-import io.airbyte.protocol.models.AirbyteStream;
-import io.airbyte.protocol.models.AirbyteStreamNameNamespacePair;
-import io.airbyte.protocol.models.CatalogHelpers;
-=======
->>>>>>> 54377e4e
 import io.airbyte.protocol.models.CommonField;
 import io.airbyte.protocol.models.Field;
 import io.airbyte.protocol.models.JsonSchemaPrimitiveUtil.JsonSchemaPrimitive;
@@ -263,7 +248,6 @@
     return true;
   }
 
-<<<<<<< HEAD
   /**
    * Estimates the total volume (rows and bytes) to sync and emits a
    * {@link AirbyteEstimateTraceMessage} associated with the full refresh stream.
@@ -288,8 +272,6 @@
     /* no-op */
   }
 
-=======
->>>>>>> 54377e4e
   private List<TableInfo<CommonField<DataType>>> discoverWithoutSystemTables(
                                                                              final Database database)
       throws Exception {
