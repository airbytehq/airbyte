--- conflicted
+++ resolved
@@ -9,11 +9,8 @@
 
 import com.fasterxml.jackson.databind.JsonNode;
 import com.google.common.base.Preconditions;
-<<<<<<< HEAD
 import com.google.common.collect.Lists;
 import datadog.trace.api.Trace;
-=======
->>>>>>> 62757c9d
 import io.airbyte.commons.exceptions.ConfigErrorException;
 import io.airbyte.commons.exceptions.ConnectionErrorException;
 import io.airbyte.commons.features.EnvVariableFeatureFlags;
@@ -552,46 +549,6 @@
             .withData(r)));
   }
 
-<<<<<<< HEAD
-  /**
-   * Get list of source tables/data structures for schema discovery.
-   *
-   * @param database instance
-   * @return list of table/data structure info
-   * @throws Exception might throw an error during connection to database
-   */
-  @Trace(operationName = DISCOVER_TRACE_OPERATION_NAME)
-  private List<TableInfo<Field>> getTables(final Database database) throws Exception {
-    final List<TableInfo<CommonField<DataType>>> tableInfos = discoverWithoutSystemTables(database);
-    final Map<String, List<String>> fullyQualifiedTableNameToPrimaryKeys = discoverPrimaryKeys(
-        database, tableInfos);
-
-    return tableInfos.stream()
-        .map(t -> {
-          // some databases return multiple copies of the same record for a column (e.g. redshift) because
-          // they have at least once delivery guarantees. we want to dedupe these, but first we check that the
-          // records are actually the same and provide a good error message if they are not.
-          assertColumnsWithSameNameAreSame(t.getNameSpace(), t.getName(), t.getFields());
-          final List<Field> fields = t.getFields()
-              .stream()
-              .map(this::toField)
-              .distinct()
-              .collect(Collectors.toList());
-          final String fullyQualifiedTableName = getFullyQualifiedTableName(t.getNameSpace(),
-              t.getName());
-          final List<String> primaryKeys = fullyQualifiedTableNameToPrimaryKeys.getOrDefault(
-              fullyQualifiedTableName, Collections
-                  .emptyList());
-          return TableInfo.<Field>builder().nameSpace(t.getNameSpace()).name(t.getName())
-              .fields(fields).primaryKeys(primaryKeys)
-              .cursorFields(t.getCursorFields())
-              .build();
-        })
-        .collect(Collectors.toList());
-  }
-
-=======
->>>>>>> 62757c9d
   private Field toField(final CommonField<DataType> field) {
     if (getAirbyteType(field.getType()) == JsonSchemaType.OBJECT && field.getProperties() != null
         && !field.getProperties().isEmpty()) {
