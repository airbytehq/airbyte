/*
 * Copyright (c) 2022 Airbyte, Inc., all rights reserved.
 */

package io.airbyte.integrations.source.relationaldb;

import static io.airbyte.integrations.base.errors.messages.ErrorMessage.getErrorMessage;

import com.fasterxml.jackson.databind.JsonNode;
import com.google.common.annotations.VisibleForTesting;
import com.google.common.base.Preconditions;
import com.google.common.collect.Lists;
import io.airbyte.commons.exceptions.ConnectionErrorException;
import io.airbyte.commons.features.EnvVariableFeatureFlags;
import io.airbyte.commons.features.FeatureFlags;
import io.airbyte.commons.functional.CheckedConsumer;
import io.airbyte.commons.json.Jsons;
import io.airbyte.commons.lang.Exceptions;
import io.airbyte.commons.util.AutoCloseableIterator;
import io.airbyte.commons.util.AutoCloseableIterators;
import io.airbyte.config.StateWrapper;
import io.airbyte.config.helpers.StateMessageHelper;
import io.airbyte.db.AbstractDatabase;
import io.airbyte.db.IncrementalUtils;
import io.airbyte.db.jdbc.JdbcDatabase;
import io.airbyte.integrations.BaseConnector;
import io.airbyte.integrations.base.AirbyteStreamNameNamespacePair;
import io.airbyte.integrations.base.AirbyteTraceMessageUtility;
import io.airbyte.integrations.base.Source;
import io.airbyte.integrations.source.relationaldb.InvalidCursorException.InvalidCursorInfo;
import io.airbyte.integrations.source.relationaldb.models.DbState;
import io.airbyte.integrations.source.relationaldb.state.StateManager;
import io.airbyte.integrations.source.relationaldb.state.StateManagerFactory;
import io.airbyte.protocol.models.AirbyteCatalog;
import io.airbyte.protocol.models.AirbyteConnectionStatus;
import io.airbyte.protocol.models.AirbyteConnectionStatus.Status;
import io.airbyte.protocol.models.AirbyteMessage;
import io.airbyte.protocol.models.AirbyteMessage.Type;
import io.airbyte.protocol.models.AirbyteRecordMessage;
import io.airbyte.protocol.models.AirbyteStateMessage;
import io.airbyte.protocol.models.AirbyteStateMessage.AirbyteStateType;
import io.airbyte.protocol.models.AirbyteStream;
import io.airbyte.protocol.models.CatalogHelpers;
import io.airbyte.protocol.models.CommonField;
import io.airbyte.protocol.models.ConfiguredAirbyteCatalog;
import io.airbyte.protocol.models.ConfiguredAirbyteStream;
import io.airbyte.protocol.models.Field;
import io.airbyte.protocol.models.JsonSchemaPrimitive;
import io.airbyte.protocol.models.JsonSchemaType;
import io.airbyte.protocol.models.SyncMode;
import java.sql.SQLException;
import java.time.Instant;
import java.util.ArrayList;
import java.util.Collection;
import java.util.Collections;
import java.util.List;
import java.util.Map;
import java.util.Objects;
import java.util.Optional;
import java.util.Set;
import java.util.concurrent.atomic.AtomicLong;
import java.util.function.Function;
import java.util.function.Predicate;
import java.util.stream.Collectors;
import java.util.stream.Stream;
import org.slf4j.Logger;
import org.slf4j.LoggerFactory;

/**
 * This class contains helper functions and boilerplate for implementing a source connector for a DB
 * source of both non-relational and relational type
 */
public abstract class AbstractDbSource<DataType, Database extends AbstractDatabase> extends
    BaseConnector implements Source, AutoCloseable {

  private static final Logger LOGGER = LoggerFactory.getLogger(AbstractDbSource.class);
  // TODO: Remove when the flag is not use anymore
  private final FeatureFlags featureFlags = new EnvVariableFeatureFlags();

  @Override
  public AirbyteConnectionStatus check(final JsonNode config) throws Exception {
    try {
      final Database database = createDatabaseInternal(config);
      for (final CheckedConsumer<Database, Exception> checkOperation : getCheckOperations(config)) {
        checkOperation.accept(database);
      }

      return new AirbyteConnectionStatus().withStatus(Status.SUCCEEDED);
    } catch (final ConnectionErrorException ex) {
      final String message = getErrorMessage(ex.getStateCode(), ex.getErrorCode(),
          ex.getExceptionMessage(), ex);
      AirbyteTraceMessageUtility.emitConfigErrorTrace(ex, message);
      return new AirbyteConnectionStatus()
          .withStatus(Status.FAILED)
          .withMessage(message);
    } catch (final Exception e) {
      LOGGER.info("Exception while checking connection: ", e);
      return new AirbyteConnectionStatus()
          .withStatus(Status.FAILED)
          .withMessage("Could not connect with provided configuration. Error: " + e.getMessage());
    } finally {
      close();
    }
  }

  @Override
  public AirbyteCatalog discover(final JsonNode config) throws Exception {
    try {
      final Database database = createDatabaseInternal(config);
      final List<AirbyteStream> streams = getTables(database).stream()
          .map(tableInfo -> {
            final var primaryKeys = tableInfo.getPrimaryKeys().stream()
                .filter(Objects::nonNull)
                .map(Collections::singletonList)
                .collect(Collectors.toList());

            return CatalogHelpers
                .createAirbyteStream(tableInfo.getName(), tableInfo.getNameSpace(),
                    tableInfo.getFields())
                .withSupportedSyncModes(
                    tableInfo.getCursorFields() != null && tableInfo.getCursorFields().isEmpty()
                        ? Lists.newArrayList(SyncMode.FULL_REFRESH)
                        : Lists.newArrayList(SyncMode.FULL_REFRESH, SyncMode.INCREMENTAL))
                .withSourceDefinedPrimaryKey(primaryKeys);
          })
          .collect(Collectors.toList());
      return new AirbyteCatalog().withStreams(streams);
    } finally {
      close();
    }
  }

  /**
   * Creates a list of AirbyteMessageIterators with all the streams selected in a configured
   * catalog
   *
   * @param config  - integration-specific configuration object as json. e.g. { "username":
   *                "airbyte", "password": "super secure" }
   * @param catalog - schema of the incoming messages.
   * @param state   - state of the incoming messages.
   * @return AirbyteMessageIterator with all the streams that are to be synced
   * @throws Exception
   */
  @Override
  public AutoCloseableIterator<AirbyteMessage> read(final JsonNode config,
      final ConfiguredAirbyteCatalog catalog,
      final JsonNode state)
      throws Exception {
    try {
      final StateManager stateManager =
          StateManagerFactory.createStateManager(getSupportedStateType(config),
              deserializeInitialState(state, config), catalog);
      final Instant emittedAt = Instant.now();

      final Database database = createDatabaseInternal(config);

      final Map<String, TableInfo<CommonField<DataType>>> fullyQualifiedTableNameToInfo =
          discoverWithoutSystemTables(database)
              .stream()
              .collect(Collectors.toMap(t -> String.format("%s.%s", t.getNameSpace(), t.getName()),
                  Function
                      .identity()));

      validateCursorFieldForIncrementalTables(fullyQualifiedTableNameToInfo, catalog);

      final List<AutoCloseableIterator<AirbyteMessage>> incrementalIterators =
          getIncrementalIterators(database, catalog, fullyQualifiedTableNameToInfo, stateManager,
              emittedAt);
      final List<AutoCloseableIterator<AirbyteMessage>> fullRefreshIterators =
          getFullRefreshIterators(database, catalog, fullyQualifiedTableNameToInfo, stateManager,
              emittedAt);
      final List<AutoCloseableIterator<AirbyteMessage>> iteratorList = Stream
          .of(incrementalIterators, fullRefreshIterators)
          .flatMap(Collection::stream)
          .collect(Collectors.toList());

      return AutoCloseableIterators
          .appendOnClose(AutoCloseableIterators.concatWithEagerClose(iteratorList), () -> {
            LOGGER.info("Closing database connection pool.");
            Exceptions.toRuntime(this::close);
            LOGGER.info("Closed database connection pool.");
          });
    } catch (final Exception exception) {
      if (isConfigError(exception)) {
        AirbyteTraceMessageUtility.emitConfigErrorTrace(exception, exception.getMessage());
      }
      throw exception;
    }
  }

  private boolean isConfigError(final Exception exception) {
    // For now, enhanced error details should only be shown for InvalidCursorException. In the future,
    // enhanced error messages will exist for
    // additional error types.
    return exception instanceof InvalidCursorException;
  }

  private void validateCursorFieldForIncrementalTables(
      final Map<String, TableInfo<CommonField<DataType>>> tableNameToTable,
      final ConfiguredAirbyteCatalog catalog) {
    final List<InvalidCursorInfo> tablesWithInvalidCursor = new ArrayList<>();
    for (final ConfiguredAirbyteStream airbyteStream : catalog.getStreams()) {
      final AirbyteStream stream = airbyteStream.getStream();
      final String fullyQualifiedTableName = getFullyQualifiedTableName(stream.getNamespace(),
          stream.getName());
      final boolean hasSourceDefinedCursor =
          !Objects.isNull(airbyteStream.getStream().getSourceDefinedCursor())
              && airbyteStream.getStream().getSourceDefinedCursor();
      if (!tableNameToTable.containsKey(fullyQualifiedTableName)
          || airbyteStream.getSyncMode() != SyncMode.INCREMENTAL || hasSourceDefinedCursor) {
        continue;
      }

      final TableInfo<CommonField<DataType>> table = tableNameToTable
          .get(fullyQualifiedTableName);
      final Optional<String> cursorField = IncrementalUtils.getCursorFieldOptional(airbyteStream);
      if (cursorField.isEmpty()) {
        continue;
      }
      final DataType cursorType = table.getFields().stream()
          .filter(info -> info.getName().equals(cursorField.get()))
          .map(CommonField::getType)
          .findFirst()
          .orElseThrow();

      if (!isCursorType(cursorType)) {
        tablesWithInvalidCursor.add(
            new InvalidCursorInfo(fullyQualifiedTableName, cursorField.get(),
                cursorType.toString()));
      }
    }

    if (!tablesWithInvalidCursor.isEmpty()) {
      throw new InvalidCursorException(tablesWithInvalidCursor);
    }
  }

<<<<<<< HEAD
  private List<TableInfo<CommonField<DataType>>> discoverWithoutSystemTables(final Database database) throws Exception {
=======
  protected List<TableInfo<CommonField<DataType>>> discoverWithoutSystemTables(
      final Database database) throws Exception {
>>>>>>> c01b81bd
    final Set<String> systemNameSpaces = getExcludedInternalNameSpaces();
    final List<TableInfo<CommonField<DataType>>> discoveredTables = discoverInternal(database);
    return (systemNameSpaces == null || systemNameSpaces.isEmpty() ? discoveredTables
        : discoveredTables.stream()
            .filter(table -> !systemNameSpaces.contains(table.getNameSpace())).collect(
                Collectors.toList()));
  }

<<<<<<< HEAD
  private List<AutoCloseableIterator<AirbyteMessage>> getFullRefreshIterators(final Database database,
                                                                                final ConfiguredAirbyteCatalog catalog,
                                                                                final Map<String, TableInfo<CommonField<DataType>>> tableNameToTable,
                                                                                final StateManager stateManager,
                                                                                final Instant emittedAt) {
=======
  protected List<AutoCloseableIterator<AirbyteMessage>> getFullRefreshIterators(
      final Database database,
      final ConfiguredAirbyteCatalog catalog,
      final Map<String, TableInfo<CommonField<DataType>>> tableNameToTable,
      final StateManager stateManager,
      final Instant emittedAt) {
>>>>>>> c01b81bd
    return getSelectedIterators(
        database,
        catalog,
        tableNameToTable,
        stateManager,
        emittedAt,
        configuredStream -> configuredStream.getSyncMode().equals(SyncMode.FULL_REFRESH));
  }

  protected List<AutoCloseableIterator<AirbyteMessage>> getIncrementalIterators(
      final Database database,
      final ConfiguredAirbyteCatalog catalog,
      final Map<String, TableInfo<CommonField<DataType>>> tableNameToTable,
      final StateManager stateManager,
      final Instant emittedAt) {
    return getSelectedIterators(
        database,
        catalog,
        tableNameToTable,
        stateManager,
        emittedAt,
        configuredStream -> configuredStream.getSyncMode().equals(SyncMode.INCREMENTAL));
  }

  /**
   * Creates a list of read iterators for each stream within an ConfiguredAirbyteCatalog
   *
   * @param database         Source Database
   * @param catalog          List of streams (e.g. database tables or API endpoints) with settings
   *                         on sync mode
   * @param tableNameToTable Mapping of table name to table
   * @param stateManager     Manager used to track the state of data synced by the connector
   * @param emittedAt        Time when data was emitted from the Source database
   * @param selector         essentially a boolean that verifies if configuredStream has selected a
   *                         sync mode
   * @return List of AirbyteMessageIterators containing all iterators for a catalog
   */
<<<<<<< HEAD
  private List<AutoCloseableIterator<AirbyteMessage>> getSelectedIterators(final Database database,
                                                                             final ConfiguredAirbyteCatalog catalog,
                                                                             final Map<String, TableInfo<CommonField<DataType>>> tableNameToTable,
                                                                             final StateManager stateManager,
                                                                             final Instant emittedAt,
                                                                             final Predicate<ConfiguredAirbyteStream> selector) {
=======
  protected List<AutoCloseableIterator<AirbyteMessage>> getSelectedIterators(
      final Database database,
      final ConfiguredAirbyteCatalog catalog,
      final Map<String, TableInfo<CommonField<DataType>>> tableNameToTable,
      final StateManager stateManager,
      final Instant emittedAt,
      final Predicate<ConfiguredAirbyteStream> selector) {
>>>>>>> c01b81bd
    final List<AutoCloseableIterator<AirbyteMessage>> iteratorList = new ArrayList<>();
    for (final ConfiguredAirbyteStream airbyteStream : catalog.getStreams()) {
      if (selector.test(airbyteStream)) {
        final AirbyteStream stream = airbyteStream.getStream();
        final String fullyQualifiedTableName = getFullyQualifiedTableName(stream.getNamespace(),
            stream.getName());
        if (!tableNameToTable.containsKey(fullyQualifiedTableName)) {
          LOGGER
              .info("Skipping stream {} because it is not in the source", fullyQualifiedTableName);
          continue;
        }

        final TableInfo<CommonField<DataType>> table = tableNameToTable
            .get(fullyQualifiedTableName);
        final AutoCloseableIterator<AirbyteMessage> tableReadIterator = createReadIterator(
            database,
            airbyteStream,
            table,
            stateManager,
            emittedAt);
        iteratorList.add(tableReadIterator);
      }
    }

    return iteratorList;
  }

  /**
   * ReadIterator is used to retrieve records from a source connector
   *
   * @param database      Source Database
   * @param airbyteStream represents an ingestion source (e.g. API endpoint or database table)
   * @param table         information in tabular format
   * @param stateManager  Manager used to track the state of data synced by the connector
   * @param emittedAt     Time when data was emitted from the Source database
   * @return
   */
<<<<<<< HEAD
  private AutoCloseableIterator<AirbyteMessage> createReadIterator(final Database database,
                                                                     final ConfiguredAirbyteStream airbyteStream,
                                                                     final TableInfo<CommonField<DataType>> table,
                                                                     final StateManager stateManager,
                                                                     final Instant emittedAt) {
=======
  protected AutoCloseableIterator<AirbyteMessage> createReadIterator(final Database database,
      final ConfiguredAirbyteStream airbyteStream,
      final TableInfo<CommonField<DataType>> table,
      final StateManager stateManager,
      final Instant emittedAt) {
>>>>>>> c01b81bd
    final String streamName = airbyteStream.getStream().getName();
    final String namespace = airbyteStream.getStream().getNamespace();
    final AirbyteStreamNameNamespacePair pair = new AirbyteStreamNameNamespacePair(streamName,
        namespace);
    final Set<String> selectedFieldsInCatalog = CatalogHelpers.getTopLevelFieldNames(airbyteStream);
    final List<String> selectedDatabaseFields = table.getFields()
        .stream()
        .map(CommonField::getName)
        .filter(selectedFieldsInCatalog::contains)
        .collect(Collectors.toList());

    final AutoCloseableIterator<AirbyteMessage> iterator;
    // checks for which sync mode we're using based on the configured airbytestream
    // this is where the bifurcation between full refresh and incremental
    if (airbyteStream.getSyncMode() == SyncMode.INCREMENTAL) {
      final String cursorField = IncrementalUtils.getCursorField(airbyteStream);
      final Optional<CursorInfo> cursorInfo = stateManager.getCursorInfo(pair);

      final AutoCloseableIterator<AirbyteMessage> airbyteMessageIterator;
      if (cursorInfo.map(CursorInfo::getCursor).isPresent()) {
        airbyteMessageIterator = getIncrementalStream(
            database,
            airbyteStream,
            selectedDatabaseFields,
            table,
            cursorInfo.get(),
            emittedAt);
      } else {
        // if no cursor is present then this is the first read for is the same as doing a full refresh read.
        airbyteMessageIterator = getFullRefreshStream(database, streamName, namespace,
            selectedDatabaseFields, table, emittedAt);
      }

      final JsonSchemaPrimitive cursorType = IncrementalUtils.getCursorType(airbyteStream,
          cursorField);

      iterator = AutoCloseableIterators.transform(
          autoCloseableIterator -> new StateDecoratingIterator(
              autoCloseableIterator,
              stateManager,
              pair,
              cursorField,
              cursorInfo.map(CursorInfo::getCursor).orElse(null),
              cursorType,
              getStateEmissionFrequency()),
          airbyteMessageIterator);
    } else if (airbyteStream.getSyncMode() == SyncMode.FULL_REFRESH) {
      iterator = getFullRefreshStream(database, streamName, namespace, selectedDatabaseFields,
          table, emittedAt);
    } else if (airbyteStream.getSyncMode() == null) {
      throw new IllegalArgumentException(
          String.format("%s requires a source sync mode", this.getClass()));
    } else {
      throw new IllegalArgumentException(
          String.format("%s does not support sync mode: %s.", this.getClass(),
              airbyteStream.getSyncMode()));
    }

    final AtomicLong recordCount = new AtomicLong();
    return AutoCloseableIterators.transform(iterator, r -> {
      final long count = recordCount.incrementAndGet();
      if (count % 10000 == 0) {
        LOGGER.info("Reading stream {}. Records read: {}", streamName, count);
      }
      return r;
    });
  }

  /**
   * @param database               Source Database
   * @param airbyteStream          represents an ingestion source (e.g. API endpoint or database
   *                               table)
   * @param selectedDatabaseFields subset of database fields selected for replication
   * @param table                  information in tabular format
   * @param cursorInfo             state of where to start the sync from
   * @param emittedAt              Time when data was emitted from the Source database
   * @return AirbyteMessage Iterator that
   */
<<<<<<< HEAD
  private AutoCloseableIterator<AirbyteMessage> getIncrementalStream(final Database database,
                                                                       final ConfiguredAirbyteStream airbyteStream,
                                                                       final List<String> selectedDatabaseFields,
                                                                       final TableInfo<CommonField<DataType>> table,
                                                                       final CursorInfo cursorInfo,
                                                                       final Instant emittedAt) {
=======
  protected AutoCloseableIterator<AirbyteMessage> getIncrementalStream(final Database database,
      final ConfiguredAirbyteStream airbyteStream,
      final List<String> selectedDatabaseFields,
      final TableInfo<CommonField<DataType>> table,
      final CursorInfo cursorInfo,
      final Instant emittedAt) {
>>>>>>> c01b81bd
    final String streamName = airbyteStream.getStream().getName();
    final String namespace = airbyteStream.getStream().getNamespace();
    final String cursorField = IncrementalUtils.getCursorField(airbyteStream);
    final DataType cursorType = table.getFields().stream()
        .filter(info -> info.getName().equals(cursorField))
        .map(CommonField::getType)
        .findFirst()
        .orElseThrow();

    Preconditions.checkState(
        table.getFields().stream().anyMatch(f -> f.getName().equals(cursorField)),
        String.format("Could not find cursor field %s in table %s", cursorField, table.getName()));

    final AutoCloseableIterator<JsonNode> queryIterator = queryTableIncremental(
        database,
        selectedDatabaseFields,
        table.getNameSpace(),
        table.getName(),
        cursorInfo,
        cursorType);

    return getMessageIterator(queryIterator, streamName, namespace, emittedAt.toEpochMilli());
  }

  /**
   * Creates a AirbyteMessageIterator that contains all records for a database source connection
   *
   * @param database               Source Database
   * @param streamName             name of an individual stream in which a stream represents a
   *                               source (e.g. API endpoint or database table)
   * @param namespace              Namespace of the database (e.g. public)
   * @param selectedDatabaseFields List of all interested database column names
   * @param table                  information in tabular format
   * @param emittedAt              Time when data was emitted from the Source database
   * @return AirbyteMessageIterator with all records for a database source
   */
<<<<<<< HEAD
  private AutoCloseableIterator<AirbyteMessage> getFullRefreshStream(final Database database,
                                                                       final String streamName,
                                                                       final String namespace,
                                                                       final List<String> selectedDatabaseFields,
                                                                       final TableInfo<CommonField<DataType>> table,
                                                                       final Instant emittedAt) {
=======
  protected AutoCloseableIterator<AirbyteMessage> getFullRefreshStream(final Database database,
      final String streamName,
      final String namespace,
      final List<String> selectedDatabaseFields,
      final TableInfo<CommonField<DataType>> table,
      final Instant emittedAt) {
>>>>>>> c01b81bd
    final AutoCloseableIterator<JsonNode> queryStream =
        queryTableFullRefresh(database, selectedDatabaseFields, table.getNameSpace(),
            table.getName());
    return getMessageIterator(queryStream, streamName, namespace, emittedAt.toEpochMilli());
  }

  private String getFullyQualifiedTableName(final String nameSpace, final String tableName) {
    return nameSpace != null ? nameSpace + "." + tableName : tableName;
  }

<<<<<<< HEAD
  private AutoCloseableIterator<AirbyteMessage> getMessageIterator(final AutoCloseableIterator<JsonNode> recordIterator,
                                                                  final String streamName,
                                                                  final String namespace,
                                                                  final long emittedAt) {
=======
  public AutoCloseableIterator<AirbyteMessage> getMessageIterator(
      final AutoCloseableIterator<JsonNode> recordIterator,
      final String streamName,
      final String namespace,
      final long emittedAt) {
>>>>>>> c01b81bd
    return AutoCloseableIterators.transform(recordIterator, r -> new AirbyteMessage()
        .withType(Type.RECORD)
        .withRecord(new AirbyteRecordMessage()
            .withStream(streamName)
            .withNamespace(namespace)
            .withEmittedAt(emittedAt)
            .withData(r)));
  }

  /**
   * Get list of source tables/data structures for schema discovery.
   *
   * @param database instance
   * @return list of table/data structure info
   * @throws Exception might throw an error during connection to database
   */
  private List<TableInfo<Field>> getTables(final Database database) throws Exception {
    final List<TableInfo<CommonField<DataType>>> tableInfos = discoverWithoutSystemTables(database);
    final Map<String, List<String>> fullyQualifiedTableNameToPrimaryKeys = discoverPrimaryKeys(
        database, tableInfos);

    return tableInfos.stream()
        .map(t -> {
          // some databases return multiple copies of the same record for a column (e.g. redshift) because
          // they have at least once delivery guarantees. we want to dedupe these, but first we check that the
          // records are actually the same and provide a good error message if they are not.
          assertColumnsWithSameNameAreSame(t.getNameSpace(), t.getName(), t.getFields());
          final List<Field> fields = t.getFields()
              .stream()
              .map(this::toField)
              .distinct()
              .collect(Collectors.toList());
          final String fullyQualifiedTableName = getFullyQualifiedTableName(t.getNameSpace(),
              t.getName());
          final List<String> primaryKeys = fullyQualifiedTableNameToPrimaryKeys.getOrDefault(
              fullyQualifiedTableName, Collections
                  .emptyList());
          return TableInfo.<Field>builder().nameSpace(t.getNameSpace()).name(t.getName())
              .fields(fields).primaryKeys(primaryKeys)
              .cursorFields(t.getCursorFields())
              .build();
        })
        .collect(Collectors.toList());
  }

<<<<<<< HEAD
  private Field toField(final CommonField<DataType> field) {
    if (getType(field.getType()) == JsonSchemaType.OBJECT && field.getProperties() != null && !field.getProperties().isEmpty()) {
=======
  protected Field toField(final CommonField<DataType> field) {
    if (getType(field.getType()) == JsonSchemaType.OBJECT && field.getProperties() != null
        && !field.getProperties().isEmpty()) {
>>>>>>> c01b81bd
      final var properties = field.getProperties().stream().map(this::toField).toList();
      return Field.of(field.getName(), getType(field.getType()), properties);
    } else {
      return Field.of(field.getName(), getType(field.getType()));
    }
  }

<<<<<<< HEAD
  private void assertColumnsWithSameNameAreSame(final String nameSpace, final String tableName, final List<CommonField<DataType>> columns) {
=======
  protected void assertColumnsWithSameNameAreSame(final String nameSpace, final String tableName,
      final List<CommonField<DataType>> columns) {
>>>>>>> c01b81bd
    columns.stream()
        .collect(Collectors.groupingBy(CommonField<DataType>::getName))
        .values()
        .forEach(columnsWithSameName -> {
          final CommonField<DataType> comparisonColumn = columnsWithSameName.get(0);
          columnsWithSameName.forEach(column -> {
            if (!column.equals(comparisonColumn)) {
              throw new RuntimeException(
                  String.format(
                      "Found multiple columns with same name: %s in table: %s.%s but the columns are not the same. columns: %s",
                      comparisonColumn.getName(), nameSpace, tableName, columns));
            }
          });
        });
  }

  /**
   * @param database - The database where from privileges for tables will be consumed
   * @param schema   - The schema where from privileges for tables will be consumed
   * @return Set with privileges for tables for current DB-session user The method is responsible
   * for SELECT-ing the table with privileges. In some cases such SELECT doesn't require (e.g. in
   * Oracle DB - the schema is the user, you cannot REVOKE a privilege on a table from its owner).
   */
<<<<<<< HEAD
  protected <T> Set<T> getPrivilegesTableForCurrentUser(final JdbcDatabase database, final String schema) throws SQLException {
=======
  public <T> Set<T> getPrivilegesTableForCurrentUser(final JdbcDatabase database,
      final String schema) throws SQLException {
>>>>>>> c01b81bd
    return Collections.emptySet();
  }

  /**
   * Map a database implementation-specific configuration to json object that adheres to the
   * database config spec. See resources/spec.json.
   *
   * @param config database implementation-specific configuration.
   * @return database spec config
   */
  public abstract JsonNode toDatabaseConfig(JsonNode config);

  /**
   * Creates a database instance using the database spec config.
   *
   * @param config database spec config
   * @return database instance
   * @throws Exception might throw an error during connection to database
   */
  protected abstract Database createDatabase(JsonNode config) throws Exception;

  /**
   * Configures a list of operations that can be used to check the connection to the source.
   *
   * @return list of consumers that run queries for the check command.
   */
  protected abstract List<CheckedConsumer<Database, Exception>> getCheckOperations(JsonNode config)
      throws Exception;

  /**
   * Map source types and Airbyte types
   *
   * @param columnType source data type
   * @return airbyte data type
   */
  protected abstract JsonSchemaType getType(DataType columnType);

  /**
   * Get list of system namespaces(schemas) in order to exclude them from the discover result list.
   *
   * @return set of system namespaces(schemas) to be excluded
   */
  protected abstract Set<String> getExcludedInternalNameSpaces();

  /**
   * Discover all available tables in the source database.
   *
   * @param database source database
   * @return list of the source tables
   * @throws Exception access to the database might lead to an exceptions.
   */
  protected abstract List<TableInfo<CommonField<DataType>>> discoverInternal(
      final Database database)
      throws Exception;

  /**
   * Discovers all available tables within a schema in the source database.
   *
   * @param database - source database
   * @param schema   - source schema
   * @return list of source tables
   * @throws Exception - access to the database might lead to exceptions.
   */
  protected abstract List<TableInfo<CommonField<DataType>>> discoverInternal(
      final Database database, String schema)
      throws Exception;

  /**
   * Discover Primary keys for each table and @return a map of namespace.table name to their
   * associated list of primary key fields.
   *
   * @param database   source database
   * @param tableInfos list of tables
   * @return map of namespace.table and primary key fields.
   */
  protected abstract Map<String, List<String>> discoverPrimaryKeys(Database database,
      List<TableInfo<CommonField<DataType>>> tableInfos);

  /**
   * Returns quote symbol of the database
   *
   * @return quote symbol
   */
  protected abstract String getQuoteString();

  /**
   * Read all data from a table.
   *
   * @param database    source database
   * @param columnNames interested column names
   * @param schemaName  table namespace
   * @param tableName   target table
   * @return iterator with read data
   */
<<<<<<< HEAD
  protected abstract AutoCloseableIterator<JsonNode> queryTableFullRefresh(final Database database,
                                                                        final List<String> columnNames,
                                                                        final String schemaName,
                                                                        final String tableName);
=======
  public abstract AutoCloseableIterator<JsonNode> queryTableFullRefresh(final Database database,
      final List<String> columnNames,
      final String schemaName,
      final String tableName);
>>>>>>> c01b81bd

  /**
   * Read incremental data from a table. Incremental read should return only records where cursor
   * column value is bigger than cursor. Note that if the connector needs to emit intermediate state
   * (i.e. {@link AbstractDbSource#getStateEmissionFrequency} > 0), the incremental query must be
   * sorted by the cursor field.
   *
   * @return iterator with read data
   */
<<<<<<< HEAD
  protected abstract AutoCloseableIterator<JsonNode> queryTableIncremental(Database database,
                                                                        List<String> columnNames,
                                                                        String schemaName,
                                                                        String tableName,
                                                                        CursorInfo cursorInfo,
                                                                        DataType cursorFieldType);
=======
  public abstract AutoCloseableIterator<JsonNode> queryTableIncremental(Database database,
      List<String> columnNames,
      String schemaName,
      String tableName,
      CursorInfo cursorInfo,
      DataType cursorFieldType);
>>>>>>> c01b81bd

  /**
   * When larger than 0, the incremental iterator will emit intermediate state for every N records.
   * Please note that if intermediate state emission is enabled, the incremental query must be
   * ordered by the cursor field.
   */
  protected int getStateEmissionFrequency() {
    return 0;
  }

  /**
   * @return list of fields that could be used as cursors
   */
  protected abstract boolean isCursorType(DataType type);

  private Database createDatabaseInternal(final JsonNode sourceConfig) throws Exception {
    final Database database = createDatabase(sourceConfig);
    database.setSourceConfig(sourceConfig);
    database.setDatabaseConfig(toDatabaseConfig(sourceConfig));
    return database;
  }

  /**
   * Deserializes the state represented as JSON into an object representation.
   *
   * @param initialStateJson The state as JSON.
   * @param config           The connector configuration.
   * @return The deserialized object representation of the state.
   */
<<<<<<< HEAD
  @VisibleForTesting
  protected List<AirbyteStateMessage> deserializeInitialState(final JsonNode initialStateJson, final JsonNode config) {
    final Optional<StateWrapper> typedState = StateMessageHelper.getTypedState(initialStateJson, featureFlags.useStreamCapableState());
=======
  protected List<AirbyteStateMessage> deserializeInitialState(final JsonNode initialStateJson,
      final JsonNode config) {
    final Optional<StateWrapper> typedState = StateMessageHelper.getTypedState(initialStateJson,
        featureFlags.useStreamCapableState());
>>>>>>> c01b81bd
    return typedState.map((state) -> {
      switch (state.getStateType()) {
        case GLOBAL:
          return List.of(state.getGlobal());
        case STREAM:
          return state.getStateMessages();
        case LEGACY:
        default:
          return List.of(new AirbyteStateMessage().withType(AirbyteStateType.LEGACY)
              .withData(state.getLegacyState()));
      }
    }).orElse(generateEmptyInitialState(config));
  }

  /**
   * Generates an empty, initial state for use by the connector.
   *
   * @param config The connector configuration.
   * @return The empty, initial state.
   */
  protected List<AirbyteStateMessage> generateEmptyInitialState(final JsonNode config) {
    // For backwards compatibility with existing connectors
    return List.of(new AirbyteStateMessage().withType(AirbyteStateType.LEGACY)
        .withData(Jsons.jsonNode(new DbState())));
  }

  /**
   * Returns the {@link AirbyteStateType} supported by this connector.
   *
   * @param config The connector configuration.
   * @return A {@link AirbyteStateType} representing the state supported by this connector.
   */
  protected AirbyteStateType getSupportedStateType(final JsonNode config) {
    return AirbyteStateType.LEGACY;
  }

}<|MERGE_RESOLUTION|>--- conflicted
+++ resolved
@@ -235,12 +235,8 @@
     }
   }
 
-<<<<<<< HEAD
-  private List<TableInfo<CommonField<DataType>>> discoverWithoutSystemTables(final Database database) throws Exception {
-=======
-  protected List<TableInfo<CommonField<DataType>>> discoverWithoutSystemTables(
+  private List<TableInfo<CommonField<DataType>>> discoverWithoutSystemTables(
       final Database database) throws Exception {
->>>>>>> c01b81bd
     final Set<String> systemNameSpaces = getExcludedInternalNameSpaces();
     final List<TableInfo<CommonField<DataType>>> discoveredTables = discoverInternal(database);
     return (systemNameSpaces == null || systemNameSpaces.isEmpty() ? discoveredTables
@@ -249,20 +245,12 @@
                 Collectors.toList()));
   }
 
-<<<<<<< HEAD
-  private List<AutoCloseableIterator<AirbyteMessage>> getFullRefreshIterators(final Database database,
-                                                                                final ConfiguredAirbyteCatalog catalog,
-                                                                                final Map<String, TableInfo<CommonField<DataType>>> tableNameToTable,
-                                                                                final StateManager stateManager,
-                                                                                final Instant emittedAt) {
-=======
-  protected List<AutoCloseableIterator<AirbyteMessage>> getFullRefreshIterators(
+  private List<AutoCloseableIterator<AirbyteMessage>> getFullRefreshIterators(
       final Database database,
       final ConfiguredAirbyteCatalog catalog,
       final Map<String, TableInfo<CommonField<DataType>>> tableNameToTable,
       final StateManager stateManager,
       final Instant emittedAt) {
->>>>>>> c01b81bd
     return getSelectedIterators(
         database,
         catalog,
@@ -300,22 +288,13 @@
    *                         sync mode
    * @return List of AirbyteMessageIterators containing all iterators for a catalog
    */
-<<<<<<< HEAD
-  private List<AutoCloseableIterator<AirbyteMessage>> getSelectedIterators(final Database database,
-                                                                             final ConfiguredAirbyteCatalog catalog,
-                                                                             final Map<String, TableInfo<CommonField<DataType>>> tableNameToTable,
-                                                                             final StateManager stateManager,
-                                                                             final Instant emittedAt,
-                                                                             final Predicate<ConfiguredAirbyteStream> selector) {
-=======
-  protected List<AutoCloseableIterator<AirbyteMessage>> getSelectedIterators(
+  private List<AutoCloseableIterator<AirbyteMessage>> getSelectedIterators(
       final Database database,
       final ConfiguredAirbyteCatalog catalog,
       final Map<String, TableInfo<CommonField<DataType>>> tableNameToTable,
       final StateManager stateManager,
       final Instant emittedAt,
       final Predicate<ConfiguredAirbyteStream> selector) {
->>>>>>> c01b81bd
     final List<AutoCloseableIterator<AirbyteMessage>> iteratorList = new ArrayList<>();
     for (final ConfiguredAirbyteStream airbyteStream : catalog.getStreams()) {
       if (selector.test(airbyteStream)) {
@@ -353,19 +332,11 @@
    * @param emittedAt     Time when data was emitted from the Source database
    * @return
    */
-<<<<<<< HEAD
   private AutoCloseableIterator<AirbyteMessage> createReadIterator(final Database database,
-                                                                     final ConfiguredAirbyteStream airbyteStream,
-                                                                     final TableInfo<CommonField<DataType>> table,
-                                                                     final StateManager stateManager,
-                                                                     final Instant emittedAt) {
-=======
-  protected AutoCloseableIterator<AirbyteMessage> createReadIterator(final Database database,
       final ConfiguredAirbyteStream airbyteStream,
       final TableInfo<CommonField<DataType>> table,
       final StateManager stateManager,
       final Instant emittedAt) {
->>>>>>> c01b81bd
     final String streamName = airbyteStream.getStream().getName();
     final String namespace = airbyteStream.getStream().getNamespace();
     final AirbyteStreamNameNamespacePair pair = new AirbyteStreamNameNamespacePair(streamName,
@@ -444,21 +415,12 @@
    * @param emittedAt              Time when data was emitted from the Source database
    * @return AirbyteMessage Iterator that
    */
-<<<<<<< HEAD
   private AutoCloseableIterator<AirbyteMessage> getIncrementalStream(final Database database,
-                                                                       final ConfiguredAirbyteStream airbyteStream,
-                                                                       final List<String> selectedDatabaseFields,
-                                                                       final TableInfo<CommonField<DataType>> table,
-                                                                       final CursorInfo cursorInfo,
-                                                                       final Instant emittedAt) {
-=======
-  protected AutoCloseableIterator<AirbyteMessage> getIncrementalStream(final Database database,
       final ConfiguredAirbyteStream airbyteStream,
       final List<String> selectedDatabaseFields,
       final TableInfo<CommonField<DataType>> table,
       final CursorInfo cursorInfo,
       final Instant emittedAt) {
->>>>>>> c01b81bd
     final String streamName = airbyteStream.getStream().getName();
     final String namespace = airbyteStream.getStream().getNamespace();
     final String cursorField = IncrementalUtils.getCursorField(airbyteStream);
@@ -495,21 +457,12 @@
    * @param emittedAt              Time when data was emitted from the Source database
    * @return AirbyteMessageIterator with all records for a database source
    */
-<<<<<<< HEAD
   private AutoCloseableIterator<AirbyteMessage> getFullRefreshStream(final Database database,
-                                                                       final String streamName,
-                                                                       final String namespace,
-                                                                       final List<String> selectedDatabaseFields,
-                                                                       final TableInfo<CommonField<DataType>> table,
-                                                                       final Instant emittedAt) {
-=======
-  protected AutoCloseableIterator<AirbyteMessage> getFullRefreshStream(final Database database,
       final String streamName,
       final String namespace,
       final List<String> selectedDatabaseFields,
       final TableInfo<CommonField<DataType>> table,
       final Instant emittedAt) {
->>>>>>> c01b81bd
     final AutoCloseableIterator<JsonNode> queryStream =
         queryTableFullRefresh(database, selectedDatabaseFields, table.getNameSpace(),
             table.getName());
@@ -520,18 +473,11 @@
     return nameSpace != null ? nameSpace + "." + tableName : tableName;
   }
 
-<<<<<<< HEAD
-  private AutoCloseableIterator<AirbyteMessage> getMessageIterator(final AutoCloseableIterator<JsonNode> recordIterator,
-                                                                  final String streamName,
-                                                                  final String namespace,
-                                                                  final long emittedAt) {
-=======
-  public AutoCloseableIterator<AirbyteMessage> getMessageIterator(
+  private AutoCloseableIterator<AirbyteMessage> getMessageIterator(
       final AutoCloseableIterator<JsonNode> recordIterator,
       final String streamName,
       final String namespace,
       final long emittedAt) {
->>>>>>> c01b81bd
     return AutoCloseableIterators.transform(recordIterator, r -> new AirbyteMessage()
         .withType(Type.RECORD)
         .withRecord(new AirbyteRecordMessage()
@@ -577,14 +523,9 @@
         .collect(Collectors.toList());
   }
 
-<<<<<<< HEAD
   private Field toField(final CommonField<DataType> field) {
-    if (getType(field.getType()) == JsonSchemaType.OBJECT && field.getProperties() != null && !field.getProperties().isEmpty()) {
-=======
-  protected Field toField(final CommonField<DataType> field) {
     if (getType(field.getType()) == JsonSchemaType.OBJECT && field.getProperties() != null
         && !field.getProperties().isEmpty()) {
->>>>>>> c01b81bd
       final var properties = field.getProperties().stream().map(this::toField).toList();
       return Field.of(field.getName(), getType(field.getType()), properties);
     } else {
@@ -592,12 +533,8 @@
     }
   }
 
-<<<<<<< HEAD
-  private void assertColumnsWithSameNameAreSame(final String nameSpace, final String tableName, final List<CommonField<DataType>> columns) {
-=======
-  protected void assertColumnsWithSameNameAreSame(final String nameSpace, final String tableName,
+  private void assertColumnsWithSameNameAreSame(final String nameSpace, final String tableName,
       final List<CommonField<DataType>> columns) {
->>>>>>> c01b81bd
     columns.stream()
         .collect(Collectors.groupingBy(CommonField<DataType>::getName))
         .values()
@@ -621,12 +558,8 @@
    * for SELECT-ing the table with privileges. In some cases such SELECT doesn't require (e.g. in
    * Oracle DB - the schema is the user, you cannot REVOKE a privilege on a table from its owner).
    */
-<<<<<<< HEAD
-  protected <T> Set<T> getPrivilegesTableForCurrentUser(final JdbcDatabase database, final String schema) throws SQLException {
-=======
-  public <T> Set<T> getPrivilegesTableForCurrentUser(final JdbcDatabase database,
+  protected <T> Set<T> getPrivilegesTableForCurrentUser(final JdbcDatabase database,
       final String schema) throws SQLException {
->>>>>>> c01b81bd
     return Collections.emptySet();
   }
 
@@ -721,17 +654,10 @@
    * @param tableName   target table
    * @return iterator with read data
    */
-<<<<<<< HEAD
   protected abstract AutoCloseableIterator<JsonNode> queryTableFullRefresh(final Database database,
-                                                                        final List<String> columnNames,
-                                                                        final String schemaName,
-                                                                        final String tableName);
-=======
-  public abstract AutoCloseableIterator<JsonNode> queryTableFullRefresh(final Database database,
       final List<String> columnNames,
       final String schemaName,
       final String tableName);
->>>>>>> c01b81bd
 
   /**
    * Read incremental data from a table. Incremental read should return only records where cursor
@@ -741,21 +667,12 @@
    *
    * @return iterator with read data
    */
-<<<<<<< HEAD
   protected abstract AutoCloseableIterator<JsonNode> queryTableIncremental(Database database,
-                                                                        List<String> columnNames,
-                                                                        String schemaName,
-                                                                        String tableName,
-                                                                        CursorInfo cursorInfo,
-                                                                        DataType cursorFieldType);
-=======
-  public abstract AutoCloseableIterator<JsonNode> queryTableIncremental(Database database,
       List<String> columnNames,
       String schemaName,
       String tableName,
       CursorInfo cursorInfo,
       DataType cursorFieldType);
->>>>>>> c01b81bd
 
   /**
    * When larger than 0, the incremental iterator will emit intermediate state for every N records.
@@ -785,16 +702,10 @@
    * @param config           The connector configuration.
    * @return The deserialized object representation of the state.
    */
-<<<<<<< HEAD
-  @VisibleForTesting
-  protected List<AirbyteStateMessage> deserializeInitialState(final JsonNode initialStateJson, final JsonNode config) {
-    final Optional<StateWrapper> typedState = StateMessageHelper.getTypedState(initialStateJson, featureFlags.useStreamCapableState());
-=======
   protected List<AirbyteStateMessage> deserializeInitialState(final JsonNode initialStateJson,
       final JsonNode config) {
     final Optional<StateWrapper> typedState = StateMessageHelper.getTypedState(initialStateJson,
         featureFlags.useStreamCapableState());
->>>>>>> c01b81bd
     return typedState.map((state) -> {
       switch (state.getStateType()) {
         case GLOBAL:
