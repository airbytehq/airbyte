--- conflicted
+++ resolved
@@ -1,28 +1,22 @@
 # Copyright (c) 2024 Airbyte, Inc., all rights reserved.
 
-import sys
 from datetime import datetime, timezone
-from pathlib import Path
 from unittest import TestCase
-
 import freezegun
 
 from airbyte_cdk.models import SyncMode
 from airbyte_cdk.test.catalog_builder import CatalogBuilder
 from airbyte_cdk.test.entrypoint_wrapper import read
 from airbyte_cdk.test.mock_http import HttpMocker
+
 from integration.config import ConfigBuilder
 from integration.request_builder import SentryRequestBuilder
 from integration.response_builder import create_response
-<<<<<<< HEAD
-from unit_tests.conftest import get_source
-=======
 
-
+import sys
+from pathlib import Path
 sys.path.insert(0, str(Path(__file__).parent.parent))
 from conftest import get_source
->>>>>>> 13f6758e
-
 
 _NOW = datetime.now(timezone.utc)
 _STREAM_NAME = "project_detail"
@@ -43,7 +37,7 @@
         """Test full refresh for project_detail stream"""
         http_mocker.get(
             SentryRequestBuilder.project_detail_endpoint(_ORGANIZATION, _PROJECT, _AUTH_TOKEN).build(),
-            create_response("project_detail", has_next=False),
+            create_response("project_detail", has_next=False)
         )
 
         source = get_source(config=self._config())
