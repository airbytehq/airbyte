--- conflicted
+++ resolved
@@ -1,33 +1,22 @@
 # Copyright (c) 2024 Airbyte, Inc., all rights reserved.
 
-import sys
 from datetime import datetime, timezone
-from pathlib import Path
 from unittest import TestCase
-
 import freezegun
 
 from airbyte_cdk.models import SyncMode
 from airbyte_cdk.test.catalog_builder import CatalogBuilder
 from airbyte_cdk.test.entrypoint_wrapper import read
 from airbyte_cdk.test.mock_http import HttpMocker
-<<<<<<< HEAD
-from airbyte_cdk.test.state_builder import StateBuilder
 
 from integration.config import ConfigBuilder
 from integration.request_builder import SentryRequestBuilder
 from integration.response_builder import create_response
-from unit_tests.conftest import get_source
-=======
-from integration.config import ConfigBuilder
-from integration.request_builder import SentryRequestBuilder
-from integration.response_builder import create_response
 
-
+import sys
+from pathlib import Path
 sys.path.insert(0, str(Path(__file__).parent.parent))
 from conftest import get_source
->>>>>>> 13f6758e
-
 
 _NOW = datetime.now(timezone.utc)
 _STREAM_NAME = "issues"
@@ -47,7 +36,8 @@
     def test_full_refresh(self, http_mocker: HttpMocker):
         """Test full refresh for issues stream"""
         http_mocker.get(
-            SentryRequestBuilder.issues_endpoint(_ORGANIZATION, _PROJECT, _AUTH_TOKEN).build(), create_response("issues", has_next=False)
+            SentryRequestBuilder.issues_endpoint(_ORGANIZATION, _PROJECT, _AUTH_TOKEN).build(),
+            create_response("issues", has_next=False)
         )
 
         source = get_source(config=self._config())
@@ -62,254 +52,14 @@
         """Test pagination for issues"""
         http_mocker.get(
             SentryRequestBuilder.issues_endpoint(_ORGANIZATION, _PROJECT, _AUTH_TOKEN).build(),
-            [create_response("issues", has_next=True, cursor="next"), create_response("issues", has_next=False)],
+            [
+                create_response("issues", has_next=True, cursor="next"),
+                create_response("issues", has_next=False)
+            ]
         )
 
         source = get_source(config=self._config())
         catalog = CatalogBuilder().with_stream(_STREAM_NAME, SyncMode.full_refresh).build()
         output = read(source, config=self._config(), catalog=catalog)
 
-        # Assert on count
-        assert len(output.records) == 2, f"Expected 2 issues from 2 pages"
-
-        # Assert on actual data values
-        assert output.records[0].record.data["id"] == "issue123"
-        assert output.records[0].record.data["status"] == "unresolved"
-        assert output.records[1].record.data["id"] == "issue123"
-        assert output.records[1].record.data["status"] == "unresolved"
-
-    @HttpMocker()
-    def test_incremental_sync_with_state(self, http_mocker: HttpMocker):
-        """
-        Test incremental sync with previous state for issues stream.
-
-        Issues is a data feed stream (is_data_feed: true). This test validates:
-        - Connector accepts state from previous sync
-        - Records from API are emitted (no client-side filtering)
-        - State is updated to latest record's lastSeen
-
-        NOTE: Issues stream does NOT have record_filter configured in manifest,
-        so all records from API response are emitted. We use state earlier than
-        the record dates to simulate records being "new" relative to state.
-        """
-        # ARRANGE - Previous state from last sync (2024-01-01, earlier than records)
-        previous_state_date = "2024-01-01T08:00:00.000000Z"
-        state = StateBuilder().with_stream_state(_STREAM_NAME, {"lastSeen": previous_state_date}).build()
-
-        # Mock returns issues (lastSeen = 2024-01-20, after state 01-01)
-        # Issues stream lacks record_filter, so all records are emitted
-        http_mocker.get(
-            SentryRequestBuilder.issues_endpoint(_ORGANIZATION, _PROJECT, _AUTH_TOKEN).build(),
-            create_response("issues", has_next=False)
-        )
-
-        # ACT - Pass state to get_source() for proper state management
-        source = get_source(config=self._config(), state=state)
-        catalog = CatalogBuilder().with_stream(_STREAM_NAME, SyncMode.incremental).build()
-        output = read(source, config=self._config(), catalog=catalog, state=state)
-
-        # ASSERT - Records returned
-        assert len(output.records) >= 1, f"Expected at least 1 record, got {len(output.records)}"
-
-        # ASSERT - Verify record content
-        record = output.records[0].record.data
-        assert record["id"] == "issue123", f"Expected issue123, got {record['id']}"
-        assert record["lastSeen"] == "2024-01-20T15:00:00Z", f"Expected lastSeen 2024-01-20, got {record['lastSeen']}"
-        assert record["title"] == "Cannot read property error"
-
-        # ASSERT - State message with latest lastSeen
-        assert len(output.state_messages) > 0, "Expected state messages to be emitted"
-        new_state = output.most_recent_state.stream_state.__dict__
-        # State should be updated to the latest record (01-20)
-        assert new_state["lastSeen"].startswith("2024-01-20T15:00:00"), f"Expected state to advance to latest record, got {new_state}"
-
-    @HttpMocker()
-    def test_incremental_sync_first_sync_emits_state(self, http_mocker: HttpMocker):
-        """
-        Test first incremental sync with no previous state for issues stream.
-
-        This tests:
-        - Connector works in incremental mode without existing state (first sync)
-        - Records are returned using default behavior (no start time filtering)
-        - State message is emitted with latest record's lastSeen
-        """
-        # ARRANGE - Mock API returns issues (no state, so uses default behavior)
-        http_mocker.get(
-            SentryRequestBuilder.issues_endpoint(_ORGANIZATION, _PROJECT, _AUTH_TOKEN).build(),
-            create_response("issues", has_next=False)
-        )
-
-        # ACT - First incremental sync (no state parameter)
-        source = get_source(config=self._config())
-        catalog = CatalogBuilder().with_stream(_STREAM_NAME, SyncMode.incremental).build()
-        output = read(source, config=self._config(), catalog=catalog)
-
-        # ASSERT - Records returned
-        assert len(output.records) >= 1, f"Expected at least 1 issue record, got {len(output.records)}"
-
-        # ASSERT - Record values
-        first_record = output.records[0].record.data
-        assert first_record["id"] == "issue123", f"Expected issue123, got {first_record['id']}"
-        assert first_record["lastSeen"] == "2024-01-20T15:00:00Z", f"Expected lastSeen timestamp, got {first_record['lastSeen']}"
-
-        # ASSERT - State message emitted with cursor value (KEY VALIDATION)
-        assert len(output.state_messages) > 0, "Expected state messages to be emitted on first sync"
-        state = output.most_recent_state.stream_state.__dict__
-        # State should be set to the latest record's lastSeen
-        assert state["lastSeen"] is not None, "Expected state to have lastSeen cursor"
-        assert state["lastSeen"].startswith("2024-01-20T15:00:00"), f"Expected state cursor to be latest record's lastSeen, got {state}"
-
-    @HttpMocker()
-    def test_incremental_pagination_with_smart_stopping(self, http_mocker: HttpMocker):
-        """
-        Test smart stopping: When Page 1 has old records, don't fetch Page 2.
-
-        Scenario for is_data_feed: true with data sorted newest→oldest:
-        - State: Jan 16 (last sync ended here)
-        - Page 1: [Jan 18 ✅, Jan 16 ⚠️, Jan 15 ❌] - Has old record (Jan 15)
-        - Page 2: Exists (API says has_next=true) but all records would be old
-
-        Expected behavior:
-        1. Fetch Page 1 → Get 3 records [Jan 18, Jan 16, Jan 15]
-        2. Emit ALL 3 records from Page 1 (no filtering!)
-        3. Detect: Jan 15 <= state (Jan 16) → Reached boundary!
-        4. STOP: Don't fetch Page 2 (would be all older than Jan 15)
-        5. Result: 3 records, 1 API call (saves fetching Page 2) ✅
-
-        This is the smart stopping optimization for data feeds.
-        """
-        # ARRANGE - State from previous sync (2024-01-16)
-        previous_state_date = "2024-01-16T09:00:00.000000Z"
-        state = StateBuilder().with_stream_state(_STREAM_NAME, {"lastSeen": previous_state_date}).build()
-
-        # Mock API - Only Page 1 (smart stopping prevents Page 2 fetch)
-        # Page 1: Mixed dates [Jan 18, Jan 16, Jan 15]
-        # The oldest record (Jan 15) is <= state (Jan 16) → boundary reached!
-        #
-        # NOTE: We set has_next=True (API says Page 2 exists)
-        # But smart stopping detects boundary and doesn't fetch Page 2!
-        # If we mocked 2 pages, HttpMocker would error: "Expected 2 calls, got 1"
-        # That error would PROVE smart stopping works (Page 2 not fetched)
-        http_mocker.get(
-            SentryRequestBuilder.issues_endpoint(_ORGANIZATION, _PROJECT, _AUTH_TOKEN).build(),
-            # Page 1: 3 records, has_next=True but pagination stops here!
-            create_response("issues_after_state", has_next=True, cursor="cursor123")
-        )
-
-        # ACT
-        source = get_source(config=self._config(), state=state)
-        catalog = CatalogBuilder().with_stream(_STREAM_NAME, SyncMode.incremental).build()
-        output = read(source, config=self._config(), catalog=catalog, state=state)
-
-        # ASSERT - Smart stopping: Only Page 1 fetched despite has_next=True
-        # Page 1 has 3 records, Page 2 was NOT fetched (smart stopping worked!)
-        assert len(output.records) == 3, f"Expected 3 records from Page 1 only, got {len(output.records)}"
-
-        # Verify all 3 records from Page 1 (no filtering - emit all)
-        assert output.records[0].record.data["id"] == "issue003"
-        assert output.records[0].record.data["lastSeen"] == "2024-01-18T12:00:00Z"  # New
-
-        assert output.records[1].record.data["id"] == "issue002"
-        assert output.records[1].record.data["lastSeen"] == "2024-01-16T12:00:00Z"  # At state
-
-        assert output.records[2].record.data["id"] == "issue001"
-        assert output.records[2].record.data["lastSeen"] == "2024-01-15T12:00:00Z"  # Old (boundary!)
-
-        # KEY PROOF OF SMART STOPPING:
-        # - We set has_next=True (API says Page 2 exists)
-        # - Page 1 has Jan 15 <= state Jan 16 (boundary reached!)
-        # - Connector made ONLY 1 API call (fetched Page 1 only)
-        # - Page 2 was NOT fetched (smart stopping worked!)
-        #
-        # If smart stopping didn't work:
-        # - Connector would fetch Page 2 (because has_next=True)
-        # - We'd need to mock 2 pages
-        # - Would get 5 records (3 from Page 1 + 2 from Page 2)
-        #
-        # This test proves: When Page 1 contains records older than state,
-        # pagination stops even though API says more pages exist! ✅
-
-        # ASSERT - State updated to latest record
-        assert len(output.state_messages) > 0, "Expected state messages to be emitted"
-        new_state = output.most_recent_state.stream_state.__dict__
-        assert new_state["lastSeen"].startswith("2024-01-18T12:00:00"), f"Expected state updated to latest, got {new_state}"
-
-    @HttpMocker()
-    def test_incremental_pagination_smart_stopping_after_page2(self, http_mocker: HttpMocker):
-        """
-        Test smart stopping: Page 1 all new, Page 2 has old records, stop before Page 3.
-
-        Scenario for is_data_feed: true with data sorted newest→oldest:
-        - State: Jan 16 (last sync ended here)
-        - Page 1: [Jan 20 ✅, Jan 19 ✅, Jan 18 ✅] - All records newer than state
-        - Page 2: [Jan 17 ✅, Jan 16 ⚠️, Jan 14 ❌] - Has old record (Jan 14 < state)
-        - Page 3: Exists (API says has_next=true) but should NOT be fetched
-
-        Expected behavior:
-        1. Fetch Page 1 → Get 3 records (all new) → No boundary, continue
-        2. Fetch Page 2 → Get 3 records (mixed) → Detect Jan 14 < state → Boundary!
-        3. STOP: Don't fetch Page 3 (would be all older than Jan 14)
-        4. Result: 6 records from Pages 1 + 2, 2 API calls (NOT 3) ✅
-
-        This proves smart stopping works even when first page doesn't trigger it.
-        """
-        # ARRANGE - State from previous sync (2024-01-16)
-        previous_state_date = "2024-01-16T09:00:00.000000Z"
-        state = StateBuilder().with_stream_state(_STREAM_NAME, {"lastSeen": previous_state_date}).build()
-
-        # Mock API - Return array of responses (HttpMocker returns them in order)
-        # Page 1: All new records (has_next=True)
-        # Page 2: Mixed records (has_next=True but stops here due to smart stopping!)
-        # NOTE: We set has_next=True on Page 2 (API says Page 3 exists)
-        # But smart stopping detects boundary on Page 2 and doesn't fetch Page 3!
-        http_mocker.get(
-            SentryRequestBuilder.issues_endpoint(_ORGANIZATION, _PROJECT, _AUTH_TOKEN).build(),
-            [
-                create_response("issues_page1_all_new", has_next=True, cursor="cursor-page2"),
-                create_response("issues_page2_mixed", has_next=True, cursor="cursor-page3")
-            ]
-        )
-
-        # ACT
-        source = get_source(config=self._config(), state=state)
-        catalog = CatalogBuilder().with_stream(_STREAM_NAME, SyncMode.incremental).build()
-        output = read(source, config=self._config(), catalog=catalog, state=state)
-
-        # ASSERT - 6 records total (3 from Page 1 + 3 from Page 2)
-        assert len(output.records) == 6, f"Expected 6 records from 2 pages, got {len(output.records)}"
-
-        # ASSERT - Verify Page 1 records (all new)
-        assert output.records[0].record.data["id"] == "issue006"
-        assert output.records[0].record.data["lastSeen"] == "2024-01-20T12:00:00Z"  # New
-
-        assert output.records[1].record.data["id"] == "issue005"
-        assert output.records[1].record.data["lastSeen"] == "2024-01-19T14:00:00Z"  # New
-
-        assert output.records[2].record.data["id"] == "issue004"
-        assert output.records[2].record.data["lastSeen"] == "2024-01-18T16:00:00Z"  # New
-
-        # ASSERT - Verify Page 2 records (mixed new/old)
-        assert output.records[3].record.data["id"] == "issue007"
-        assert output.records[3].record.data["lastSeen"] == "2024-01-17T10:00:00Z"  # New
-
-        assert output.records[4].record.data["id"] == "issue008"
-        assert output.records[4].record.data["lastSeen"] == "2024-01-16T09:00:00Z"  # At state
-
-        assert output.records[5].record.data["id"] == "issue009"
-        assert output.records[5].record.data["lastSeen"] == "2024-01-14T15:00:00Z"  # Old (boundary!)
-
-        # KEY PROOF OF SMART STOPPING:
-        # - Page 1: All records > state (Jan 20, 19, 18 > Jan 16) → Continue
-        # - Page 2: Has record < state (Jan 14 < Jan 16) → Boundary reached!
-        # - Page 3: API says has_next=True (exists) but NOT fetched!
-        # - Connector made ONLY 2 API calls (Page 1 + Page 2, stopped before Page 3)
-        #
-        # If smart stopping didn't work:
-        # - Would fetch Page 3 (because has_next=True on Page 2)
-        # - Would get more records (e.g., 9 total from 3 pages)
-        # - This test proves pagination stops at the right time!
-
-        # ASSERT - State updated to latest record (from Page 1)
-        assert len(output.state_messages) > 0, "Expected state messages to be emitted"
-        new_state = output.most_recent_state.stream_state.__dict__
-        assert new_state["lastSeen"].startswith("2024-01-20T12:00:00"), f"Expected state updated to latest (Page 1), got {new_state}"+        assert len(output.records) == 2, f"Expected 2 issues from 2 pages"