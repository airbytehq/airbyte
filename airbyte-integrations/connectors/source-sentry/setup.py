#
# Copyright (c) 2022 Airbyte, Inc., all rights reserved.
#


from setuptools import find_packages, setup

MAIN_REQUIREMENTS = [
    "airbyte-cdk",
]

TEST_REQUIREMENTS = [
    "pytest~=6.1",
    "pytest-mock~=3.6.1",
<<<<<<< HEAD
    "requests_mock~=1.9",
    "source-acceptance-test",
=======
    "connector-acceptance-test",
>>>>>>> 6a10ae3e
]

setup(
    name="source_sentry",
    description="Source implementation for Sentry.",
    author="Airbyte",
    author_email="contact@airbyte.io",
    packages=find_packages(),
    install_requires=MAIN_REQUIREMENTS,
    package_data={"": ["*.json", "schemas/*.json", "schemas/shared/*.json"]},
    extras_require={
        "tests": TEST_REQUIREMENTS,
    },
)<|MERGE_RESOLUTION|>--- conflicted
+++ resolved
@@ -12,12 +12,8 @@
 TEST_REQUIREMENTS = [
     "pytest~=6.1",
     "pytest-mock~=3.6.1",
-<<<<<<< HEAD
     "requests_mock~=1.9",
-    "source-acceptance-test",
-=======
     "connector-acceptance-test",
->>>>>>> 6a10ae3e
 ]
 
 setup(
