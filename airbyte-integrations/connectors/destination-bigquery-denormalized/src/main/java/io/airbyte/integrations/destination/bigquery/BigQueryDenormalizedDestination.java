--- conflicted
+++ resolved
@@ -88,11 +88,7 @@
       LOGGER.info("Target table is not created yet. The default destination processing will be used.");
     }
 
-<<<<<<< HEAD
     AbstractBigQueryUploader<?> uploader = BigQueryUploaderFactory.getUploader(uploaderConfig, null);
-=======
-    final AbstractBigQueryUploader<?> uploader = BigQueryUploaderFactory.getUploader(uploaderConfig);
->>>>>>> 465f400c
     uploaderMap.put(
         AirbyteStreamNameNamespacePair.fromAirbyteStream(stream),
         uploader);
