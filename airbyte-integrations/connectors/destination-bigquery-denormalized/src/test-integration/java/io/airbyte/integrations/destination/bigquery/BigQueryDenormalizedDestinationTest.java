--- conflicted
+++ resolved
@@ -224,8 +224,6 @@
     assertEquals(BigQueryUtils.getTableDefinition(bigquery, dataset.getDatasetId().getDataset(), USERS_STREAM_NAME).getSchema(), expectedSchema);
   }
 
-<<<<<<< HEAD
-=======
   @Test
   void testIfJSONDateTimeWasConvertedToBigQueryFormat() throws Exception {
     catalog = new ConfiguredAirbyteCatalog().withStreams(Lists.newArrayList(new ConfiguredAirbyteStream()
@@ -268,7 +266,6 @@
     assertEquals(extractJsonValues(resultJson, "users"), Set.of("{\"name\":\"John\",\"surname\":\"Adams\"}"));
   }
 
->>>>>>> 1dcd525e
   private Set<String> extractJsonValues(final JsonNode node, final String attributeName) {
     final List<JsonNode> valuesNode = node.findValues(attributeName);
     final Set<String> resultSet = new HashSet<>();
