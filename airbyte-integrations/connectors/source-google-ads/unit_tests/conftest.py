#
# Copyright (c) 2023 Airbyte, Inc., all rights reserved.
#
<<<<<<< HEAD
=======


import sys
from pathlib import Path

>>>>>>> 8cca19d7
import pytest
from source_google_ads import SourceGoogleAds
from source_google_ads.models import CustomerModel

<<<<<<< HEAD
from airbyte_cdk.models import SyncMode
from airbyte_cdk.sources.streams import Stream
=======
from airbyte_cdk import YamlDeclarativeSource
from airbyte_cdk.models import SyncMode
from airbyte_cdk.sources.streams import Stream
from airbyte_cdk.test.catalog_builder import CatalogBuilder
from airbyte_cdk.test.state_builder import StateBuilder


# TODO: uncomment once migrated to manifest-only
# def _get_manifest_path() -> Path:
#     source_declarative_manifest_path = Path("/airbyte/integration_code/source_declarative_manifest")
#     if source_declarative_manifest_path.exists():
#         return source_declarative_manifest_path
#     return Path(__file__).parent.parent


# _SOURCE_FOLDER_PATH = _get_manifest_path()
# _YAML_FILE_PATH = _SOURCE_FOLDER_PATH / "manifest.yaml"

# sys.path.append(str(_SOURCE_FOLDER_PATH))  # to allow loading custom components


# def get_source(config, state=None) -> YamlDeclarativeSource:
#     catalog = CatalogBuilder().build()
#     state = StateBuilder().build() if not state else state
#     return YamlDeclarativeSource(path_to_yaml=str(_YAML_FILE_PATH), catalog=catalog, config=config, state=state)


# def find_stream(stream_name, config, state=None):
#     state = StateBuilder().build() if not state else state
#     streams = get_source(config, state).streams(config=config)
#     for stream in streams:
#         if stream.name == stream_name:
#             return stream
#     raise ValueError(f"Stream {stream_name} not found")
>>>>>>> 8cca19d7


@pytest.fixture(name="config")
def test_config():
    config = {
        "credentials": {
            "developer_token": "test_token",
            "client_id": "test_client_id",
            "client_secret": "test_client_secret",
            "refresh_token": "test_refresh_token",
        },
        "customer_id": "123",
        "start_date": "2021-01-01",
        "conversion_window_days": 14,
        "custom_queries_array": [
            {
                "query": "SELECT campaign.accessible_bidding_strategy, segments.ad_destination_type, campaign.start_date, campaign.end_date FROM campaign",
                "primary_key": None,
                "cursor_field": "campaign.start_date",
                "table_name": "happytable",
            },
            {
                "query": "SELECT segments.ad_destination_type, segments.ad_network_type, segments.day_of_week, customer.auto_tagging_enabled, customer.id, metrics.conversions, campaign.start_date FROM campaign",
                "primary_key": "customer.id",
                "cursor_field": None,
                "table_name": "unhappytable",
            },
            {
                "query": "SELECT ad_group.targeting_setting.target_restrictions FROM ad_group",
                "primary_key": "customer.id",
                "cursor_field": None,
                "table_name": "ad_group_custom",
            },
        ],
    }
    return config


@pytest.fixture(autouse=True)
def mock_oauth_call(requests_mock):
    yield requests_mock.post(
        "https://accounts.google.com/o/oauth2/token",
        json={"access_token": "access_token", "refresh_token": "refresh_token", "expires_in": 0},
    )


@pytest.fixture
def customers(config):
    return [CustomerModel(id=_id, time_zone="local", is_manager_account=False) for _id in config["customer_id"].split(",")]


@pytest.fixture
def additional_customers(config, customers):
    return customers + [CustomerModel(id="789", time_zone="local", is_manager_account=False)]


@pytest.fixture
def customers_manager(config):
    return [CustomerModel(id=_id, time_zone="local", is_manager_account=True) for _id in config["customer_id"].split(",")]


def find_stream(stream_name, config, state=None):
    streams = SourceGoogleAds(config, None, state).streams(config=config)
    for stream in streams:
        if stream.name == stream_name:
            return stream
    raise ValueError(f"Stream {stream_name} not found")


def read_full_refresh(stream_instance: Stream):
    res = []
    schema = stream_instance.get_json_schema()
    slices = stream_instance.stream_slices(sync_mode=SyncMode.full_refresh)
    for slice in slices:
        records = stream_instance.read_records(stream_slice=slice, sync_mode=SyncMode.full_refresh)
        for record in records:
            stream_instance.transformer.transform(record, schema)
            res.append(record)
    return res<|MERGE_RESOLUTION|>--- conflicted
+++ resolved
@@ -1,22 +1,15 @@
 #
 # Copyright (c) 2023 Airbyte, Inc., all rights reserved.
 #
-<<<<<<< HEAD
-=======
 
 
 import sys
 from pathlib import Path
 
->>>>>>> 8cca19d7
 import pytest
 from source_google_ads import SourceGoogleAds
 from source_google_ads.models import CustomerModel
 
-<<<<<<< HEAD
-from airbyte_cdk.models import SyncMode
-from airbyte_cdk.sources.streams import Stream
-=======
 from airbyte_cdk import YamlDeclarativeSource
 from airbyte_cdk.models import SyncMode
 from airbyte_cdk.sources.streams import Stream
@@ -51,7 +44,6 @@
 #         if stream.name == stream_name:
 #             return stream
 #     raise ValueError(f"Stream {stream_name} not found")
->>>>>>> 8cca19d7
 
 
 @pytest.fixture(name="config")
