--- conflicted
+++ resolved
@@ -64,12 +64,8 @@
     mocker.patch("source_google_ads.google_ads.GoogleAdsClient.load_from_dict", side_effect=exceptions.RefreshError("invalid_grant"))
     with pytest.raises(AirbyteTracedException) as e:
         GoogleAds(**SAMPLE_CONFIG)
-<<<<<<< HEAD
-    assert e.value.message == "Config Error, Please Check permissions: invalid_grant"
-=======
     expected_message = "The authentication to Google Ads has expired. Re-authenticate to restore access to Google Ads."
     assert e.value.message == expected_message
->>>>>>> 0fc11c51
 
 
 def test_send_request(mocker, customers):
