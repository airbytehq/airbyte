#
# Copyright (c) 2023 Airbyte, Inc., all rights reserved.
#

import pytest
from airbyte_cdk.utils import AirbyteTracedException
<<<<<<< HEAD
=======
from source_google_ads import SourceGoogleAds
>>>>>>> 0fc11c51
from source_google_ads.utils import GAQL


def test_parse_GAQL_ok():
    sql = GAQL.parse("SELECT field FROM table")
    assert sql.fields == ("field",)
    assert sql.resource_name == "table"
    assert sql.where == ""
    assert sql.order_by == ""
    assert sql.limit is None
    assert sql.parameters == ""
    assert str(sql) == "SELECT field FROM table"

    sql = GAQL.parse("SELECT field1, field2 FROM x_Table ")
    assert sql.fields == ("field1", "field2")
    assert sql.resource_name == "x_Table"
    assert sql.where == ""
    assert sql.order_by == ""
    assert sql.limit is None
    assert sql.parameters == ""
    assert str(sql) == "SELECT field1, field2 FROM x_Table"

    sql = GAQL.parse("SELECT field1, field2 FROM x_Table WHERE date = '2020-01-01' ")
    assert sql.fields == ("field1", "field2")
    assert sql.resource_name == "x_Table"
    assert sql.where == "date = '2020-01-01'"
    assert sql.order_by == ""
    assert sql.limit is None
    assert sql.parameters == ""
    assert str(sql) == "SELECT field1, field2 FROM x_Table WHERE date = '2020-01-01'"

    sql = GAQL.parse("SELECT field1, field2 FROM x_Table WHERE date = '2020-01-01' ORDER  BY field2, field1 ")
    assert sql.fields == ("field1", "field2")
    assert sql.resource_name == "x_Table"
    assert sql.where == "date = '2020-01-01'"
    assert sql.order_by == "field2, field1"
    assert sql.limit is None
    assert sql.parameters == ""
    assert str(sql) == "SELECT field1, field2 FROM x_Table WHERE date = '2020-01-01' ORDER BY field2, field1"

    sql = GAQL.parse("SELECT t.field1, t.field2 FROM x_Table ORDER  BY field2, field1 LIMIT 10 ")
    assert sql.fields == ("t.field1", "t.field2")
    assert sql.resource_name == "x_Table"
    assert sql.where == ""
    assert sql.order_by == "field2, field1"
    assert sql.limit == 10
    assert sql.parameters == ""
    assert str(sql) == "SELECT t.field1, t.field2 FROM x_Table ORDER BY field2, field1 LIMIT 10"

    sql = GAQL.parse("""
        SELECT field1, field2
          FROM x_Table
         WHERE date = '2020-01-01'
      ORDER BY field2 ASC, field1 DESC
         LIMIT 10
    PARAMETERS include_drafts=true """)

    assert sql.fields == ("field1", "field2")
    assert sql.resource_name == "x_Table"
    assert sql.where == "date = '2020-01-01'"
    assert sql.order_by == "field2 ASC, field1 DESC"
    assert sql.limit == 10
    assert sql.parameters == "include_drafts=true"
    assert str(sql) == "SELECT field1, field2 FROM x_Table WHERE date = '2020-01-01' ORDER BY field2 ASC, field1 DESC LIMIT 10 PARAMETERS include_drafts=true"


<<<<<<< HEAD
def test_parse_GAQL_fail():
    with pytest.raises(AirbyteTracedException) as e:
        GAQL.parse("SELECT field1, field2 FROM x_Table2")
    assert str(e.value) == "Incorrect GAQL query statement: 'SELECT field1, field2 FROM x_Table2'"

    with pytest.raises(AirbyteTracedException) as e:
        GAQL.parse("SELECT field1, field2 FROM x_Table WHERE ")
    with pytest.raises(AirbyteTracedException) as e:
        GAQL.parse("SELECT field1, , field2 FROM table")
    with pytest.raises(AirbyteTracedException) as e:
        GAQL.parse("SELECT fie ld1, field2 FROM table")
=======
@pytest.mark.parametrize(
    "config",
    [
        {
            "custom_queries": [
                {
                    "query": "SELECT field1, field2 FROM x_Table2",
                    "table_name": "test_table"
                }]
        },
        {
            "custom_queries": [
                {
                    "query": "SELECT field1, field2 FROM x_Table WHERE ",
                    "table_name": "test_table"
                }]
        },
        {
            "custom_queries": [
                {
                    "query": "SELECT field1, , field2 FROM table",
                    "table_name": "test_table"
                }]
        },
        {
            "custom_queries": [
                {
                    "query": "SELECT fie ld1, field2 FROM table",
                    "table_name": "test_table"
                }]
        },
    ]
)
def test_parse_GAQL_fail(config):
    with pytest.raises(AirbyteTracedException) as e:
        SourceGoogleAds._validate_and_transform(config)
    expected_message = "The custom GAQL query test_table failed. Validate your GAQL query with the Google Ads query validator. https://developers.google.com/google-ads/api/fields/v13/query_validator"
    assert e.value.message == expected_message
>>>>>>> 0fc11c51

    with pytest.raises(AirbyteTracedException) as e:
        GAQL.parse("SELECT field1, field2 FROM customer, campaign_labels")
    assert str(e.value) == "Incorrect GAQL query: multiple resources 'customer, campaign_labels' is not allowed"


@pytest.mark.parametrize(
    "query, fields",
    [
        (
            """
SELECT
  campaign.id,
  campaign.name,
  campaign.status,
  metrics.impressions
FROM campaign
WHERE campaign.status = 'PAUSED'
AND metrics.impressions > 100
ORDER BY campaign.status
    """,
            ["campaign.id", "campaign.name", "campaign.status", "metrics.impressions"],
        ),
        (
            """
SELECT
  campaign.accessible_bidding_strategy,
  segments.ad_destination_type,
  campaign.start_date,
  campaign.end_date
FROM campaign
    """,
            ["campaign.accessible_bidding_strategy", "segments.ad_destination_type", "campaign.start_date", "campaign.end_date"],
        ),
    ],
)
def test_get_query_fields(query, fields):
    assert list(GAQL.parse(query).fields) == fields<|MERGE_RESOLUTION|>--- conflicted
+++ resolved
@@ -4,10 +4,7 @@
 
 import pytest
 from airbyte_cdk.utils import AirbyteTracedException
-<<<<<<< HEAD
-=======
 from source_google_ads import SourceGoogleAds
->>>>>>> 0fc11c51
 from source_google_ads.utils import GAQL
 
 
@@ -74,19 +71,6 @@
     assert str(sql) == "SELECT field1, field2 FROM x_Table WHERE date = '2020-01-01' ORDER BY field2 ASC, field1 DESC LIMIT 10 PARAMETERS include_drafts=true"
 
 
-<<<<<<< HEAD
-def test_parse_GAQL_fail():
-    with pytest.raises(AirbyteTracedException) as e:
-        GAQL.parse("SELECT field1, field2 FROM x_Table2")
-    assert str(e.value) == "Incorrect GAQL query statement: 'SELECT field1, field2 FROM x_Table2'"
-
-    with pytest.raises(AirbyteTracedException) as e:
-        GAQL.parse("SELECT field1, field2 FROM x_Table WHERE ")
-    with pytest.raises(AirbyteTracedException) as e:
-        GAQL.parse("SELECT field1, , field2 FROM table")
-    with pytest.raises(AirbyteTracedException) as e:
-        GAQL.parse("SELECT fie ld1, field2 FROM table")
-=======
 @pytest.mark.parametrize(
     "config",
     [
@@ -125,7 +109,6 @@
         SourceGoogleAds._validate_and_transform(config)
     expected_message = "The custom GAQL query test_table failed. Validate your GAQL query with the Google Ads query validator. https://developers.google.com/google-ads/api/fields/v13/query_validator"
     assert e.value.message == expected_message
->>>>>>> 0fc11c51
 
     with pytest.raises(AirbyteTracedException) as e:
         GAQL.parse("SELECT field1, field2 FROM customer, campaign_labels")
