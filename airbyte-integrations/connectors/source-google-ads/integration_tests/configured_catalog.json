--- conflicted
+++ resolved
@@ -141,12 +141,6 @@
         "name": "campaigns",
         "json_schema": {},
         "supported_sync_modes": ["full_refresh", "incremental"],
-<<<<<<< HEAD
-        "source_defined_primary_key": [["campaign.id"]]
-      },
-      "sync_mode": "incremental",
-      "destination_sync_mode": "overwrite"
-=======
         "source_defined_cursor": true,
         "default_cursor_field": ["segments.date"],
         "source_defined_primary_key": [["campaign.id"], ["segments.date"]]
@@ -154,7 +148,6 @@
       "sync_mode": "incremental",
       "destination_sync_mode": "overwrite",
       "cursor_field": ["segments.date"]
->>>>>>> 9163277b
     },
     {
       "stream": {
