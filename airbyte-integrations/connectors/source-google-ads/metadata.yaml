--- conflicted
+++ resolved
@@ -6,11 +6,7 @@
   connectorSubtype: api
   connectorType: source
   definitionId: 253487c0-2246-43ba-a21f-5116b20a2c50
-<<<<<<< HEAD
-  dockerImageTag: 0.2.25
-=======
-  dockerImageTag: 0.3.0
->>>>>>> 62198ed0
+  dockerImageTag: 0.3.1
   dockerRepository: airbyte/source-google-ads
   githubIssueLabel: source-google-ads
   icon: google-adwords.svg
