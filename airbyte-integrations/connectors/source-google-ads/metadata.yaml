data:
  allowedHosts:
    hosts:
      - accounts.google.com
      - googleads.googleapis.com
  connectorSubtype: api
  connectorType: source
  definitionId: 253487c0-2246-43ba-a21f-5116b20a2c50
<<<<<<< HEAD
  dockerImageTag: 0.2.15
=======
  dockerImageTag: 0.2.17
>>>>>>> 16e33eb3
  dockerRepository: airbyte/source-google-ads
  githubIssueLabel: source-google-ads
  icon: google-adwords.svg
  license: MIT
  name: Google Ads
  registries:
    cloud:
      enabled: true
    oss:
      enabled: true
  releaseStage: generally_available
  supportUrl: https://docs.airbyte.com/integrations/sources/google-ads
metadataSpecVersion: "1.0"<|MERGE_RESOLUTION|>--- conflicted
+++ resolved
@@ -6,11 +6,7 @@
   connectorSubtype: api
   connectorType: source
   definitionId: 253487c0-2246-43ba-a21f-5116b20a2c50
-<<<<<<< HEAD
-  dockerImageTag: 0.2.15
-=======
-  dockerImageTag: 0.2.17
->>>>>>> 16e33eb3
+  dockerImageTag: 0.2.18
   dockerRepository: airbyte/source-google-ads
   githubIssueLabel: source-google-ads
   icon: google-adwords.svg
