data:
  ab_internal:
    ql: 400
    sl: 300
  allowedHosts:
    hosts:
      - accounts.google.com
      - googleads.googleapis.com
  connectorBuildOptions:
    baseImage: docker.io/airbyte/python-connector-base:4.0.2@sha256:9fdb1888c4264cf6fee473649ecb593f56f58e5d0096a87ee0b231777e2e3e73
  connectorSubtype: api
  connectorType: source
  definitionId: 253487c0-2246-43ba-a21f-5116b20a2c50
<<<<<<< HEAD
<<<<<<< HEAD
  dockerImageTag: 3.15.0-rc.1
=======
  dockerImageTag: 3.14.2
>>>>>>> master
=======
  dockerImageTag: 3.15.0
>>>>>>> ffa7c20f
  dockerRepository: airbyte/source-google-ads
  documentationUrl: https://docs.airbyte.com/integrations/sources/google-ads
  githubIssueLabel: source-google-ads
  icon: google-adwords.svg
  license: Elv2
  maxSecondsBetweenMessages: 86400
  name: Google Ads
  remoteRegistries:
    pypi:
      enabled: true
      packageName: airbyte-source-google-ads
  registryOverrides:
    cloud:
      enabled: true
    oss:
      enabled: true
  releaseStage: generally_available
  releases:
    rolloutConfiguration:
      enableProgressiveRollout: false
    breakingChanges:
      1.0.0:
        message: This release introduces fixes to custom query schema creation. Users should refresh the source schema and reset affected streams after upgrading to ensure uninterrupted syncs.
        upgradeDeadline: "2023-10-31"
      2.0.0:
        message: This release updates the Source Google Ads connector so that its default streams and stream names match the related resources in Google Ads API. Users should refresh the source schema and reset affected streams after upgrading to ensure uninterrupted syncs.
        upgradeDeadline: "2023-11-30"
      3.0.0:
        message: Google is deprecating v13 of the Google Ads API in January. This release upgrades the Google Ads API to the latest version (v15), which causes changes in several schemas. Users should refresh the source schema and reset affected streams after upgrading to ensure uninterrupted syncs.
        upgradeDeadline: "2024-01-12"
  suggestedStreams:
    streams:
      - campaigns
      - accounts
      - ad_group_ads
      - ad_group_ad_report
      - ad_groups
      - click_view
      - account_performance_report
      - keyword_report
      - campaign_labels
      - ad_group_labels
      - ad_group_ad_labels
      - user_location_report
      - geographic_report
      - display_keyword_performance_report
      - shopping_performance_report
      - display_topics_performance_report
  supportLevel: certified
  tags:
    - language:python
    - cdk:low-code
  connectorTestSuitesOptions:
    - suite: unitTests
    - suite: integrationTests
      testSecrets:
        - name: SECRET_SOURCE-GOOGLE-ADS_CLICK_VIEW__CREDS
          fileName: config_click_view.json
          secretStore:
            type: GSM
            alias: airbyte-connector-testing-secret-store
        - name: SECRET_SOURCE-GOOGLE-ADS_INCREMENTAL__CREDS
          fileName: incremental_config.json
          secretStore:
            type: GSM
            alias: airbyte-connector-testing-secret-store
        - name: SECRET_SOURCE-GOOGLE-ADS_MANAGER_ACCOUNT_CREDS
          fileName: config_manager_account.json
          secretStore:
            type: GSM
            alias: airbyte-connector-testing-secret-store
        - name: SECRET_SOURCE-GOOGLE-ADS__CREDS
          fileName: config.json
          secretStore:
            type: GSM
            alias: airbyte-connector-testing-secret-store
    - suite: acceptanceTests
      testSecrets:
        - name: SECRET_SOURCE-GOOGLE-ADS_CLICK_VIEW__CREDS
          fileName: config_click_view.json
          secretStore:
            type: GSM
            alias: airbyte-connector-testing-secret-store
        - name: SECRET_SOURCE-GOOGLE-ADS_INCREMENTAL__CREDS
          fileName: incremental_config.json
          secretStore:
            type: GSM
            alias: airbyte-connector-testing-secret-store
        - name: SECRET_SOURCE-GOOGLE-ADS_MANAGER_ACCOUNT_CREDS
          fileName: config_manager_account.json
          secretStore:
            type: GSM
            alias: airbyte-connector-testing-secret-store
        - name: SECRET_SOURCE-GOOGLE-ADS__CREDS
          fileName: config.json
          secretStore:
            type: GSM
            alias: airbyte-connector-testing-secret-store
metadataSpecVersion: "1.0"<|MERGE_RESOLUTION|>--- conflicted
+++ resolved
@@ -11,15 +11,7 @@
   connectorSubtype: api
   connectorType: source
   definitionId: 253487c0-2246-43ba-a21f-5116b20a2c50
-<<<<<<< HEAD
-<<<<<<< HEAD
-  dockerImageTag: 3.15.0-rc.1
-=======
-  dockerImageTag: 3.14.2
->>>>>>> master
-=======
-  dockerImageTag: 3.15.0
->>>>>>> ffa7c20f
+  dockerImageTag: 3.16.0-rc.1
   dockerRepository: airbyte/source-google-ads
   documentationUrl: https://docs.airbyte.com/integrations/sources/google-ads
   githubIssueLabel: source-google-ads
