#
# Copyright (c) 2025 Airbyte, Inc., all rights reserved.
#


import logging
from typing import Any, Iterable, List, Mapping, MutableMapping, Optional, Tuple

from pendulum import duration, parse, today

from airbyte_cdk.models import ConfiguredAirbyteCatalog, FailureType, SyncMode
from airbyte_cdk.sources.declarative.yaml_declarative_source import YamlDeclarativeSource
from airbyte_cdk.sources.source import TState
from airbyte_cdk.sources.streams import Stream
from airbyte_cdk.utils import AirbyteTracedException

from .custom_query_stream import CustomQuery, IncrementalCustomQuery
from .google_ads import GoogleAds
from .models import CustomerModel
from .streams import (
    AdGroupBiddingStrategy,
    AdGroupCriterion,
    AdListingGroupCriterion,
    CampaignBiddingStrategy,
    CampaignCriterion,
    ClickView,
    CustomerClient,
<<<<<<< HEAD
    DisplayKeywordView,
    GeographicView,
    KeywordView,
    ShoppingPerformanceView,
    TopicView,
    UserLocationView,
=======
    CustomerLabel,
    Label,
    UserInterest,
>>>>>>> 0e259249
)
from .utils import GAQL, logger, traced_exception


class SourceGoogleAds(YamlDeclarativeSource):
    def __init__(self, catalog: Optional[ConfiguredAirbyteCatalog], config: Optional[Mapping[str, Any]], state: TState, **kwargs):
        super().__init__(catalog=catalog, config=config, state=state, **{"path_to_yaml": "manifest.yaml"})

    # Raise exceptions on missing streams
    raise_exception_on_missing_stream = True

    @staticmethod
    def _validate_and_transform(config: Mapping[str, Any]):
        if config.get("end_date") == "":
            config.pop("end_date")
        for query in config.get("custom_queries_array", []):
            # In concurrent source this method can be executed multiple times
            if isinstance(query["query"], GAQL):
                break
            try:
                query["query"] = GAQL.parse(query["query"])
            except ValueError:
                message = (
                    f"The custom GAQL query {query['table_name']} failed. Validate your GAQL query with the Google Ads query validator. "
                    "https://developers.google.com/google-ads/api/fields/v18/query_validator"
                )
                raise AirbyteTracedException(message=message, failure_type=FailureType.config_error)

        if "customer_id" in config:
            config["customer_ids"] = config["customer_id"].split(",")
            config.pop("customer_id")

        return config

    @staticmethod
    def get_credentials(config: Mapping[str, Any]) -> MutableMapping[str, Any]:
        credentials = config["credentials"]
        # use_proto_plus is set to True, because setting to False returned wrong value types, which breaks the backward compatibility.
        # For more info read the related PR's description: https://github.com/airbytehq/airbyte/pull/9996
        credentials.update(use_proto_plus=True)
        return credentials

    @staticmethod
    def get_incremental_stream_config(google_api: GoogleAds, config: Mapping[str, Any], customers: List[CustomerModel]):
        # date range is mandatory parameter for incremental streams, so default start day is used
        start_date = config.get("start_date", today().subtract(years=2).to_date_string())

        end_date = config.get("end_date")
        # check if end_date is not in the future, set to today if it is
        end_date = min(today(), parse(end_date)) if end_date else today()
        end_date = end_date.to_date_string()

        incremental_stream_config = dict(
            api=google_api,
            customers=customers,
            conversion_window_days=config.get("conversion_window_days", 0),
            start_date=start_date,
            end_date=end_date,
        )
        return incremental_stream_config

    def get_all_accounts(self, google_api: GoogleAds, customers: List[CustomerModel], customer_status_filter: List[str]) -> List[str]:
        customer_clients_stream = CustomerClient(api=google_api, customers=customers, customer_status_filter=customer_status_filter)
        for slice in customer_clients_stream.stream_slices():
            for record in customer_clients_stream.read_records(sync_mode=SyncMode.full_refresh, stream_slice=slice):
                yield record

    def _get_all_connected_accounts(
        self, google_api: GoogleAds, customer_status_filter: List[str]
    ) -> Iterable[Iterable[Mapping[str, Any]]]:
        customer_ids = [customer_id for customer_id in google_api.get_accessible_accounts()]
        dummy_customers = [CustomerModel(id=_id, login_customer_id=_id) for _id in customer_ids]

        yield from self.get_all_accounts(google_api, dummy_customers, customer_status_filter)

    def get_customers(self, google_api: GoogleAds, config: Mapping[str, Any]) -> List[CustomerModel]:
        customer_status_filter = config.get("customer_status_filter", [])
        accounts = self._get_all_connected_accounts(google_api, customer_status_filter)

        # filter only selected accounts
        if config.get("customer_ids"):
            return CustomerModel.from_accounts_by_id(accounts, config["customer_ids"])

        # all unique accounts
        return CustomerModel.from_accounts(accounts)

    @staticmethod
    def is_metrics_in_custom_query(query: GAQL) -> bool:
        for field in query.fields:
            if field.split(".")[0] == "metrics":
                return True
        return False

    @staticmethod
    def is_custom_query_incremental(query: GAQL) -> bool:
        time_segment_in_select, time_segment_in_where = ["segments.date" in clause for clause in [query.fields, query.where]]
        return time_segment_in_select and not time_segment_in_where

    @staticmethod
    def set_retention_period_and_slice_duration(stream: IncrementalCustomQuery, query: GAQL) -> IncrementalCustomQuery:
        if query.resource_name == "click_view":
            stream.days_of_data_storage = 90
            stream.slice_duration = duration(days=0)
        return stream

    def create_custom_query_stream(
        self,
        google_api: GoogleAds,
        single_query_config: Mapping[str, Any],
        customers: List[CustomerModel],
        non_manager_accounts: List[CustomerModel],
        incremental_config: Mapping[str, Any],
        non_manager_incremental_config: Mapping[str, Any],
    ):
        query = single_query_config["query"]
        is_incremental = self.is_custom_query_incremental(query)
        is_non_manager = self.is_metrics_in_custom_query(query)

        if is_non_manager:
            # Skip query with metrics if there are no non-manager accounts
            if not non_manager_accounts:
                return

            customers = non_manager_accounts
            incremental_config = non_manager_incremental_config

        if is_incremental:
            incremental_query_stream = IncrementalCustomQuery(config=single_query_config, **incremental_config)
            return self.set_retention_period_and_slice_duration(incremental_query_stream, query)
        else:
            return CustomQuery(config=single_query_config, api=google_api, customers=customers)

    def check_connection(self, logger: logging.Logger, config: Mapping[str, Any]) -> Tuple[bool, any]:
        config = self._validate_and_transform(config)

        logger.info("Checking the config")
        google_api = GoogleAds(credentials=self.get_credentials(config))

        customers = self.get_customers(google_api, config)
        logger.info(f"Found {len(customers)} customers: {[customer.id for customer in customers]}")

        # Check custom query request validity by sending metric request with non-existent time window
        for config_query_dict in config.get("custom_queries_array", []):
            for customer in customers:
                table_name = config_query_dict["table_name"]
                query = config_query_dict["query"]
                if customer.is_manager_account and self.is_metrics_in_custom_query(query):
                    logger.warning(
                        f"Metrics are not available for manager account {customer.id}. "
                        f'Skipping the custom query: "{query}" for manager account.'
                    )
                    continue

                # Add segments.date to where clause of incremental custom queries if they are not present.
                # The same will be done during read, but with start and end date from config.
                if self.is_custom_query_incremental(query):
                    # Set default date value 1 month ago, as some tables have a limited lookback time frame.
                    month_back = today().subtract(months=1).to_date_string()
                    start_date = config.get("start_date", month_back)

                    query_date = month_back if start_date > month_back else start_date

                    query = IncrementalCustomQuery.insert_segments_date_expr(query, query_date, query_date)

                query = query.set_limit(1)
                try:
                    logger.info(f"Running the query for account {customer.id}: {query}")
                    response = google_api.send_request(
                        str(query),
                        customer_id=customer.id,
                        login_customer_id=customer.login_customer_id,
                    )
                except AirbyteTracedException as e:
                    raise e from e
                except Exception as exc:
                    traced_exception(exc, customer.id, False, table_name)
                # iterate over the response otherwise exceptions will not be raised!
                for _ in response:
                    pass
                break
        return True, None

    def streams(self, config: Mapping[str, Any]) -> List[Stream]:
        config = self._validate_and_transform(config)
        google_api = GoogleAds(credentials=self.get_credentials(config))

        customers = self.get_customers(google_api, config)
        logger.info(f"Found {len(customers)} customers: {[customer.id for customer in customers]}")

        non_manager_accounts = [customer for customer in customers if not customer.is_manager_account]
        default_config = dict(api=google_api, customers=customers)
        incremental_config = self.get_incremental_stream_config(google_api, config, customers)
        non_manager_incremental_config = self.get_incremental_stream_config(google_api, config, non_manager_accounts)

        streams = super().streams(config=config)
        streams += [
            AdGroupBiddingStrategy(**incremental_config),
            AdGroupCriterion(**default_config),
            AdListingGroupCriterion(**default_config),
            CampaignBiddingStrategy(**incremental_config),
            CampaignCriterion(**default_config),
            ClickView(**incremental_config),
        ]
        # Metrics streams cannot be requested for a manager account.
        if non_manager_accounts:
            streams.extend(
                [
<<<<<<< HEAD
                    UserLocationView(**non_manager_incremental_config),
                    TopicView(**non_manager_incremental_config),
                    DisplayKeywordView(**non_manager_incremental_config),
                    ShoppingPerformanceView(**non_manager_incremental_config),
                    GeographicView(**non_manager_incremental_config),
                    KeywordView(**non_manager_incremental_config),
=======
                    CampaignBudget(**non_manager_incremental_config),
                    AccountPerformanceReport(**non_manager_incremental_config),
                    AdGroupAdLegacy(**non_manager_incremental_config),
>>>>>>> 0e259249
                ]
            )

        for single_query_config in config.get("custom_queries_array", []):
            query_stream = self.create_custom_query_stream(
                google_api, single_query_config, customers, non_manager_accounts, incremental_config, non_manager_incremental_config
            )
            if query_stream:
                streams.append(query_stream)
        return streams<|MERGE_RESOLUTION|>--- conflicted
+++ resolved
@@ -25,18 +25,6 @@
     CampaignCriterion,
     ClickView,
     CustomerClient,
-<<<<<<< HEAD
-    DisplayKeywordView,
-    GeographicView,
-    KeywordView,
-    ShoppingPerformanceView,
-    TopicView,
-    UserLocationView,
-=======
-    CustomerLabel,
-    Label,
-    UserInterest,
->>>>>>> 0e259249
 )
 from .utils import GAQL, logger, traced_exception
 
@@ -240,25 +228,6 @@
             CampaignCriterion(**default_config),
             ClickView(**incremental_config),
         ]
-        # Metrics streams cannot be requested for a manager account.
-        if non_manager_accounts:
-            streams.extend(
-                [
-<<<<<<< HEAD
-                    UserLocationView(**non_manager_incremental_config),
-                    TopicView(**non_manager_incremental_config),
-                    DisplayKeywordView(**non_manager_incremental_config),
-                    ShoppingPerformanceView(**non_manager_incremental_config),
-                    GeographicView(**non_manager_incremental_config),
-                    KeywordView(**non_manager_incremental_config),
-=======
-                    CampaignBudget(**non_manager_incremental_config),
-                    AccountPerformanceReport(**non_manager_incremental_config),
-                    AdGroupAdLegacy(**non_manager_incremental_config),
->>>>>>> 0e259249
-                ]
-            )
-
         for single_query_config in config.get("custom_queries_array", []):
             query_stream = self.create_custom_query_stream(
                 google_api, single_query_config, customers, non_manager_accounts, incremental_config, non_manager_incremental_config
