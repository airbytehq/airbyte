#
# Copyright (c) 2021 Airbyte, Inc., all rights reserved.
#


from typing import Any, List, Mapping, Tuple, Union

from airbyte_cdk import AirbyteLogger
from airbyte_cdk.models import SyncMode
from airbyte_cdk.sources import AbstractSource
from airbyte_cdk.sources.streams import Stream
from google.ads.googleads.errors import GoogleAdsException
<<<<<<< HEAD
=======
from pendulum import timezone
from pendulum.tz.timezone import Timezone
>>>>>>> 9b74d1f7

from .custom_query_stream import CustomQuery
from .google_ads import GoogleAds
from .streams import (
    AccountPerformanceReport,
    Accounts,
    AdGroupAdReport,
    AdGroupAds,
    AdGroups,
    Campaigns,
    ClickView,
    DisplayKeywordPerformanceReport,
    DisplayTopicsPerformanceReport,
    ShoppingPerformanceReport,
    UserLocationReport,
)


class SourceGoogleAds(AbstractSource):
<<<<<<< HEAD
=======

>>>>>>> 9b74d1f7
    def get_credentials(self, config: Mapping[str, Any]) -> Mapping[str, Any]:
        credentials = config["credentials"]

        # https://developers.google.com/google-ads/api/docs/concepts/call-structure#cid
        if "login_customer_id" in config and config["login_customer_id"].strip():
            credentials["login_customer_id"] = config["login_customer_id"]
        return credentials

<<<<<<< HEAD
=======
    @staticmethod
    def get_account_info(google_api) -> dict:
        return next(Accounts(api=google_api).read_records(sync_mode=None), {})

    @staticmethod
    def get_time_zone(account: dict) -> Union[timezone, str]:
        time_zone_name = account.get("customer.time_zone")
        if time_zone_name:
            return Timezone(time_zone_name)
        return "local"

    @staticmethod
    def is_manager_account(account: dict) -> bool:
        return bool(account.get("customer.manager"))

>>>>>>> 9b74d1f7
    def check_connection(self, logger: AirbyteLogger, config: Mapping[str, Any]) -> Tuple[bool, any]:
        try:
            logger.info("Checking the config")
            google_api = GoogleAds(credentials=self.get_credentials(config), customer_id=config["customer_id"])
<<<<<<< HEAD
            account_stream = Accounts(api=google_api)
            list(account_stream.read_records(sync_mode=SyncMode.full_refresh))
            # Check custom query request validity by sending metric request with non-existant time window
            for q in config.get("custom_queries", []):
                q = q.get("query")
                if CustomQuery.cursor_field in q:
                    raise Exception(f"Custom query should not contain {CustomQuery.cursor_field}")
                req_q = CustomQuery.insert_segments_date_expr(q, "1980-01-01", "1980-01-01")
                google_api.send_request(req_q)
=======
            account_info = self.get_account_info(google_api)

>>>>>>> 9b74d1f7
            return True, None
        except GoogleAdsException as error:
            return False, f"Unable to connect to Google Ads API with the provided credentials - {repr(error.failure)}"

    def streams(self, config: Mapping[str, Any]) -> List[Stream]:
        google_api = GoogleAds(credentials=self.get_credentials(config), customer_id=config["customer_id"])
<<<<<<< HEAD
=======
        account_info = self.get_account_info(google_api)
        time_zone = self.get_time_zone(account_info)
>>>>>>> 9b74d1f7
        incremental_stream_config = dict(
            api=google_api, conversion_window_days=config["conversion_window_days"], start_date=config["start_date"], time_zone=time_zone
        )

<<<<<<< HEAD
        custom_query_streams = [
            CustomQuery(custom_query_config=single_query_config, **incremental_stream_config)
            for single_query_config in config.get("custom_queries", [])
        ]
        return [
            UserLocationReport(**incremental_stream_config),
            AccountPerformanceReport(**incremental_stream_config),
            DisplayTopicsPerformanceReport(**incremental_stream_config),
            DisplayKeywordPerformanceReport(**incremental_stream_config),
            ShoppingPerformanceReport(**incremental_stream_config),
            AdGroupAdReport(**incremental_stream_config),
=======
        streams = [
>>>>>>> 9b74d1f7
            AdGroupAds(api=google_api),
            AdGroups(api=google_api),
            Accounts(api=google_api),
            Campaigns(api=google_api),
            ClickView(**incremental_stream_config),
<<<<<<< HEAD
        ] + custom_query_streams
=======
        ]

        # Metrics streams cannot be requested for a manager account.
        if not self.is_manager_account(account_info):
            streams.extend(
                [
                    AdGroupAdReport(**incremental_stream_config),
                ]
            )
        return streams
>>>>>>> 9b74d1f7
<|MERGE_RESOLUTION|>--- conflicted
+++ resolved
@@ -10,11 +10,8 @@
 from airbyte_cdk.sources import AbstractSource
 from airbyte_cdk.sources.streams import Stream
 from google.ads.googleads.errors import GoogleAdsException
-<<<<<<< HEAD
-=======
 from pendulum import timezone
 from pendulum.tz.timezone import Timezone
->>>>>>> 9b74d1f7
 
 from .custom_query_stream import CustomQuery
 from .google_ads import GoogleAds
@@ -34,10 +31,6 @@
 
 
 class SourceGoogleAds(AbstractSource):
-<<<<<<< HEAD
-=======
-
->>>>>>> 9b74d1f7
     def get_credentials(self, config: Mapping[str, Any]) -> Mapping[str, Any]:
         credentials = config["credentials"]
 
@@ -46,8 +39,6 @@
             credentials["login_customer_id"] = config["login_customer_id"]
         return credentials
 
-<<<<<<< HEAD
-=======
     @staticmethod
     def get_account_info(google_api) -> dict:
         return next(Accounts(api=google_api).read_records(sync_mode=None), {})
@@ -63,63 +54,30 @@
     def is_manager_account(account: dict) -> bool:
         return bool(account.get("customer.manager"))
 
->>>>>>> 9b74d1f7
     def check_connection(self, logger: AirbyteLogger, config: Mapping[str, Any]) -> Tuple[bool, any]:
         try:
             logger.info("Checking the config")
             google_api = GoogleAds(credentials=self.get_credentials(config), customer_id=config["customer_id"])
-<<<<<<< HEAD
-            account_stream = Accounts(api=google_api)
-            list(account_stream.read_records(sync_mode=SyncMode.full_refresh))
-            # Check custom query request validity by sending metric request with non-existant time window
-            for q in config.get("custom_queries", []):
-                q = q.get("query")
-                if CustomQuery.cursor_field in q:
-                    raise Exception(f"Custom query should not contain {CustomQuery.cursor_field}")
-                req_q = CustomQuery.insert_segments_date_expr(q, "1980-01-01", "1980-01-01")
-                google_api.send_request(req_q)
-=======
             account_info = self.get_account_info(google_api)
 
->>>>>>> 9b74d1f7
             return True, None
         except GoogleAdsException as error:
             return False, f"Unable to connect to Google Ads API with the provided credentials - {repr(error.failure)}"
 
     def streams(self, config: Mapping[str, Any]) -> List[Stream]:
         google_api = GoogleAds(credentials=self.get_credentials(config), customer_id=config["customer_id"])
-<<<<<<< HEAD
-=======
         account_info = self.get_account_info(google_api)
         time_zone = self.get_time_zone(account_info)
->>>>>>> 9b74d1f7
         incremental_stream_config = dict(
             api=google_api, conversion_window_days=config["conversion_window_days"], start_date=config["start_date"], time_zone=time_zone
         )
 
-<<<<<<< HEAD
-        custom_query_streams = [
-            CustomQuery(custom_query_config=single_query_config, **incremental_stream_config)
-            for single_query_config in config.get("custom_queries", [])
-        ]
-        return [
-            UserLocationReport(**incremental_stream_config),
-            AccountPerformanceReport(**incremental_stream_config),
-            DisplayTopicsPerformanceReport(**incremental_stream_config),
-            DisplayKeywordPerformanceReport(**incremental_stream_config),
-            ShoppingPerformanceReport(**incremental_stream_config),
-            AdGroupAdReport(**incremental_stream_config),
-=======
         streams = [
->>>>>>> 9b74d1f7
             AdGroupAds(api=google_api),
             AdGroups(api=google_api),
             Accounts(api=google_api),
             Campaigns(api=google_api),
             ClickView(**incremental_stream_config),
-<<<<<<< HEAD
-        ] + custom_query_streams
-=======
         ]
 
         # Metrics streams cannot be requested for a manager account.
@@ -129,5 +87,4 @@
                     AdGroupAdReport(**incremental_stream_config),
                 ]
             )
-        return streams
->>>>>>> 9b74d1f7
+        return streams