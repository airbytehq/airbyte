--- conflicted
+++ resolved
@@ -218,15 +218,6 @@
 
         streams = super().streams(config=config)
         streams += [
-<<<<<<< HEAD
-            AdGroupAd(**incremental_config),
-            AdGroupAdLabel(**default_config),
-            AdGroupBiddingStrategy(**incremental_config),
-            AdGroupCriterionLabel(**default_config),
-            AdGroupLabel(**default_config),
-=======
-            AdGroupCriterion(**default_config),
->>>>>>> a7c5bc65
             AdListingGroupCriterion(**default_config),
             CampaignCriterion(**default_config),
         ]
