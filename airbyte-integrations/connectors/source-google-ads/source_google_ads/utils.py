#
# Copyright (c) 2023 Airbyte, Inc., all rights reserved.
#

import re
from dataclasses import dataclass
from typing import Optional, Tuple

from airbyte_cdk.models import FailureType
from airbyte_cdk.utils import AirbyteTracedException


class QueryParseException(Exception):
    """Raised if the GAQL query failed to be parsed"""


@dataclass(repr=False, eq=False, frozen=True)
class GAQL:
    """
    Simple regex parser of Google Ads Query Language
    https://developers.google.com/google-ads/api/docs/query/grammar
    """

    fields: Tuple[str]
    resource_name: str
    where: str
    order_by: str
    limit: Optional[int]
    parameters: str

    REGEX = re.compile(
        r"""\s*
            SELECT\s+(?P<FieldNames>\S.*)
            \s+
            FROM\s+(?P<ResourceNames>[a-z][a-zA-Z_]*(\s*,\s*[a-z][a-zA-Z_]*)*)
            \s*
            (\s+WHERE\s+(?P<WhereClause>\S.*?))?
            (\s+ORDER\s+BY\s+(?P<OrderByClause>\S.*?))?
            (\s+LIMIT\s+(?P<LimitClause>[1-9]([0-9])*))?
            \s*
            (\s+PARAMETERS\s+(?P<ParametersClause>\S.*?))?
            $""",
        flags=re.I | re.DOTALL | re.VERBOSE,
    )

    REGEX_FIELD_NAME = re.compile(r"^[a-z][a-z0-9._]*$", re.I)

    @classmethod
    def parse(cls, query):
        m = cls.REGEX.match(query)

        internal_message = f"Incorrect GAQL query statement: {repr(query)}"
        message = f"The GAQL query statement is incorrect: {repr(query)}"
        query_error = AirbyteTracedException(message=message, internal_message=internal_message, failure_type=FailureType.config_error)

        if not m:
<<<<<<< HEAD
            raise QueryParseException(f"incorrect GAQL query statement: {repr(query)}")
=======
            raise query_error
>>>>>>> 16e33eb3

        fields = [f.strip() for f in m.group("FieldNames").split(",")]
        for field in fields:
            if not cls.REGEX_FIELD_NAME.match(field):
<<<<<<< HEAD
                raise QueryParseException(f"incorrect GAQL query statement: {repr(query)}")

        resource_names = re.split(r"\s*,\s*", m.group("ResourceNames"))
        if len(resource_names) > 1:
            raise QueryParseException(f"incorrect GAQL query: multiple resources '{', '.join(resource_names)}' is not allowed")
        resource_name = resource_names[0]
=======
                raise query_error
>>>>>>> 16e33eb3

        where = cls._normalize(m.group("WhereClause") or "")
        order_by = cls._normalize(m.group("OrderByClause") or "")
        limit = m.group("LimitClause")
        if limit:
            limit = int(limit)
        parameters = cls._normalize(m.group("ParametersClause") or "")
        return cls(tuple(fields), resource_name, where, order_by, limit, parameters)

    def __str__(self):
        fields = ", ".join(self.fields)
        query = f"SELECT {fields} FROM {self.resource_name}"
        if self.where:
            query += " WHERE " + self.where
        if self.order_by:
            query += " ORDER BY " + self.order_by
        if self.limit is not None:
            query += " LIMIT " + str(self.limit)
        if self.parameters:
            query += " PARAMETERS " + self.parameters
        return query

    def __repr__(self):
        return self.__str__()

    @staticmethod
    def _normalize(s):
        s = s.strip()
        return re.sub(r"\s+", " ", s)

    def set_where(self, value: str):
        return self.__class__(self.fields, self.resource_name, value, self.order_by, self.limit, self.parameters)

    def set_limit(self, value: int):
        return self.__class__(self.fields, self.resource_name, self.where, self.order_by, value, self.parameters)

    def append_field(self, value):
        fields = list(self.fields)
        fields.append(value)
        return self.__class__(tuple(fields), self.resource_name, self.where, self.order_by, self.limit, self.parameters)<|MERGE_RESOLUTION|>--- conflicted
+++ resolved
@@ -54,25 +54,19 @@
         query_error = AirbyteTracedException(message=message, internal_message=internal_message, failure_type=FailureType.config_error)
 
         if not m:
-<<<<<<< HEAD
-            raise QueryParseException(f"incorrect GAQL query statement: {repr(query)}")
-=======
             raise query_error
->>>>>>> 16e33eb3
 
         fields = [f.strip() for f in m.group("FieldNames").split(",")]
         for field in fields:
             if not cls.REGEX_FIELD_NAME.match(field):
-<<<<<<< HEAD
-                raise QueryParseException(f"incorrect GAQL query statement: {repr(query)}")
+                raise query_error
 
         resource_names = re.split(r"\s*,\s*", m.group("ResourceNames"))
         if len(resource_names) > 1:
-            raise QueryParseException(f"incorrect GAQL query: multiple resources '{', '.join(resource_names)}' is not allowed")
+            message = f"Incorrect GAQL query: multiple resources '{', '.join(resource_names)}' is not allowed"
+            internal_message = f"Incorrect GAQL query: multiple resources '{', '.join(resource_names)}' is not allowed"
+            raise AirbyteTracedException(message=message, internal_message=internal_message, failure_type=FailureType.config_error)
         resource_name = resource_names[0]
-=======
-                raise query_error
->>>>>>> 16e33eb3
 
         where = cls._normalize(m.group("WhereClause") or "")
         order_by = cls._normalize(m.group("OrderByClause") or "")
