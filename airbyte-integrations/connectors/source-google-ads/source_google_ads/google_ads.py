--- conflicted
+++ resolved
@@ -15,7 +15,6 @@
 REPORT_MAPPING = {
     "accounts": "customer",
     "ad_group_ads": "ad_group_ad",
-<<<<<<< HEAD
     "ad_groups": "ad_group",
     "campaigns": "campaign",
     "account_performance_report": "customer",
@@ -25,9 +24,6 @@
     "shopping_performance_report": "shopping_performance_view",
     "user_location_report": "user_location_view",
     "click_view": "click_view",
-=======
-    "click_view": "click_view"
->>>>>>> 693ee1b7
 }
 
 
@@ -87,20 +83,14 @@
         query_template = f"SELECT {fields} FROM {from_category} "
 
         if cursor_field:
-<<<<<<< HEAD
             end_date_inclusive = "<=" if (pendulum.parse(to_date) - pendulum.parse(from_date)).days > 1 else "<"
-            query_template += (
-                f"WHERE {cursor_field} >= '{from_date}' AND {cursor_field} {end_date_inclusive} '{to_date}' ORDER BY {cursor_field} ASC"
-            )
-=======
             if from_category == 'click_view':
                 # ClickView must have a filter limiting the results to one day.
                 to_date = pendulum.parse(from_date).add(days=1).to_date_string()
-                query_template += f"WHERE {cursor_field} > '{from_date}' AND {cursor_field} <= '{to_date}' ORDER BY {cursor_field} ASC"
+                query_template += f"WHERE {cursor_field} > '{from_date}' AND {cursor_field} {end_date_inclusive} '{to_date}' ORDER BY {cursor_field} ASC"
             else:
                 # Fix issue 5411: Make date_start and date_end inclusive.
-                query_template += f"WHERE {cursor_field} >= '{from_date}' AND {cursor_field} <= '{to_date}' ORDER BY {cursor_field} ASC"
->>>>>>> 693ee1b7
+                query_template += f"WHERE {cursor_field} >= '{from_date}' AND {cursor_field} {end_date_inclusive} '{to_date}' ORDER BY {cursor_field} ASC"
 
         return query_template
 
