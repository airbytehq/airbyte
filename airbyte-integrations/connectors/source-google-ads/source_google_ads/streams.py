#
# Copyright (c) 2023 Airbyte, Inc., all rights reserved.
#


from abc import ABC, abstractmethod
from typing import Any, Iterable, Iterator, List, Mapping, MutableMapping, Optional

import backoff
import pendulum
from datetime import datetime, timedelta
from airbyte_cdk.models import SyncMode
from airbyte_cdk.sources.streams import IncrementalMixin, Stream
from airbyte_cdk.sources.utils.transform import TransformConfig, TypeTransformer
from airbyte_cdk.utils import AirbyteTracedException
from airbyte_protocol.models import FailureType
from google.ads.googleads.errors import GoogleAdsException
from google.ads.googleads.v15.services.services.google_ads_service.pagers import SearchPager
from google.ads.googleads.v15.services.types.google_ads_service import SearchGoogleAdsResponse
from google.api_core.exceptions import InternalServerError, ServerError, ServiceUnavailable, TooManyRequests, Unauthenticated
<<<<<<< HEAD
from grpc import StatusCode
=======
>>>>>>> dccb6c02

from .google_ads import GoogleAds, logger
from .models import CustomerModel
from .utils import ExpiredPageTokenError, chunk_date_range, detached, generator_backoff, get_resource_name, parse_dates, traced_exception


class GoogleAdsStream(Stream, ABC):
    CATCH_CUSTOMER_NOT_ENABLED_ERROR = True
    ignore_manager_accounts: bool = False

    def __init__(self, api: GoogleAds, customers: List[CustomerModel]):
        self.google_ads_client = api
        self.customers = customers

    def get_query(self, stream_slice: Mapping[str, Any]) -> str:
        fields = GoogleAds.get_fields_from_schema(self.get_json_schema())
        table_name = get_resource_name(self.name)
        query = GoogleAds.convert_schema_into_query(fields=fields, table_name=table_name)
        return query

    def parse_response(self, response: SearchPager, stream_slice: Optional[Mapping[str, Any]] = None) -> Iterable[Mapping]:
        for result in response:
            yield self.google_ads_client.parse_single_result(self.get_json_schema(), result)

    def stream_slices(self, stream_state: Mapping[str, Any] = None, **kwargs) -> Iterable[Optional[Mapping[str, any]]]:
        for customer in self.customers:
<<<<<<< HEAD
            if customer.is_manager_account and self.ignore_manager_accounts:
                continue
=======
>>>>>>> dccb6c02
            yield {"customer_id": customer.id, "login_customer_id": customer.login_customer_id}

    @generator_backoff(
        wait_gen=backoff.constant,
        exception=(TimeoutError),
        max_tries=5,
        on_backoff=lambda details: logger.info(
            f"Caught retryable error {details['exception']} after {details['tries']} tries. Waiting {details['wait']} seconds then retrying..."
        ),
        interval=1,
    )
    @detached(timeout_minutes=5)
    def request_records_job(self, customer_id, login_customer_id, query, stream_slice):
        response_records = self.google_ads_client.send_request(query=query, customer_id=customer_id, login_customer_id=login_customer_id)
        yield from self.parse_records_with_backoff(response_records, stream_slice)

    def read_records(self, sync_mode, stream_slice: Optional[Mapping[str, Any]] = None, **kwargs) -> Iterable[Mapping[str, Any]]:
        if stream_slice is None:
            return []

        customer_id = stream_slice["customer_id"]
        login_customer_id = stream_slice["login_customer_id"]

        try:
            yield from self.request_records_job(customer_id, login_customer_id, self.get_query(stream_slice), stream_slice)
        except (GoogleAdsException, Unauthenticated) as exception:
<<<<<<< HEAD
            if exception.error.args[0].code == StatusCode.PERMISSION_DENIED:
                logger.warning(f"GOOGLE ADS EXCEPTION: customer {customer_id} is not activated or is disabled")
            else:
                traced_exception(exception, customer_id, self.CATCH_CUSTOMER_NOT_ENABLED_ERROR)
=======
            traced_exception(exception, customer_id, self.CATCH_CUSTOMER_NOT_ENABLED_ERROR)
>>>>>>> dccb6c02
        except TimeoutError as exception:
            # Prevent sync failure
            logger.warning(f"Timeout: Failed to access {self.name} stream data. {str(exception)}")

    @generator_backoff(
        wait_gen=backoff.expo,
        exception=(InternalServerError, ServerError, ServiceUnavailable, TooManyRequests),
        max_tries=5,
        max_time=600,
        on_backoff=lambda details: logger.info(
            f"Caught retryable error {details['exception']} after {details['tries']} tries. Waiting {details['wait']} seconds then retrying..."
        ),
        factor=5,
    )
    def parse_records_with_backoff(
        self, response_records: Iterator[SearchGoogleAdsResponse], stream_slice: Optional[Mapping[str, Any]] = None
    ) -> Iterable[Mapping[str, Any]]:
        for response in response_records:
            yield from self.parse_response(response, stream_slice)


class IncrementalGoogleAdsStream(GoogleAdsStream, IncrementalMixin, ABC):
    primary_key = None
    days_of_data_storage = None
    cursor_field = "segments.date"
    cursor_time_format = "YYYY-MM-DD"
    backfill_days = 0
    # Slice duration is set to 14 days, because for conversion_window_days default value is 14.
    # Range less than 14 days will break the integration tests.
    slice_duration = pendulum.duration(days=14)
    # slice step is difference from one slice end_date and next slice start_date
    slice_step = pendulum.duration(days=1)

    def __init__(self, start_date: str, conversion_window_days: int, end_date: str = None, **kwargs):
        self.conversion_window_days = conversion_window_days
        self._start_date = start_date
        self._end_date = end_date
        self._state = {}
        super().__init__(**kwargs)

    @property
    def state_checkpoint_interval(self) -> int:
        # default page size is 10000, so set to 10% of it
        return 1000

    @property
    def state(self) -> MutableMapping[str, Any]:
        return self._state

    @state.setter
    def state(self, value: MutableMapping[str, Any]):
        self._state.update(value)

    def get_current_state(self, customer_id, default=None):
        default = default or self.state.get(self.cursor_field)
        return self.state.get(customer_id, {}).get(self.cursor_field) or default

    def stream_slices(self, stream_state: Mapping[str, Any] = None, **kwargs) -> Iterable[Optional[MutableMapping[str, any]]]:
        for customer in self.customers:
            if customer.is_manager_account and self.ignore_manager_accounts:
                continue
            stream_state = stream_state or {}
            if stream_state.get(customer.id):
                start_date = stream_state[customer.id].get(self.cursor_field) or self._start_date

            # We should keep backward compatibility with the previous version
            elif stream_state.get(self.cursor_field) and len(self.customers) > 0:
                start_date = stream_state.get(self.cursor_field) or self._start_date
            elif self._start_date is not None:
                start_date = self._start_date
            else:
                start_date = '2023-11-20'

            # logger.info("Final start date " + start_date)

            end_date = self._end_date

            for chunk in chunk_date_range(
                start_date=start_date,
                end_date=end_date,
                conversion_window=self.conversion_window_days,
                days_of_data_storage=self.days_of_data_storage,
                time_zone=customer.time_zone,
                time_format=self.cursor_time_format,
                slice_duration=self.slice_duration,
                slice_step=self.slice_step,
            ):
                if chunk:
                    chunk["customer_id"] = customer.id
                    chunk["login_customer_id"] = customer.login_customer_id
                yield chunk

    def _update_state(self, customer_id: str, record: MutableMapping[str, Any]):
        """Update the state based on the latest record's cursor value."""
        current_state = self.get_current_state(customer_id)
        if current_state:
            date_in_current_stream = pendulum.parse(current_state)
            date_in_latest_record = pendulum.parse(record[self.cursor_field])
            cursor_value = (max(date_in_current_stream, date_in_latest_record)).format(self.cursor_time_format)
        else:
            cursor_value = pendulum.parse(record[self.cursor_field]).format(self.cursor_time_format)
        backfill_cursor_value = (pendulum.parse(cursor_value) - timedelta(days=self.backfill_days)).format(self.cursor_time_format)
        self.state = {customer_id: {self.cursor_field: backfill_cursor_value}}

    def _handle_expired_page_exception(self, exception: ExpiredPageTokenError, stream_slice: MutableMapping[str, Any], customer_id: str):
        """
        Handle Google Ads EXPIRED_PAGE_TOKEN error by updating the stream slice.
        """
        start_date, end_date = parse_dates(stream_slice)
        current_state = self.get_current_state(customer_id)

        if end_date - start_date <= self.slice_step:
            # If range days less than slice_step, no need in retry, because it's the minimum date range
            raise exception
        elif current_state == stream_slice["start_date"]:
            # It couldn't read all the records within one day, it will enter an infinite loop,
            # so raise the error
            raise exception
        # Retry reading records from where it crushed
        stream_slice["start_date"] = self.get_current_state(customer_id, default=stream_slice["start_date"])

    def read_records(
        self, sync_mode: SyncMode, cursor_field: List[str] = None, stream_slice: MutableMapping[str, Any] = None, **kwargs
    ) -> Iterable[Mapping[str, Any]]:
        """
        This method is overridden to handle GoogleAdsException with EXPIRED_PAGE_TOKEN error code,
        and update `start_date` key in the `stream_slice` with the latest read record's cursor value, then retry the sync.
        """
        while True:
            customer_id = stream_slice and stream_slice["customer_id"]

            try:
                # count records to update slice date range with latest record time when limit is hit
                records = super().read_records(sync_mode, stream_slice=stream_slice)
                for record in records:
                    self._update_state(customer_id, record)
                    yield record
            except ExpiredPageTokenError as exception:
                # handle expired page error that was caught in parent class by updating stream_slice
                self._handle_expired_page_exception(exception, stream_slice, customer_id)
            else:
                return

    def get_query(self, stream_slice: Mapping[str, Any] = None) -> str:
        fields = GoogleAds.get_fields_from_schema(self.get_json_schema())
        table_name = get_resource_name(self.name)

        start_date, end_date = stream_slice.get("start_date"), stream_slice.get("end_date")
        cursor_condition = [f"{self.cursor_field} >= '{start_date}' AND {self.cursor_field} <= '{end_date}'"]

        query = GoogleAds.convert_schema_into_query(
            fields=fields, table_name=table_name, conditions=cursor_condition, order_field=self.cursor_field
        )
        return query


class Customer(GoogleAdsStream):
    """
    Customer stream: https://developers.google.com/google-ads/api/fields/v15/customer
    """

    primary_key = ["customer.id"]

    def parse_response(self, response: SearchPager, stream_slice: Optional[Mapping[str, Any]] = None) -> Iterable[Mapping]:
        for record in super().parse_response(response):
            if isinstance(record.get("customer.optimization_score_weight"), int):
                record["customer.optimization_score_weight"] = float(record["customer.optimization_score_weight"])
            yield record


class CustomerClient(GoogleAdsStream):
    """
    Customer Client stream: https://developers.google.com/google-ads/api/fields/v15/customer_client
    """

    primary_key = ["customer_client.id"]

    def __init__(self, customer_status_filter: List[str], **kwargs):
        self.customer_status_filter = customer_status_filter
        super().__init__(**kwargs)

    def get_query(self, stream_slice: Mapping[str, Any] = None) -> str:
        fields = GoogleAds.get_fields_from_schema(self.get_json_schema())
        table_name = get_resource_name(self.name)

        active_customers_condition = []
        if self.customer_status_filter:
            customer_status_filter = ", ".join([f"'{status}'" for status in self.customer_status_filter])
            active_customers_condition = [f"customer_client.status in ({customer_status_filter})"]

        query = GoogleAds.convert_schema_into_query(fields=fields, table_name=table_name, conditions=active_customers_condition)
        return query

    def read_records(self, sync_mode, stream_slice: Optional[Mapping[str, Any]] = None, **kwargs) -> Iterable[Mapping[str, Any]]:
        """
        This method is overridden to avoid using login_customer_id from dummy_customers.

        login_customer_id is used in the stream_slices to pass it to child customers,
        but we don't need it here as this class iterate over customers accessible from user creds.
        """
        if stream_slice is None:
            return []

        customer_id = stream_slice["customer_id"]

        try:
            response_records = self.google_ads_client.send_request(self.get_query(stream_slice), customer_id=customer_id)

            yield from self.parse_records_with_backoff(response_records, stream_slice)
        except GoogleAdsException as exception:
            traced_exception(exception, customer_id, self.CATCH_CUSTOMER_NOT_ENABLED_ERROR)

    def parse_response(self, response: SearchPager, stream_slice: Optional[Mapping[str, Any]] = None) -> Iterable[Mapping]:
        """
        login_cusotmer_id is populated to child customers if they are under managers account
        """
        records = [record for record in super().parse_response(response)]

        # read_records get all customers connected to customer_id from stream_slice
        # if the result is more than one customer, it's a manager, otherwise it is client account for which we don't need login_customer_id
        root_is_manager = len(records) > 1
        for record in records:
            record["login_customer_id"] = stream_slice["login_customer_id"] if root_is_manager else "default"
            yield record


class CustomerLabel(GoogleAdsStream):
    """
    Customer Label stream: https://developers.google.com/google-ads/api/fields/v15/customer_label
    """

    primary_key = ["customer_label.resource_name"]


class ServiceAccounts(GoogleAdsStream):
    """
    This stream is intended to be used as a service class, not exposed to a user
    """

    CATCH_CUSTOMER_NOT_ENABLED_ERROR = False
    primary_key = ["customer.id"]


class Campaign(GoogleAdsStream):
    """
    Campaign stream: https://developers.google.com/google-ads/api/fields/v15/campaign
    """

    transformer = TypeTransformer(TransformConfig.DefaultSchemaNormalization)
    primary_key = ["campaign.id"]


class CampaignBudget(GoogleAdsStream):
    """
    Campaigns stream: https://developers.google.com/google-ads/api/fields/v15/campaign_budget
    """

    transformer = TypeTransformer(TransformConfig.DefaultSchemaNormalization)
    primary_key = ["campaign.id"]


class CampaignBiddingStrategy(IncrementalGoogleAdsStream):
    """
    Campaign Bidding Strategy stream: https://developers.google.com/google-ads/api/fields/v15/campaign
    """

    transformer = TypeTransformer(TransformConfig.DefaultSchemaNormalization)
    primary_key = ["campaign.id", "bidding_strategy.id", "segments.date"]


class CampaignLabel(GoogleAdsStream):
    """
    Campaign labels stream: https://developers.google.com/google-ads/api/fields/v15/campaign_label
    """

    # Note that this is a string type. Google doesn't return a more convenient identifier.
    primary_key = ["campaign.id", "label.id"]


class AdGroup(GoogleAdsStream):
    """
    AdGroup stream: https://developers.google.com/google-ads/api/fields/v15/ad_group
    """

    primary_key = ["ad_group.id"]

    """
    def get_query(self, stream_slice: Mapping[str, Any] = None) -> str:
        fields = GoogleAds.get_fields_from_schema(self.get_json_schema())
        # validation that the customer is not a manager
        # due to unsupported metrics.cost_micros field and removing it in case custom is a manager
        if [customer for customer in self.customers if customer.id == stream_slice["customer_id"]][0].is_manager_account:
            fields = [field for field in fields if field != "metrics.cost_micros"]
        table_name = get_resource_name(self.name)
        start_date, end_date = stream_slice.get("start_date"), stream_slice.get("end_date")
        cursor_condition = [f"{self.cursor_field} >= '{start_date}' AND {self.cursor_field} <= '{end_date}'"]

        query = GoogleAds.convert_schema_into_query(
            fields=fields, table_name=table_name, conditions=cursor_condition, order_field=self.cursor_field
        )
        return query
    """

    def get_query(self, stream_slice: Mapping[str, Any] = None) -> str:
        fields = GoogleAds.get_fields_from_schema(self.get_json_schema())
        # validation that the customer is not a manager
        # due to unsupported metrics.cost_micros field and removing it in case custom is a manager
        if [customer for customer in self.customers if customer.id == stream_slice["customer_id"]][0].is_manager_account:
            fields = [field for field in fields if field != "metrics.cost_micros"]
        table_name = get_resource_name(self.name)
        start_date, end_date = stream_slice.get("start_date"), stream_slice.get("end_date")
        cursor_condition = [f"{self.cursor_field} >= '{start_date}' AND {self.cursor_field} <= '{end_date}'"]

        query = GoogleAds.convert_schema_into_query(
            fields=fields, table_name=table_name, conditions=cursor_condition, order_field=self.cursor_field
        )
        return query


class AdGroupLabel(GoogleAdsStream):
    """
    Ad Group Labels stream: https://developers.google.com/google-ads/api/fields/v15/ad_group_label
    """

    # Note that this is a string type. Google doesn't return a more convenient identifier.
    primary_key = ["ad_group.id", "label.id"]


class AdGroupBiddingStrategy(IncrementalGoogleAdsStream):
    """
    Ad Group Bidding Strategies stream: https://developers.google.com/google-ads/api/fields/v15/ad_group
    """

    transformer = TypeTransformer(TransformConfig.DefaultSchemaNormalization)
    primary_key = ["ad_group.id", "bidding_strategy.id", "segments.date"]


class AdGroupCriterionLabel(GoogleAdsStream):
    """
    Ad Group Criterion Label stream: https://developers.google.com/google-ads/api/fields/v15/ad_group_criterion_label
    """

    transformer = TypeTransformer(TransformConfig.DefaultSchemaNormalization)
    primary_key = ["ad_group_criterion_label.resource_name"]


class AdGroupAd(GoogleAdsStream):
    """
    Ad Group Ad stream: https://developers.google.com/google-ads/api/fields/v15/ad_group_ad
    """

    primary_key = ["ad_group.id", "ad_group_ad.ad.id"]


class AdGroupAdAssetView(IncrementalGoogleAdsStream):
    """
    Ad Group Ad stream: https://developers.google.com/google-ads/api/fields/v15/ad_group_ad
    """
    backfill_days = 10
    ignore_manager_accounts = True

    primary_key = ["asset.id", "customer.id", "campaign.id", "ad_group.id", "ad_group_ad.ad.id", "segments.date"]


class AdGroupAdLabel(GoogleAdsStream):
    """
    Ad Group Ad Labels stream: https://developers.google.com/google-ads/api/fields/v15/ad_group_ad_label
    """

    primary_key = ["ad_group.id", "ad_group_ad.ad.id", "label.id"]


class AccountPerformanceReport(IncrementalGoogleAdsStream):
    """
    AccountPerformanceReport stream: https://developers.google.com/google-ads/api/fields/v15/customer
    Google Ads API field mapping: https://developers.google.com/google-ads/api/docs/migration/mapping#account_performance
    """

    primary_key = ["customer.id", "segments.date", "segments.ad_network_type", "segments.device"]


class AdGroupAdLegacy(IncrementalGoogleAdsStream):
    """
    AdGroupAdReport stream: https://developers.google.com/google-ads/api/fields/v15/ad_group_ad
    Google Ads API field mapping: https://developers.google.com/google-ads/api/docs/migration/mapping#ad_performance
    """

    primary_key = ["ad_group.id", "ad_group_ad.ad.id", "segments.date", "segments.ad_network_type"]


class DisplayKeywordView(IncrementalGoogleAdsStream):
    """
    DisplayKeywordView stream: https://developers.google.com/google-ads/api/fields/v15/display_keyword_view
    Google Ads API field mapping: https://developers.google.com/google-ads/api/docs/migration/mapping#display_keyword_performance
    """

    primary_key = [
        "ad_group.id",
        "ad_group_criterion.criterion_id",
        "segments.date",
        "segments.ad_network_type",
        "segments.device",
    ]


class TopicView(IncrementalGoogleAdsStream):
    """
    DisplayTopicsPerformanceReport stream: https://developers.google.com/google-ads/api/fields/v15/topic_view
    Google Ads API field mapping: https://developers.google.com/google-ads/api/docs/migration/mapping#display_topics_performance
    """

    primary_key = [
        "ad_group.id",
        "ad_group_criterion.criterion_id",
        "segments.date",
        "segments.ad_network_type",
        "segments.device",
    ]


class ShoppingPerformanceView(IncrementalGoogleAdsStream):
    """
    ShoppingPerformanceView stream: https://developers.google.com/google-ads/api/fields/v15/shopping_performance_view
    Google Ads API field mapping: https://developers.google.com/google-ads/api/docs/migration/mapping#shopping_performance
    """


class UserLocationView(IncrementalGoogleAdsStream):
    """
    UserLocationView stream: https://developers.google.com/google-ads/api/fields/v15/user_location_view
    Google Ads API field mapping: https://developers.google.com/google-ads/api/docs/migration/mapping#geo_performance
    """

    primary_key = [
        "customer.id",
        "user_location_view.country_criterion_id",
        "user_location_view.targeting_location",
        "segments.date",
        "segments.ad_network_type",
    ]


class GeographicView(IncrementalGoogleAdsStream):
    """
    UserLocationReport stream: https://developers.google.com/google-ads/api/fields/v15/geographic_view
    """

    primary_key = ["customer.id", "geographic_view.country_criterion_id", "geographic_view.location_type", "segments.date"]


class KeywordView(IncrementalGoogleAdsStream):
    """
    UserLocationReport stream: https://developers.google.com/google-ads/api/fields/v15/keyword_view
    """

    primary_key = ["ad_group.id", "ad_group_criterion.criterion_id", "segments.date"]


class ClickView(IncrementalGoogleAdsStream):
    """
    ClickView stream: https://developers.google.com/google-ads/api/reference/rpc/v15/ClickView
    """

    primary_key = ["click_view.gclid", "segments.date", "segments.ad_network_type"]
    days_of_data_storage = 90
    # where clause for cursor is inclusive from both sides, duration 0 will result in - '"2022-01-01" <= cursor AND "2022-01-01" >= cursor'
    # Queries including ClickView must have a filter limiting the results to one day
    slice_duration = pendulum.duration(days=0)


class UserInterest(GoogleAdsStream):
    """
    Ad Group Ad Labels stream: https://developers.google.com/google-ads/api/fields/v15/ad_group_ad_label
    """

    primary_key = ["user_interest.user_interest_id"]


class Audience(GoogleAdsStream):
    """
    Ad Group Ad Labels stream: https://developers.google.com/google-ads/api/fields/v15/ad_group_ad_label
    """

    primary_key = ["customer.id", "audience.id"]


class Label(GoogleAdsStream):
    """
    Label stream: https://developers.google.com/google-ads/api/fields/v15/label
    """

    primary_key = ["label.id"]


class ChangeStatus(IncrementalGoogleAdsStream):
    """
    Change status stream: https://developers.google.com/google-ads/api/fields/v15/change_status
    Stream is only used internally to implement incremental updates for child streams of IncrementalEventsStream
    """

    cursor_field = "change_status.last_change_date_time"
    slice_step = pendulum.duration(microseconds=1)
    days_of_data_storage = 90
    cursor_time_format = "YYYY-MM-DD HH:mm:ss.SSSSSS"

    def __init__(self, **kwargs):
        # date range is not used for these streams, only state is used to sync recent records, otherwise full refresh
        for key in ["start_date", "conversion_window_days", "end_date"]:
            kwargs.pop(key, None)
        super().__init__(start_date=None, conversion_window_days=0, end_date=None, **kwargs)

    @property
    def query_limit(self) -> Optional[int]:
        """Queries for ChangeStatus resource have to include limit in it"""
        return 10000

    def stream_slices(self, stream_state: Mapping[str, Any] = None, **kwargs) -> Iterable[Optional[MutableMapping[str, any]]]:
        """Modifies the original stream_slices to return one empty slice for new customers that doesn't have state yet"""
        stream_state = stream_state or {}
        for customer in self.customers:
            if stream_state.get(customer.id):
                start_date = stream_state[customer.id].get(self.cursor_field) or self._start_date
            # We should keep backward compatibility with the previous version
            elif stream_state.get(self.cursor_field) and len(self.customers) == 1:
                start_date = stream_state.get(self.cursor_field) or self._start_date
            else:
                # child stream doesn't need parent stream as it is used only for the updates
                yield {"customer_id": customer.id, "login_customer_id": customer.login_customer_id}
                continue

            end_date = self._end_date

            for chunk in chunk_date_range(
                start_date=start_date,
                end_date=end_date,
                conversion_window=self.conversion_window_days,
                days_of_data_storage=self.days_of_data_storage,
                time_zone=customer.time_zone,
                time_format=self.cursor_time_format,
                slice_duration=self.slice_duration,
                slice_step=self.slice_step,
            ):
                if chunk:
                    chunk["customer_id"] = customer.id
                    chunk["login_customer_id"] = customer.login_customer_id
                yield chunk

    def read_records(
        self, sync_mode: SyncMode, cursor_field: List[str] = None, stream_slice: MutableMapping[str, Any] = None, **kwargs
    ) -> Iterable[Mapping[str, Any]]:
        """
        This method is overridden to handle GoogleAdsException with EXPIRED_PAGE_TOKEN error code,
        and update `start_date` key in the `stream_slice` with the latest read record's cursor value, then retry the sync.
        """
        while True:
            records_count = 0
            customer_id = stream_slice and stream_slice["customer_id"]

            try:
                # count records to update slice date range with latest record time when limit is hit
                records = super().read_records(sync_mode, stream_slice=stream_slice)
                for records_count, record in enumerate(records, start=1):
                    self._update_state(customer_id, record)
                    yield record
            except ExpiredPageTokenError as exception:
                # handle expired page error that was caught in parent class by updating stream_slice
                self._handle_expired_page_exception(exception, stream_slice, customer_id)
            else:
                # if records limit is hit - update slice with new start_date to continue reading
                if self.query_limit and records_count == self.query_limit:
                    # if state was not updated before hitting limit - raise error to avoid infinite loop
                    if stream_slice["start_date"] == self.get_current_state(customer_id):
                        raise AirbyteTracedException(
                            message=f"More than limit {self.query_limit} records with same cursor field. Incremental sync is not possible for this stream.",
                            failure_type=FailureType.system_error,
                        )

                    current_state = self.get_current_state(customer_id, default=stream_slice["start_date"])
                    stream_slice["start_date"] = current_state
                else:
                    return

    def get_query(self, stream_slice: Mapping[str, Any] = None) -> str:
        fields = GoogleAds.get_fields_from_schema(self.get_json_schema())
        table_name = get_resource_name(self.name)

        start_date, end_date = stream_slice.get("start_date"), stream_slice.get("end_date")
        conditions = [f"{self.cursor_field} >= '{start_date}' AND {self.cursor_field} <= '{end_date}'"]

        resource_type = stream_slice.get("resource_type")
        conditions.append(f"change_status.resource_type = '{resource_type}'")

        query = GoogleAds.convert_schema_into_query(
            fields=fields, table_name=table_name, conditions=conditions, order_field=self.cursor_field, limit=self.query_limit
        )
        return query


class IncrementalEventsStream(GoogleAdsStream, IncrementalMixin, ABC):
    """
    Abstract class used for getting incremental updates based on events returned from ChangeStatus stream.
    Only Ad Group Criterion and Campaign Criterion streams are fetched using this class, for other resources
    like Campaigns, Ad Groups, Ad Group Ads, and Campaign Budget we already fetch incremental updates based on date.
    Also, these resources, unlike criterions, can't be deleted, only marked as "Removed".
    """

    def __init__(self, **kwargs):
        self.parent_stream = ChangeStatus(api=kwargs.get("api"), customers=kwargs.get("customers"))
        self.parent_stream_name: str = self.parent_stream.name
        self.parent_cursor_field: str = self.parent_stream.cursor_field

        super().__init__(**kwargs)

        self._state = {self.parent_stream_name: {customer.id: None for customer in self.customers}}

    @property
    @abstractmethod
    def id_field(self) -> str:
        """Name of field used for getting records by id"""
        pass

    @property
    @abstractmethod
    def parent_id_field(self) -> str:
        """Field name of id from parent record"""
        pass

    @property
    @abstractmethod
    def resource_type(self) -> str:
        """Resource type used for filtering parent records"""
        pass

    @property
    def state(self) -> MutableMapping[str, Any]:
        return self._state

    @state.setter
    def state(self, value: MutableMapping[str, Any]):
        self._state.update(value)
        self.parent_stream.state = self._state.get(self.parent_stream_name, {})

    def get_current_state(self, customer_id, default=None):
        return self.parent_stream.get_current_state(customer_id, default)

    def stream_slices(self, stream_state: Mapping[str, Any] = None, **kwargs) -> Iterable[Optional[MutableMapping[str, any]]]:
        """
        If state exists read updates from parent stream otherwise return slices with only customer id to sync all records for stream
        """
<<<<<<< HEAD
        if stream_state:
            slices_generator = self.read_parent_stream(SyncMode.incremental, self.parent_cursor_field, stream_state)
            yield from slices_generator
        else:
            for customer in self.customers:
                yield {
                    "customer_id": customer.id,
                    "login_customer_id": customer.login_customer_id,
                    "updated_ids": set(),
                    "deleted_ids": set(),
                    "record_changed_time_map": dict(),
                }
=======
        stream_state = stream_state or {}
        for parent_slice in self.parent_stream.stream_slices(
            sync_mode=SyncMode.incremental,
            cursor_field=self.parent_cursor_field,
            stream_state=stream_state.get(self.parent_stream_name, {}),
        ):
            customer_id = parent_slice.get("customer_id")
            child_slice = {
                "customer_id": customer_id,
                "updated_ids": set(),
                "deleted_ids": set(),
                "record_changed_time_map": dict(),
                "login_customer_id": parent_slice.get("login_customer_id"),
            }
            if not self.get_current_state(customer_id):
                yield child_slice
                continue

            parent_slice["resource_type"] = self.resource_type
            for parent_record in self.parent_stream.read_records(
                sync_mode=SyncMode.incremental, cursor_field=self.parent_cursor_field, stream_slice=parent_slice
            ):
                self._process_parent_record(parent_record, child_slice)

            # yield child slice if any records where read
            if child_slice["record_changed_time_map"]:
                yield child_slice
>>>>>>> dccb6c02

    def _process_parent_record(self, parent_record: MutableMapping[str, Any], child_slice: MutableMapping[str, Any]) -> bool:
        """Process a single parent_record and update the child_slice."""
        substream_id = parent_record.get(self.parent_id_field)
        if not substream_id:
            return False

        # Save time of change
        child_slice["record_changed_time_map"][substream_id] = parent_record[self.parent_cursor_field]

        # Add record id to list of changed or deleted items depending on status
        slice_id_list = "deleted_ids" if parent_record.get("change_status.resource_status") == "REMOVED" else "updated_ids"
        child_slice[slice_id_list].add(substream_id)

        return True

<<<<<<< HEAD
    def read_parent_stream(
        self, sync_mode: SyncMode, cursor_field: Optional[str], stream_state: Mapping[str, Any]
    ) -> Iterable[Mapping[str, Any]]:
        for parent_slice in self.parent_stream.stream_slices(
            sync_mode=sync_mode, cursor_field=cursor_field, stream_state=stream_state.get(self.parent_stream_name)
        ):
            customer_id = parent_slice.get("customer_id")
            child_slice = {
                "customer_id": customer_id,
                "updated_ids": set(),
                "deleted_ids": set(),
                "record_changed_time_map": dict(),
                "login_customer_id": parent_slice.get("login_customer_id"),
            }
            if not self.get_current_state(customer_id):
                yield child_slice
                continue

            parent_slice["resource_type"] = self.resource_type
            for parent_record in self.parent_stream.read_records(sync_mode=sync_mode, cursor_field=cursor_field, stream_slice=parent_slice):
                self._process_parent_record(parent_record, child_slice)

            # yield child slice if any records where read
            if child_slice["record_changed_time_map"]:
                yield child_slice

=======
>>>>>>> dccb6c02
    def parse_response(self, response: SearchPager, stream_slice: MutableMapping[str, Any] = None) -> Iterable[Mapping]:
        # update records with time obtained from parent stream
        for record in super().parse_response(response):
            primary_key_value = record[self.primary_key[0]]

            # cursor value obtained from parent stream
            cursor_value = stream_slice.get("record_changed_time_map", dict()).get(primary_key_value)

            record[self.cursor_field] = cursor_value
            yield record

    def _update_state(self, stream_slice: MutableMapping[str, Any]):
        customer_id = stream_slice.get("customer_id")

        # if parent stream was used - copy state from it, otherwise set default state
        if isinstance(self.parent_stream.state, dict) and self.parent_stream.state.get(customer_id):
            self._state[self.parent_stream_name][customer_id] = self.parent_stream.state[customer_id]
        else:
            parent_state = {self.parent_cursor_field: pendulum.today().start_of("day").format(self.parent_stream.cursor_time_format)}
            # full refresh sync without parent stream
            self._state[self.parent_stream_name].update({customer_id: parent_state})

    def _read_deleted_records(self, stream_slice: MutableMapping[str, Any] = None):
        # yield deleted records with id and time when record was deleted
        for deleted_record_id in stream_slice.get("deleted_ids", []):
            yield {self.id_field: deleted_record_id, "deleted_at": stream_slice["record_changed_time_map"].get(deleted_record_id)}

    @staticmethod
    def _split_slice(child_slice: MutableMapping[str, Any], chunk_size: int = 10000) -> Iterable[Mapping[str, Any]]:
        """
        Splits a child slice into smaller chunks based on the chunk_size.

        Parameters:
        - child_slice (MutableMapping[str, Any]): The input dictionary to split.
        - chunk_size (int, optional): The maximum number of ids per chunk. Defaults to 10000,
            because it is the maximum number of ids that can be present in a query filter.

        Yields:
        - Mapping[str, Any]: A dictionary with a similar structure to child_slice.
        """
        updated_ids = list(child_slice["updated_ids"])
        if not updated_ids:
            yield child_slice
            return

        record_changed_time_map = child_slice["record_changed_time_map"]
        customer_id = child_slice["customer_id"]
        login_customer_id = child_slice["login_customer_id"]

        # Split the updated_ids into chunks and yield them
        for i in range(0, len(updated_ids), chunk_size):
            chunk_ids = set(updated_ids[i : i + chunk_size])
            chunk_time_map = {k: record_changed_time_map[k] for k in chunk_ids}

            yield {
                "updated_ids": chunk_ids,
                "record_changed_time_map": chunk_time_map,
                "customer_id": customer_id,
                "deleted_ids": set(),
                "login_customer_id": login_customer_id,
            }

    def read_records(
        self, sync_mode: SyncMode, cursor_field: List[str] = None, stream_slice: MutableMapping[str, Any] = None, **kwargs
    ) -> Iterable[Mapping[str, Any]]:
        """
        This method is overridden to read records using parent stream
        """
        # if state is present read records by ids from slice otherwise full refresh sync
        for stream_slice_part in self._split_slice(stream_slice):
            yield from super().read_records(sync_mode, stream_slice=stream_slice_part)

        # yield deleted items
        yield from self._read_deleted_records(stream_slice)

        self._update_state(stream_slice)

    def get_query(self, stream_slice: Mapping[str, Any] = None) -> str:
        table_name = get_resource_name(self.name)

        fields = GoogleAds.get_fields_from_schema(self.get_json_schema())
        # delete fields that are obtained from parent stream and should not be requested from API
        delete_fields = ["change_status.last_change_date_time", "deleted_at"]
        fields = [field_name for field_name in fields if field_name not in delete_fields]

        conditions = []
        # filter by ids obtained from parent stream
        updated_ids = stream_slice.get("updated_ids")
        if updated_ids:
            id_list_str = ", ".join(f"'{str(id_)}'" for id_ in updated_ids)
            conditions.append(f"{self.id_field} IN ({id_list_str})")

        query = GoogleAds.convert_schema_into_query(fields=fields, table_name=table_name, conditions=conditions)
        return query


class AdGroupCriterion(IncrementalEventsStream):
    """
    Ad Group Criterion stream: https://developers.google.com/google-ads/api/fields/v15/ad_group_criterion
    """

    transformer = TypeTransformer(TransformConfig.DefaultSchemaNormalization)
    primary_key = ["ad_group_criterion.resource_name"]
    parent_id_field = "change_status.ad_group_criterion"
    id_field = "ad_group_criterion.resource_name"
    resource_type = "AD_GROUP_CRITERION"
    cursor_field = "change_status.last_change_date_time"


class AdListingGroupCriterion(AdGroupCriterion):
    """
    Ad Listing Group Criterion stream: https://developers.google.com/google-ads/api/fields/v15/ad_group_criterion
    While this stream utilizes the same resource as the AdGroupCriterions,
    it specifically targets the listing group and has distinct schemas.
    """


class CampaignCriterion(IncrementalEventsStream):
    """
    Campaign Criterion stream: https://developers.google.com/google-ads/api/fields/v15/campaign_criterion
    """

    transformer = TypeTransformer(TransformConfig.DefaultSchemaNormalization)
    primary_key = ["campaign_criterion.resource_name"]
    parent_id_field = "change_status.campaign_criterion"
    id_field = "campaign_criterion.resource_name"
    resource_type = "CAMPAIGN_CRITERION"
    cursor_field = "change_status.last_change_date_time"<|MERGE_RESOLUTION|>--- conflicted
+++ resolved
@@ -8,7 +8,6 @@
 
 import backoff
 import pendulum
-from datetime import datetime, timedelta
 from airbyte_cdk.models import SyncMode
 from airbyte_cdk.sources.streams import IncrementalMixin, Stream
 from airbyte_cdk.sources.utils.transform import TransformConfig, TypeTransformer
@@ -18,10 +17,6 @@
 from google.ads.googleads.v15.services.services.google_ads_service.pagers import SearchPager
 from google.ads.googleads.v15.services.types.google_ads_service import SearchGoogleAdsResponse
 from google.api_core.exceptions import InternalServerError, ServerError, ServiceUnavailable, TooManyRequests, Unauthenticated
-<<<<<<< HEAD
-from grpc import StatusCode
-=======
->>>>>>> dccb6c02
 
 from .google_ads import GoogleAds, logger
 from .models import CustomerModel
@@ -30,7 +25,6 @@
 
 class GoogleAdsStream(Stream, ABC):
     CATCH_CUSTOMER_NOT_ENABLED_ERROR = True
-    ignore_manager_accounts: bool = False
 
     def __init__(self, api: GoogleAds, customers: List[CustomerModel]):
         self.google_ads_client = api
@@ -48,11 +42,6 @@
 
     def stream_slices(self, stream_state: Mapping[str, Any] = None, **kwargs) -> Iterable[Optional[Mapping[str, any]]]:
         for customer in self.customers:
-<<<<<<< HEAD
-            if customer.is_manager_account and self.ignore_manager_accounts:
-                continue
-=======
->>>>>>> dccb6c02
             yield {"customer_id": customer.id, "login_customer_id": customer.login_customer_id}
 
     @generator_backoff(
@@ -79,14 +68,7 @@
         try:
             yield from self.request_records_job(customer_id, login_customer_id, self.get_query(stream_slice), stream_slice)
         except (GoogleAdsException, Unauthenticated) as exception:
-<<<<<<< HEAD
-            if exception.error.args[0].code == StatusCode.PERMISSION_DENIED:
-                logger.warning(f"GOOGLE ADS EXCEPTION: customer {customer_id} is not activated or is disabled")
-            else:
-                traced_exception(exception, customer_id, self.CATCH_CUSTOMER_NOT_ENABLED_ERROR)
-=======
             traced_exception(exception, customer_id, self.CATCH_CUSTOMER_NOT_ENABLED_ERROR)
->>>>>>> dccb6c02
         except TimeoutError as exception:
             # Prevent sync failure
             logger.warning(f"Timeout: Failed to access {self.name} stream data. {str(exception)}")
@@ -113,7 +95,6 @@
     days_of_data_storage = None
     cursor_field = "segments.date"
     cursor_time_format = "YYYY-MM-DD"
-    backfill_days = 0
     # Slice duration is set to 14 days, because for conversion_window_days default value is 14.
     # Range less than 14 days will break the integration tests.
     slice_duration = pendulum.duration(days=14)
@@ -146,21 +127,15 @@
 
     def stream_slices(self, stream_state: Mapping[str, Any] = None, **kwargs) -> Iterable[Optional[MutableMapping[str, any]]]:
         for customer in self.customers:
-            if customer.is_manager_account and self.ignore_manager_accounts:
-                continue
             stream_state = stream_state or {}
             if stream_state.get(customer.id):
                 start_date = stream_state[customer.id].get(self.cursor_field) or self._start_date
 
             # We should keep backward compatibility with the previous version
-            elif stream_state.get(self.cursor_field) and len(self.customers) > 0:
+            elif stream_state.get(self.cursor_field) and len(self.customers) == 1:
                 start_date = stream_state.get(self.cursor_field) or self._start_date
-            elif self._start_date is not None:
+            else:
                 start_date = self._start_date
-            else:
-                start_date = '2023-11-20'
-
-            # logger.info("Final start date " + start_date)
 
             end_date = self._end_date
 
@@ -186,10 +161,9 @@
             date_in_current_stream = pendulum.parse(current_state)
             date_in_latest_record = pendulum.parse(record[self.cursor_field])
             cursor_value = (max(date_in_current_stream, date_in_latest_record)).format(self.cursor_time_format)
+            self.state = {customer_id: {self.cursor_field: cursor_value}}
         else:
-            cursor_value = pendulum.parse(record[self.cursor_field]).format(self.cursor_time_format)
-        backfill_cursor_value = (pendulum.parse(cursor_value) - timedelta(days=self.backfill_days)).format(self.cursor_time_format)
-        self.state = {customer_id: {self.cursor_field: backfill_cursor_value}}
+            self.state = {customer_id: {self.cursor_field: record[self.cursor_field]}}
 
     def _handle_expired_page_exception(self, exception: ExpiredPageTokenError, stream_slice: MutableMapping[str, Any], customer_id: str):
         """
@@ -243,12 +217,12 @@
         return query
 
 
-class Customer(GoogleAdsStream):
+class Customer(IncrementalGoogleAdsStream):
     """
     Customer stream: https://developers.google.com/google-ads/api/fields/v15/customer
     """
 
-    primary_key = ["customer.id"]
+    primary_key = ["customer.id", "segments.date"]
 
     def parse_response(self, response: SearchPager, stream_slice: Optional[Mapping[str, Any]] = None) -> Iterable[Mapping]:
         for record in super().parse_response(response):
@@ -330,22 +304,28 @@
     primary_key = ["customer.id"]
 
 
-class Campaign(GoogleAdsStream):
+class Campaign(IncrementalGoogleAdsStream):
     """
     Campaign stream: https://developers.google.com/google-ads/api/fields/v15/campaign
     """
 
     transformer = TypeTransformer(TransformConfig.DefaultSchemaNormalization)
-    primary_key = ["campaign.id"]
-
-
-class CampaignBudget(GoogleAdsStream):
+    primary_key = ["campaign.id", "segments.date", "segments.hour", "segments.ad_network_type"]
+
+
+class CampaignBudget(IncrementalGoogleAdsStream):
     """
     Campaigns stream: https://developers.google.com/google-ads/api/fields/v15/campaign_budget
     """
 
     transformer = TypeTransformer(TransformConfig.DefaultSchemaNormalization)
-    primary_key = ["campaign.id"]
+    primary_key = [
+        "customer.id",
+        "campaign_budget.id",
+        "segments.date",
+        "segments.budget_campaign_association_status.campaign",
+        "segments.budget_campaign_association_status.status",
+    ]
 
 
 class CampaignBiddingStrategy(IncrementalGoogleAdsStream):
@@ -366,14 +346,13 @@
     primary_key = ["campaign.id", "label.id"]
 
 
-class AdGroup(GoogleAdsStream):
+class AdGroup(IncrementalGoogleAdsStream):
     """
     AdGroup stream: https://developers.google.com/google-ads/api/fields/v15/ad_group
     """
 
-    primary_key = ["ad_group.id"]
-
-    """
+    primary_key = ["ad_group.id", "segments.date"]
+
     def get_query(self, stream_slice: Mapping[str, Any] = None) -> str:
         fields = GoogleAds.get_fields_from_schema(self.get_json_schema())
         # validation that the customer is not a manager
@@ -388,22 +367,6 @@
             fields=fields, table_name=table_name, conditions=cursor_condition, order_field=self.cursor_field
         )
         return query
-    """
-
-    def get_query(self, stream_slice: Mapping[str, Any] = None) -> str:
-        fields = GoogleAds.get_fields_from_schema(self.get_json_schema())
-        # validation that the customer is not a manager
-        # due to unsupported metrics.cost_micros field and removing it in case custom is a manager
-        if [customer for customer in self.customers if customer.id == stream_slice["customer_id"]][0].is_manager_account:
-            fields = [field for field in fields if field != "metrics.cost_micros"]
-        table_name = get_resource_name(self.name)
-        start_date, end_date = stream_slice.get("start_date"), stream_slice.get("end_date")
-        cursor_condition = [f"{self.cursor_field} >= '{start_date}' AND {self.cursor_field} <= '{end_date}'"]
-
-        query = GoogleAds.convert_schema_into_query(
-            fields=fields, table_name=table_name, conditions=cursor_condition, order_field=self.cursor_field
-        )
-        return query
 
 
 class AdGroupLabel(GoogleAdsStream):
@@ -433,22 +396,12 @@
     primary_key = ["ad_group_criterion_label.resource_name"]
 
 
-class AdGroupAd(GoogleAdsStream):
+class AdGroupAd(IncrementalGoogleAdsStream):
     """
     Ad Group Ad stream: https://developers.google.com/google-ads/api/fields/v15/ad_group_ad
     """
 
-    primary_key = ["ad_group.id", "ad_group_ad.ad.id"]
-
-
-class AdGroupAdAssetView(IncrementalGoogleAdsStream):
-    """
-    Ad Group Ad stream: https://developers.google.com/google-ads/api/fields/v15/ad_group_ad
-    """
-    backfill_days = 10
-    ignore_manager_accounts = True
-
-    primary_key = ["asset.id", "customer.id", "campaign.id", "ad_group.id", "ad_group_ad.ad.id", "segments.date"]
+    primary_key = ["ad_group.id", "ad_group_ad.ad.id", "segments.date"]
 
 
 class AdGroupAdLabel(GoogleAdsStream):
@@ -736,20 +689,6 @@
         """
         If state exists read updates from parent stream otherwise return slices with only customer id to sync all records for stream
         """
-<<<<<<< HEAD
-        if stream_state:
-            slices_generator = self.read_parent_stream(SyncMode.incremental, self.parent_cursor_field, stream_state)
-            yield from slices_generator
-        else:
-            for customer in self.customers:
-                yield {
-                    "customer_id": customer.id,
-                    "login_customer_id": customer.login_customer_id,
-                    "updated_ids": set(),
-                    "deleted_ids": set(),
-                    "record_changed_time_map": dict(),
-                }
-=======
         stream_state = stream_state or {}
         for parent_slice in self.parent_stream.stream_slices(
             sync_mode=SyncMode.incremental,
@@ -777,7 +716,6 @@
             # yield child slice if any records where read
             if child_slice["record_changed_time_map"]:
                 yield child_slice
->>>>>>> dccb6c02
 
     def _process_parent_record(self, parent_record: MutableMapping[str, Any], child_slice: MutableMapping[str, Any]) -> bool:
         """Process a single parent_record and update the child_slice."""
@@ -794,35 +732,6 @@
 
         return True
 
-<<<<<<< HEAD
-    def read_parent_stream(
-        self, sync_mode: SyncMode, cursor_field: Optional[str], stream_state: Mapping[str, Any]
-    ) -> Iterable[Mapping[str, Any]]:
-        for parent_slice in self.parent_stream.stream_slices(
-            sync_mode=sync_mode, cursor_field=cursor_field, stream_state=stream_state.get(self.parent_stream_name)
-        ):
-            customer_id = parent_slice.get("customer_id")
-            child_slice = {
-                "customer_id": customer_id,
-                "updated_ids": set(),
-                "deleted_ids": set(),
-                "record_changed_time_map": dict(),
-                "login_customer_id": parent_slice.get("login_customer_id"),
-            }
-            if not self.get_current_state(customer_id):
-                yield child_slice
-                continue
-
-            parent_slice["resource_type"] = self.resource_type
-            for parent_record in self.parent_stream.read_records(sync_mode=sync_mode, cursor_field=cursor_field, stream_slice=parent_slice):
-                self._process_parent_record(parent_record, child_slice)
-
-            # yield child slice if any records where read
-            if child_slice["record_changed_time_map"]:
-                yield child_slice
-
-=======
->>>>>>> dccb6c02
     def parse_response(self, response: SearchPager, stream_slice: MutableMapping[str, Any] = None) -> Iterable[Mapping]:
         # update records with time obtained from parent stream
         for record in super().parse_response(response):
