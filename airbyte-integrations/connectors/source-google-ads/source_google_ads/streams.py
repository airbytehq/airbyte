--- conflicted
+++ resolved
@@ -197,7 +197,6 @@
     """
 
 
-<<<<<<< HEAD
 class CustomQuery(IncrementalGoogleAdsStream):
     def __init__(self, custom_query_config, **kwargs):
         self.custom_query_config = custom_query_config
@@ -248,7 +247,7 @@
         fields = [i.strip() for i in fields]
         fields = list(dict.fromkeys(fields))
 
-        google_schema = ResourceSchemaLoader(package_name_from_class(self.__class__)).get_schema(f"v8_{google_resource_name}")
+        google_schema = ResourceSchemaLoader(package_name_from_class(self.__class__)).get_schema(f"shared/v8_{google_resource_name}")
         for field in fields:
             node = google_schema.get("fields").get(field).get("field_details")
             google_data_type = node.get("data_type")
@@ -263,10 +262,10 @@
             local_json_schema["properties"][field] = field_value
 
         return local_json_schema
-=======
+
+
 class UserLocationReport(IncrementalGoogleAdsStream):
     """
     UserLocationReport stream: https://developers.google.com/google-ads/api/fields/v8/user_location_view
     Google Ads API field mapping: https://developers.google.com/google-ads/api/docs/migration/mapping#geo_performance
-    """
->>>>>>> 8ddce6f3
+    """