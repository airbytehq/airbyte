--- conflicted
+++ resolved
@@ -18,10 +18,7 @@
 from google.ads.googleads.v15.services.services.google_ads_service.pagers import SearchPager
 from google.ads.googleads.v15.services.types.google_ads_service import SearchGoogleAdsResponse
 from google.api_core.exceptions import InternalServerError, ServerError, ServiceUnavailable, TooManyRequests, Unauthenticated
-<<<<<<< HEAD
 from grpc import StatusCode
-=======
->>>>>>> b8b6886b
 
 from .google_ads import GoogleAds, logger
 from .models import CustomerModel
@@ -48,11 +45,8 @@
 
     def stream_slices(self, stream_state: Mapping[str, Any] = None, **kwargs) -> Iterable[Optional[Mapping[str, any]]]:
         for customer in self.customers:
-<<<<<<< HEAD
             if customer.is_manager_account and self.ignore_manager_accounts:
                 continue
-=======
->>>>>>> b8b6886b
             yield {"customer_id": customer.id, "login_customer_id": customer.login_customer_id}
 
     @generator_backoff(
@@ -79,14 +73,10 @@
         try:
             yield from self.request_records_job(customer_id, login_customer_id, self.get_query(stream_slice), stream_slice)
         except (GoogleAdsException, Unauthenticated) as exception:
-<<<<<<< HEAD
             if exception.error.args[0].code == StatusCode.PERMISSION_DENIED:
                 logger.warning(f"GOOGLE ADS EXCEPTION: customer {customer_id} is not activated or is disabled")
             else:
                 traced_exception(exception, customer_id, self.CATCH_CUSTOMER_NOT_ENABLED_ERROR)
-=======
-            traced_exception(exception, customer_id, self.CATCH_CUSTOMER_NOT_ENABLED_ERROR)
->>>>>>> b8b6886b
         except TimeoutError as exception:
             # Prevent sync failure
             logger.warning(f"Timeout: Failed to access {self.name} stream data. {str(exception)}")
@@ -389,21 +379,6 @@
         )
         return query
     """
-
-    def get_query(self, stream_slice: Mapping[str, Any] = None) -> str:
-        fields = GoogleAds.get_fields_from_schema(self.get_json_schema())
-        # validation that the customer is not a manager
-        # due to unsupported metrics.cost_micros field and removing it in case custom is a manager
-        if [customer for customer in self.customers if customer.id == stream_slice["customer_id"]][0].is_manager_account:
-            fields = [field for field in fields if field != "metrics.cost_micros"]
-        table_name = get_resource_name(self.name)
-        start_date, end_date = stream_slice.get("start_date"), stream_slice.get("end_date")
-        cursor_condition = [f"{self.cursor_field} >= '{start_date}' AND {self.cursor_field} <= '{end_date}'"]
-
-        query = GoogleAds.convert_schema_into_query(
-            fields=fields, table_name=table_name, conditions=cursor_condition, order_field=self.cursor_field
-        )
-        return query
 
 
 class AdGroupLabel(GoogleAdsStream):
@@ -736,20 +711,6 @@
         """
         If state exists read updates from parent stream otherwise return slices with only customer id to sync all records for stream
         """
-<<<<<<< HEAD
-        if stream_state:
-            slices_generator = self.read_parent_stream(SyncMode.incremental, self.parent_cursor_field, stream_state)
-            yield from slices_generator
-        else:
-            for customer in self.customers:
-                yield {
-                    "customer_id": customer.id,
-                    "login_customer_id": customer.login_customer_id,
-                    "updated_ids": set(),
-                    "deleted_ids": set(),
-                    "record_changed_time_map": dict(),
-                }
-=======
         stream_state = stream_state or {}
         for parent_slice in self.parent_stream.stream_slices(
             sync_mode=SyncMode.incremental,
@@ -777,7 +738,6 @@
             # yield child slice if any records where read
             if child_slice["record_changed_time_map"]:
                 yield child_slice
->>>>>>> b8b6886b
 
     def _process_parent_record(self, parent_record: MutableMapping[str, Any], child_slice: MutableMapping[str, Any]) -> bool:
         """Process a single parent_record and update the child_slice."""
@@ -794,35 +754,6 @@
 
         return True
 
-<<<<<<< HEAD
-    def read_parent_stream(
-        self, sync_mode: SyncMode, cursor_field: Optional[str], stream_state: Mapping[str, Any]
-    ) -> Iterable[Mapping[str, Any]]:
-        for parent_slice in self.parent_stream.stream_slices(
-            sync_mode=sync_mode, cursor_field=cursor_field, stream_state=stream_state.get(self.parent_stream_name)
-        ):
-            customer_id = parent_slice.get("customer_id")
-            child_slice = {
-                "customer_id": customer_id,
-                "updated_ids": set(),
-                "deleted_ids": set(),
-                "record_changed_time_map": dict(),
-                "login_customer_id": parent_slice.get("login_customer_id"),
-            }
-            if not self.get_current_state(customer_id):
-                yield child_slice
-                continue
-
-            parent_slice["resource_type"] = self.resource_type
-            for parent_record in self.parent_stream.read_records(sync_mode=sync_mode, cursor_field=cursor_field, stream_slice=parent_slice):
-                self._process_parent_record(parent_record, child_slice)
-
-            # yield child slice if any records where read
-            if child_slice["record_changed_time_map"]:
-                yield child_slice
-
-=======
->>>>>>> b8b6886b
     def parse_response(self, response: SearchPager, stream_slice: MutableMapping[str, Any] = None) -> Iterable[Mapping]:
         # update records with time obtained from parent stream
         for record in super().parse_response(response):
