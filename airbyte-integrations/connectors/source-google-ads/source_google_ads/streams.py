--- conflicted
+++ resolved
@@ -12,12 +12,8 @@
 from .google_ads import GoogleAds
 
 
-<<<<<<< HEAD
-def chunk_date_range(start_date: str, conversion_window: int, field: str, report_name: str, end_date: str = None,time_unit: str = "months", days_of_data_storage: int = None) -> Iterable[
-=======
 def chunk_date_range(start_date: str, conversion_window: int, field: str, report_name: str, end_date: str = None) -> \
 Iterable[
->>>>>>> 9b74d1f7
     Mapping[str, any]]:
     """
     Passing optional parameter end_date for testing
@@ -69,17 +65,8 @@
 
 
 class IncrementalGoogleAdsStream(GoogleAdsStream, ABC):
-<<<<<<< HEAD
-    days_of_data_storage = None
-    cursor_field = "segments.date"
-    primary_key = None
-    time_unit = "months"
-
-    def __init__(self, start_date: str, conversion_window_days: int, **kwargs):
-=======
 
     def __init__(self, start_date: str, conversion_window_days: int, time_zone: [pendulum.timezone, str], **kwargs):
->>>>>>> 9b74d1f7
         self.conversion_window_days = conversion_window_days
         self._start_date = start_date
         self.time_zone = time_zone
@@ -92,14 +79,8 @@
         return chunk_date_range(start_date=start_date, conversion_window=self.conversion_window_days,
                                 field=self.cursor_field, report_name=self.name,time_unit=self.time_unit,days_of_data_storage=self.days_of_data_storage)
 
-<<<<<<< HEAD
-    @staticmethod
-    def get_date_params(stream_slice: Mapping[str, Any], cursor_field: str, end_date: pendulum.datetime = None, time_unit: str = "months"):
-        end_date = end_date or pendulum.yesterday()
-=======
     def get_date_params(self, stream_slice: Mapping[str, Any], cursor_field: str, end_date: pendulum.datetime = None):
         end_date = end_date or pendulum.yesterday(tz=self.time_zone)
->>>>>>> 9b74d1f7
         start_date = pendulum.parse(stream_slice.get(cursor_field))
         if start_date > pendulum.now():
             return start_date.to_date_string(), start_date.add(days=1).to_date_string()
