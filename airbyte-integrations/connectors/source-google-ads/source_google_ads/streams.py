--- conflicted
+++ resolved
@@ -227,15 +227,5 @@
     ClickView stream: https://developers.google.com/google-ads/api/reference/rpc/v8/ClickView
     """
 
-<<<<<<< HEAD
-    time_unit = "days"
     days_of_data_storage = 90
-
-class KeywordView(IncrementalGoogleAdsStream):
-    """
-    KeywordView stream: https://developers.google.com/google-ads/api/fields/v8/keyword_view
-    """
-=======
-    days_of_data_storage = 90
-    range_days = 1
->>>>>>> b5b09763
+    range_days = 1