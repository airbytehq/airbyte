#
# Copyright (c) 2021 Airbyte, Inc., all rights reserved.
#

from abc import ABC
from typing import Any, Iterable, Mapping, MutableMapping, Optional

import pendulum
from airbyte_cdk.sources.streams import Stream
from google.ads.googleads.v8.services.services.google_ads_service.pagers import SearchPager

from .google_ads import GoogleAds


def chunk_date_range(
    start_date: str, conversion_window: int, field: str, end_date: str = None, time_unit: str = "months", days_of_data_storage: int = None
) -> Iterable[Mapping[str, any]]:
    """
    Passing optional parameter end_date for testing
    Returns a list of the beginning and ending timetsamps of each month between the start date and now.
    The return value is a list of dicts {'date': str} which can be used directly with the Slack API
    """
    intervals = []
    end_date = pendulum.parse(end_date) if end_date else pendulum.now()
    start_date = pendulum.parse(start_date)

    # For some metrics we can only get data not older than N days, it is Google Ads policy
    if days_of_data_storage:
        start_date = max(start_date, pendulum.now().subtract(days=days_of_data_storage - conversion_window))

    # As in to return some state when state in abnormal
    if start_date > end_date:
        return [{field: start_date.to_date_string()}]

    # applying conversion window
    start_date = start_date.subtract(days=conversion_window)

    # Each stream_slice contains the beginning and ending timestamp for a 24 hour period
    while start_date < end_date:
        intervals.append({field: start_date.to_date_string()})
        start_date = start_date.add(**{time_unit: 1})

    return intervals


class GoogleAdsStream(Stream, ABC):
    def __init__(self, api: GoogleAds):
        self.google_ads_client = api

    def get_query(self, stream_slice: Mapping[str, Any]) -> str:
        query = GoogleAds.convert_schema_into_query(schema=self.get_json_schema(), report_name=self.name)
        return query

    def parse_response(self, response: SearchPager) -> Iterable[Mapping]:
        for result in response:
            yield self.google_ads_client.parse_single_result(self.get_json_schema(), result)

    def read_records(self, sync_mode, stream_slice: Mapping[str, Any] = None, **kwargs) -> Iterable[Mapping[str, Any]]:
        response = self.google_ads_client.send_request(self.get_query(stream_slice))
        yield from self.parse_response(response)


class IncrementalGoogleAdsStream(GoogleAdsStream, ABC):
    days_of_data_storage = None
    cursor_field = "segments.date"
    primary_key = None
    time_unit = "days"

<<<<<<< HEAD
    def __init__(self, start_date: str, conversion_window_days: int, end_date: str=None, time_zone: [pendulum.timezone, str], **kwargs):
        self.conversion_window_days = conversion_window_days
        self._start_date = start_date
        self.time_zone = time_zone
        self._end_date = end_date
=======
    def __init__(self, start_date: str, conversion_window_days: int, time_zone: [pendulum.timezone, str], **kwargs):
        self.conversion_window_days = conversion_window_days
        self._start_date = start_date
        self.time_zone = time_zone
>>>>>>> cece4c69
        super().__init__(**kwargs)

    def stream_slices(self, stream_state: Mapping[str, Any] = None, **kwargs) -> Iterable[Optional[Mapping[str, any]]]:
        stream_state = stream_state or {}
        start_date = stream_state.get(self.cursor_field) or self._start_date
        end_date = self._end_date

        return chunk_date_range(
            start_date=start_date,
            end_date=end_date,
            conversion_window=self.conversion_window_days,
            field=self.cursor_field,
            time_unit=self.time_unit,
            days_of_data_storage=self.days_of_data_storage,
        )

    def get_date_params(
        self, stream_slice: Mapping[str, Any], cursor_field: str, end_date: pendulum.datetime = None, time_unit: str = "months"
    ):
        end_date = end_date or pendulum.yesterday(tz=self.time_zone)
        start_date = pendulum.parse(stream_slice.get(cursor_field))
        if start_date > pendulum.now():
            return start_date.to_date_string(), start_date.add(days=1).to_date_string()

        end_date = min(end_date, pendulum.parse(stream_slice.get(cursor_field)).add(**{time_unit: 1}))

        # Fix issue #4806, start date should always be lower than end date.
        if start_date.add(days=1).date() >= end_date.date():
            return start_date.add(days=1).to_date_string(), start_date.add(days=2).to_date_string()
        return start_date.add(days=1).to_date_string(), end_date.to_date_string()

    def get_updated_state(self, current_stream_state: MutableMapping[str, Any], latest_record: Mapping[str, Any]) -> Mapping[str, Any]:
        current_stream_state = current_stream_state or {}

        # When state is none return date from latest record
        if current_stream_state.get(self.cursor_field) is None:
            current_stream_state[self.cursor_field] = latest_record[self.cursor_field]

            return current_stream_state

        date_in_current_stream = pendulum.parse(current_stream_state.get(self.cursor_field))
        date_in_latest_record = pendulum.parse(latest_record[self.cursor_field])

        current_stream_state[self.cursor_field] = (max(date_in_current_stream, date_in_latest_record)).to_date_string()

        return current_stream_state

    def get_query(self, stream_slice: Mapping[str, Any] = None) -> str:
        start_date, end_date = self.get_date_params(stream_slice, self.cursor_field, time_unit=self.time_unit)
        query = GoogleAds.convert_schema_into_query(
            schema=self.get_json_schema(), report_name=self.name, from_date=start_date, to_date=end_date, cursor_field=self.cursor_field
        )
        return query


class Accounts(GoogleAdsStream):
    """
    Accounts stream: https://developers.google.com/google-ads/api/fields/v8/customer
    """

    primary_key = "customer.id"


class Campaigns(GoogleAdsStream):
    """
    Campaigns stream: https://developers.google.com/google-ads/api/fields/v8/campaign
    """

    primary_key = "campaign.id"


class AdGroups(GoogleAdsStream):
    """
    AdGroups stream: https://developers.google.com/google-ads/api/fields/v8/ad_group
    """

    primary_key = "ad_group.id"


class AdGroupAds(GoogleAdsStream):
    """
    AdGroups stream: https://developers.google.com/google-ads/api/fields/v8/ad_group_ad
    """

    primary_key = "ad_group_ad.ad.id"


class AccountPerformanceReport(IncrementalGoogleAdsStream):
    """
    AccountPerformanceReport stream: https://developers.google.com/google-ads/api/fields/v8/customer
    Google Ads API field mapping: https://developers.google.com/google-ads/api/docs/migration/mapping#account_performance
    """


class AdGroupAdReport(IncrementalGoogleAdsStream):
    """
    AdGroupAdReport stream: https://developers.google.com/google-ads/api/fields/v8/ad_group_ad
    Google Ads API field mapping: https://developers.google.com/google-ads/api/docs/migration/mapping#ad_performance
    """


class DisplayKeywordPerformanceReport(IncrementalGoogleAdsStream):
    """
    DisplayKeywordPerformanceReport stream: https://developers.google.com/google-ads/api/fields/v8/display_keyword_view
    Google Ads API field mapping: https://developers.google.com/google-ads/api/docs/migration/mapping#display_keyword_performance
    """


class DisplayTopicsPerformanceReport(IncrementalGoogleAdsStream):
    """
    DisplayTopicsPerformanceReport stream: https://developers.google.com/google-ads/api/fields/v8/topic_view
    Google Ads API field mapping: https://developers.google.com/google-ads/api/docs/migration/mapping#display_topics_performance
    """


class ShoppingPerformanceReport(IncrementalGoogleAdsStream):
    """
    ShoppingPerformanceReport stream: https://developers.google.com/google-ads/api/fields/v8/shopping_performance_view
    Google Ads API field mapping: https://developers.google.com/google-ads/api/docs/migration/mapping#shopping_performance
    """


class UserLocationReport(IncrementalGoogleAdsStream):
    """
    UserLocationReport stream: https://developers.google.com/google-ads/api/fields/v8/user_location_view
    Google Ads API field mapping: https://developers.google.com/google-ads/api/docs/migration/mapping#geo_performance
    """


class GeographicReport(IncrementalGoogleAdsStream):
    """
    UserLocationReport stream: https://developers.google.com/google-ads/api/fields/v8/geographic_view
    """


class KeywordReport(IncrementalGoogleAdsStream):
    """
    UserLocationReport stream: https://developers.google.com/google-ads/api/fields/v8/keyword_view
    """


class ClickView(IncrementalGoogleAdsStream):
    """
    ClickView stream: https://developers.google.com/google-ads/api/reference/rpc/v8/ClickView
    """

    time_unit = "days"
    days_of_data_storage = 90<|MERGE_RESOLUTION|>--- conflicted
+++ resolved
@@ -66,18 +66,12 @@
     primary_key = None
     time_unit = "days"
 
-<<<<<<< HEAD
-    def __init__(self, start_date: str, conversion_window_days: int, end_date: str=None, time_zone: [pendulum.timezone, str], **kwargs):
+
+    def __init__(self, start_date: str, conversion_window_days: int, time_zone: [pendulum.timezone, str], end_date: str=None, **kwargs):
         self.conversion_window_days = conversion_window_days
         self._start_date = start_date
         self.time_zone = time_zone
         self._end_date = end_date
-=======
-    def __init__(self, start_date: str, conversion_window_days: int, time_zone: [pendulum.timezone, str], **kwargs):
-        self.conversion_window_days = conversion_window_days
-        self._start_date = start_date
-        self.time_zone = time_zone
->>>>>>> cece4c69
         super().__init__(**kwargs)
 
     def stream_slices(self, stream_state: Mapping[str, Any] = None, **kwargs) -> Iterable[Optional[Mapping[str, any]]]:
