#
# Copyright (c) 2025 Airbyte, Inc., all rights reserved.
#

import json
import logging
from dataclasses import dataclass
<<<<<<< HEAD
from typing import Any, Dict, Iterable, Mapping, MutableMapping, Optional
=======
from typing import Any, Dict, Iterable, List, Mapping, Optional, Tuple
>>>>>>> f39b6bec

import requests

from airbyte_cdk.models import SyncMode
from airbyte_cdk.sources.declarative.declarative_stream import DeclarativeStream
from airbyte_cdk.sources.declarative.extractors.record_extractor import RecordExtractor
from airbyte_cdk.sources.declarative.extractors.record_filter import RecordFilter
from airbyte_cdk.sources.declarative.migrations.state_migration import StateMigration
from airbyte_cdk.sources.declarative.requesters.http_requester import HttpRequester
from airbyte_cdk.sources.declarative.schema.inline_schema_loader import InlineSchemaLoader
from airbyte_cdk.sources.declarative.transformations import RecordTransformation
from airbyte_cdk.sources.types import Config, StreamSlice, StreamState
from airbyte_cdk.sources.utils.transform import TransformConfig, TypeTransformer


logger = logging.getLogger("airbyte")


class AccessibleAccountsExtractor(RecordExtractor):
    """
    Custom extractor for the accessible accounts endpoint.
    The response is a list of strings instead of a list of objects.
    """

    def extract_records(self, response: requests.Response) -> Iterable[Mapping[str, Any]]:
        response_data = response.json().get("resourceNames", [])
        if response_data:
            for resource_name in response_data:
                yield {"accessible_customer_id": resource_name.split("/")[-1]}


@dataclass
class CustomerClientFilter(RecordFilter):
    """
    Filter duplicated records based on the "clientCustomer" field.
    This can happen when customer client account may be accessible from multiple customer client accounts.
    """

    UNIQUE_KEY = "clientCustomer"

    def __post_init__(self, parameters: Mapping[str, Any]) -> None:
        super().__post_init__(parameters)
        self._seen_keys = set()

    def filter_records(
        self, records: List[Mapping[str, Any]], stream_state: StreamState, stream_slice: Optional[StreamSlice] = None, **kwargs
    ) -> Iterable[Mapping[str, Any]]:
        for record in records:
            # Filter out records based on customer_ids if provided in the config
            if self.config.get("customer_ids") and (record["id"] not in self.config["customer_ids"]):
                continue

            # Filter out records based on customer status if provided in the config
            if record["status"] not in (
                self.config.get("customer_status_filter") or ["UNKNOWN", "ENABLED", "CANCELED", "SUSPENDED", "CLOSED"]
            ):
                continue

            key = record[self.UNIQUE_KEY]
            if key not in self._seen_keys:
                self._seen_keys.add(key)
                yield record


@dataclass
class FlattenNestedDictsTransformation(RecordTransformation):
    """
    Recursively flattens all nested dictionary fields in a record into top-level keys
    using dot-separated paths, skipping dictionaries inside lists, and removes
    the original nested dictionary fields.

    Example:
      {"a": {"b": 1, "c": {"d": 2}, "e": [ {"f": 3} ]}, "g": [{"h": 4}]}
    becomes:
      {"a.b": 1, "a.c.d": 2, "a.e": [ {"f": 3} ], "g": [{"h": 4}]}
    """

    delimiter: str = "."

    def transform(
        self,
        record: Dict[str, Any],
        config: Optional[Config] = None,
        stream_state: Optional[StreamState] = None,
        stream_slice: Optional[StreamSlice] = None,
    ) -> None:
        def _flatten(prefix: str, obj: Dict[str, Any]):
            for key, value in list(obj.items()):
                new_key = f"{prefix}{self.delimiter}{key}" if prefix else key
                if isinstance(value, dict):
                    # recurse into nested dict
                    _flatten(new_key, value)
                else:
                    # set flattened value at top level
                    record[new_key] = value

        # find all top-level dict fields (skip dicts in lists)
        for top_key in [k for k, v in list(record.items()) if isinstance(v, dict)]:
            nested = record.pop(top_key)
            _flatten(top_key, nested)


class DoubleQuotedDictTypeTransformer(TypeTransformer):
    """
    Convert arrays of dicts into JSON-formatted string arrays using double quotes only
    when the schema defines a (nullable) array of strings. Output strings use no spaces
    after commas and a single space after colons for consistent formatting.

    Example:
      [{'key': 'campaign', 'value': 'gg_nam_dg_search_brand'}]
    → ['{"key": "campaign","value": "gg_nam_dg_search_brand"}']
    """

    def __init__(self, *args, **kwargs):
        # apply this transformer during schema normalization phase(s)
        config = TransformConfig.DefaultSchemaNormalization | TransformConfig.CustomSchemaNormalization
        super().__init__(config)
        # register our custom transform
        self.registerCustomTransform(self.get_transform_function())

    @staticmethod
    def get_transform_function():
        def transform_function(original_value: Any, field_schema: Dict[str, Any]) -> Any:
            # Skip null values (schema may include 'null')
            if original_value is None:
                return original_value

            # Only apply if schema type includes 'array'
            schema_type = field_schema.get("type")
            if isinstance(schema_type, list):
                if "array" not in schema_type:
                    return original_value
            elif schema_type != "array":
                return original_value

            # Only apply if items type includes 'string'
            items = field_schema.get("items", {}) or {}
            items_type = items.get("type")
            if isinstance(items_type, list):
                if "string" not in items_type:
                    return original_value
            elif items_type != "string":
                return original_value

            # Transform only lists where every element is a dict
            if isinstance(original_value, list) and all(isinstance(el, dict) for el in original_value):
                return [json.dumps(el, separators=(",", ": ")) for el in original_value]

            return original_value

        return transform_function


class GoogleAdsPerPartitionStateMigration(StateMigration):
    """
    Migrates legacy per-partition Google Ads state to low code format
    that includes parent_slice for each customer_id partition.
    """

    config: Config
    customer_client_stream: DeclarativeStream

    def __init__(self, config: Config, customer_client_stream: DeclarativeStream):
        self._config = config
        self._parent_stream = customer_client_stream
        self._cursor_field = "segments.date"

    def should_migrate(self, stream_state: Mapping[str, Any]) -> bool:
        return stream_state and "state" not in stream_state

    def _read_parent_stream(self) -> Iterable[Tuple[Mapping[str, Any], StreamSlice]]:
        # iterate all slices of the customer_client stream
        slices = self._parent_stream.stream_slices(sync_mode=SyncMode.full_refresh)

        for slice in slices:
            for record in self._parent_stream.read_records(stream_slice=slice, sync_mode=SyncMode.full_refresh):
                yield record, slice

    def migrate(self, stream_state: Mapping[str, Any]) -> Mapping[str, Any]:
        if not self.should_migrate(stream_state):
            return stream_state

        stream_state_values = [
            stream_state for stream_state in stream_state.values() if isinstance(stream_state, dict) and self._cursor_field in stream_state
        ]
        if not stream_state_values:
            logger.warning("No valid cursor field found in the stream state. Returning empty state.")
            return {}

        min_state = min(stream_state_values, key=lambda state: state[self._cursor_field])
<<<<<<< HEAD
        return {"use_global_cursor": True, "state": min_state}


@dataclass
class GoogleAdsHttpRequester(HttpRequester):
    """
    Custom HTTP requester for Google Ads API that uses the accessible accounts endpoint
    to retrieve the list of accessible customer IDs.
    """

    schema_loader: InlineSchemaLoader = None

    def get_request_body_json(
        self,
        *,
        stream_state: Optional[StreamState] = None,
        stream_slice: Optional[StreamSlice] = None,
        next_page_token: Optional[Mapping[str, Any]] = None,
    ) -> MutableMapping[str, Any]:
        schema = self.schema_loader.get_json_schema()[self.name]["properties"]
        manager = stream_slice.extra_fields.get("manager", [False])[0]
        fields = [
            field
            for field in schema.keys()
            # exclude metrics.* if this is a manager account
            if not (manager and field.startswith("metrics."))
        ]
        return {
            "query": f"SELECT {', '.join(fields)} FROM {self.name} WHERE segments.date BETWEEN '{stream_slice['start_time']}' AND '{stream_slice['end_time']}' ORDER BY segments.date ASC"
        }

    def get_request_headers(
        self,
        *,
        stream_state: Optional[StreamState] = None,
        stream_slice: Optional[StreamSlice] = None,
        next_page_token: Optional[Mapping[str, Any]] = None,
    ) -> Mapping[str, Any]:
        return {
            "developer-token": self.config["credentials"]["developer_token"],
            "login-customer-id": stream_slice["parent_slice"][0]["customer_id"],
        }
=======

        customer_ids_in_state = list(stream_state.keys())

        partitions_state = []

        for record, slice in self._read_parent_stream():
            customer_id = record.get("id")
            if customer_id in customer_ids_in_state:
                legacy_partition_state = stream_state[customer_id]

                partitions_state.append(
                    {
                        "partition": {
                            "customer_id": record["clientCustomer"],
                            "parent_slice": {"customer_id": slice.get("customer_id"), "parent_slice": {}},
                        },
                        "cursor": legacy_partition_state,
                    }
                )

        if not partitions_state:
            logger.warning("No matching customer clients found during state migration.")
            return {}

        state = {"states": partitions_state, "state": min_state}
        return state
>>>>>>> f39b6bec
<|MERGE_RESOLUTION|>--- conflicted
+++ resolved
@@ -5,11 +5,7 @@
 import json
 import logging
 from dataclasses import dataclass
-<<<<<<< HEAD
-from typing import Any, Dict, Iterable, Mapping, MutableMapping, Optional
-=======
-from typing import Any, Dict, Iterable, List, Mapping, Optional, Tuple
->>>>>>> f39b6bec
+from typing import Any, Dict, Iterable, List, Mapping, Optional, Tuple, MutableMapping
 
 import requests
 
@@ -200,8 +196,35 @@
             return {}
 
         min_state = min(stream_state_values, key=lambda state: state[self._cursor_field])
-<<<<<<< HEAD
-        return {"use_global_cursor": True, "state": min_state}
+
+        customer_ids_in_state = list(stream_state.keys())
+
+        partitions_state = []
+
+        for record, slice in self._read_parent_stream():
+            customer_id = record.get("id")
+            if customer_id in customer_ids_in_state:
+                legacy_partition_state = stream_state[customer_id]
+
+                partitions_state.append(
+                    {
+                        "partition": {
+                            "customer_id": record["clientCustomer"],
+                            "parent_slice": {"customer_id": slice.get("customer_id"), "parent_slice": {}},
+                        },
+                        "cursor": legacy_partition_state,
+                    }
+                )
+
+        if not partitions_state:
+            logger.warning("No matching customer clients found during state migration.")
+            return {}
+
+        state = {"states": partitions_state, "state": min_state}
+        return state
+
+
+
 
 
 @dataclass
@@ -242,32 +265,4 @@
         return {
             "developer-token": self.config["credentials"]["developer_token"],
             "login-customer-id": stream_slice["parent_slice"][0]["customer_id"],
-        }
-=======
-
-        customer_ids_in_state = list(stream_state.keys())
-
-        partitions_state = []
-
-        for record, slice in self._read_parent_stream():
-            customer_id = record.get("id")
-            if customer_id in customer_ids_in_state:
-                legacy_partition_state = stream_state[customer_id]
-
-                partitions_state.append(
-                    {
-                        "partition": {
-                            "customer_id": record["clientCustomer"],
-                            "parent_slice": {"customer_id": slice.get("customer_id"), "parent_slice": {}},
-                        },
-                        "cursor": legacy_partition_state,
-                    }
-                )
-
-        if not partitions_state:
-            logger.warning("No matching customer clients found during state migration.")
-            return {}
-
-        state = {"states": partitions_state, "state": min_state}
-        return state
->>>>>>> f39b6bec
+        }