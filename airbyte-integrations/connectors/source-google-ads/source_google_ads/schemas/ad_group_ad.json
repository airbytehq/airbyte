{
  "$schema": "http://json-schema.org/draft-07/schema#",
  "type": "object",
  "properties": {
    "ad_group.id": {
      "description": "The ID of the ad group this ad belongs to.",
      "type": ["null", "integer"]
    },
    "ad_group_ad.ad.added_by_google_ads": {
      "description": "Specifies whether the ad was created by Google Ads.",
      "type": ["null", "boolean"]
    },
    "ad_group_ad.ad.app_ad.descriptions": {
      "description": "Array of descriptions for App ads.",
      "type": ["null", "array"],
      "items": {
        "type": "string"
      }
    },
    "ad_group_ad.ad.app_ad.headlines": {
      "description": "Array of headlines for App ads.",
      "type": ["null", "array"],
      "items": {
        "type": "string"
      }
    },
    "ad_group_ad.ad.app_ad.html5_media_bundles": {
      "description": "Array of HTML5 media bundles for App ads.",
      "type": ["null", "array"],
      "items": {
        "type": "string"
      }
    },
    "ad_group_ad.ad.app_ad.images": {
      "description": "Array of images for App ads.",
      "type": ["null", "array"],
      "items": {
        "type": "string"
      }
    },
    "ad_group_ad.ad.app_ad.mandatory_ad_text": {
      "description": "Mandatory text for App ads.",
      "type": ["null", "string"]
    },
    "ad_group_ad.ad.app_ad.youtube_videos": {
      "description": "Array of YouTube videos for App ads.",
      "type": ["null", "array"],
      "items": {
        "type": "string"
      }
    },
    "ad_group_ad.ad.app_engagement_ad.descriptions": {
      "description": "Array of descriptions for App engagement ads.",
      "type": ["null", "array"],
      "items": {
        "type": "string"
      }
    },
    "ad_group_ad.ad.app_engagement_ad.headlines": {
      "description": "Array of headlines for App engagement ads.",
      "type": ["null", "array"],
      "items": {
        "type": "string"
      }
    },
    "ad_group_ad.ad.app_engagement_ad.images": {
      "description": "Array of images for App engagement ads.",
      "type": ["null", "array"],
      "items": {
        "type": "string"
      }
    },
    "ad_group_ad.ad.app_engagement_ad.videos": {
      "description": "Array of videos for App engagement ads.",
      "type": ["null", "array"],
      "items": {
        "type": "string"
      }
    },
    "ad_group_ad.ad.call_ad.business_name": {
      "description": "The business name for Call ads.",
      "type": ["null", "string"]
    },
    "ad_group_ad.ad.call_ad.call_tracked": {
      "description": "Indicates if calls are being tracked for Call ads.",
      "type": ["null", "boolean"]
    },
    "ad_group_ad.ad.call_ad.conversion_action": {
      "description": "The conversion action for Call ads.",
      "type": ["null", "string"]
    },
    "ad_group_ad.ad.call_ad.conversion_reporting_state": {
      "description": "The state of conversion reporting for Call ads.",
      "type": ["null", "string"]
    },
    "ad_group_ad.ad.call_ad.country_code": {
      "description": "The country code for Call ads.",
      "type": ["null", "string"]
    },
    "ad_group_ad.ad.call_ad.description1": {
      "description": "Description line 1 for Call ads.",
      "type": ["null", "string"]
    },
    "ad_group_ad.ad.call_ad.description2": {
      "description": "Description line 2 for Call ads.",
      "type": ["null", "string"]
    },
    "ad_group_ad.ad.call_ad.disable_call_conversion": {
      "description": "Indicates if call conversions are disabled for Call ads.",
      "type": ["null", "boolean"]
    },
    "ad_group_ad.ad.call_ad.headline1": {
      "description": "Headline 1 for Call ads.",
      "type": ["null", "string"]
    },
    "ad_group_ad.ad.call_ad.headline2": {
      "description": "Headline 2 for Call ads.",
      "type": ["null", "string"]
    },
    "ad_group_ad.ad.call_ad.path1": {
      "description": "Path field 1 for Call ads.",
      "type": ["null", "string"]
    },
    "ad_group_ad.ad.call_ad.path2": {
      "description": "Path field 2 for Call ads.",
      "type": ["null", "string"]
    },
    "ad_group_ad.ad.call_ad.phone_number": {
      "description": "The phone number for Call ads.",
      "type": ["null", "string"]
    },
    "ad_group_ad.ad.call_ad.phone_number_verification_url": {
      "description": "The phone number verification URL for Call ads.",
      "type": ["null", "string"]
    },
    "ad_group_ad.ad.device_preference": {
      "description": "The device preference for the ad.",
      "type": ["null", "string"]
    },
    "ad_group_ad.ad.display_upload_ad.display_upload_product_type": {
      "description": "The product type for display upload ads.",
      "type": ["null", "string"]
    },
    "ad_group_ad.ad.display_upload_ad.media_bundle": {
      "description": "The media bundle for display upload ads.",
      "type": ["null", "string"]
    },
    "ad_group_ad.ad.display_url": {
      "description": "The display URL for the ad.",
      "type": ["null", "string"]
    },
    "ad_group_ad.ad.expanded_dynamic_search_ad.description": {
      "description": "Description for Expanded Dynamic Search ads.",
      "type": ["null", "string"]
    },
    "ad_group_ad.ad.expanded_dynamic_search_ad.description2": {
      "description": "Additional description for Expanded Dynamic Search ads.",
      "type": ["null", "string"]
    },
    "ad_group_ad.ad.expanded_text_ad.description": {
      "description": "Description for Expanded Text ads.",
      "type": ["null", "string"]
    },
    "ad_group_ad.ad.expanded_text_ad.description2": {
      "description": "Additional description for Expanded Text ads.",
      "type": ["null", "string"]
    },
    "ad_group_ad.ad.expanded_text_ad.headline_part1": {
      "description": "Headline part 1 for Expanded Text ads.",
      "type": ["null", "string"]
    },
    "ad_group_ad.ad.expanded_text_ad.headline_part2": {
      "description": "Headline part 2 for Expanded Text ads.",
      "type": ["null", "string"]
    },
    "ad_group_ad.ad.expanded_text_ad.headline_part3": {
      "description": "Headline part 3 for Expanded Text ads.",
      "type": ["null", "string"]
    },
    "ad_group_ad.ad.expanded_text_ad.path1": {
      "description": "Path field 1 for Expanded Text ads.",
      "type": ["null", "string"]
    },
    "ad_group_ad.ad.expanded_text_ad.path2": {
      "description": "Path field 2 for Expanded Text ads.",
      "type": ["null", "string"]
    },
    "ad_group_ad.ad.final_app_urls": {
      "description": "Array of final app URLs.",
      "type": ["null", "array"],
      "items": {
        "type": "string"
      }
    },
    "ad_group_ad.ad.final_mobile_urls": {
      "description": "Array of final mobile URLs.",
      "type": ["null", "array"],
      "items": {
        "type": "string"
      }
    },
    "ad_group_ad.ad.final_url_suffix": {
      "description": "The final URL suffix for the ad.",
      "type": ["null", "string"]
    },
    "ad_group_ad.ad.final_urls": {
      "description": "Array of final URLs.",
      "type": ["null", "array"],
      "items": {
        "type": "string"
      }
    },
    "ad_group_ad.ad.hotel_ad": {
      "description": "Representation of a hotel ad.",
      "type": ["null", "string"]
    },
    "ad_group_ad.ad.id": {
      "description": "The ID of the ad.",
      "type": ["null", "integer"]
    },
    "ad_group_ad.ad.image_ad.image_url": {
      "description": "The URL of the image for Image ads.",
      "type": ["null", "string"]
    },
    "ad_group_ad.ad.image_ad.mime_type": {
      "description": "The MIME type of the image for Image ads.",
      "type": ["null", "string"]
    },
    "ad_group_ad.ad.image_ad.name": {
      "description": "The name of the image for Image ads.",
      "type": ["null", "string"]
    },
    "ad_group_ad.ad.image_ad.pixel_height": {
      "description": "The pixel height of the image for Image ads.",
      "type": ["null", "integer"]
    },
    "ad_group_ad.ad.image_ad.pixel_width": {
      "description": "The pixel width of the image for Image ads.",
      "type": ["null", "integer"]
    },
    "ad_group_ad.ad.image_ad.preview_image_url": {
      "description": "The preview image URL for Image ads.",
      "type": ["null", "string"]
    },
    "ad_group_ad.ad.image_ad.preview_pixel_height": {
      "description": "The preview pixel height of the image for Image ads.",
      "type": ["null", "integer"]
    },
    "ad_group_ad.ad.image_ad.preview_pixel_width": {
      "description": "The preview pixel width of the image for Image ads.",
      "type": ["null", "integer"]
    },
    "ad_group_ad.ad.legacy_app_install_ad": {
      "description": "Representation of a legacy app install ad.",
      "type": ["null", "string"]
    },
    "ad_group_ad.ad.legacy_responsive_display_ad.accent_color": {
      "description": "The accent color for Legacy Responsive Display ads.",
      "type": ["null", "string"]
    },
    "ad_group_ad.ad.legacy_responsive_display_ad.allow_flexible_color": {
      "description": "Indicates if flexible colors are allowed for Legacy Responsive Display ads.",
      "type": ["null", "boolean"]
    },
    "ad_group_ad.ad.legacy_responsive_display_ad.business_name": {
      "description": "The business name for Legacy Responsive Display ads.",
      "type": ["null", "string"]
    },
    "ad_group_ad.ad.legacy_responsive_display_ad.call_to_action_text": {
      "description": "The call to action text for Legacy Responsive Display ads.",
      "type": ["null", "string"]
    },
    "ad_group_ad.ad.legacy_responsive_display_ad.description": {
      "description": "Description for Legacy Responsive Display ads.",
      "type": ["null", "string"]
    },
    "ad_group_ad.ad.legacy_responsive_display_ad.format_setting": {
      "description": "Format setting for Legacy Responsive Display ads.",
      "type": ["null", "string"]
    },
    "ad_group_ad.ad.legacy_responsive_display_ad.logo_image": {
      "description": "The logo image for Legacy Responsive Display ads.",
      "type": ["null", "string"]
    },
    "ad_group_ad.ad.legacy_responsive_display_ad.long_headline": {
      "description": "Long headline for Legacy Responsive Display ads.",
      "type": ["null", "string"]
    },
    "ad_group_ad.ad.legacy_responsive_display_ad.main_color": {
      "description": "The main color for Legacy Responsive Display ads.",
      "type": ["null", "string"]
    },
    "ad_group_ad.ad.legacy_responsive_display_ad.marketing_image": {
      "description": "The marketing image for Legacy Responsive Display ads.",
      "type": ["null", "string"]
    },
    "ad_group_ad.ad.legacy_responsive_display_ad.price_prefix": {
      "description": "The price prefix for Legacy Responsive Display ads.",
      "type": ["null", "string"]
    },
    "ad_group_ad.ad.legacy_responsive_display_ad.promo_text": {
      "description": "The promo text for Legacy Responsive Display ads.",
      "type": ["null", "string"]
    },
    "ad_group_ad.ad.legacy_responsive_display_ad.short_headline": {
      "description": "Short headline for Legacy Responsive Display ads.",
      "type": ["null", "string"]
    },
    "ad_group_ad.ad.legacy_responsive_display_ad.square_logo_image": {
      "description": "The square logo image for Legacy Responsive Display ads.",
      "type": ["null", "string"]
    },
    "ad_group_ad.ad.legacy_responsive_display_ad.square_marketing_image": {
      "description": "The square marketing image for Legacy Responsive Display ads.",
      "type": ["null", "string"]
    },
    "ad_group_ad.ad.local_ad.call_to_actions": {
      "description": "Array of call to actions for Local ads.",
      "type": ["null", "array"],
      "items": {
        "type": "string"
      }
    },
    "ad_group_ad.ad.local_ad.descriptions": {
      "description": "Array of descriptions for Local ads.",
      "type": ["null", "array"],
      "items": {
        "type": "string"
      }
    },
    "ad_group_ad.ad.local_ad.headlines": {
      "description": "Array of headlines for Local ads.",
      "type": ["null", "array"],
      "items": {
        "type": "string"
      }
    },
    "ad_group_ad.ad.local_ad.logo_images": {
      "description": "Array of logo images for Local ads.",
      "type": ["null", "array"],
      "items": {
        "type": "string"
      }
    },
    "ad_group_ad.ad.local_ad.marketing_images": {
      "description": "Array of marketing images for Local ads.",
      "type": ["null", "array"],
      "items": {
        "type": "string"
      }
    },
    "ad_group_ad.ad.local_ad.path1": {
      "description": "Path field 1 for Local ads.",
      "type": ["null", "string"]
    },
    "ad_group_ad.ad.local_ad.path2": {
      "description": "Path field 2 for Local ads.",
      "type": ["null", "string"]
    },
    "ad_group_ad.ad.local_ad.videos": {
      "description": "Array of videos for Local ads.",
      "type": ["null", "array"],
      "items": {
        "type": "string"
      }
    },
    "ad_group_ad.ad.name": {
      "description": "The name of the ad.",
      "type": ["null", "string"]
    },
    "ad_group_ad.ad.resource_name": {
      "description": "The resource name of the ad.",
      "type": ["null", "string"]
    },
    "ad_group_ad.ad.responsive_display_ad.accent_color": {
      "description": "The accent color for Responsive Display ads.",
      "type": ["null", "string"]
    },
    "ad_group_ad.ad.responsive_display_ad.allow_flexible_color": {
      "description": "Indicates if flexible colors are allowed for Responsive Display ads.",
      "type": ["null", "boolean"]
    },
    "ad_group_ad.ad.responsive_display_ad.business_name": {
      "description": "The business name for Responsive Display ads.",
      "type": ["null", "string"]
    },
    "ad_group_ad.ad.responsive_display_ad.call_to_action_text": {
      "description": "The call to action text for Responsive Display ads.",
      "type": ["null", "string"]
    },
    "ad_group_ad.ad.responsive_display_ad.control_spec.enable_asset_enhancements": {
      "description": "Indicates if asset enhancements are enabled for Responsive Display ads.",
      "type": ["null", "boolean"]
    },
    "ad_group_ad.ad.responsive_display_ad.control_spec.enable_autogen_video": {
      "description": "Indicates if autogen video is enabled for Responsive Display ads.",
      "type": ["null", "boolean"]
    },
    "ad_group_ad.ad.responsive_display_ad.descriptions": {
      "description": "Array of descriptions for Responsive Display ads.",
      "type": ["null", "array"],
      "items": {
        "type": "string"
      }
    },
    "ad_group_ad.ad.responsive_display_ad.format_setting": {
      "description": "The format setting for Responsive Display ads.",
      "type": ["null", "string"]
    },
    "ad_group_ad.ad.responsive_display_ad.headlines": {
      "description": "Array of headlines for Responsive Display ads.",
      "type": ["null", "array"],
      "items": {
        "type": "string"
      }
    },
    "ad_group_ad.ad.responsive_display_ad.logo_images": {
      "description": "Array of logo images for Responsive Display ads.",
      "type": ["null", "array"],
      "items": {
        "type": "string"
      }
    },
    "ad_group_ad.ad.responsive_display_ad.long_headline": {
      "description": "Long headline for Responsive Display ads.",
      "type": ["null", "string"]
    },
    "ad_group_ad.ad.responsive_display_ad.main_color": {
      "description": "The main color for Responsive Display ads.",
      "type": ["null", "string"]
    },
    "ad_group_ad.ad.responsive_display_ad.marketing_images": {
      "description": "Array of marketing images for Responsive Display ads.",
      "type": ["null", "array"],
      "items": {
        "type": "string"
      }
    },
    "ad_group_ad.ad.responsive_display_ad.price_prefix": {
      "description": "The price prefix for Responsive Display ads.",
      "type": ["null", "string"]
    },
    "ad_group_ad.ad.responsive_display_ad.promo_text": {
      "description": "The promo text for Responsive Display ads.",
      "type": ["null", "string"]
    },
    "ad_group_ad.ad.responsive_display_ad.square_logo_images": {
      "description": "Array of square logo images for Responsive Display ads.",
      "type": ["null", "array"],
      "items": {
        "type": "string"
      }
    },
    "ad_group_ad.ad.responsive_display_ad.square_marketing_images": {
      "description": "Array of square marketing images for Responsive Display ads.",
      "type": ["null", "array"],
      "items": {
        "type": "string"
      }
    },
    "ad_group_ad.ad.responsive_display_ad.youtube_videos": {
      "description": "Array of YouTube videos for Responsive Display ads.",
      "type": ["null", "array"],
      "items": {
        "type": "string"
      }
    },
    "ad_group_ad.ad.responsive_search_ad.descriptions": {
      "description": "Array of descriptions for Responsive Search ads.",
      "type": ["null", "array"],
      "items": {
        "type": "string"
      }
    },
    "ad_group_ad.ad.responsive_search_ad.headlines": {
      "description": "Array of headlines for Responsive Search ads.",
      "type": ["null", "array"],
      "items": {
        "type": "string"
      }
    },
    "ad_group_ad.ad.responsive_search_ad.path1": {
      "description": "Path field 1 for Responsive Search ads.",
      "type": ["null", "string"]
    },
    "ad_group_ad.ad.responsive_search_ad.path2": {
      "description": "Path field 2 for Responsive Search ads.",
      "type": ["null", "string"]
    },
    "ad_group_ad.ad.shopping_comparison_listing_ad.headline": {
      "description": "The headline for Shopping Comparison Listing ads.",
      "type": ["null", "string"]
    },
    "ad_group_ad.ad.shopping_product_ad": {
      "description": "Representation of a shopping product ad.",
      "type": ["null", "string"]
    },
    "ad_group_ad.ad.shopping_smart_ad": {
      "description": "Representation of a shopping smart ad.",
      "type": ["null", "string"]
    },
    "ad_group_ad.ad.smart_campaign_ad.descriptions": {
      "description": "Array of descriptions for Smart Campaign ads.",
      "type": ["null", "array"],
      "items": {
        "type": "string"
      }
    },
    "ad_group_ad.ad.smart_campaign_ad.headlines": {
      "description": "Array of headlines for Smart Campaign ads.",
      "type": ["null", "array"],
      "items": {
        "type": "string"
      }
    },
    "ad_group_ad.ad.system_managed_resource_source": {
      "description": "The source of the system-managed resource.",
      "type": ["null", "string"]
    },
    "ad_group_ad.ad.text_ad.description1": {
      "description": "Description line 1 for Text ads.",
      "type": ["null", "string"]
    },
    "ad_group_ad.ad.text_ad.description2": {
      "description": "Description line 2 for Text ads.",
      "type": ["null", "string"]
    },
    "ad_group_ad.ad.text_ad.headline": {
      "description": "Headline for Text ads.",
      "type": ["null", "string"]
    },
    "ad_group_ad.ad.tracking_url_template": {
      "description": "The tracking URL template for the ad.",
      "type": ["null", "string"]
    },
    "ad_group_ad.ad.type": {
      "description": "The type of ad.",
      "type": ["null", "string"]
    },
    "ad_group_ad.ad.url_collections": {
      "description": "Array of URL collections for the ad.",
      "type": ["null", "array"],
      "items": {
        "type": "string"
      }
    },
    "ad_group_ad.ad.url_custom_parameters": {
      "description": "Array of custom parameters for final URLs.",
      "type": ["null", "array"],
      "items": {
        "type": "string"
      }
    },
    "ad_group_ad.ad.video_ad.in_feed.description1": {
      "description": "Description line 1 for In-Feed video ads.",
      "type": ["null", "string"]
    },
    "ad_group_ad.ad.video_ad.in_feed.description2": {
      "description": "Description line 2 for In-Feed video ads.",
      "type": ["null", "string"]
    },
    "ad_group_ad.ad.video_ad.in_feed.headline": {
      "description": "Headline for In-Feed video ads.",
      "type": ["null", "string"]
    },
    "ad_group_ad.ad.video_ad.in_stream.action_button_label": {
      "description": "Action button label for In-Stream video ads.",
      "type": ["null", "string"]
    },
    "ad_group_ad.ad.video_ad.in_stream.action_headline": {
      "description": "Action headline for In-Stream video ads.",
      "type": ["null", "string"]
    },
    "ad_group_ad.ad.video_ad.out_stream.description": {
      "description": "Description for Out-Stream video ads.",
      "type": ["null", "string"]
    },
    "ad_group_ad.ad.video_ad.out_stream.headline": {
      "description": "Headline for Out-Stream video ads.",
      "type": ["null", "string"]
    },
    "ad_group_ad.ad.video_responsive_ad.call_to_actions": {
      "description": "Array of call to actions for Video Responsive ads.",
      "type": ["null", "array"],
      "items": {
        "type": "string"
      }
    },
    "ad_group_ad.ad.video_responsive_ad.companion_banners": {
      "description": "Array of companion banners for Video Responsive ads.",
      "type": ["null", "array"],
      "items": {
        "type": "string"
      }
    },
    "ad_group_ad.ad.video_responsive_ad.descriptions": {
      "description": "Array of descriptions for Video Responsive ads.",
      "type": ["null", "array"],
      "items": {
        "type": "string"
      }
    },
    "ad_group_ad.ad.video_responsive_ad.headlines": {
      "description": "Array of headlines for Video Responsive ads.",
      "type": ["null", "array"],
      "items": {
        "type": "string"
      }
    },
    "ad_group_ad.ad.video_responsive_ad.long_headlines": {
      "description": "Array of long headlines for Video Responsive ads.",
      "type": ["null", "array"],
      "items": {
        "type": "string"
      }
    },
    "ad_group_ad.ad.video_responsive_ad.videos": {
      "description": "Array of videos for Video Responsive ads.",
      "type": ["null", "array"],
      "items": {
        "type": "string"
      }
    },
    "ad_group_ad.ad_group": {
      "description": "The ad group this ad belongs to.",
      "type": ["null", "string"]
    },
    "ad_group_ad.ad_strength": {
      "description": "The strength of the ad.",
      "type": ["null", "string"]
    },
    "ad_group_ad.labels": {
      "description": "Array of labels associated with the ad.",
      "type": ["null", "array"],
      "items": {
        "type": "string"
      }
    },
    "ad_group_ad.policy_summary.approval_status": {
      "description": "The approval status of the ad based on policies.",
      "type": ["null", "string"]
    },
    "ad_group_ad.policy_summary.policy_topic_entries": {
      "description": "Array of policy topic entries for the ad.",
      "type": ["null", "array"],
      "items": {
        "type": "string"
      }
    },
    "ad_group_ad.policy_summary.review_status": {
      "description": "The review status of the ad based on policies.",
      "type": ["null", "string"]
    },
    "ad_group_ad.resource_name": {
      "description": "The resource name of the ad group ad.",
      "type": ["null", "string"]
    },
    "ad_group_ad.status": {
      "description": "The status of the ad group ad.",
      "type": ["null", "string"]
<<<<<<< HEAD
=======
    },
    "segments.date": {
      "description": "The date segment for the ad group ad data.",
      "type": ["null", "string"],
      "format": "date"
>>>>>>> fb680acb
    }
  }
}<|MERGE_RESOLUTION|>--- conflicted
+++ resolved
@@ -658,14 +658,6 @@
     "ad_group_ad.status": {
       "description": "The status of the ad group ad.",
       "type": ["null", "string"]
-<<<<<<< HEAD
-=======
-    },
-    "segments.date": {
-      "description": "The date segment for the ad group ad data.",
-      "type": ["null", "string"],
-      "format": "date"
->>>>>>> fb680acb
     }
   }
 }