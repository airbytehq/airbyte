{
  "$schema": "http://json-schema.org/draft-07/schema#",
  "type": "object",
  "properties": {
    "campaign.accessible_bidding_strategy": {
      "type": ["null", "string"]
    },
    "campaign.ad_serving_optimization_status": {
      "type": ["null", "string"]
    },
    "campaign.advertising_channel_sub_type": {
      "type": ["null", "string"]
    },
    "campaign.advertising_channel_type": {
      "type": ["null", "string"]
    },
    "campaign.app_campaign_setting.app_id": {
      "type": ["null", "string"]
    },
    "campaign.app_campaign_setting.app_store": {
      "type": ["null", "string"]
    },
    "campaign.app_campaign_setting.bidding_strategy_goal_type": {
      "type": ["null", "string"]
    },
    "campaign.base_campaign": {
      "type": ["null", "string"]
    },
    "campaign.bidding_strategy": {
      "type": ["null", "string"]
    },
    "campaign.bidding_strategy_type": {
      "type": ["null", "string"]
    },
    "campaign.campaign_budget": {
      "type": ["null", "string"]
    },
    "campaign.commission.commission_rate_micros": {
      "type": ["null", "integer"]
    },
    "campaign.dynamic_search_ads_setting.domain_name": {
      "type": ["null", "string"]
    },
    "campaign.dynamic_search_ads_setting.feeds": {
      "type": ["null", "array"],
      "items": {
        "type": "string"
      }
    },
    "campaign.dynamic_search_ads_setting.language_code": {
      "type": ["null", "string"]
    },
    "campaign.dynamic_search_ads_setting.use_supplied_urls_only": {
      "type": ["null", "boolean"]
    },
    "campaign.end_date": {
      "type": ["null", "string"]
    },
    "campaign.excluded_parent_asset_field_types": {
      "type": ["null", "array"],
      "items": {
        "type": "string"
      }
    },
    "campaign.experiment_type": {
      "type": ["null", "string"]
    },
    "campaign.final_url_suffix": {
      "type": ["null", "string"]
    },
    "campaign.frequency_caps": {
      "type": ["null", "array"],
      "items": {
        "type": "string"
      }
    },
    "campaign.geo_target_type_setting.negative_geo_target_type": {
      "type": ["null", "string"]
    },
    "campaign.geo_target_type_setting.positive_geo_target_type": {
      "type": ["null", "string"]
    },
    "campaign.hotel_setting.hotel_center_id": {
      "type": ["null", "integer"]
    },
    "campaign.id": {
      "type": ["null", "integer"]
    },
    "campaign.labels": {
      "type": ["null", "array"],
      "items": {
        "type": "string"
      }
    },
    "campaign.local_campaign_setting.location_source_type": {
      "type": ["null", "string"]
    },
    "campaign.manual_cpc.enhanced_cpc_enabled": {
      "type": ["null", "boolean"]
    },
    "campaign.manual_cpm": {
      "type": ["null", "string"]
    },
    "campaign.manual_cpv": {
      "type": ["null", "string"]
    },
    "campaign.maximize_conversion_value.target_roas": {
      "type": ["null", "number"]
    },
    "campaign.maximize_conversions.target_cpa": {
      "type": ["null", "integer"]
    },
    "campaign.name": {
      "type": ["null", "string"]
    },
    "campaign.network_settings.target_content_network": {
      "type": ["null", "boolean"]
    },
    "campaign.network_settings.target_google_search": {
      "type": ["null", "boolean"]
    },
    "campaign.network_settings.target_partner_search_network": {
      "type": ["null", "boolean"]
    },
    "campaign.network_settings.target_search_network": {
      "type": ["null", "boolean"]
    },
    "campaign.optimization_goal_setting.optimization_goal_types": {
      "type": ["null", "array"],
      "items": {
        "type": "string"
      }
    },
    "campaign.optimization_score": {
      "type": ["null", "number"]
    },
    "campaign.payment_mode": {
      "type": ["null", "string"]
    },
    "campaign.percent_cpc.cpc_bid_ceiling_micros": {
      "type": ["null", "integer"]
    },
    "campaign.percent_cpc.enhanced_cpc_enabled": {
      "type": ["null", "boolean"]
    },
    "campaign.real_time_bidding_setting.opt_in": {
      "type": ["null", "boolean"]
    },
    "campaign.resource_name": {
      "type": ["null", "string"]
    },
    "campaign.selective_optimization.conversion_actions": {
      "type": ["null", "array"],
      "items": {
        "type": "string"
      }
    },
    "campaign.serving_status": {
      "type": ["null", "string"]
    },
    "campaign.shopping_setting.campaign_priority": {
      "type": ["null", "integer"]
    },
    "campaign.shopping_setting.enable_local": {
      "type": ["null", "boolean"]
    },
    "campaign.shopping_setting.merchant_id": {
      "type": ["null", "integer"]
    },
    "campaign.shopping_setting.sales_country": {
      "type": ["null", "string"]
    },
    "campaign.start_date": {
      "type": ["null", "string"]
    },
    "campaign.status": {
      "type": ["null", "string"]
    },
    "campaign.target_cpa.cpc_bid_ceiling_micros": {
      "type": ["null", "integer"]
    },
    "campaign.target_cpa.cpc_bid_floor_micros": {
      "type": ["null", "integer"]
    },
    "campaign.target_cpa.target_cpa_micros": {
      "type": ["null", "integer"]
    },
    "campaign.target_cpm": {
      "type": ["null", "string"]
    },
    "campaign.target_impression_share.cpc_bid_ceiling_micros": {
      "type": ["null", "integer"]
    },
    "campaign.target_impression_share.location": {
      "type": ["null", "string"]
    },
    "campaign.target_impression_share.location_fraction_micros": {
      "type": ["null", "integer"]
    },
    "campaign.target_roas.cpc_bid_ceiling_micros": {
      "type": ["null", "integer"]
    },
    "campaign.target_roas.cpc_bid_floor_micros": {
      "type": ["null", "integer"]
    },
    "campaign.target_roas.target_roas": {
      "type": ["null", "number"]
    },
    "campaign.target_spend.cpc_bid_ceiling_micros": {
      "type": ["null", "integer"]
    },
    "campaign.target_spend.target_spend_micros": {
      "type": ["null", "integer"]
    },
    "campaign.targeting_setting.target_restrictions": {
      "type": ["null", "array"],
      "items": {
        "type": "string"
      }
    },
    "campaign.tracking_setting.tracking_url": {
      "type": ["null", "string"]
    },
    "campaign.tracking_url_template": {
      "type": ["null", "string"]
    },
    "campaign.url_custom_parameters": {
      "type": ["null", "array"],
      "items": {
        "type": "string"
      }
    },
    "campaign.vanity_pharma.vanity_pharma_display_url_mode": {
      "type": ["null", "string"]
    },
    "campaign.vanity_pharma.vanity_pharma_text": {
      "type": ["null", "string"]
    },
    "campaign.video_brand_safety_suitability": {
      "type": ["null", "string"]
    },
<<<<<<< HEAD
    "metrics.clicks": {
      "type": ["null", "integer"]
    },
    "metrics.cost_micros": {
      "type": ["null", "integer"]
    },
    "metrics.impressions": {
      "type": ["null", "number"]
    },
    "metrics.video_views": {
      "type": ["null", "number"]
    },
    "metrics.video_quartile_p100_rate": {
      "type": ["null", "number"]
    },
    "segments.date": {
      "type": ["null", "string"]
=======
    "segments.date": {
      "type": ["null", "string"],
      "format": "date"
>>>>>>> 9163277b
    }
  }
}<|MERGE_RESOLUTION|>--- conflicted
+++ resolved
@@ -239,7 +239,6 @@
     "campaign.video_brand_safety_suitability": {
       "type": ["null", "string"]
     },
-<<<<<<< HEAD
     "metrics.clicks": {
       "type": ["null", "integer"]
     },
@@ -255,13 +254,9 @@
     "metrics.video_quartile_p100_rate": {
       "type": ["null", "number"]
     },
-    "segments.date": {
-      "type": ["null", "string"]
-=======
     "segments.date": {
       "type": ["null", "string"],
       "format": "date"
->>>>>>> 9163277b
     }
   }
 }