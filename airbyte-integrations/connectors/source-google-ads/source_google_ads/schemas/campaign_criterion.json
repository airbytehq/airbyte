{
  "$schema": "http://json-schema.org/draft-07/schema#",
  "type": "object",
  "properties": {
    "deleted_at": {
      "description": "Timestamp indicating when the criterion was deleted.",
      "type": ["null", "string"]
    },
    "change_status.last_change_date_time": {
      "description": "The date and time of the last change made to the criterion.",
      "type": ["null", "string"]
    },
<<<<<<< HEAD
=======
    "campaign.id": {
      "description": "The unique identifier for the campaign associated with the criterion.",
      "type": ["null", "integer"]
    },
>>>>>>> fb680acb
    "campaign_criterion.resource_name": {
      "description": "The resource name of the criterion.",
      "type": ["null", "string"]
    },
<<<<<<< HEAD
    "campaign_criterion.display_name": {
      "type": ["null", "string"]
    },
    "campaign_criterion.type": {
      "type": ["null", "string"]
    },
    "campaign_criterion.status": {
      "type": ["null", "string"]
    },
    "campaign_criterion.campaign": {
      "type": ["null", "string"]
    },
    "campaign_criterion.criterion_id": {
      "type": ["null", "number"]
    },
    "campaign_criterion.bid_modifier": {
=======
    "campaign_criterion.campaign": {
      "description": "The specific campaign this criterion is targeting.",
      "type": ["null", "string"]
    },
    "campaign_criterion.age_range.type": {
      "description": "The age range targeting type for the criterion.",
      "type": ["null", "string"]
    },
    "campaign_criterion.mobile_application.name": {
      "description": "The name of the mobile application targeted by the criterion.",
>>>>>>> fb680acb
      "type": ["null", "string"]
    },
    "campaign_criterion.negative": {
      "description": "Indicates whether the criterion is a negative targeting criterion.",
      "type": ["null", "boolean"]
    },
<<<<<<< HEAD
    "campaign_criterion.keyword.text": {
      "type": ["null", "string"]
    },
    "campaign_criterion.keyword.match_type": {
      "type": ["null", "string"]
    },
    "campaign_criterion.placement.url": {
      "type": ["null", "string"]
    },
    "campaign_criterion.mobile_app_category.mobile_app_category_constant": {
      "type": ["null", "string"]
    },
    "campaign_criterion.mobile_application.app_id": {
      "type": ["null", "string"]
    },
    "campaign_criterion.mobile_application.name": {
      "type": ["null", "string"]
    },
    "campaign_criterion.location.geo_target_constant": {
      "type": ["null", "string"]
    },
    "campaign_criterion.device.type": {
      "type": ["null", "string"]
    },
    "campaign_criterion.ad_schedule.start_minute": {
      "type": ["null", "string"]
    },
    "campaign_criterion.ad_schedule.end_minute": {
      "type": ["null", "string"]
    },
    "campaign_criterion.ad_schedule.day_of_week": {
      "type": ["null", "string"]
    },
    "campaign_criterion.ad_schedule.start_hour": {
      "type": ["null", "string"]
    },
    "campaign_criterion.ad_schedule.end_hour": {
      "type": ["null", "string"]
    },
    "campaign_criterion.age_range.type": {
      "type": ["null", "string"]
    },
    "campaign_criterion.gender.type": {
      "type": ["null", "string"]
    },
    "campaign_criterion.income_range.type": {
      "type": ["null", "string"]
    },
    "campaign_criterion.parental_status.type": {
      "type": ["null", "string"]
    },
    "user_list.id": {
      "type": ["null", "number"]
    },
    "user_list.name": {
      "type": ["null", "string"]
    },
    "user_list.membership_status": {
      "type": ["null", "string"]
    },
    "user_list.description": {
=======
    "campaign_criterion.youtube_channel.channel_id": {
      "description": "The YouTube channel ID targeted by the criterion.",
>>>>>>> fb680acb
      "type": ["null", "string"]
    },
    "campaign_criterion.youtube_video.video_id": {
      "description": "The YouTube video ID targeted by the criterion.",
      "type": ["null", "string"]
    },
    "campaign_criterion.youtube_channel.channel_id": {
      "type": ["null", "string"]
    },
    "campaign_criterion.proximity.geo_point.longitude_in_micro_degrees": {
      "type": ["null", "number"]
    },
    "campaign_criterion.proximity.geo_point.latitude_in_micro_degrees": {
      "type": ["null", "number"]
    },
    "campaign_criterion.proximity.radius_units": {
      "type": ["null", "string"]
    },
    "campaign_criterion.proximity.address.postal_code": {
      "type": ["null", "string"]
    },
    "campaign_criterion.proximity.address.province_code": {
      "type": ["null", "string"]
    },
    "campaign_criterion.proximity.address.country_code": {
      "type": ["null", "string"]
    },
    "campaign_criterion.proximity.address.province_name": {
      "type": ["null", "string"]
    },
    "campaign_criterion.proximity.address.street_address": {
      "type": ["null", "string"]
    },
    "campaign_criterion.proximity.address.city_name": {
      "type": ["null", "string"]
    },
    "campaign_criterion.proximity.radius": {
      "type": ["null", "number"]
    },
    "campaign_criterion.topic.path": {
      "type": ["null", "string"]
    },
    "campaign_criterion.topic.topic_constant": {
      "type": ["null", "string"]
    },
    "campaign_criterion.listing_scope.dimensions": {
      "type": ["null", "string"]
    },
    "campaign_criterion.language.language_constant": {
      "type": ["null", "string"]
    },
    "campaign_criterion.ip_block.ip_address": {
      "type": ["null", "string"]
    },
    "campaign_criterion.content_label.type": {
      "type": ["null", "string"]
    },
    "campaign_criterion.carrier.carrier_constant": {
      "type": ["null", "string"]
    },
    "campaign_criterion.user_interest.user_interest_category": {
      "type": ["null", "string"]
    },
    "campaign_criterion.webpage.conditions": {
      "type": ["null", "string"]
    },
    "campaign_criterion.webpage.coverage_percentage": {
      "type": ["null", "string"]
    },
    "campaign_criterion.webpage.sample.sample_urls": {
      "type": ["null", "string"]
    },
    "campaign_criterion.webpage.criterion_name": {
      "type": ["null", "string"]
    },
    "campaign_criterion.operating_system_version.operating_system_version_constant": {
      "type": ["null", "string"]
    },
    "campaign_criterion.mobile_device.mobile_device_constant": {
      "type": ["null", "string"]
    },

    "campaign_criterion.location_group.enable_customer_level_location_asset_set": {
      "type": ["null", "boolean"]
    },
    "campaign_criterion.custom_affinity.custom_affinity": {
      "type": ["null", "string"]
    },
    "campaign_criterion.custom_audience.custom_audience": {
      "type": ["null", "string"]
    },
    "campaign_criterion.combined_audience.combined_audience": {
      "type": ["null", "string"]
    },
    "campaign_criterion.keyword_theme.keyword_theme_constant": {
      "type": ["null", "string"]
    },
    "campaign_criterion.keyword_theme.free_form_keyword_theme": {
      "type": ["null", "string"]
    },
    "campaign_criterion.local_service_id.service_id": {
      "type": ["null", "string"]
    },
    "campaign.id": {
      "type": ["null", "string"]
    }

  }
}<|MERGE_RESOLUTION|>--- conflicted
+++ resolved
@@ -10,18 +10,10 @@
       "description": "The date and time of the last change made to the criterion.",
       "type": ["null", "string"]
     },
-<<<<<<< HEAD
-=======
-    "campaign.id": {
-      "description": "The unique identifier for the campaign associated with the criterion.",
-      "type": ["null", "integer"]
-    },
->>>>>>> fb680acb
     "campaign_criterion.resource_name": {
       "description": "The resource name of the criterion.",
       "type": ["null", "string"]
     },
-<<<<<<< HEAD
     "campaign_criterion.display_name": {
       "type": ["null", "string"]
     },
@@ -31,74 +23,62 @@
     "campaign_criterion.status": {
       "type": ["null", "string"]
     },
-    "campaign_criterion.campaign": {
-      "type": ["null", "string"]
-    },
-    "campaign_criterion.criterion_id": {
-      "type": ["null", "number"]
-    },
-    "campaign_criterion.bid_modifier": {
-=======
     "campaign_criterion.campaign": {
       "description": "The specific campaign this criterion is targeting.",
       "type": ["null", "string"]
     },
+    "campaign_criterion.criterion_id": {
+      "type": ["null", "number"]
+    },
+    "campaign_criterion.bid_modifier": {
+      "type": ["null", "string"]
+    },
+    "campaign_criterion.negative": {
+      "type": ["null", "boolean"]
+    },
+    "campaign_criterion.keyword.text": {
+      "type": ["null", "string"]
+    },
+    "campaign_criterion.keyword.match_type": {
+      "type": ["null", "string"]
+    },
+    "campaign_criterion.placement.url": {
+      "type": ["null", "string"]
+    },
+    "campaign_criterion.mobile_app_category.mobile_app_category_constant": {
+      "type": ["null", "string"]
+    },
+    "campaign_criterion.mobile_application.app_id": {
+      "type": ["null", "string"]
+    },
+    "campaign_criterion.mobile_application.name": {
+      "type": ["null", "string"]
+    },
+    "campaign_criterion.location.geo_target_constant": {
+      "type": ["null", "string"]
+    },
+    "campaign_criterion.device.type": {
+      "type": ["null", "string"]
+    },
+    "campaign_criterion.ad_schedule.start_minute": {
+      "type": ["null", "string"]
+    },
+    "campaign_criterion.ad_schedule.end_minute": {
+      "type": ["null", "string"]
+    },
+    "campaign_criterion.ad_schedule.day_of_week": {
+      "type": ["null", "string"]
+    },
+    "campaign_criterion.ad_schedule.start_hour": {
+      "type": ["null", "string"]
+    },
+    "campaign_criterion.ad_schedule.end_hour": {
+      "type": ["null", "string"]
+    },
     "campaign_criterion.age_range.type": {
       "description": "The age range targeting type for the criterion.",
       "type": ["null", "string"]
     },
-    "campaign_criterion.mobile_application.name": {
-      "description": "The name of the mobile application targeted by the criterion.",
->>>>>>> fb680acb
-      "type": ["null", "string"]
-    },
-    "campaign_criterion.negative": {
-      "description": "Indicates whether the criterion is a negative targeting criterion.",
-      "type": ["null", "boolean"]
-    },
-<<<<<<< HEAD
-    "campaign_criterion.keyword.text": {
-      "type": ["null", "string"]
-    },
-    "campaign_criterion.keyword.match_type": {
-      "type": ["null", "string"]
-    },
-    "campaign_criterion.placement.url": {
-      "type": ["null", "string"]
-    },
-    "campaign_criterion.mobile_app_category.mobile_app_category_constant": {
-      "type": ["null", "string"]
-    },
-    "campaign_criterion.mobile_application.app_id": {
-      "type": ["null", "string"]
-    },
-    "campaign_criterion.mobile_application.name": {
-      "type": ["null", "string"]
-    },
-    "campaign_criterion.location.geo_target_constant": {
-      "type": ["null", "string"]
-    },
-    "campaign_criterion.device.type": {
-      "type": ["null", "string"]
-    },
-    "campaign_criterion.ad_schedule.start_minute": {
-      "type": ["null", "string"]
-    },
-    "campaign_criterion.ad_schedule.end_minute": {
-      "type": ["null", "string"]
-    },
-    "campaign_criterion.ad_schedule.day_of_week": {
-      "type": ["null", "string"]
-    },
-    "campaign_criterion.ad_schedule.start_hour": {
-      "type": ["null", "string"]
-    },
-    "campaign_criterion.ad_schedule.end_hour": {
-      "type": ["null", "string"]
-    },
-    "campaign_criterion.age_range.type": {
-      "type": ["null", "string"]
-    },
     "campaign_criterion.gender.type": {
       "type": ["null", "string"]
     },
@@ -118,14 +98,9 @@
       "type": ["null", "string"]
     },
     "user_list.description": {
-=======
-    "campaign_criterion.youtube_channel.channel_id": {
-      "description": "The YouTube channel ID targeted by the criterion.",
->>>>>>> fb680acb
       "type": ["null", "string"]
     },
     "campaign_criterion.youtube_video.video_id": {
-      "description": "The YouTube video ID targeted by the criterion.",
       "type": ["null", "string"]
     },
     "campaign_criterion.youtube_channel.channel_id": {
@@ -228,6 +203,5 @@
     "campaign.id": {
       "type": ["null", "string"]
     }
-
   }
 }