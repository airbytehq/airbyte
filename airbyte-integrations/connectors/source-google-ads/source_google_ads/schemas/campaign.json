--- conflicted
+++ resolved
@@ -316,113 +316,6 @@
     "campaign.video_brand_safety_suitability": {
       "description": "The brand safety suitability settings for video ads within the campaign.",
       "type": ["null", "string"]
-<<<<<<< HEAD
-=======
-    },
-    "metrics.clicks": {
-      "description": "Total number of clicks in the campaign.",
-      "type": ["null", "integer"]
-    },
-    "metrics.ctr": {
-      "description": "Click-through rate (CTR) metric for the campaign.",
-      "type": ["null", "number"]
-    },
-    "metrics.conversions": {
-      "description": "Total number of conversions in the campaign.",
-      "type": ["null", "number"]
-    },
-    "metrics.conversions_value": {
-      "description": "Total value of conversions in the campaign.",
-      "type": ["null", "number"]
-    },
-    "metrics.cost_micros": {
-      "description": "Total cost in micros incurred for the campaign.",
-      "type": ["null", "integer"]
-    },
-    "metrics.impressions": {
-      "description": "Total number of impressions for the campaign.",
-      "type": ["null", "integer"]
-    },
-    "metrics.video_views": {
-      "description": "Total number of video views in the campaign.",
-      "type": ["null", "integer"]
-    },
-    "metrics.video_quartile_p100_rate": {
-      "description": "Rate of viewers reaching the 100% quartile in video ads.",
-      "type": ["null", "number"]
-    },
-    "metrics.active_view_cpm": {
-      "description": "Active View CPM metric for the campaign.",
-      "type": ["null", "number"]
-    },
-    "metrics.active_view_ctr": {
-      "description": "Active View CTR metric for the campaign.",
-      "type": ["null", "number"]
-    },
-    "metrics.active_view_impressions": {
-      "description": "Number of active view impressions for the campaign.",
-      "type": ["null", "integer"]
-    },
-    "metrics.active_view_measurability": {
-      "description": "Active view measurability metric for the campaign.",
-      "type": ["null", "number"]
-    },
-    "metrics.active_view_measurable_cost_micros": {
-      "description": "Cost in micros for measurable active view impressions.",
-      "type": ["null", "integer"]
-    },
-    "metrics.active_view_measurable_impressions": {
-      "description": "Number of measurable active view impressions.",
-      "type": ["null", "integer"]
-    },
-    "metrics.active_view_viewability": {
-      "description": "Active view viewability metric for the campaign.",
-      "type": ["null", "number"]
-    },
-    "metrics.average_cost": {
-      "description": "Average cost metric for the campaign.",
-      "type": ["null", "number"]
-    },
-    "metrics.average_cpc": {
-      "description": "Average CPC metric for the campaign.",
-      "type": ["null", "number"]
-    },
-    "metrics.average_cpm": {
-      "description": "Average CPM metric for the campaign.",
-      "type": ["null", "number"]
-    },
-    "metrics.interactions": {
-      "description": "Total number of interactions in the campaign.",
-      "type": ["null", "integer"]
-    },
-    "metrics.interaction_event_types": {
-      "description": "Types of interaction events recorded in the campaign metrics.",
-      "type": ["null", "array"],
-      "items": {
-        "type": ["null", "string"]
-      }
-    },
-    "metrics.value_per_conversion": {
-      "description": "Average value per conversion in the campaign.",
-      "type": ["null", "number"]
-    },
-    "metrics.cost_per_conversion": {
-      "description": "Cost per conversion metric for the campaign.",
-      "type": ["null", "number"]
-    },
-    "segments.date": {
-      "description": "Date segment used for campaign data.",
-      "type": ["null", "string"],
-      "format": "date"
-    },
-    "segments.hour": {
-      "description": "Hour segment used for campaign data.",
-      "type": ["null", "integer"]
-    },
-    "segments.ad_network_type": {
-      "description": "The type of ad network used for segmentation.",
-      "type": ["null", "string"]
->>>>>>> fb680acb
     }
   }
 }