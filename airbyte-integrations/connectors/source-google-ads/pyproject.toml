--- conflicted
+++ resolved
@@ -3,11 +3,7 @@
 build-backend = "poetry.core.masonry.api"
 
 [tool.poetry]
-<<<<<<< HEAD
-version = "3.7.1"
-=======
-version = "3.7.3"
->>>>>>> 253e7892
+version = "3.7.4"
 name = "source-google-ads"
 description = "Source implementation for Google Ads."
 authors = [ "Airbyte <contact@airbyte.io>",]
