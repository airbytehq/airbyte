--- conflicted
+++ resolved
@@ -3,11 +3,7 @@
 build-backend = "poetry.core.masonry.api"
 
 [tool.poetry]
-<<<<<<< HEAD
-version = "3.15.0-rc.1"
-=======
-version = "3.15.0"
->>>>>>> ffa7c20f
+version = "3.16.0-rc.1"
 name = "source-google-ads"
 description = "Source implementation for Google Ads."
 authors = [ "Airbyte <contact@airbyte.io>",]
