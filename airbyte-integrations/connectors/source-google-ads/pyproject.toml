[build-system]
requires = [ "poetry-core>=1.0.0",]
build-backend = "poetry.core.masonry.api"

[tool.poetry]
<<<<<<< HEAD
version = "3.4.2"
=======
version = "3.4.1"
>>>>>>> f96d9f16
name = "source-google-ads"
description = "Source implementation for Google Ads."
authors = [ "Airbyte <contact@airbyte.io>",]
license = "Elv2"
readme = "README.md"
documentation = "https://docs.airbyte.com/integrations/sources/google-ads"
homepage = "https://airbyte.com"
repository = "https://github.com/airbytehq/airbyte"
[[tool.poetry.packages]]
include = "source_google_ads"

[tool.poetry.dependencies]
python = "^3.9,<3.12"
google-ads = "==22.1.0"
protobuf = "==4.25.2"
airbyte-cdk = "0.80.0"

[tool.poetry.scripts]
source-google-ads = "source_google_ads.run:run"

[tool.poetry.group.dev.dependencies]
pytest-mock = "^3.12.0"
requests-mock = "^1.11.0"
freezegun = "^1.4.0"
pytest = "^6.1"<|MERGE_RESOLUTION|>--- conflicted
+++ resolved
@@ -3,11 +3,7 @@
 build-backend = "poetry.core.masonry.api"
 
 [tool.poetry]
-<<<<<<< HEAD
-version = "3.4.2"
-=======
 version = "3.4.1"
->>>>>>> f96d9f16
 name = "source-google-ads"
 description = "Source implementation for Google Ads."
 authors = [ "Airbyte <contact@airbyte.io>",]
