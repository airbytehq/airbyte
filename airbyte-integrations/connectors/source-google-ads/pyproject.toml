[build-system]
requires = [ "poetry-core>=1.0.0",]
build-backend = "poetry.core.masonry.api"

[tool.poetry]
<<<<<<< HEAD
version = "3.9.0-rc.1"
=======
version = "3.9.0-rc.2"
>>>>>>> 5be7382b
name = "source-google-ads"
description = "Source implementation for Google Ads."
authors = [ "Airbyte <contact@airbyte.io>",]
license = "Elv2"
readme = "README.md"
documentation = "https://docs.airbyte.com/integrations/sources/google-ads"
homepage = "https://airbyte.com"
repository = "https://github.com/airbytehq/airbyte"
[[tool.poetry.packages]]
include = "source_google_ads"

[tool.poetry.dependencies]
python = "^3.10,<3.12"
google-ads = "==26.1.0"
protobuf = "==4.25.2"
pendulum = "<3.0.0"
airbyte-cdk = "^6"

[tool.poetry.scripts]
source-google-ads = "source_google_ads.run:run"

[tool.poetry.group.dev.dependencies]
pytest-mock = "^3.12.0"
requests-mock = "^1.11.0"
freezegun = "^1.4.0"
pytest = "^8.0.0"


[tool.poe]
include = [
    # Shared tasks definition file(s) can be imported here.
    # Run `poe` or `poe --help` to see the list of available tasks.
    "${POE_GIT_DIR}/poe-tasks/poetry-connector-tasks.toml",
]<|MERGE_RESOLUTION|>--- conflicted
+++ resolved
@@ -3,11 +3,7 @@
 build-backend = "poetry.core.masonry.api"
 
 [tool.poetry]
-<<<<<<< HEAD
-version = "3.9.0-rc.1"
-=======
 version = "3.9.0-rc.2"
->>>>>>> 5be7382b
 name = "source-google-ads"
 description = "Source implementation for Google Ads."
 authors = [ "Airbyte <contact@airbyte.io>",]
