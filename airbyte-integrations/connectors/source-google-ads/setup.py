--- conflicted
+++ resolved
@@ -5,14 +5,12 @@
 
 from setuptools import find_packages, setup
 
-<<<<<<< HEAD
-# google-ads 14.1.0 depends on protobuf<3.18.0 and >=3.12.0.  Tested every version from 3.18 down until tests passed (https://github.com/airbytehq/airbyte/pull/13624)
-MAIN_REQUIREMENTS = ["airbyte-cdk~=0.1", "google-ads==14.1.0", "protobuf==3.14", "pendulum"]
-=======
 # grpcio-status is required by google ads but is not listed in its dependencies.
 # this package must be of the same version range that grpcio is.
-MAIN_REQUIREMENTS = ["airbyte-cdk~=0.1", "google-ads==14.1.0", "grpcio-status >= 1.38.1, < 2.0.0", "pendulum"]
->>>>>>> 922bf46e
+#
+# google-ads 14.1.0 depends on protobuf<3.18.0 and >=3.12.0. Tested every version from 3.18 down until tests passed
+# (https://github.com/airbytehq/airbyte/pull/13624)
+MAIN_REQUIREMENTS = ["airbyte-cdk~=0.1", "google-ads==14.1.0", "protobuf==3.14", "grpcio-status >= 1.38.1, < 2.0.0", "pendulum"]
 
 TEST_REQUIREMENTS = ["pytest~=6.1", "pytest-mock", "freezegun", "requests-mock"]
 
