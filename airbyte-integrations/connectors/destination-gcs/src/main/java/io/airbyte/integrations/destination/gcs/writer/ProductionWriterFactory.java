/*
 * Copyright (c) 2021 Airbyte, Inc., all rights reserved.
 */

package io.airbyte.integrations.destination.gcs.writer;

import com.amazonaws.services.s3.AmazonS3;
import io.airbyte.integrations.destination.gcs.GcsDestinationConfig;
import io.airbyte.integrations.destination.gcs.avro.GcsAvroWriter;
import io.airbyte.integrations.destination.gcs.csv.GcsCsvWriter;
import io.airbyte.integrations.destination.gcs.jsonl.GcsJsonlWriter;
import io.airbyte.integrations.destination.gcs.parquet.GcsParquetWriter;
import io.airbyte.integrations.destination.s3.S3Format;
import io.airbyte.integrations.destination.s3.avro.AvroConstants;
import io.airbyte.integrations.destination.s3.avro.JsonToAvroSchemaConverter;
import io.airbyte.integrations.destination.s3.writer.S3Writer;
import io.airbyte.protocol.models.AirbyteStream;
import io.airbyte.protocol.models.ConfiguredAirbyteStream;
import java.sql.Timestamp;
import org.apache.avro.Schema;
import org.slf4j.Logger;
import org.slf4j.LoggerFactory;

public class ProductionWriterFactory implements GcsWriterFactory {

  protected static final Logger LOGGER = LoggerFactory.getLogger(ProductionWriterFactory.class);

  @Override
  public S3Writer create(final GcsDestinationConfig config,
                         final AmazonS3 s3Client,
                         final ConfiguredAirbyteStream configuredStream,
                         final Timestamp uploadTimestamp)
      throws Exception {
    final S3Format format = config.getFormatConfig().getFormat();

    if (format == S3Format.AVRO || format == S3Format.PARQUET) {
      final AirbyteStream stream = configuredStream.getStream();
      LOGGER.info("Json schema for stream {}: {}", stream.getName(), stream.getJsonSchema());

<<<<<<< HEAD
      final JsonToAvroSchemaConverter schemaConverter = new JsonToAvroSchemaConverter();
      final Schema avroSchema = schemaConverter.getAvroSchema(stream.getJsonSchema(), stream.getName(), stream.getNamespace(), true, true);

      LOGGER.info("Avro schema for stream {}: {}", stream.getName(), avroSchema.toString(false));

=======
>>>>>>> 6a773f9b
      if (format == S3Format.AVRO) {
        return new GcsAvroWriter(config, s3Client, configuredStream, uploadTimestamp, AvroConstants.JSON_CONVERTER, stream.getJsonSchema());
      } else {
        final JsonToAvroSchemaConverter schemaConverter = new JsonToAvroSchemaConverter();
        final Schema avroSchema = schemaConverter.getAvroSchema(stream.getJsonSchema(), stream.getName(), stream.getNamespace(), true);

        LOGGER.info("Avro schema for stream {}: {}", stream.getName(), avroSchema.toString(false));
        return new GcsParquetWriter(config, s3Client, configuredStream, uploadTimestamp, avroSchema, AvroConstants.JSON_CONVERTER);
      }
    }

    if (format == S3Format.CSV) {
      return new GcsCsvWriter(config, s3Client, configuredStream, uploadTimestamp);
    }

    if (format == S3Format.JSONL) {
      return new GcsJsonlWriter(config, s3Client, configuredStream, uploadTimestamp);
    }

    throw new RuntimeException("Unexpected GCS destination format: " + format);
  }

}<|MERGE_RESOLUTION|>--- conflicted
+++ resolved
@@ -37,19 +37,11 @@
       final AirbyteStream stream = configuredStream.getStream();
       LOGGER.info("Json schema for stream {}: {}", stream.getName(), stream.getJsonSchema());
 
-<<<<<<< HEAD
-      final JsonToAvroSchemaConverter schemaConverter = new JsonToAvroSchemaConverter();
-      final Schema avroSchema = schemaConverter.getAvroSchema(stream.getJsonSchema(), stream.getName(), stream.getNamespace(), true, true);
-
-      LOGGER.info("Avro schema for stream {}: {}", stream.getName(), avroSchema.toString(false));
-
-=======
->>>>>>> 6a773f9b
       if (format == S3Format.AVRO) {
         return new GcsAvroWriter(config, s3Client, configuredStream, uploadTimestamp, AvroConstants.JSON_CONVERTER, stream.getJsonSchema());
       } else {
         final JsonToAvroSchemaConverter schemaConverter = new JsonToAvroSchemaConverter();
-        final Schema avroSchema = schemaConverter.getAvroSchema(stream.getJsonSchema(), stream.getName(), stream.getNamespace(), true);
+        final Schema avroSchema = schemaConverter.getAvroSchema(stream.getJsonSchema(), stream.getName(), stream.getNamespace(), true, true);
 
         LOGGER.info("Avro schema for stream {}: {}", stream.getName(), avroSchema.toString(false));
         return new GcsParquetWriter(config, s3Client, configuredStream, uploadTimestamp, avroSchema, AvroConstants.JSON_CONVERTER);
