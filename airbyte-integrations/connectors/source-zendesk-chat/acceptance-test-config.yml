connector_image: airbyte/source-zendesk-chat:dev
tests:
  spec:
    - spec_path: "source_zendesk_chat/spec.json"
  connection:
    - config_path: "secrets/config.json"
      status: "succeed"
    - config_path: "secrets/config_oauth.json"
      status: "succeed"
    - config_path: "integration_tests/invalid_config.json"
      status: "failed"
  discovery:
    - config_path: "secrets/config.json"
    - config_path: "secrets/config_oauth.json"
  basic_read:
    - config_path: "secrets/config.json"
<<<<<<< HEAD
      configured_catalog_path: "sample_files/configured_catalog.json"
    - config_path: "secrets/config_oauth.json"
      configured_catalog_path: "sample_files/configured_catalog.json"
=======
      configured_catalog_path: "integration_tests/configured_catalog.json"
>>>>>>> 0fd129e5
  incremental:
    - config_path: "secrets/config.json"
      configured_catalog_path: "integration_tests/configured_catalog.json"
#      Unable to use 'future_state_path' because Zendesk Chat API returns an error when specifying a date in the future.
#      future_state_path: "integration_tests/abnormal_state.json"
      cursor_paths:
        agents: [ "id" ]
        bans: [ "id" ]
        agent_timeline: [ "start_time" ]
        chats: [ "update_timestamp" ]
  full_refresh:
    - config_path: "secrets/config.json"
      configured_catalog_path: "integration_tests/configured_catalog.json"<|MERGE_RESOLUTION|>--- conflicted
+++ resolved
@@ -14,13 +14,9 @@
     - config_path: "secrets/config_oauth.json"
   basic_read:
     - config_path: "secrets/config.json"
-<<<<<<< HEAD
-      configured_catalog_path: "sample_files/configured_catalog.json"
+      configured_catalog_path: "integration_tests/configured_catalog.json"
     - config_path: "secrets/config_oauth.json"
-      configured_catalog_path: "sample_files/configured_catalog.json"
-=======
       configured_catalog_path: "integration_tests/configured_catalog.json"
->>>>>>> 0fd129e5
   incremental:
     - config_path: "secrets/config.json"
       configured_catalog_path: "integration_tests/configured_catalog.json"
