/*
 * Copyright (c) 2022 Airbyte, Inc., all rights reserved.
 */

package io.airbyte.integrations.destination.clickhouse;

import com.fasterxml.jackson.databind.JsonNode;
import com.fasterxml.jackson.databind.node.ObjectNode;
import com.google.common.collect.ImmutableMap;
import io.airbyte.commons.json.Jsons;
import io.airbyte.db.factory.DataSourceFactory;
import io.airbyte.db.jdbc.DefaultJdbcDatabase;
import io.airbyte.db.jdbc.JdbcDatabase;
import io.airbyte.db.jdbc.JdbcUtils;
import io.airbyte.integrations.base.JavaBaseConstants;
import io.airbyte.integrations.destination.ExtendedNameTransformer;
import io.airbyte.integrations.standardtest.destination.DestinationAcceptanceTest;
import java.sql.SQLException;
import java.util.ArrayList;
import java.util.List;
import java.util.stream.Collectors;
import org.junit.jupiter.api.Disabled;
import org.slf4j.Logger;
import org.slf4j.LoggerFactory;
import org.testcontainers.containers.BindMode;
import org.testcontainers.containers.ClickHouseContainer;

public class ClickhouseDestinationStrictEncryptAcceptanceTest extends DestinationAcceptanceTest {

  private static final Logger LOGGER = LoggerFactory.getLogger(ClickhouseDestinationStrictEncryptAcceptanceTest.class);

  private static final String DB_NAME = "default";

  private final ExtendedNameTransformer namingResolver = new ExtendedNameTransformer();

  private ClickHouseContainer db;

  public static final Integer HTTP_PORT = 8123;
  public static final Integer NATIVE_PORT = 9000;
  public static final Integer HTTPS_PORT = 8443;
  public static final Integer NATIVE_SECURE_PORT = 9440;

  @Override
  protected String getImageName() {
    return "airbyte/destination-clickhouse-strict-encrypt:dev";
  }

  @Override
  protected boolean supportsNormalization() {
    return true;
  }

  @Override
  protected boolean supportsDBT() {
    return false;
  }

  @Override
  protected boolean implementsNamespaces() {
    return true;
  }

  @Override
  protected String getDefaultSchema(final JsonNode config) {
    if (config.get(JdbcUtils.DATABASE_KEY) == null) {
      return null;
    }
    return config.get(JdbcUtils.DATABASE_KEY).asText();
  }

  @Override
  protected JsonNode getConfig() {
    // Note: ClickHouse official JDBC driver uses HTTP protocol, its default port is 8123
    // dbt clickhouse adapter uses native protocol, its default port is 9000
    // Since we disabled normalization and dbt test, we only use the JDBC port here.
    return Jsons.jsonNode(ImmutableMap.builder()
        .put(JdbcUtils.HOST_KEY, db.getHost())
        .put(JdbcUtils.PORT_KEY, db.getMappedPort(HTTPS_PORT))
        .put(JdbcUtils.DATABASE_KEY, DB_NAME)
        .put(JdbcUtils.USERNAME_KEY, db.getUsername())
        .put(JdbcUtils.PASSWORD_KEY, db.getPassword())
        .put(JdbcUtils.SCHEMA_KEY, DB_NAME)
        .build());
  }

  @Override
  protected JsonNode getFailCheckConfig() {
    final JsonNode clone = Jsons.clone(getConfig());
    ((ObjectNode) clone).put("password", "wrong password").put(JdbcUtils.SSL_KEY, false);
    return clone;
  }

  @Override
  protected List<JsonNode> retrieveNormalizedRecords(final TestDestinationEnv testEnv,
                                                     final String streamName,
                                                     final String namespace)
      throws Exception {
    return retrieveRecordsFromTable(namingResolver.getIdentifier(streamName), namespace);
  }

  @Override
  protected List<JsonNode> retrieveRecords(final TestDestinationEnv testEnv,
                                           final String streamName,
                                           final String namespace,
                                           final JsonNode streamSchema)
      throws Exception {
    return retrieveRecordsFromTable(namingResolver.getRawTableName(streamName), namespace)
        .stream()
        .map(r -> Jsons.deserialize(r.get(JavaBaseConstants.COLUMN_NAME_DATA).asText()))
        .collect(Collectors.toList());
  }

  private List<JsonNode> retrieveRecordsFromTable(final String tableName, final String schemaName) throws SQLException {
    final JdbcDatabase jdbcDB = getDatabase(getConfig());
    final String query = String.format("SELECT * FROM %s.%s ORDER BY %s ASC", schemaName, tableName, JavaBaseConstants.COLUMN_NAME_EMITTED_AT);
    return jdbcDB.queryJsons(query);
  }

  @Override
  protected List<String> resolveIdentifier(final String identifier) {
    final List<String> result = new ArrayList<>();
    final String resolved = namingResolver.getIdentifier(identifier);
    result.add(identifier);
    result.add(resolved);
    if (!resolved.startsWith("\"")) {
      result.add(resolved.toLowerCase());
      result.add(resolved.toUpperCase());
    }
    return result;
  }

  private static JdbcDatabase getDatabase(final JsonNode config) {
<<<<<<< HEAD
    final String jdbcStr = String.format("jdbc:clickhouse://%s:%s/%s?ssl=true&sslmode=NONE",
        config.get("host").asText(),
        config.get("port").asText(),
        config.get("database").asText());
=======
    final String jdbcStr = String.format("jdbc:clickhouse://%s:%s/%s?ssl=true&sslmode=none",
        config.get(JdbcUtils.HOST_KEY).asText(),
        config.get(JdbcUtils.PORT_KEY).asText(),
        config.get(JdbcUtils.DATABASE_KEY).asText());
>>>>>>> d6b6a2de
    return new DefaultJdbcDatabase(DataSourceFactory.create(
        config.get(JdbcUtils.USERNAME_KEY).asText(),
        config.has(JdbcUtils.PASSWORD_KEY) ? config.get(JdbcUtils.PASSWORD_KEY).asText() : null,
        ClickhouseDestination.DRIVER_CLASS,
        jdbcStr));
  }

  @Override
  protected void setup(final TestDestinationEnv testEnv) {
    db = (ClickHouseContainer) new ClickHouseContainer("yandex/clickhouse-server")
        .withExposedPorts(HTTP_PORT, NATIVE_PORT, HTTPS_PORT, NATIVE_SECURE_PORT)
        .withClasspathResourceMapping("config.xml", "/etc/clickhouse-server/config.xml", BindMode.READ_ONLY)
        .withClasspathResourceMapping("server.crt", "/etc/clickhouse-server/server.crt", BindMode.READ_ONLY)
        .withClasspathResourceMapping("server.key", "/etc/clickhouse-server/server.key", BindMode.READ_ONLY)
        .withClasspathResourceMapping("dhparam.pem", "/etc/clickhouse-server/dhparam.pem", BindMode.READ_ONLY);
    db.start();

    LOGGER.info(String.format("Clickhouse server container port mapping: %d -> %d, %d -> %d",
        HTTP_PORT, db.getMappedPort(HTTP_PORT),
        HTTPS_PORT, db.getMappedPort(HTTPS_PORT)));
  }

  @Override
  protected void tearDown(final TestDestinationEnv testEnv) {
    db.stop();
    db.close();
  }

  /**
   * The SQL script generated by old version of dbt in 'test' step isn't compatible with ClickHouse,
   * so we skip this test for now.
   *
   * Ref: https://github.com/dbt-labs/dbt-core/issues/3905
   *
   * @throws Exception
   */
  @Disabled
  public void testCustomDbtTransformations() throws Exception {
    super.testCustomDbtTransformations();
  }

  @Disabled
  public void testCustomDbtTransformationsFailure() throws Exception {}

  /**
   * The normalization container needs native port, while destination container needs HTTP port, we
   * can't inject the port switch statement into DestinationAcceptanceTest.runSync() method for this
   * test, so we skip it.
   *
   * @throws Exception
   */
  @Disabled
  public void testIncrementalDedupeSync() throws Exception {
    super.testIncrementalDedupeSync();
  }

  /**
   * The normalization container needs native port, while destination container needs HTTP port, we
   * can't inject the port switch statement into DestinationAcceptanceTest.runSync() method for this
   * test, so we skip it.
   *
   * @throws Exception
   */
  @Disabled
  public void testSyncWithNormalization(final String messagesFilename, final String catalogFilename) throws Exception {
    super.testSyncWithNormalization(messagesFilename, catalogFilename);
  }

}<|MERGE_RESOLUTION|>--- conflicted
+++ resolved
@@ -130,17 +130,10 @@
   }
 
   private static JdbcDatabase getDatabase(final JsonNode config) {
-<<<<<<< HEAD
-    final String jdbcStr = String.format("jdbc:clickhouse://%s:%s/%s?ssl=true&sslmode=NONE",
-        config.get("host").asText(),
-        config.get("port").asText(),
-        config.get("database").asText());
-=======
     final String jdbcStr = String.format("jdbc:clickhouse://%s:%s/%s?ssl=true&sslmode=none",
         config.get(JdbcUtils.HOST_KEY).asText(),
         config.get(JdbcUtils.PORT_KEY).asText(),
         config.get(JdbcUtils.DATABASE_KEY).asText());
->>>>>>> d6b6a2de
     return new DefaultJdbcDatabase(DataSourceFactory.create(
         config.get(JdbcUtils.USERNAME_KEY).asText(),
         config.has(JdbcUtils.PASSWORD_KEY) ? config.get(JdbcUtils.PASSWORD_KEY).asText() : null,
