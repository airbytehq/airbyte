--- conflicted
+++ resolved
@@ -4,11 +4,7 @@
 }
 
 airbyteJavaConnector {
-<<<<<<< HEAD
-    cdkVersionRequired = '0.22.0'
-=======
     cdkVersionRequired = '0.22.1'
->>>>>>> ad227e56
     features = ['db-destinations', 's3-destinations', 'typing-deduping']
     useLocalCdk = false
 }
