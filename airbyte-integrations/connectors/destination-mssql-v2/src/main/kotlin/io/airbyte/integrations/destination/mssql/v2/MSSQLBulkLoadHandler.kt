/*
 * Copyright (c) 2024 Airbyte, Inc., all rights reserved.
 */

package io.airbyte.integrations.destination.mssql.v2

import io.github.oshai.kotlinlogging.KotlinLogging
import java.sql.Connection
import java.sql.SQLException
import java.time.LocalDateTime
import java.time.format.DateTimeFormatter
import javax.sql.DataSource
import kotlin.math.absoluteValue
import kotlin.random.Random
import org.apache.commons.lang3.SystemUtils

private val logger = KotlinLogging.logger {}

class MSSQLBulkLoadHandler(
    private val dataSource: DataSource,
    private val schemaName: String,
    private val mainTableName: String,
    private val bulkUploadDataSource: String,
    private val mssqlQueryBuilder: MSSQLQueryBuilder
) {

    companion object {
        // Common bulk insert constants
        private const val CODE_PAGE = "65001"
        private const val FILE_FORMAT = "CSV"
    }

    /**
     * Bulk-load data in "append-overwrite" mode from the CSV file located in Azure Blob Storage.
     *
     * @param dataFilePath The path to the CSV file in Azure Blob Storage
     * @param formatFilePath The path to a format file if needed
     * @param rowsPerBatch Optional parameter to control the batching size in BULK INSERT.
     */
    fun bulkLoadForAppendOverwrite(
        dataFilePath: String,
        formatFilePath: String,
        rowsPerBatch: Long? = null
    ) {
        val bulkInsertSql =
            buildBulkInsertSql(
                fullyQualifiedTableName = "${schemaName}.${mainTableName}",
                dataFilePath = dataFilePath,
                formatFilePath = formatFilePath,
                rowsPerBatch = rowsPerBatch,
            )

        dataSource.connection.use { conn ->
            conn.autoCommit = false
            try {
                logger.info {
                    "Starting bulk insert into table: $schemaName.$mainTableName from file: $dataFilePath"
                }
                conn.prepareStatement(bulkInsertSql).use { stmt -> stmt.executeUpdate() }
                logger.info {
                    "Bulk insert completed successfully for table: $schemaName.$mainTableName"
                }
                handleCdcDeletes(conn)
                conn.commit()
            } catch (ex: SQLException) {
                logger.error(ex) { "Error during bulk insert; rolling back. Cause: ${ex.message}" }
                conn.rollback()
                throw ex
            }
        }
    }

    /**
     * Bulk load CSV data into a local temp table, then upsert (merge) into a main table when there
     * are multiple primary key columns. This helps deduplicate records.
     *
     * @param primaryKeyColumns A list of the column names that form the composite PK
     * @param nonPkColumns A list of non-PK column names
     * @param dataFilePath The path to the CSV file in Azure Blob Storage
     * @param formatFilePath (Optional) The path to a format file if needed
     * @param rowsPerBatch Optional parameter to control the batching size in BULK INSERT.
     */
    fun bulkLoadAndUpsertForDedup(
        primaryKeyColumns: List<String>,
        nonPkColumns: List<String>,
        dataFilePath: String,
        formatFilePath: String,
        rowsPerBatch: Long? = null
    ) {
        if (primaryKeyColumns.isEmpty()) {
            throw IllegalArgumentException("At least one primary key column is required.")
        }

        val tempTableName = generateLocalTempTableName()

        dataSource.connection.use { conn ->
            conn.autoCommit = false
            try {
                // Create the temp table
                createTempTable(conn, tempTableName)
                // Bulk load the CSV data into the temp table
                val bulkInsertSql =
                    buildBulkInsertSql(
                        fullyQualifiedTableName = tempTableName,
                        dataFilePath = dataFilePath,
                        formatFilePath = formatFilePath,
                        rowsPerBatch = rowsPerBatch,
                    )
                logger.info {
                    "Starting bulk insert into temp table: $tempTableName from file: $dataFilePath"
                }
                conn.prepareStatement(bulkInsertSql).use { stmt -> stmt.executeUpdate() }
                logger.info { "Bulk insert completed successfully for temp table: $tempTableName" }

                // Merge into the main table
                val mergeSql = buildMergeSql(tempTableName, primaryKeyColumns, nonPkColumns)
                logger.info { "Starting MERGE into: $schemaName.$mainTableName" }
                conn.prepareStatement(mergeSql).use { stmt -> stmt.executeUpdate() }
                logger.info {
                    "MERGE completed successfully into table: $schemaName.$mainTableName"
                }

                handleCdcDeletes(conn)
                conn.commit()
            } catch (ex: SQLException) {
                logger.error(ex) {
                    "Error during bulk load & upsert; rolling back. Cause: $ex.message"
                }
                conn.rollback()
                throw ex
            }
        }
    }

    private fun handleCdcDeletes(conn: Connection) {
        if (mssqlQueryBuilder.hasCdc) {
            logger.info {
                "Starting removal of deleted records in table: $schemaName.$mainTableName"
            }
            mssqlQueryBuilder.deleteCdc(conn)
            logger.info {
                "Deleted records removal completed successfully in table: $schemaName.$mainTableName"
            }
        }
    }

    private fun quoteIdentifier(identifier: String): String {
        // Split on '.', then bracket each piece (like database.schema.table ->
        // [database].[schema].[table])
        return identifier.split(".").joinToString(".") { segment ->
            // Escape closing bracket if present:   a]b -> a]]b
            "[${segment.replace("]", "]]")}]"
        }
    }

    /** Builds the BULK INSERT SQL statement with optional rowsPerBatch. */
    private fun buildBulkInsertSql(
        fullyQualifiedTableName: String,
        dataFilePath: String,
        formatFilePath: String,
        rowsPerBatch: Long? = null
    ): String {
        val quotedTableName = quoteIdentifier(fullyQualifiedTableName)
        // The ROWS_PER_BATCH hint can help optimize the bulk load.
        // If not provided, it won't be included in the statement.
        val rowBatchClause = rowsPerBatch?.let { "ROWS_PER_BATCH = $it," } ?: ""
        return StringBuilder()
            .apply {
<<<<<<< HEAD
                append("BULK INSERT $fullyQualifiedTableName\n")
=======
                append("BULK INSERT $quotedTableName\n")
>>>>>>> 178dd999
                append("FROM '$dataFilePath'\n")
                append("WITH (\n")
                if (SystemUtils.IS_OS_WINDOWS) {
                    // Only supported in Windows installations
                    append("\tCODEPAGE = '$CODE_PAGE',\n")
                }
                append("\tDATA_SOURCE = '$bulkUploadDataSource',\n")
                append("\tFORMATFILE_DATA_SOURCE = '$bulkUploadDataSource',\n")
                append("\tFIRSTROW = 2,\n")
                append("\tFORMAT = '$FILE_FORMAT',\n")
                append("\tFORMATFILE = '$formatFilePath',\n")
                append("\t$rowBatchClause\n")
                append("\tKEEPNULLS\n")
                append(")")
            }
            .toString()
            .trimIndent()
    }

    /** Creates a Global temp table by cloning the column structure from the main table. */
    private fun createTempTable(conn: Connection, tempTableName: String) {
        val createTempTableSql =
            """
            SELECT TOP 0 *
            INTO $tempTableName
            FROM $schemaName.$mainTableName
        """.trimIndent()

        conn.prepareStatement(createTempTableSql).use { stmt -> stmt.executeUpdate() }
        conn.commit()
    }

    /**
     * Builds a MERGE statement using the provided PK and non-PK columns, always quoting column
     * names to avoid keyword conflicts.
     */
    private fun buildMergeSql(
        tempTableName: String,
        primaryKeyColumns: List<String>,
        nonPkColumns: List<String>
    ): String {
        val quotedTableName = quoteIdentifier("$schemaName.$mainTableName")
        // 1. ON condition:
        //    e.g. Target.[Pk1] = Source.[Pk1] AND Target.[Pk2] = Source.[Pk2]
        val onCondition = primaryKeyColumns.joinToString(" AND ") { "Target.[$it] = Source.[$it]" }

        // 2. All columns for the INSERT statement (quoted)
        val allColumns = primaryKeyColumns + nonPkColumns
        val allColumnsCsv = allColumns.joinToString(", ") { "[$it]" }

        // 3. The UPDATE assignments for non-PK columns
        //    e.g. Target.[col1] = Source.[col1], Target.[col2] = ...
        val updateAssignments = nonPkColumns.joinToString(", ") { "Target.[$it] = Source.[$it]" }

        // 4. The VALUES for the INSERT statement
        //    e.g. Source.[Pk1], Source.[col1], Source.[col2]...
        val sourceColumnsCsv = allColumns.joinToString(", ") { "Source.[$it]" }

        return """
        MERGE INTO $quotedTableName AS Target
        USING $tempTableName AS Source
            ON $onCondition
        WHEN MATCHED THEN
            UPDATE SET
                $updateAssignments
        WHEN NOT MATCHED THEN
            INSERT ($allColumnsCsv)
            VALUES ($sourceColumnsCsv)
        ;
    """.trimIndent()
    }

    /** Generates a local temp table name with a timestamp suffix to avoid collisions. */
    private fun generateLocalTempTableName(): String {
        val timestamp =
            LocalDateTime.now().format(DateTimeFormatter.ofPattern("yyyyMMdd_HHmmss_SSS"))
        return "##TempTable_${timestamp}_${Random.nextInt().absoluteValue}"
    }
}<|MERGE_RESOLUTION|>--- conflicted
+++ resolved
@@ -166,11 +166,7 @@
         val rowBatchClause = rowsPerBatch?.let { "ROWS_PER_BATCH = $it," } ?: ""
         return StringBuilder()
             .apply {
-<<<<<<< HEAD
-                append("BULK INSERT $fullyQualifiedTableName\n")
-=======
                 append("BULK INSERT $quotedTableName\n")
->>>>>>> 178dd999
                 append("FROM '$dataFilePath'\n")
                 append("WITH (\n")
                 if (SystemUtils.IS_OS_WINDOWS) {
