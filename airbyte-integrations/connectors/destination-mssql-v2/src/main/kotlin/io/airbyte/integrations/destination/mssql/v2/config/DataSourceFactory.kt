/*
 * Copyright (c) 2024 Airbyte, Inc., all rights reserved.
 */

package io.airbyte.integrations.destination.mssql.v2.config

import com.microsoft.sqlserver.jdbc.SQLServerDataSource
import com.zaxxer.hikari.HikariDataSource
import jakarta.inject.Singleton
import javax.sql.DataSource

@Singleton
class DataSourceFactory {
<<<<<<< HEAD

=======
    @Singleton
>>>>>>> 65c659d6
    fun dataSource(config: MSSQLConfiguration): DataSource {
        val sqlServerDataSource = config.toSQLServerDataSource()
        val dataSource = HikariDataSource()
        dataSource.dataSource = sqlServerDataSource
        dataSource.connectionTimeout = 30000
        dataSource.connectionTestQuery = "SELECT 1"
        dataSource.maximumPoolSize = 10
        dataSource.minimumIdle = 0
        dataSource.idleTimeout = 60000
        dataSource.leakDetectionThreshold = dataSource.connectionTimeout + 10000
        return dataSource
    }
}

fun MSSQLConfiguration.toSQLServerDataSource(): SQLServerDataSource {
    val connectionStringArray =
        mutableListOf(
            "jdbc:sqlserver://${host}:${port}",
            "databaseName=${database}",
        )

    when (sslMethod) {
        is EncryptedVerify -> {
            connectionStringArray.add("encrypt=true")
            sslMethod.trustStoreName?.let { connectionStringArray.add("trustStoreName=$it") }
            sslMethod.trustStorePassword?.let {
                connectionStringArray.add("trustStorePassword=$it")
            }
            sslMethod.hostNameInCertificate?.let {
                connectionStringArray.add("hostNameInCertificate=$it")
            }
        }
        is EncryptedTrust -> {
            connectionStringArray.add("encrypt=true")
            connectionStringArray.add("trustServerCertificate=true")
        }
        is Unencrypted -> {}
    }

    jdbcUrlParams?.let { connectionStringArray.add(it) }

    return SQLServerDataSource().also {
        it.url = connectionStringArray.joinToString(";")
        it.user = user
        password?.let(it::setPassword)
    }
}<|MERGE_RESOLUTION|>--- conflicted
+++ resolved
@@ -9,13 +9,10 @@
 import jakarta.inject.Singleton
 import javax.sql.DataSource
 
-@Singleton
+@Factory
 class DataSourceFactory {
-<<<<<<< HEAD
 
-=======
     @Singleton
->>>>>>> 65c659d6
     fun dataSource(config: MSSQLConfiguration): DataSource {
         val sqlServerDataSource = config.toSQLServerDataSource()
         val dataSource = HikariDataSource()
