acceptance_tests:
  basic_read:
    tests:
<<<<<<< HEAD
      - config_path: secrets/config.json
        expect_records:
          path: integration_tests/expected_records/csv.jsonl
        timeout_seconds: 1800
      - config_path: secrets/legacy_csv_custom_encoding_config.json
        expect_records:
          path: integration_tests/expected_records/legacy_csv_custom_encoding.jsonl
        timeout_seconds: 1800
      - config_path: secrets/legacy_csv_custom_format_config.json
        expect_records:
          path: integration_tests/expected_records/legacy_csv_custom_format.jsonl
        timeout_seconds: 1800
      - config_path: secrets/legacy_csv_user_schema_config.json
        expect_records:
          path: integration_tests/expected_records/legacy_csv_user_schema.jsonl
        timeout_seconds: 1800
      - config_path: secrets/legacy_csv_no_header_config.json
        expect_records:
          path: integration_tests/expected_records/legacy_csv_no_header.jsonl
        timeout_seconds: 1800
      - config_path: secrets/legacy_csv_skip_rows_config.json
        expect_records:
          path: integration_tests/expected_records/legacy_csv_skip_rows.jsonl
        timeout_seconds: 1800
      - config_path: secrets/legacy_csv_skip_rows_no_header_config.json
        expect_records:
          path: integration_tests/expected_records/legacy_csv_skip_rows_no_header.jsonl
        timeout_seconds: 1800
      - config_path: secrets/legacy_csv_with_nulls_config.json
        expect_records:
          path: integration_tests/expected_records/legacy_csv_with_nulls.jsonl
        timeout_seconds: 1800
      - config_path: secrets/legacy_csv_with_null_bools_config.json
        expect_records:
          path: integration_tests/expected_records/legacy_csv_with_null_bools.jsonl
        timeout_seconds: 1800
      - config_path: secrets/parquet_config.json
        expect_records:
          path: integration_tests/expected_records/parquet.jsonl
        timeout_seconds: 1800
      - config_path: secrets/v4_parquet_config.json
        expect_records:
        timeout_seconds: 1800
      - config_path: secrets/parquet_dataset_config.json
        expect_records:
          path: integration_tests/expected_records/parquet_dataset.jsonl
        timeout_seconds: 1800
      - config_path: secrets/legacy_parquet_decimal_config.json
        expect_records:
          path: integration_tests/expected_records/legacy_parquet_decimal.jsonl
        timeout_seconds: 1800
      - config_path: secrets/avro_config.json
        expect_records:
          path: integration_tests/expected_records/avro.jsonl
        timeout_seconds: 1800
      - config_path: secrets/v4_avro_duration_config.json
        expect_records:
          path: integration_tests/expected_records/v4_avro_duration.jsonl
        timeout_seconds: 1800
      - config_path: secrets/jsonl_config.json
        expect_records:
          path: integration_tests/expected_records/jsonl.jsonl
        timeout_seconds: 1800
      - config_path: secrets/v4_jsonl_config.json
        expect_records:
          path: integration_tests/expected_records/v4_jsonl.jsonl
        timeout_seconds: 1800
      - config_path: secrets/jsonl_newlines_config.json
        expect_records:
          path: integration_tests/expected_records/jsonl_newlines.jsonl
        timeout_seconds: 1800
=======
    - config_path: secrets/config.json
      expect_records:
        path: integration_tests/expected_records/csv.jsonl
        exact_order: true
      timeout_seconds: 1800
    - config_path: secrets/legacy_csv_custom_encoding_config.json
      expect_records:
        path: integration_tests/expected_records/legacy_csv_custom_encoding.jsonl
        exact_order: true
      timeout_seconds: 1800
    - config_path: secrets/legacy_csv_custom_format_config.json
      expect_records:
        path: integration_tests/expected_records/legacy_csv_custom_format.jsonl
        exact_order: true
      timeout_seconds: 1800
    - config_path: secrets/legacy_csv_user_schema_config.json
      expect_records:
        path: integration_tests/expected_records/legacy_csv_user_schema.jsonl
        exact_order: true
      timeout_seconds: 1800
    - config_path: secrets/legacy_csv_no_header_config.json
      expect_records:
        path: integration_tests/expected_records/legacy_csv_no_header.jsonl
        exact_order: true
      timeout_seconds: 1800
    - config_path: secrets/legacy_csv_skip_rows_config.json
      expect_records:
        path: integration_tests/expected_records/legacy_csv_skip_rows.jsonl
        exact_order: true
      timeout_seconds: 1800
    - config_path: secrets/legacy_csv_with_nulls_config.json
      expect_records:
        path: integration_tests/expected_records/legacy_csv_with_nulls.jsonl
        exact_order: true
      timeout_seconds: 1800
    - config_path: secrets/parquet_config.json
      expect_records:
        path: integration_tests/expected_records/parquet.jsonl
        exact_order: true
      timeout_seconds: 1800
    - config_path: secrets/parquet_dataset_config.json
      expect_records:
        path: integration_tests/expected_records/parquet_dataset.jsonl
        exact_order: true
      timeout_seconds: 1800
    - config_path: secrets/avro_config.json
      expect_records:
        path: integration_tests/expected_records/avro.jsonl
        exact_order: true
      timeout_seconds: 1800
    - config_path: secrets/jsonl_config.json
      expect_records:
        path: integration_tests/expected_records/jsonl.jsonl
        exact_order: true
      timeout_seconds: 1800
    - config_path: secrets/jsonl_newlines_config.json
      expect_records:
        path: integration_tests/expected_records/jsonl_newlines.jsonl
        exact_order: true
      timeout_seconds: 1800
>>>>>>> 84a113f0

  connection:
    tests:
      - config_path: secrets/config.json
        status: succeed
      - config_path: secrets/legacy_csv_custom_encoding_config.json
        status: succeed
      - config_path: secrets/legacy_csv_custom_format_config.json
        status: succeed
      - config_path: secrets/legacy_csv_user_schema_config.json
        status: succeed
      - config_path: secrets/v4_csv_user_schema_cast_complex_config.json
        status: succeed
      - config_path: secrets/legacy_csv_no_header_config.json
        status: succeed
      - config_path: secrets/legacy_csv_skip_rows_config.json
        status: succeed
      - config_path: secrets/legacy_csv_skip_rows_no_header_config.json
        status: succeed
      - config_path: secrets/legacy_csv_with_nulls_config.json
        status: succeed
      - config_path: secrets/legacy_csv_with_null_bools_config.json
        status: succeed
      - config_path: secrets/parquet_config.json
        status: succeed
      - config_path: secrets/avro_config.json
        status: succeed
      - config_path: secrets/jsonl_config.json
        status: succeed
      - config_path: secrets/jsonl_newlines_config.json
        status: succeed
      - config_path: integration_tests/invalid_config.json
        status: failed
  discovery:
    tests:
      - config_path: secrets/config.json
      - config_path: secrets/legacy_csv_custom_encoding_config.json
      - config_path: secrets/legacy_csv_custom_format_config.json
      - config_path: secrets/legacy_csv_user_schema_config.json
      - config_path: secrets/legacy_csv_no_header_config.json
      - config_path: secrets/legacy_csv_skip_rows_config.json
      - config_path: secrets/legacy_csv_with_nulls_config.json
      - config_path: secrets/parquet_config.json
      - config_path: secrets/avro_config.json
      - config_path: secrets/jsonl_config.json
      - config_path: secrets/jsonl_newlines_config.json
  full_refresh:
    tests:
      - config_path: secrets/config.json
        configured_catalog_path: integration_tests/configured_catalogs/csv.json
        timeout_seconds: 1800
      - config_path: secrets/parquet_config.json
        configured_catalog_path: integration_tests/configured_catalogs/parquet.json
        timeout_seconds: 1800
      - config_path: secrets/avro_config.json
        configured_catalog_path: integration_tests/configured_catalogs/avro.json
        timeout_seconds: 1800
      - config_path: secrets/jsonl_config.json
        configured_catalog_path: integration_tests/configured_catalogs/jsonl.json
        timeout_seconds: 1800
      - config_path: secrets/jsonl_newlines_config.json
        configured_catalog_path: integration_tests/configured_catalogs/jsonl.json
        timeout_seconds: 1800

  incremental:
    tests:
      - config_path: secrets/config.json
        configured_catalog_path: integration_tests/configured_catalogs/csv.json
        cursor_paths:
          test:
            - _ab_source_file_last_modified
        future_state:
          future_state_path: integration_tests/abnormal_state.json
        timeout_seconds: 1800
      - config_path: secrets/parquet_config.json
        configured_catalog_path: integration_tests/configured_catalogs/parquet.json
        cursor_paths:
          test:
            - _ab_source_file_last_modified
        future_state:
          future_state_path: integration_tests/abnormal_state.json
        timeout_seconds: 1800
      - config_path: secrets/avro_config.json
        configured_catalog_path: integration_tests/configured_catalogs/avro.json
        cursor_paths:
          test:
            - _ab_source_file_last_modified
        future_state:
          future_state_path: integration_tests/abnormal_state.json
        timeout_seconds: 1800
      - config_path: secrets/jsonl_config.json
        configured_catalog_path: integration_tests/configured_catalogs/jsonl.json
        cursor_paths:
          test:
            - _ab_source_file_last_modified
        future_state:
          future_state_path: integration_tests/abnormal_state.json
        timeout_seconds: 1800
      - config_path: secrets/jsonl_newlines_config.json
        configured_catalog_path: integration_tests/configured_catalogs/jsonl.json
        cursor_paths:
          test:
            - _ab_source_file_last_modified
        future_state:
          future_state_path: integration_tests/abnormal_state.json
        timeout_seconds: 1800
  spec:
    tests:
      - spec_path: integration_tests/spec.json
connector_image: airbyte/source-s3:dev
test_strictness_level: high<|MERGE_RESOLUTION|>--- conflicted
+++ resolved
@@ -1,53 +1,60 @@
 acceptance_tests:
   basic_read:
     tests:
-<<<<<<< HEAD
       - config_path: secrets/config.json
         expect_records:
           path: integration_tests/expected_records/csv.jsonl
+          exact_order: true
         timeout_seconds: 1800
       - config_path: secrets/legacy_csv_custom_encoding_config.json
         expect_records:
           path: integration_tests/expected_records/legacy_csv_custom_encoding.jsonl
+          exact_order: true
         timeout_seconds: 1800
       - config_path: secrets/legacy_csv_custom_format_config.json
         expect_records:
           path: integration_tests/expected_records/legacy_csv_custom_format.jsonl
+          exact_order: true
         timeout_seconds: 1800
       - config_path: secrets/legacy_csv_user_schema_config.json
         expect_records:
           path: integration_tests/expected_records/legacy_csv_user_schema.jsonl
+          exact_order: true
         timeout_seconds: 1800
       - config_path: secrets/legacy_csv_no_header_config.json
         expect_records:
           path: integration_tests/expected_records/legacy_csv_no_header.jsonl
+          exact_order: true
         timeout_seconds: 1800
       - config_path: secrets/legacy_csv_skip_rows_config.json
         expect_records:
           path: integration_tests/expected_records/legacy_csv_skip_rows.jsonl
+          exact_order: true
         timeout_seconds: 1800
       - config_path: secrets/legacy_csv_skip_rows_no_header_config.json
         expect_records:
           path: integration_tests/expected_records/legacy_csv_skip_rows_no_header.jsonl
+          exact_order: true
         timeout_seconds: 1800
       - config_path: secrets/legacy_csv_with_nulls_config.json
         expect_records:
           path: integration_tests/expected_records/legacy_csv_with_nulls.jsonl
+          exact_order: true
         timeout_seconds: 1800
       - config_path: secrets/legacy_csv_with_null_bools_config.json
         expect_records:
           path: integration_tests/expected_records/legacy_csv_with_null_bools.jsonl
+          exact_order: true
         timeout_seconds: 1800
       - config_path: secrets/parquet_config.json
         expect_records:
           path: integration_tests/expected_records/parquet.jsonl
-        timeout_seconds: 1800
-      - config_path: secrets/v4_parquet_config.json
-        expect_records:
+          exact_order: true
         timeout_seconds: 1800
       - config_path: secrets/parquet_dataset_config.json
         expect_records:
           path: integration_tests/expected_records/parquet_dataset.jsonl
+          exact_order: true
         timeout_seconds: 1800
       - config_path: secrets/legacy_parquet_decimal_config.json
         expect_records:
@@ -56,85 +63,18 @@
       - config_path: secrets/avro_config.json
         expect_records:
           path: integration_tests/expected_records/avro.jsonl
-        timeout_seconds: 1800
-      - config_path: secrets/v4_avro_duration_config.json
-        expect_records:
-          path: integration_tests/expected_records/v4_avro_duration.jsonl
+          exact_order: true
         timeout_seconds: 1800
       - config_path: secrets/jsonl_config.json
         expect_records:
           path: integration_tests/expected_records/jsonl.jsonl
-        timeout_seconds: 1800
-      - config_path: secrets/v4_jsonl_config.json
-        expect_records:
-          path: integration_tests/expected_records/v4_jsonl.jsonl
+          exact_order: true
         timeout_seconds: 1800
       - config_path: secrets/jsonl_newlines_config.json
         expect_records:
           path: integration_tests/expected_records/jsonl_newlines.jsonl
+          exact_order: true
         timeout_seconds: 1800
-=======
-    - config_path: secrets/config.json
-      expect_records:
-        path: integration_tests/expected_records/csv.jsonl
-        exact_order: true
-      timeout_seconds: 1800
-    - config_path: secrets/legacy_csv_custom_encoding_config.json
-      expect_records:
-        path: integration_tests/expected_records/legacy_csv_custom_encoding.jsonl
-        exact_order: true
-      timeout_seconds: 1800
-    - config_path: secrets/legacy_csv_custom_format_config.json
-      expect_records:
-        path: integration_tests/expected_records/legacy_csv_custom_format.jsonl
-        exact_order: true
-      timeout_seconds: 1800
-    - config_path: secrets/legacy_csv_user_schema_config.json
-      expect_records:
-        path: integration_tests/expected_records/legacy_csv_user_schema.jsonl
-        exact_order: true
-      timeout_seconds: 1800
-    - config_path: secrets/legacy_csv_no_header_config.json
-      expect_records:
-        path: integration_tests/expected_records/legacy_csv_no_header.jsonl
-        exact_order: true
-      timeout_seconds: 1800
-    - config_path: secrets/legacy_csv_skip_rows_config.json
-      expect_records:
-        path: integration_tests/expected_records/legacy_csv_skip_rows.jsonl
-        exact_order: true
-      timeout_seconds: 1800
-    - config_path: secrets/legacy_csv_with_nulls_config.json
-      expect_records:
-        path: integration_tests/expected_records/legacy_csv_with_nulls.jsonl
-        exact_order: true
-      timeout_seconds: 1800
-    - config_path: secrets/parquet_config.json
-      expect_records:
-        path: integration_tests/expected_records/parquet.jsonl
-        exact_order: true
-      timeout_seconds: 1800
-    - config_path: secrets/parquet_dataset_config.json
-      expect_records:
-        path: integration_tests/expected_records/parquet_dataset.jsonl
-        exact_order: true
-      timeout_seconds: 1800
-    - config_path: secrets/avro_config.json
-      expect_records:
-        path: integration_tests/expected_records/avro.jsonl
-        exact_order: true
-      timeout_seconds: 1800
-    - config_path: secrets/jsonl_config.json
-      expect_records:
-        path: integration_tests/expected_records/jsonl.jsonl
-        exact_order: true
-      timeout_seconds: 1800
-    - config_path: secrets/jsonl_newlines_config.json
-      expect_records:
-        path: integration_tests/expected_records/jsonl_newlines.jsonl
-        exact_order: true
-      timeout_seconds: 1800
->>>>>>> 84a113f0
 
   connection:
     tests:
@@ -145,8 +85,6 @@
       - config_path: secrets/legacy_csv_custom_format_config.json
         status: succeed
       - config_path: secrets/legacy_csv_user_schema_config.json
-        status: succeed
-      - config_path: secrets/v4_csv_user_schema_cast_complex_config.json
         status: succeed
       - config_path: secrets/legacy_csv_no_header_config.json
         status: succeed
