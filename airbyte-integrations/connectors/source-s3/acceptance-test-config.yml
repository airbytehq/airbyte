--- conflicted
+++ resolved
@@ -1,36 +1,4 @@
 acceptance_tests:
-<<<<<<< HEAD
-=======
-  spec:
-    tests:
-    - spec_path: integration_tests/spec.json
-
-  connection:
-    tests:
-    - config_path: secrets/config.json
-      status: succeed
-    - config_path: secrets/parquet_config.json
-      status: succeed
-    - config_path: secrets/avro_config.json
-      status: succeed
-    - config_path: secrets/jsonl_config.json
-      status: succeed
-    - config_path: secrets/jsonl_newlines_config.json
-      status: succeed
-    - config_path: integration_tests/invalid_config.json
-      status: failed
-
-  discovery:
-    tests:
-    - config_path: secrets/config.json
-    - config_path: secrets/parquet_config.json
-    - config_path: secrets/avro_config.json
-      backward_compatibility_tests_config:
-        disable_for_version: 0.1.32
-    - config_path: secrets/jsonl_config.json
-    - config_path: secrets/jsonl_newlines_config.json
-
->>>>>>> e1746470
   basic_read:
     tests:
     - config_path: secrets/config.json
@@ -53,7 +21,7 @@
       expect_records:
         path: integration_tests/expected_records/jsonl_newlines.jsonl
       timeout_seconds: 1800
-<<<<<<< HEAD
+
   connection:
     tests:
     - config_path: secrets/config.json
@@ -75,9 +43,6 @@
     - config_path: secrets/avro_config.json
     - config_path: secrets/jsonl_config.json
     - config_path: secrets/jsonl_newlines_config.json
-=======
-
->>>>>>> e1746470
   full_refresh:
     tests:
     - config_path: secrets/config.json
@@ -95,10 +60,7 @@
     - config_path: secrets/jsonl_newlines_config.json
       configured_catalog_path: integration_tests/configured_catalogs/jsonl.json
       timeout_seconds: 1800
-<<<<<<< HEAD
-=======
 
->>>>>>> e1746470
   incremental:
     tests:
     - config_path: secrets/config.json
@@ -140,13 +102,9 @@
         - _ab_source_file_last_modified
       future_state:
         future_state_path: integration_tests/abnormal_state.json
-<<<<<<< HEAD
       timeout_seconds: 1800
   spec:
     tests:
     - spec_path: integration_tests/spec.json
 connector_image: airbyte/source-s3:dev
-test_strictness_level: high
-=======
-      timeout_seconds: 1800
->>>>>>> e1746470
+test_strictness_level: high