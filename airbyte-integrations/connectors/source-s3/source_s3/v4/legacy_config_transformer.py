--- conflicted
+++ resolved
@@ -23,7 +23,6 @@
 
     @classmethod
     def convert(cls, legacy_config: SourceS3Spec) -> Mapping[str, Any]:
-        format_config = LegacyConfigTransformer._transform_file_format(legacy_config.format)
         transformed_config = {
             "bucket": legacy_config.provider.bucket,
             "streams": [
@@ -32,10 +31,7 @@
                     "file_type": legacy_config.format.filetype,
                     "globs": cls._create_globs(legacy_config.path_pattern, legacy_config.provider.path_prefix),
                     "validation_policy": "Emit Record",
-<<<<<<< HEAD
-                    "format": format_config,
-=======
->>>>>>> 2f827c03
+                    "format": LegacyConfigTransformer._transform_file_format(legacy_config.format)
                 }
             ],
         }
@@ -50,8 +46,6 @@
             transformed_config["endpoint"] = legacy_config.provider.endpoint
         if legacy_config.user_schema and legacy_config.user_schema != "{}":
             transformed_config["streams"][0]["input_schema"] = legacy_config.user_schema
-        if legacy_config.format:
-            transformed_config["streams"][0]["format"] = cls._transform_file_format(legacy_config.format)
 
         return transformed_config
 
@@ -67,27 +61,13 @@
             parsed_datetime = datetime.strptime(datetime_str, SECONDS_FORMAT)
             return parsed_datetime.strftime(MICROS_FORMAT)
         except ValueError as e:
-<<<<<<< HEAD
-            raise e
-=======
             raise ValueError("Timestamp could not be parsed when transforming legacy connector config") from e
->>>>>>> 2f827c03
 
     @classmethod
     def _transform_file_format(cls, format_options: Union[CsvFormat, ParquetFormat, AvroFormat, JsonlFormat]) -> Mapping[str, Any]:
         if isinstance(format_options, AvroFormat):
             return {"filetype": "avro"}
         elif isinstance(format_options, CsvFormat):
-<<<<<<< HEAD
-            return {"filetype": "csv"}
-        elif isinstance(format_options, JsonlFormat):
-            return {"filetype": "jsonl"}
-        elif isinstance(format_options, ParquetFormat):
-            return {
-                "filetype": "parquet",
-                "decimal_as_float": True
-            }
-=======
             csv_options = {
                 "filetype": "csv",
                 "delimiter": format_options.delimiter,
@@ -108,8 +88,10 @@
         elif isinstance(format_options, JsonlFormat):
             return {"filetype": "jsonl"}
         elif isinstance(format_options, ParquetFormat):
-            return {"filetype": "parquet"}
->>>>>>> 2f827c03
+            return {
+                "filetype": "parquet",
+                "decimal_as_float": True
+            }
         else:
             # This should never happen because it would fail schema validation
             raise ValueError(f"Format filetype {format_options} is not a supported file type")