--- conflicted
+++ resolved
@@ -56,23 +56,7 @@
             # list or read files.
             raise ValueError("Source config is missing; cannot create the S3 client.")
 
-<<<<<<< HEAD
-            # Set the region_name if it's provided in the config
-            if self.config.region_name:
-                client_kv_args["region_name"] = self.config.region_name
-
-            if self.config.role_arn:
-                self._s3_client = self._get_iam_s3_client(client_kv_args)
-            else:
-                self._s3_client = boto3.client(
-                    "s3",
-                    aws_access_key_id=self.config.aws_access_key_id,
-                    aws_secret_access_key=self.config.aws_secret_access_key,
-                    **client_kv_args,
-                )
-=======
         client_kv_args = _get_s3_compatible_client_args(self.config) if self.config.endpoint else {}
->>>>>>> d32d8953
 
         # Set the region_name if it's provided in the config
         if self.config.region_name:
