--- conflicted
+++ resolved
@@ -177,15 +177,10 @@
 
     @property
     def _schema(self) -> Mapping[str, Any]:
-<<<<<<< HEAD
-        extra_fields = {self.ab_last_mod_col: "string", self.ab_file_name_col: "string"}
-=======
         extra_fields = {
-            self.ab_additional_col: {"type": "object"},
             self.ab_last_mod_col: {"type": "string"},
             self.ab_file_name_col: {"type": "string"},
         }
->>>>>>> e12141f7
         schema = self._raw_schema
         return {**schema, **extra_fields}
 
