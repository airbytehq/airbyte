#
# Copyright (c) 2021 Airbyte, Inc., all rights reserved.
#


import json
from abc import ABC, abstractmethod
from copy import deepcopy
from datetime import datetime
from functools import lru_cache
from traceback import format_exc
from typing import Any, Iterable, Iterator, List, Mapping, MutableMapping, Optional, Union

from airbyte_cdk.logger import AirbyteLogger
from airbyte_cdk.models.airbyte_protocol import SyncMode
from airbyte_cdk.sources.streams import Stream
from wcmatch.glob import GLOBSTAR, SPLIT, globmatch

from .file_info import FileInfo
from .formats.csv_parser import CsvParser
from .formats.parquet_parser import ParquetParser

JSON_TYPES = ["string", "number", "integer", "object", "array", "boolean", "null"]

LOGGER = AirbyteLogger()


class ConfigurationError(Exception):
    """Client mis-configured"""


class FileStream(Stream, ABC):
    @property
    def fileformatparser_map(self):
        """Mapping where every key is equal  'filetype' and values are  corresponding  parser classes."""
        return {
            "csv": CsvParser,
            "parquet": ParquetParser,
        }

    # TODO: make these user configurable in spec.json
    ab_additional_col = "_ab_additional_properties"
    ab_last_mod_col = "_ab_source_file_last_modified"
    ab_file_name_col = "_ab_source_file_url"
    airbyte_columns = [ab_additional_col, ab_last_mod_col, ab_file_name_col]
    datetime_format_string = "%Y-%m-%dT%H:%M:%S%z"

    def __init__(self, dataset: str, provider: dict, format: dict, path_pattern: str, schema: str = None):
        """
        :param dataset: table name for this stream
        :param provider: provider specific mapping as described in spec.json
        :param format: file format specific mapping as described in spec.json
        :param path_pattern: glob-style pattern for file-matching (https://facelessuser.github.io/wcmatch/glob/)
        :param schema: JSON-syntax user provided schema, defaults to None
        """
        self.dataset = dataset
        self._path_pattern = path_pattern
        self._provider = provider
        self._format = format
        self._schema = {}
        if schema:
            self._schema = self._parse_user_input_schema(schema)
        self.master_schema = None
        LOGGER.info(f"initialised stream with format: {format}")

    @staticmethod
    def _parse_user_input_schema(schema: str) -> Mapping[str, str]:
        """
        If the user provided a schema, we run this method to convert to a python dict and verify it
        This verifies:
            - that the provided string is valid JSON
            - that it is a key:value map with no nested values (objects or arrays)
            - that all values in the map correspond to a JsonSchema datatype
        If this passes, we are confident that the user-provided schema is valid and will work as expected with the rest of the code

        :param schema: JSON-syntax user provided schema
        :raises ConfigurationError: if any of the verification steps above fail
        :return: the input schema (json string) as a python dict
        """
        try:
            py_schema = json.loads(schema)
        except json.decoder.JSONDecodeError as err:
            error_msg = f"Failed to parse schema {repr(err)}\n{schema}\n{format_exc()}"
            raise ConfigurationError(error_msg) from err
        # enforce all keys and values are of type string as required (i.e. no nesting)
        if not all(isinstance(k, str) and isinstance(v, str) for k, v in py_schema.items()):
            raise ConfigurationError("Invalid schema provided, all column names and datatypes must be in string format")
        # enforce all values (datatypes) are valid JsonSchema datatypes
        if any(datatype not in JSON_TYPES for datatype in py_schema.values()):
            raise ConfigurationError(f"Invalid schema provided, datatypes must each be one of {JSON_TYPES}")

        return py_schema

    @property
    def name(self) -> str:
        return self.dataset

    @property
    def primary_key(self) -> Optional[Union[str, List[str], List[List[str]]]]:
        return None

    @property
    def fileformatparser_class(self) -> type:
        """
        :return: reference to the relevant fileformatparser class e.g. CsvParser
        """
        filetype = self._format.get("filetype")
        file_reader = self.fileformatparser_map.get(self._format.get("filetype"))
        if not file_reader:
            raise RuntimeError(
                f"Detected mismatched file format '{filetype}'. Available values: '{list(self.fileformatparser_map.keys())}''."
            )
        return file_reader

    @property
    @abstractmethod
    def storagefile_class(self) -> type:
        """
        Override this to point to the relevant provider-specific StorageFile class e.g. S3File

        :return: reference to relevant class
        """

    @abstractmethod
<<<<<<< HEAD
    def filepath_iterator(self) -> Iterator[FileInfo]:
=======
    def filepath_iterator(self) -> Iterator[str]:
>>>>>>> 530434f7
        """
        Provider-specific method to iterate through bucket/container/etc. and yield each full filepath.
        This should supply the 'url' to use in StorageFile(). This is possibly better described as blob or file path.
            e.g. for AWS: f"s3://{aws_access_key_id}:{aws_secret_access_key}@{self.url}" <- self.url is what we want to yield here

        :yield: url filepath to use in StorageFile()
        """

    def pattern_matched_filepath_iterator(self, file_infos: Iterable[FileInfo]) -> Iterator[FileInfo]:
        """
        iterates through iterable file_infos and yields only those file_infos that match user-provided path patterns

        :param file_infos: filepath_iterator(), this is a param rather than method reference in order to unit test this
        :yield: url filepath to use in StorageFile(), if matching on user-provided path patterns
        """
        for file_info in file_infos:
            if globmatch(file_info.key, self._path_pattern, flags=GLOBSTAR | SPLIT):
                yield file_info

    @lru_cache(maxsize=None)
    def get_time_ordered_file_infos(self) -> List[FileInfo]:
        """
        Iterates through pattern_matched_filepath_iterator(), acquiring last_modified property of each file to return in time ascending order.
        Uses concurrent.futures to thread this asynchronously in order to improve performance when there are many files (network I/O)
        Caches results after first run of method to avoid repeating network calls as this is used more than once

        :return: list in time-ascending order
        """
        return sorted(self.pattern_matched_filepath_iterator(self.filepath_iterator()), key=lambda file_info: file_info.last_modified)

    def _get_schema_map(self) -> Mapping[str, Any]:
        if self._schema != {}:
            return_schema = deepcopy(self._schema)
        else:  # we have no provided schema or schema state from a previous incremental run
            return_schema = self._get_master_schema()

        return_schema[self.ab_additional_col] = "object"
        return_schema[self.ab_last_mod_col] = "string"
        return_schema[self.ab_file_name_col] = "string"
        return return_schema

    def get_json_schema(self) -> Mapping[str, Any]:
        """
        :return: the JSON schema representing this stream.
        """
        # note: making every non-airbyte column nullable for compatibility
        # TODO: ensure this behaviour still makes sense as we add new file formats
        properties = {
            column: {"type": ["null", typ]} if column not in self.airbyte_columns else {"type": typ}
            for column, typ in self._get_schema_map().items()
        }

        properties[self.ab_last_mod_col]["format"] = "date-time"
        return {"type": "object", "properties": properties}

    def _get_master_schema(self, min_datetime: datetime = None) -> Mapping[str, Any]:
        """
        In order to auto-infer a schema across many files and/or allow for additional properties (columns),
            we need to determine the superset of schemas across all relevant files.
        This method iterates through get_time_ordered_file_infos() obtaining the inferred schema (process implemented per file format),
            to build up this superset schema (master_schema).
        This runs datatype checks to Warn or Error if we find incompatible schemas (e.g. same column is 'date' in one file but 'float' in another).
        This caches the master_schema after first run in order to avoid repeated compute and network calls to infer schema on all files.

        :param min_datetime: if passed, will only use files with last_modified >= this to determine master schema

        :raises RuntimeError: if we find datatype mismatches between files or between a file and schema state (provided or from previous inc. batch)
        :return: A dict of the JSON schema representing this stream.
        """
        # TODO: could implement a (user-beware) 'lazy' mode that skips schema checking to improve performance
        # TODO: could utilise min_datetime to add a start_date parameter in spec for user
        if self.master_schema is None:
            master_schema = deepcopy(self._schema)

            file_reader = self.fileformatparser_class(self._format)

            for file_info in self.get_time_ordered_file_infos():
                # skip this file if it's earlier than min_datetime
                if (min_datetime is not None) and (file_info.last_modified < min_datetime):
                    continue

                storagefile = self.storagefile_class(file_info, self._provider)
                with storagefile.open(file_reader.is_binary) as f:
                    this_schema = file_reader.get_inferred_schema(f)

                if this_schema == master_schema:
                    continue  # exact schema match so go to next file

                # creates a superset of columns retaining order of master_schema with any additional columns added to end
                column_superset = list(master_schema.keys()) + [c for c in this_schema.keys() if c not in master_schema.keys()]
                # this compares datatype of every column that the two schemas have in common
                for col in column_superset:
                    if (col in master_schema.keys()) and (col in this_schema.keys()) and (master_schema[col] != this_schema[col]):
                        # if this column exists in a provided schema or schema state, we'll WARN here rather than throw an error
                        # this is to allow more leniency as we may be able to coerce this datatype mismatch on read according to provided schema state
                        # if not, then the read will error anyway
                        if col in self._schema.keys():
                            LOGGER.warn(
                                f"Detected mismatched datatype on column '{col}', in file '{storagefile.url}'. "
                                + f"Should be '{master_schema[col]}', but found '{this_schema[col]}'. "
                                + f"Airbyte will attempt to coerce this to {master_schema[col]} on read."
                            )
                        # else we're inferring the schema (or at least this column) from scratch and therefore throw an error on mismatching datatypes
                        else:
                            raise RuntimeError(
                                f"Detected mismatched datatype on column '{col}', in file '{storagefile.url}'. "
                                + f"Should be '{master_schema[col]}', but found '{this_schema[col]}'."
                            )

                # missing columns in this_schema doesn't affect our master_schema so we don't check for it here

                # add to master_schema any columns from this_schema that aren't already present
                for col, datatype in this_schema.items():
                    if col not in master_schema.keys():
                        master_schema[col] = datatype

            LOGGER.info(f"determined master schema: {master_schema}")
            self.master_schema = master_schema

        return self.master_schema

    def stream_slices(
        self, sync_mode: SyncMode, cursor_field: List[str] = None, stream_state: Mapping[str, Any] = None
    ) -> Iterable[Optional[Mapping[str, Any]]]:
        """
        This builds full-refresh stream_slices regardless of sync_mode param.
        For full refresh, 1 file == 1 stream_slice.
        The structure of a stream slice is [ {file}, ... ].
        In incremental mode, a stream slice may have more than one file so we mirror that format here.
        Incremental stream_slices are implemented in the IncrementalFileStream child class.
        """

        # TODO: this could be optimised via concurrent reads, however we'd lose chronology and need to deal with knock-ons of that
        # we could do this concurrently both full and incremental by running batches in parallel
        # and then incrementing the cursor per each complete batch
        for file_info in self.get_time_ordered_file_infos():
            yield {"storage_file": self.storagefile_class(file_info, self._provider)}

    def _match_target_schema(self, record: Mapping[str, Any], target_columns: List) -> Mapping[str, Any]:
        """
        This method handles missing or additional fields in each record, according to the provided target_columns.
        All missing fields are added, with a value of None (null)
        All additional fields are packed into the _ab_additional_properties object column
        We start off with a check to see if we're already lined up to target in order to avoid unnecessary iterations (useful if many columns)

        :param record: json-like representation of a data row {column:value}
        :param target_columns: list of column names to mutate this record into (obtained via self._get_schema_map().keys() as of now)
        :return: mutated record with columns lining up to target_columns
        """
        compare_columns = [c for c in target_columns if c not in [self.ab_last_mod_col, self.ab_file_name_col]]
        # check if we're already matching to avoid unnecessary iteration
        if set(list(record.keys()) + [self.ab_additional_col]) == set(compare_columns):
            record[self.ab_additional_col] = {}
            return record
        # missing columns
        for c in [col for col in compare_columns if col != self.ab_additional_col]:
            if c not in record.keys():
                record[c] = None
        # additional columns
        record[self.ab_additional_col] = {c: deepcopy(record[c]) for c in record.keys() if c not in compare_columns}
        for c in record[self.ab_additional_col]:
            del record[c]

        return record

    def _add_extra_fields_from_map(self, record: Mapping[str, Any], extra_map: Mapping[str, Any]) -> Mapping[str, Any]:
        """
        Simple method to take a mapping of columns:values and add them to the provided record

        :param record: json-like representation of a data row {column:value}
        :param extra_map: map of additional columns and values to add
        :return: mutated record with additional fields
        """
        for key, value in extra_map.items():
            record[key] = value
        return record

    def _read_from_slice(
        self,
        file_reader,
        stream_slice: Mapping[str, Any],
        stream_state: Mapping[str, Any] = None,
    ) -> Iterable[Mapping[str, Any]]:
        """
        Uses provider-relevant StorageFile to open file and then iterates through stream_records() using format-relevant AbstractFileParser.
        Records are mutated on the fly using _match_target_schema() and _add_extra_fields_from_map() to achieve desired final schema.
        Since this is called per stream_slice, this method works for both full_refresh and incremental.
        """
        storage_file: FileInfo = stream_slice["storage_file"]
        with storage_file.open(file_reader.is_binary) as f:
            # TODO: make this more efficient than mutating every record one-by-one as they stream
            for record in file_reader.stream_records(f, storage_file.file_info):
                schema_matched_record = self._match_target_schema(record, list(self._get_schema_map().keys()))
                complete_record = self._add_extra_fields_from_map(
                    schema_matched_record,
                    {
                        self.ab_last_mod_col: datetime.strftime(storage_file.last_modified, self.datetime_format_string),
                        self.ab_file_name_col: storage_file.url,
                    },
                )
                yield complete_record
        LOGGER.info("finished reading a stream slice")

    def read_records(
        self,
        sync_mode: SyncMode,
        cursor_field: List[str] = None,
        stream_slice: Mapping[str, Any] = None,
        stream_state: Mapping[str, Any] = None,
    ) -> Iterable[Mapping[str, Any]]:
        """
        The heavy lifting sits in _read_from_slice() which is full refresh / incremental agnostic
        """
        if stream_slice:
            file_reader = self.fileformatparser_class(self._format, self._get_master_schema())
            yield from self._read_from_slice(file_reader, stream_slice)


class IncrementalFileStream(FileStream, ABC):
    # TODO: ideally want to checkpoint after every file or stream slice rather than N records
    state_checkpoint_interval = None

    @property
    def cursor_field(self) -> str:
        """
        :return: The name of the cursor field.
        """
        return self.ab_last_mod_col

    def _get_datetime_from_stream_state(self, stream_state: Mapping[str, Any] = None) -> datetime:
        """if no state, we default to 1970-01-01 in order to pick up all files present."""
        if stream_state is not None and self.cursor_field in stream_state.keys():
            return datetime.strptime(stream_state[self.cursor_field], self.datetime_format_string)
        else:
            return datetime.strptime("1970-01-01T00:00:00+0000", self.datetime_format_string)

    def get_updated_state(self, current_stream_state: MutableMapping[str, Any], latest_record: Mapping[str, Any]) -> Mapping[str, Any]:
        """
        Inspects the latest record extracted from the data source and the current state object and return an updated state object.
        In the case where current_stream_state is null, we default to 1970-01-01 in order to pick up all files present.
        We also save the schema into the state here so that we can use it on future incremental batches, allowing for additional/missing columns.

        :param current_stream_state: The stream's current state object
        :param latest_record: The latest record extracted from the stream
        :return: An updated state object
        """
        state_dict = {}
        current_parsed_datetime = self._get_datetime_from_stream_state(current_stream_state)
        latest_record_datetime = datetime.strptime(
            latest_record.get(self.cursor_field, "1970-01-01T00:00:00+0000"), self.datetime_format_string
        )
        state_dict[self.cursor_field] = datetime.strftime(max(current_parsed_datetime, latest_record_datetime), self.datetime_format_string)

        state_dict["schema"] = self._get_schema_map()
        return state_dict

    def stream_slices(
        self, sync_mode: SyncMode, cursor_field: List[str] = None, stream_state: Mapping[str, Any] = None
    ) -> Iterable[Optional[Mapping[str, Any]]]:
        """
        Builds either full_refresh or incremental stream_slices based on sync_mode.
        An incremental stream_slice is a group of all files with the exact same last_modified timestamp.
        This ensures we only update the cursor state to a given timestamp after ALL files with that timestamp have been successfully read.

        Slight nuance: as we iterate through get_time_ordered_file_infos(),
        we yield the stream_slice containing file(s) up to and EXcluding the file on the current iteration.
        The stream_slice is then cleared (if we yielded it) and this iteration's file appended to the (next) stream_slice
        """
        if sync_mode == SyncMode.full_refresh:
            yield from super().stream_slices(sync_mode=sync_mode, cursor_field=cursor_field, stream_state=stream_state)

        else:
            # if necessary and present, let's update this object's schema attribute to the schema stored in state
            # TODO: ideally we could do this on __init__ but I'm not sure that's possible without breaking from cdk style implementation
            if self._schema == {} and stream_state is not None and "schema" in stream_state.keys():
                self._schema = stream_state["schema"]

            # logic here is to bundle all files with exact same last modified timestamp together in each slice
            prev_file_last_mod = None  # init variable to hold previous iterations last modified
            stream_slices = []

            for file_info in self.get_time_ordered_file_infos():
                # skip this file if last_mod is earlier than our cursor value from state
                if (
                    stream_state is not None
                    and self.cursor_field in stream_state.keys()
                    and file_info.last_modified <= self._get_datetime_from_stream_state(stream_state)
                ):
                    continue

                # check if this file belongs in the next slice, if so yield the current slice before this file
                if (prev_file_last_mod is not None) and (file_info.last_modified != prev_file_last_mod):
                    yield from stream_slices
                    stream_slices.clear()

                # now we either have an empty stream_slice or a stream_slice that this file shares a last modified with, so append it
                stream_slices.append({"storage_file": self.storagefile_class(file_info, self._provider)})
                # update our prev_file_last_mod to the current one for next iteration
                prev_file_last_mod = file_info.last_modified

            # now yield the final stream_slice. This is required because our loop only yields the slice previous to its current iteration.
<<<<<<< HEAD
            if len(stream_slices) > 0:
                yield from stream_slices
            else:
                # in case we have no files
                yield None
=======
            if stream_slice:
                yield stream_slice

            # in case we have no files
            yield from [None]
>>>>>>> 530434f7

    def read_records(
        self,
        sync_mode: SyncMode,
        cursor_field: List[str] = None,
        stream_slice: Mapping[str, Any] = None,
        stream_state: Mapping[str, Any] = None,
    ) -> Iterable[Mapping[str, Any]]:
        """
        The heavy lifting sits in _read_from_slice() which is full refresh / incremental agnostic.
        We override this for incremental so we can pass our minimum datetime from state into _get_master_schema().
        This means we only parse the schema of new files on incremental runs rather than all files in the bucket.
        """
        if stream_slice:
            if sync_mode == SyncMode.full_refresh:
                yield from super().read_records(sync_mode, cursor_field, stream_slice, stream_state)

            else:

                file_reader = self.fileformatparser_class(
                    self._format, self._get_master_schema(self._get_datetime_from_stream_state(stream_state))
                )
                yield from self._read_from_slice(file_reader, stream_slice)<|MERGE_RESOLUTION|>--- conflicted
+++ resolved
@@ -122,11 +122,7 @@
         """
 
     @abstractmethod
-<<<<<<< HEAD
     def filepath_iterator(self) -> Iterator[FileInfo]:
-=======
-    def filepath_iterator(self) -> Iterator[str]:
->>>>>>> 530434f7
         """
         Provider-specific method to iterate through bucket/container/etc. and yield each full filepath.
         This should supply the 'url' to use in StorageFile(). This is possibly better described as blob or file path.
@@ -428,19 +424,11 @@
                 prev_file_last_mod = file_info.last_modified
 
             # now yield the final stream_slice. This is required because our loop only yields the slice previous to its current iteration.
-<<<<<<< HEAD
             if len(stream_slices) > 0:
                 yield from stream_slices
             else:
                 # in case we have no files
                 yield None
-=======
-            if stream_slice:
-                yield stream_slice
-
-            # in case we have no files
-            yield from [None]
->>>>>>> 530434f7
 
     def read_records(
         self,
