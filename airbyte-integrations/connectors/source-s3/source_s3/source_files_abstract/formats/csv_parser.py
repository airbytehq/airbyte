--- conflicted
+++ resolved
@@ -11,23 +11,14 @@
 from pyarrow import csv as pa_csv
 
 from .abstract_file_parser import AbstractFileParser
-<<<<<<< HEAD
 from .csv_spec import CsvFormat
 from ...utils import _run_in_external_process
-=======
-
-
-def multiprocess_queuer(func, queue: mp.Queue, *args, **kwargs):
-    """this is our multiprocesser helper function, lives at top-level to be Windows-compatible"""
-    queue.put(dill.loads(func)(*args, **kwargs))
->>>>>>> 3226b22d
 
 
 class CsvParser(AbstractFileParser):
     @property
     def is_binary(self):
         return True
-
 
 
     @property
