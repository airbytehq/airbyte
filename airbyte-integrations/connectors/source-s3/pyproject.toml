--- conflicted
+++ resolved
@@ -3,11 +3,7 @@
 build-backend = "poetry.core.masonry.api"
 
 [tool.poetry]
-<<<<<<< HEAD
-version = "4.14.5"
-=======
-version = "4.15.0"
->>>>>>> d1a9312d
+version = "4.15.1"
 name = "source-s3"
 description = "Source implementation for S3."
 authors = [ "Airbyte <contact@airbyte.io>",]
