--- conflicted
+++ resolved
@@ -10,11 +10,7 @@
   connectorSubtype: file
   connectorType: source
   definitionId: 69589781-7828-43c5-9f63-8925b1c1ccc2
-<<<<<<< HEAD
-  dockerImageTag: 4.2.2
-=======
   dockerImageTag: 4.2.3
->>>>>>> 13b631ca
   dockerRepository: airbyte/source-s3
   documentationUrl: https://docs.airbyte.com/integrations/sources/s3
   githubIssueLabel: source-s3
