--- conflicted
+++ resolved
@@ -43,11 +43,7 @@
                         "validation_policy": "Emit Record",
                         "input_schema": '{"col1": "string", "col2": "integer"}',
                         "format": {
-<<<<<<< HEAD
-                            "filetype": "csv",
-=======
                             "filetype": "avro"
->>>>>>> 2f827c03
                         }
                     }
                 ]
@@ -75,73 +71,12 @@
                         "globs": ["**/*.avro"],
                         "validation_policy": "Emit Record",
                         "format": {
-<<<<<<< HEAD
-                            "filetype": "avro",
-=======
                             "filetype": "avro"
->>>>>>> 2f827c03
                         }
                     }
                 ]
             }
             , id="test_convert_no_optional_fields"
-        ),
-        pytest.param(
-            {
-                "dataset": "test_data",
-                "provider": {
-                    "storage": "S3",
-                    "bucket": "test_bucket",
-                },
-                "format": {
-                    "filetype": "parquet",
-                },
-                "path_pattern": "**/*.parquet",
-            },
-            {
-                "bucket": "test_bucket",
-                "streams": [
-                    {
-                        "name": "test_data",
-                        "file_type": "parquet",
-                        "globs": ["**/*.parquet"],
-                        "validation_policy": "Emit Record",
-                        "format": {
-                            "filetype": "parquet",
-                            "decimal_as_float": True,
-                        }
-                    }
-                ]
-            }
-            , id="test_convert_parquet_format"
-        ),
-        pytest.param(
-            {
-                "dataset": "test_data",
-                "provider": {
-                    "storage": "S3",
-                    "bucket": "test_bucket",
-                },
-                "format": {
-                    "filetype": "jsonl",
-                },
-                "path_pattern": "**/*.jsonl",
-            },
-            {
-                "bucket": "test_bucket",
-                "streams": [
-                    {
-                        "name": "test_data",
-                        "file_type": "jsonl",
-                        "globs": ["**/*.jsonl"],
-                        "validation_policy": "Emit Record",
-                        "format": {
-                            "filetype": "jsonl",
-                        }
-                    }
-                ]
-            }
-            , id="test_convert_jsonl_format"
         ),
     ]
 )
@@ -241,7 +176,8 @@
                 "buffer_size": 100,
             },
             {
-                "filetype": "parquet"
+                "filetype": "parquet",
+                "decimal_as_float": True,
             }
             , id="test_parquet_format"),
         pytest.param(
