#
# Copyright (c) 2023 Airbyte, Inc., all rights reserved.
#

import pytest
from source_s3.source import SourceS3Spec
from source_s3.v4.legacy_config_transformer import LegacyConfigTransformer


@pytest.mark.parametrize(
    "legacy_config, expected_config",
    [
        pytest.param(
            {
                "dataset": "test_data",
                "provider": {
                    "storage": "S3",
                    "bucket": "test_bucket",
                    "aws_access_key_id": "some_access_key",
                    "aws_secret_access_key": "some_secret",
                    "endpoint": "https://external-s3.com",
                    "path_prefix": "a_folder/",
                    "start_date": "2022-01-01T01:02:03Z",
                },
                "format": {
                    "filetype": "avro",
                },
                "path_pattern": "**/*.avro",
<<<<<<< HEAD
                "schema": '{"col1": "string", "col2": "integer"}',
=======
                "schema": '{"col1": "string", "col2": "integer"}'
>>>>>>> 82b82740
            },
            {
                "bucket": "test_bucket",
                "aws_access_key_id": "some_access_key",
                "aws_secret_access_key": "some_secret",
                "endpoint": "https://external-s3.com",
                "start_date": "2022-01-01T01:02:03.000000Z",
                "streams": [
                    {
                        "name": "test_data",
                        "file_type": "avro",
                        "globs": ["a_folder/**/*.avro"],
                        "validation_policy": "Emit Record",
                        "input_schema": '{"col1": "string", "col2": "integer"}',
<<<<<<< HEAD
                        "format": {"filetype": "avro"},
=======
                        "format": {
                            "filetype": "avro"
                        }
>>>>>>> 82b82740
                    }
                ],
            },
            id="test_convert_legacy_config",
        ),
        pytest.param(
            {
                "dataset": "test_data",
                "provider": {
                    "storage": "S3",
                    "bucket": "test_bucket",
                },
                "format": {
                    "filetype": "avro",
                },
                "path_pattern": "**/*.avro",
            },
            {
                "bucket": "test_bucket",
                "streams": [
                    {
                        "name": "test_data",
                        "file_type": "avro",
                        "globs": ["**/*.avro"],
                        "validation_policy": "Emit Record",
<<<<<<< HEAD
                        "format": {"filetype": "avro"},
=======
                        "format": {
                            "filetype": "avro"
                        }
>>>>>>> 82b82740
                    }
                ],
            },
            id="test_convert_no_optional_fields",
        ),
    ],
)
def test_convert_legacy_config(legacy_config, expected_config):
    parsed_legacy_config = SourceS3Spec(**legacy_config)
    actual_config = LegacyConfigTransformer.convert(parsed_legacy_config)

    assert actual_config == expected_config


@pytest.mark.parametrize(
    "file_type,legacy_format_config,expected_format_config, expected_error",
    [
        pytest.param(
            "csv",
            {
                "filetype": "csv",
                "delimiter": "&",
                "infer_datatypes": False,
                "quote_char": "^",
                "escape_char": "$",
                "encoding": "ansi",
                "double_quote": False,
                "newlines_in_values": True,
<<<<<<< HEAD
                "additional_reader_options": '{"strings_can_be_null": true}',
                "advanced_options": '{"skip_rows": 3, "skip_rows_after_names": 5, "autogenerate_column_names": true}',
=======
                "additional_reader_options": "{\"strings_can_be_null\": true}",
                "advanced_options": "{\"skip_rows\": 3, \"skip_rows_after_names\": 5, \"autogenerate_column_names\": true}",
>>>>>>> 82b82740
                "blocksize": 20000,
            },
            {
                "filetype": "csv",
                "delimiter": "&",
                "quote_char": "^",
                "escape_char": "$",
                "encoding": "ansi",
                "double_quote": False,
                "null_values": ["", "null", "NULL", "N/A", "NA", "NaN", "None"],
                "true_values": ["y", "yes", "t", "true", "on", "1"],
                "false_values": ["n", "no", "f", "false", "off", "0"],
                "inference_type": "None",
                "strings_can_be_null": True,
                "skip_rows_before_header": 3,
                "skip_rows_after_header": 5,
                "autogenerate_column_names": True,
            },
            None,
<<<<<<< HEAD
            id="test_csv_all_legacy_options_set",
        ),
=======
            id="test_csv_all_legacy_options_set"),
>>>>>>> 82b82740
        pytest.param(
            "csv",
            {
                "filetype": "csv",
                "delimiter": "&",
                "quote_char": "^",
                "double_quote": True,
                "newlines_in_values": False,
            },
            {
                "filetype": "csv",
                "delimiter": "&",
                "quote_char": "^",
                "encoding": "utf8",
                "double_quote": True,
                "null_values": ["", "null", "NULL", "N/A", "NA", "NaN", "None"],
                "true_values": ["y", "yes", "t", "true", "on", "1"],
                "false_values": ["n", "no", "f", "false", "off", "0"],
                "inference_type": "Primitive Types Only",
                "strings_can_be_null": False,
            },
            None,
<<<<<<< HEAD
            id="test_csv_only_required_options",
        ),
=======
            id="test_csv_only_required_options"),
>>>>>>> 82b82740
        pytest.param(
            "csv",
            {},
            {
                "filetype": "csv",
                "delimiter": ",",
<<<<<<< HEAD
                "quote_char": '"',
=======
                "quote_char": "\"",
>>>>>>> 82b82740
                "encoding": "utf8",
                "double_quote": True,
                "null_values": ["", "null", "NULL", "N/A", "NA", "NaN", "None"],
                "true_values": ["y", "yes", "t", "true", "on", "1"],
                "false_values": ["n", "no", "f", "false", "off", "0"],
                "inference_type": "Primitive Types Only",
                "strings_can_be_null": False,
            },
            None,
<<<<<<< HEAD
            id="test_csv_empty_format",
        ),
        pytest.param(
            "csv",
            {
                "additional_reader_options": '{"not_valid": "at all}',
            },
            None,
            ValueError,
            id="test_malformed_additional_reader_options",
        ),
        pytest.param(
            "csv",
            {
                "advanced_options": '{"not_valid": "at all}',
            },
            None,
            ValueError,
            id="test_malformed_advanced_options",
        ),
=======
            id="test_csv_empty_format"),
        pytest.param(
            "csv",
            {
                "additional_reader_options": "{\"not_valid\": \"at all}",
            },
            None,
            ValueError,
            id="test_malformed_additional_reader_options"),
        pytest.param(
            "csv",
            {
                "advanced_options": "{\"not_valid\": \"at all}",
            },
            None,
            ValueError,
            id="test_malformed_advanced_options"),
>>>>>>> 82b82740
        pytest.param(
            "jsonl",
            {
                "filetype": "jsonl",
                "newlines_in_values": True,
                "unexpected_field_behavior": "ignore",
                "block_size": 0,
            },
<<<<<<< HEAD
            {"filetype": "jsonl"},
            None,
            id="test_jsonl_format",
        ),
=======
            {
                "filetype": "jsonl"
            },
            None,
            id="test_jsonl_format"),
>>>>>>> 82b82740
        pytest.param(
            "parquet",
            {
                "filetype": "parquet",
                "columns": ["test"],
                "batch_size": 65536,
                "buffer_size": 100,
            },
            {
<<<<<<< HEAD
                "filetype": "parquet",
                "decimal_as_float": True,
            },
            None,
            id="test_parquet_format",
        ),
=======
                "filetype": "parquet"
            },
            None,
            id="test_parquet_format"),
>>>>>>> 82b82740
        pytest.param(
            "avro",
            {
                "filetype": "avro",
            },
<<<<<<< HEAD
            {"filetype": "avro"},
            None,
            id="test_avro_format",
        ),
    ],
=======
            {
                "filetype": "avro"
            },
            None,
            id="test_avro_format"),
    ]
>>>>>>> 82b82740
)
def test_convert_file_format(file_type, legacy_format_config, expected_format_config, expected_error):
    legacy_config = {
        "dataset": "test_data",
        "provider": {
            "storage": "S3",
            "bucket": "test_bucket",
            "aws_access_key_id": "some_access_key",
            "aws_secret_access_key": "some_secret",
<<<<<<< HEAD
=======

>>>>>>> 82b82740
        },
        "format": legacy_format_config,
        "path_pattern": f"**/*.{file_type}",
    }

    expected_config = {
        "bucket": "test_bucket",
        "aws_access_key_id": "some_access_key",
        "aws_secret_access_key": "some_secret",
        "streams": [
            {
                "name": "test_data",
                "file_type": file_type,
                "globs": [f"**/*.{file_type}"],
                "validation_policy": "Emit Record",
<<<<<<< HEAD
                "format": expected_format_config,
            }
        ],
=======
                "format": expected_format_config
            }
        ]
>>>>>>> 82b82740
    }

    parsed_legacy_config = SourceS3Spec(**legacy_config)

    if expected_error:
        with pytest.raises(expected_error):
            LegacyConfigTransformer.convert(parsed_legacy_config)
    else:
        actual_config = LegacyConfigTransformer.convert(parsed_legacy_config)
        assert actual_config == expected_config<|MERGE_RESOLUTION|>--- conflicted
+++ resolved
@@ -26,11 +26,7 @@
                     "filetype": "avro",
                 },
                 "path_pattern": "**/*.avro",
-<<<<<<< HEAD
                 "schema": '{"col1": "string", "col2": "integer"}',
-=======
-                "schema": '{"col1": "string", "col2": "integer"}'
->>>>>>> 82b82740
             },
             {
                 "bucket": "test_bucket",
@@ -45,13 +41,7 @@
                         "globs": ["a_folder/**/*.avro"],
                         "validation_policy": "Emit Record",
                         "input_schema": '{"col1": "string", "col2": "integer"}',
-<<<<<<< HEAD
                         "format": {"filetype": "avro"},
-=======
-                        "format": {
-                            "filetype": "avro"
-                        }
->>>>>>> 82b82740
                     }
                 ],
             },
@@ -77,13 +67,7 @@
                         "file_type": "avro",
                         "globs": ["**/*.avro"],
                         "validation_policy": "Emit Record",
-<<<<<<< HEAD
                         "format": {"filetype": "avro"},
-=======
-                        "format": {
-                            "filetype": "avro"
-                        }
->>>>>>> 82b82740
                     }
                 ],
             },
@@ -112,13 +96,8 @@
                 "encoding": "ansi",
                 "double_quote": False,
                 "newlines_in_values": True,
-<<<<<<< HEAD
                 "additional_reader_options": '{"strings_can_be_null": true}',
                 "advanced_options": '{"skip_rows": 3, "skip_rows_after_names": 5, "autogenerate_column_names": true}',
-=======
-                "additional_reader_options": "{\"strings_can_be_null\": true}",
-                "advanced_options": "{\"skip_rows\": 3, \"skip_rows_after_names\": 5, \"autogenerate_column_names\": true}",
->>>>>>> 82b82740
                 "blocksize": 20000,
             },
             {
@@ -138,12 +117,8 @@
                 "autogenerate_column_names": True,
             },
             None,
-<<<<<<< HEAD
             id="test_csv_all_legacy_options_set",
         ),
-=======
-            id="test_csv_all_legacy_options_set"),
->>>>>>> 82b82740
         pytest.param(
             "csv",
             {
@@ -166,23 +141,15 @@
                 "strings_can_be_null": False,
             },
             None,
-<<<<<<< HEAD
             id="test_csv_only_required_options",
         ),
-=======
-            id="test_csv_only_required_options"),
->>>>>>> 82b82740
         pytest.param(
             "csv",
             {},
             {
                 "filetype": "csv",
                 "delimiter": ",",
-<<<<<<< HEAD
                 "quote_char": '"',
-=======
-                "quote_char": "\"",
->>>>>>> 82b82740
                 "encoding": "utf8",
                 "double_quote": True,
                 "null_values": ["", "null", "NULL", "N/A", "NA", "NaN", "None"],
@@ -192,7 +159,6 @@
                 "strings_can_be_null": False,
             },
             None,
-<<<<<<< HEAD
             id="test_csv_empty_format",
         ),
         pytest.param(
@@ -213,25 +179,6 @@
             ValueError,
             id="test_malformed_advanced_options",
         ),
-=======
-            id="test_csv_empty_format"),
-        pytest.param(
-            "csv",
-            {
-                "additional_reader_options": "{\"not_valid\": \"at all}",
-            },
-            None,
-            ValueError,
-            id="test_malformed_additional_reader_options"),
-        pytest.param(
-            "csv",
-            {
-                "advanced_options": "{\"not_valid\": \"at all}",
-            },
-            None,
-            ValueError,
-            id="test_malformed_advanced_options"),
->>>>>>> 82b82740
         pytest.param(
             "jsonl",
             {
@@ -240,18 +187,10 @@
                 "unexpected_field_behavior": "ignore",
                 "block_size": 0,
             },
-<<<<<<< HEAD
             {"filetype": "jsonl"},
             None,
             id="test_jsonl_format",
         ),
-=======
-            {
-                "filetype": "jsonl"
-            },
-            None,
-            id="test_jsonl_format"),
->>>>>>> 82b82740
         pytest.param(
             "parquet",
             {
@@ -260,39 +199,20 @@
                 "batch_size": 65536,
                 "buffer_size": 100,
             },
-            {
-<<<<<<< HEAD
-                "filetype": "parquet",
-                "decimal_as_float": True,
-            },
+            {"filetype": "parquet", "decimal_as_float": True},
             None,
             id="test_parquet_format",
         ),
-=======
-                "filetype": "parquet"
-            },
-            None,
-            id="test_parquet_format"),
->>>>>>> 82b82740
         pytest.param(
             "avro",
             {
                 "filetype": "avro",
             },
-<<<<<<< HEAD
             {"filetype": "avro"},
             None,
             id="test_avro_format",
         ),
     ],
-=======
-            {
-                "filetype": "avro"
-            },
-            None,
-            id="test_avro_format"),
-    ]
->>>>>>> 82b82740
 )
 def test_convert_file_format(file_type, legacy_format_config, expected_format_config, expected_error):
     legacy_config = {
@@ -302,10 +222,6 @@
             "bucket": "test_bucket",
             "aws_access_key_id": "some_access_key",
             "aws_secret_access_key": "some_secret",
-<<<<<<< HEAD
-=======
-
->>>>>>> 82b82740
         },
         "format": legacy_format_config,
         "path_pattern": f"**/*.{file_type}",
@@ -321,15 +237,9 @@
                 "file_type": file_type,
                 "globs": [f"**/*.{file_type}"],
                 "validation_policy": "Emit Record",
-<<<<<<< HEAD
                 "format": expected_format_config,
             }
         ],
-=======
-                "format": expected_format_config
-            }
-        ]
->>>>>>> 82b82740
     }
 
     parsed_legacy_config = SourceS3Spec(**legacy_config)
