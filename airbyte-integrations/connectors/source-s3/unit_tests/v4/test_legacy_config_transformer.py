--- conflicted
+++ resolved
@@ -20,14 +20,13 @@
                     "aws_secret_access_key": "some_secret",
                     "endpoint": "https://external-s3.com",
                     "path_prefix": "a_folder/",
-                    "start_date": "2022-01-01T01:02:03Z"
-
+                    "start_date": "2022-01-01T01:02:03Z",
                 },
                 "format": {
                     "filetype": "avro",
                 },
                 "path_pattern": "**/*.avro",
-                "schema": '{"col1": "string", "col2": "integer"}'
+                "schema": '{"col1": "string", "col2": "integer"}',
             },
             {
                 "bucket": "test_bucket",
@@ -42,13 +41,11 @@
                         "globs": ["a_folder/**/*.avro"],
                         "validation_policy": "Emit Record",
                         "input_schema": '{"col1": "string", "col2": "integer"}',
-                        "format": {
-                            "filetype": "avro"
-                        }
+                        "format": {"filetype": "avro"},
                     }
-                ]
-            }
-            , id="test_convert_legacy_config"
+                ],
+            },
+            id="test_convert_legacy_config",
         ),
         pytest.param(
             {
@@ -70,15 +67,13 @@
                         "file_type": "avro",
                         "globs": ["**/*.avro"],
                         "validation_policy": "Emit Record",
-                        "format": {
-                            "filetype": "avro"
-                        }
+                        "format": {"filetype": "avro"},
                     }
-                ]
-            }
-            , id="test_convert_no_optional_fields"
-        ),
-    ]
+                ],
+            },
+            id="test_convert_no_optional_fields",
+        ),
+    ],
 )
 def test_convert_legacy_config(legacy_config, expected_config):
     parsed_legacy_config = SourceS3Spec(**legacy_config)
@@ -101,8 +96,8 @@
                 "encoding": "ansi",
                 "double_quote": False,
                 "newlines_in_values": True,
-                "additional_reader_options": "{\"strings_can_be_null\": true}",
-                "advanced_options": "{\"skip_rows\": 3, \"skip_rows_after_names\": 5, \"autogenerate_column_names\": true}",
+                "additional_reader_options": '{"strings_can_be_null": true}',
+                "advanced_options": '{"skip_rows": 3, "skip_rows_after_names": 5, "autogenerate_column_names": true}',
                 "blocksize": 20000,
             },
             {
@@ -122,7 +117,8 @@
                 "autogenerate_column_names": True,
             },
             None,
-            id="test_csv_all_legacy_options_set"),
+            id="test_csv_all_legacy_options_set",
+        ),
         pytest.param(
             "csv",
             {
@@ -145,14 +141,15 @@
                 "strings_can_be_null": False,
             },
             None,
-            id="test_csv_only_required_options"),
+            id="test_csv_only_required_options",
+        ),
         pytest.param(
             "csv",
             {},
             {
                 "filetype": "csv",
                 "delimiter": ",",
-                "quote_char": "\"",
+                "quote_char": '"',
                 "encoding": "utf8",
                 "double_quote": True,
                 "null_values": ["", "null", "NULL", "N/A", "NA", "NaN", "None"],
@@ -162,23 +159,26 @@
                 "strings_can_be_null": False,
             },
             None,
-            id="test_csv_empty_format"),
-        pytest.param(
-            "csv",
-            {
-                "additional_reader_options": "{\"not_valid\": \"at all}",
+            id="test_csv_empty_format",
+        ),
+        pytest.param(
+            "csv",
+            {
+                "additional_reader_options": '{"not_valid": "at all}',
             },
             None,
             ValueError,
-            id="test_malformed_additional_reader_options"),
-        pytest.param(
-            "csv",
-            {
-                "advanced_options": "{\"not_valid\": \"at all}",
+            id="test_malformed_additional_reader_options",
+        ),
+        pytest.param(
+            "csv",
+            {
+                "advanced_options": '{"not_valid": "at all}',
             },
             None,
             ValueError,
-            id="test_malformed_advanced_options"),
+            id="test_malformed_advanced_options",
+        ),
         pytest.param(
             "jsonl",
             {
@@ -187,11 +187,10 @@
                 "unexpected_field_behavior": "ignore",
                 "block_size": 0,
             },
-            {
-                "filetype": "jsonl"
-            },
-            None,
-            id="test_jsonl_format"),
+            {"filetype": "jsonl"},
+            None,
+            id="test_jsonl_format",
+        ),
         pytest.param(
             "parquet",
             {
@@ -201,28 +200,22 @@
                 "buffer_size": 100,
             },
             {
-<<<<<<< HEAD
                 "filetype": "parquet",
                 "decimal_as_float": True,
-            }
-            , id="test_parquet_format"),
-=======
-                "filetype": "parquet"
-            },
-            None,
-            id="test_parquet_format"),
->>>>>>> 868a597e
+            },
+            None,
+            id="test_parquet_format",
+        ),
         pytest.param(
             "avro",
             {
                 "filetype": "avro",
             },
-            {
-                "filetype": "avro"
-            },
-            None,
-            id="test_avro_format"),
-    ]
+            {"filetype": "avro"},
+            None,
+            id="test_avro_format",
+        ),
+    ],
 )
 def test_convert_file_format(file_type, legacy_format_config, expected_format_config, expected_error):
     legacy_config = {
@@ -232,7 +225,6 @@
             "bucket": "test_bucket",
             "aws_access_key_id": "some_access_key",
             "aws_secret_access_key": "some_secret",
-
         },
         "format": legacy_format_config,
         "path_pattern": f"**/*.{file_type}",
@@ -248,9 +240,9 @@
                 "file_type": file_type,
                 "globs": [f"**/*.{file_type}"],
                 "validation_policy": "Emit Record",
-                "format": expected_format_config
+                "format": expected_format_config,
             }
-        ]
+        ],
     }
 
     parsed_legacy_config = SourceS3Spec(**legacy_config)
