--- conflicted
+++ resolved
@@ -6,13 +6,8 @@
 from setuptools import find_packages, setup
 
 MAIN_REQUIREMENTS = [
-<<<<<<< HEAD
-    "airbyte-cdk",
+    "airbyte-cdk>=0.50.2",
     "pyarrow==12.0.1",
-=======
-    "airbyte-cdk>=0.50.2",
-    "pyarrow==9.0.0",
->>>>>>> f7b8be85
     "smart-open[s3]==5.1.0",
     "wcmatch==8.4",
     "dill==0.3.4",
