#
# Copyright (c) 2023 Airbyte, Inc., all rights reserved.
#


import time
from abc import ABC, abstractmethod
from pathlib import Path
from typing import Any, Iterator, List, Mapping
from uuid import uuid4

import jsonschema
import pytest
from airbyte_cdk.logger import AirbyteLogger
from airbyte_cdk.models import SyncMode
from source_s3.source_files_abstract.formats.csv_parser import CsvParser
from source_s3.source_files_abstract.stream import FileStream

HERE = Path(__file__).resolve().parent
SAMPLE_DIR = HERE.joinpath("sample_files/")
LOGGER = AirbyteLogger()
JSONTYPE_TO_PYTHONTYPE = {"string": str, "number": float, "integer": int, "object": dict, "array": list, "boolean": bool, "null": None}


class AbstractTestIncrementalFileStream(ABC):
    """Prefix this class with Abstract so the tests don't run here but only in the children"""

    temp_bucket_prefix = "airbytetest-"

    @pytest.fixture(scope="session")
    def cloud_bucket_prefix(self) -> str:
        return self.temp_bucket_prefix

    @pytest.fixture(scope="session")
    def format(self) -> Mapping[str, Any]:
        return {"filetype": "csv"}

    @pytest.fixture(scope="session")
    def airbyte_system_columns(self) -> Mapping[str, str]:
<<<<<<< HEAD
        return {FileStream.ab_last_mod_col: "string", FileStream.ab_file_name_col: "string"}
=======
        return {
            FileStream.ab_additional_col: {"type": "object"},
            FileStream.ab_last_mod_col: {"type": "string", "format": "date-time"},
            FileStream.ab_file_name_col: {"type": "string"}
        }
>>>>>>> e12141f7

    @property
    @abstractmethod
    def stream_class(self) -> type:
        """
        :return: provider specific FileStream class (e.g. IncrementalFileStreamS3)
        """

    @property
    @abstractmethod
    def credentials(self) -> Mapping:
        """
        These will be added automatically to the provider property

        :return: mapping of provider specific credentials
        """

    @abstractmethod
    def provider(self, bucket_name: str) -> Mapping:
        """
        :return: provider specific provider dict as described in spec.json (leave out credentials, they will be added automatically)
        """

    @abstractmethod
    def cloud_files(self, cloud_bucket_name: str, credentials: Mapping, files_to_upload: List, private: bool = True) -> Iterator[str]:
        """
        See S3 for example what the override of this needs to achieve.

        :param cloud_bucket_name: name of bucket (or equivalent)
        :param credentials: mapping of provider specific credentials
        :param files_to_upload: list of paths to local files to upload, pass empty list to test zero files case
        :param private: whether or not to make the files private and require credentials to read, defaults to True
        :yield: url filepath to uploaded file
        """

    @abstractmethod
    def teardown_infra(self, cloud_bucket_name: str, credentials: Mapping) -> None:
        """
        Provider-specific logic to tidy up any cloud resources.
        See S3 for example.

        :param cloud_bucket_name: bucket (or equivalent) name
        :param credentials: mapping of provider specific credentials
        """

    def _stream_records_test_logic(
        self,
        cloud_bucket_name: str,
        format: Mapping[str, str],
        airbyte_system_columns: Mapping[str, str],
        sync_mode: Any,
        files: List[str],
        path_pattern: str,
        private: bool,
        num_columns: Any,
        num_records: Any,
        expected_schema: Mapping[str, Any],
        user_schema: Mapping[str, Any],
        fails: Any,
        state: Any = None,
    ) -> Any:
        uploaded_files = [fpath for fpath in self.cloud_files(cloud_bucket_name, self.credentials, files, private)]
        LOGGER.info(f"file(s) uploaded: {uploaded_files}")

        # emulate state for incremental testing
        # since we're not actually saving state out to file here, we pass schema in to our FileStream creation...
        # this isn't how it will work in Airbyte but it's a close enough emulation
        current_state = state if state is not None else {FileStream.ab_last_mod_col: "1970-01-01T00:00:00Z"}
        if (user_schema is None) and ("schema" in current_state.keys()):
            user_schema = current_state["schema"]

        full_expected_schema = {
            "type": "object",
            "properties": {**expected_schema, **airbyte_system_columns},
        }

        str_user_schema = str(user_schema).replace("'", '"') if user_schema is not None else None
        total_num_columns = num_columns + len(airbyte_system_columns.keys())
        provider = {**self.provider(cloud_bucket_name), **self.credentials} if private else self.provider(cloud_bucket_name)

        if not fails:
            fs = self.stream_class("dataset", provider, format, path_pattern, str_user_schema)
            LOGGER.info(f"Testing stream_records() in SyncMode:{sync_mode.value}")

            # check we return correct schema from get_json_schema()
            assert fs.get_json_schema() == full_expected_schema

            records = []
            for stream_slice in fs.stream_slices(sync_mode=sync_mode, stream_state=current_state):
                if stream_slice is not None:
                    # we need to do this in order to work out which extra columns (if any) we expect in this stream_slice
                    expected_columns = []
                    for file_dict in stream_slice["files"]:
                        # TODO: if we ever test other filetypes in these tests this will need fixing
                        file_reader = CsvParser(format)
                        storage_file = file_dict["storage_file"]
                        with storage_file.open(file_reader.is_binary) as f:
                            expected_columns.extend(list(file_reader.get_inferred_schema(f, storage_file.file_info).keys()))
                    expected_columns = set(expected_columns)  # de-dupe

                    for record in fs.read_records(sync_mode, stream_slice=stream_slice):
                        # check actual record values match expected schema
                        jsonschema.validate(record, full_expected_schema)
                        records.append(record)

            assert all([len(r.keys()) == total_num_columns for r in records])
            assert len(records) == num_records

            # returning state by simulating call to get_updated_state() with final record so we can test incremental
            return fs.get_updated_state(current_stream_state=current_state, latest_record=records[-1])

        else:
            with pytest.raises(Exception) as e_info:
                fs = self.stream_class("dataset", provider, format, path_pattern, str_user_schema)
                LOGGER.info(f"Testing EXPECTED FAILURE stream_records() in SyncMode:{sync_mode.value}")

                fs.get_json_schema()

                records = []
                for stream_slice in fs.stream_slices(sync_mode=sync_mode, stream_state=current_state):
                    for record in fs.read_records(sync_mode, stream_slice=stream_slice):
                        records.append(record)

                LOGGER.info(f"Failed as expected, error: {e_info}")

    @pytest.mark.parametrize(
        # make user_schema None to test auto-inference. Exclude any _airbyte system columns in expected_schema.
        "files, path_pattern, private, num_columns, num_records, expected_schema, user_schema, incremental, fails",
        [
            # single file tests
            (  # public
                [SAMPLE_DIR.joinpath("simple_test.csv")],
                "**",
                False,
                3,
                8,
                {"id": "integer", "name": "string", "valid": "boolean"},
                None,
                False,
                False,
            ),
            (  # private
                [SAMPLE_DIR.joinpath("simple_test.csv")],
                "**",
                True,
                3,
                8,
                {"id": "integer", "name": "string", "valid": "boolean"},
                None,
                False,
                False,
            ),
            (  # provided schema exact match to actual schema
                [SAMPLE_DIR.joinpath("simple_test.csv")],
                "**",
                True,
                3,
                8,
                {"id": "integer", "name": "string", "valid": "boolean"},
                {"id": "integer", "name": "string", "valid": "boolean"},
                False,
                False,
            ),
            (  # provided schema not matching datatypes, expect successful coercion
                [SAMPLE_DIR.joinpath("simple_test.csv")],
                "**",
                True,
                3,
                8,
                {"id": "string", "name": "string", "valid": "string"},
                {"id": "string", "name": "string", "valid": "string"},
                False,
                False,
            ),
            (  # provided incompatible schema, expect fail
                [SAMPLE_DIR.joinpath("simple_test.csv")],
                "**",
                True,
                3,
                8,
                {"id": "boolean", "name": "boolean", "valid": "boolean"},
                {"id": "boolean", "name": "boolean", "valid": "boolean"},
                False,
                True,
            ),
            # multiple file tests (all have identical schemas)
            (  # public, auto-infer
                [
                    SAMPLE_DIR.joinpath("simple_test.csv"),
                    SAMPLE_DIR.joinpath("simple_test_2.csv"),
                    SAMPLE_DIR.joinpath("simple_test_3.csv"),
                ],
                "**",
                False,
                3,
                17,
                {"id": "integer", "name": "string", "valid": "boolean"},
                None,
                False,
                False,
            ),
            (  # private, auto-infer
                [
                    SAMPLE_DIR.joinpath("simple_test.csv"),
                    SAMPLE_DIR.joinpath("simple_test_2.csv"),
                    SAMPLE_DIR.joinpath("simple_test_3.csv"),
                ],
                "**",
                True,
                3,
                17,
                {"id": "integer", "name": "string", "valid": "boolean"},
                None,
                False,
                False,
            ),
            (  # provided schema exact match to actual schema
                [
                    SAMPLE_DIR.joinpath("simple_test.csv"),
                    SAMPLE_DIR.joinpath("simple_test_2.csv"),
                    SAMPLE_DIR.joinpath("simple_test_3.csv"),
                ],
                "**",
                True,
                3,
                17,
                {"id": "integer", "name": "string", "valid": "boolean"},
                {"id": "integer", "name": "string", "valid": "boolean"},
                False,
                False,
            ),
            (  # provided schema not matching datatypes, expect successful coercion
                [
                    SAMPLE_DIR.joinpath("simple_test.csv"),
                    SAMPLE_DIR.joinpath("simple_test_2.csv"),
                    SAMPLE_DIR.joinpath("simple_test_3.csv"),
                ],
                "**",
                True,
                3,
                17,
                {"id": "string", "name": "string", "valid": "string"},
                {"id": "string", "name": "string", "valid": "string"},
                False,
                False,
            ),
            (  # provided incompatible schema, expect fail
                [
                    SAMPLE_DIR.joinpath("simple_test.csv"),
                    SAMPLE_DIR.joinpath("simple_test_2.csv"),
                    SAMPLE_DIR.joinpath("simple_test_3.csv"),
                ],
                "**",
                True,
                3,
                17,
                {"id": "boolean", "name": "boolean", "valid": "boolean"},
                {"id": "boolean", "name": "boolean", "valid": "boolean"},
                False,
                True,
            ),
            (  # provided schema, not containing all columns (extra columns should go into FileStream.ab_additional_col)
                [
                    SAMPLE_DIR.joinpath("simple_test.csv"),
                    SAMPLE_DIR.joinpath("multi_file_diffschema_1.csv"),
                    SAMPLE_DIR.joinpath("multi_file_diffschema_2.csv"),
                ],
                "**",
                True,
                3,
                17,
                {"id": "integer", "name": "string", "valid": "boolean"},
                {"id": "integer", "name": "string", "valid": "boolean"},
                False,
                False,
            ),
            # pattern matching tests with additional files present that we don't want to read
            (  # at top-level of bucket
                [
                    SAMPLE_DIR.joinpath("simple_test.csv"),
                    SAMPLE_DIR.joinpath("simple_test_2.csv"),
                    SAMPLE_DIR.joinpath("file_to_skip.csv"),
                    SAMPLE_DIR.joinpath("file_to_skip.txt"),
                ],
                "simple*",
                True,
                3,
                11,
                {"id": "integer", "name": "string", "valid": "boolean"},
                None,
                False,
                False,
            ),
            (  # at multiple levels of bucket
                [
                    SAMPLE_DIR.joinpath("simple_test.csv"),
                    SAMPLE_DIR.joinpath("simple_test_2.csv"),
                    SAMPLE_DIR.joinpath("file_to_skip.csv"),
                    SAMPLE_DIR.joinpath("file_to_skip.txt"),
                    SAMPLE_DIR.joinpath("pattern_match_test/this_folder/simple_test.csv"),
                    SAMPLE_DIR.joinpath("pattern_match_test/not_this_folder/file_to_skip.csv"),
                    SAMPLE_DIR.joinpath("pattern_match_test/not_this_folder/file_to_skip.txt"),
                ],
                "**/simple*",
                True,
                3,
                19,
                {"id": "integer", "name": "string", "valid": "boolean"},
                None,
                False,
                False,
            ),
            # incremental tests (passing num_records/num_columns/fails as lists holding value for each file in order)
            (  # auto-infer, all same schema
                [
                    SAMPLE_DIR.joinpath("simple_test.csv"),
                    SAMPLE_DIR.joinpath("simple_test_2.csv"),
                    SAMPLE_DIR.joinpath("simple_test_3.csv"),
                ],
                "**",
                True,
                [3, 3, 3],
                [8, 3, 6],
                {"id": "integer", "name": "string", "valid": "boolean"},
                None,
                True,
                [False, False, False],
            ),
            (  # provided schema, all same schema
                [
                    SAMPLE_DIR.joinpath("simple_test.csv"),
                    SAMPLE_DIR.joinpath("simple_test_2.csv"),
                    SAMPLE_DIR.joinpath("simple_test_3.csv"),
                ],
                "**",
                True,
                [3, 3, 3],
                [8, 3, 6],
                {"id": "integer", "name": "string", "valid": "boolean"},
                {"id": "integer", "name": "string", "valid": "boolean"},
                True,
                [False, False, False],
            ),
            (  # auto-infer, (different but merge-able schemas)
                [
                    SAMPLE_DIR.joinpath("simple_test.csv"),
                    SAMPLE_DIR.joinpath("multi_file_diffschema_1.csv"),
                    SAMPLE_DIR.joinpath("multi_file_diffschema_2.csv"),
                ],
                "**",
                True,
                [3, 3, 3],
                [8, 3, 6],
                {"id": "integer", "name": "string", "valid": "boolean"},
                None,
                True,
                [False, False, False],
            ),
            (  # same as previous but change order and expect 5 columns instead of 3 in all
                [
                    SAMPLE_DIR.joinpath("multi_file_diffschema_2.csv"),
                    SAMPLE_DIR.joinpath("multi_file_diffschema_1.csv"),
                    SAMPLE_DIR.joinpath("simple_test.csv"),
                ],
                "**",
                True,
                [5, 5, 5],
                [6, 3, 8],
                {"id": "integer", "name": "string", "valid": "boolean", "percentage": "number", "nullable": "string"},
                None,
                True,
                [False, False, False],
            ),
            (  # like previous test but with a user_schema limiting columns
                [
                    SAMPLE_DIR.joinpath("multi_file_diffschema_2.csv"),
                    SAMPLE_DIR.joinpath("multi_file_diffschema_1.csv"),
                    SAMPLE_DIR.joinpath("simple_test.csv"),
                ],
                "**",
                True,
                [2, 2, 2],
                [6, 3, 8],
                {"id": "integer", "name": "string"},
                {"id": "integer", "name": "string"},
                True,
                [False, False, False],
            ),
            (  # fail when 2nd file has incompatible schema, auto-infer
                [
                    SAMPLE_DIR.joinpath("simple_test.csv"),
                    SAMPLE_DIR.joinpath("incompatible_schema.csv"),
                ],
                "**",
                True,
                [3, 3],
                [8, 8],
                {"id": "integer", "name": "string", "valid": "boolean"},
                None,
                True,
                [False, True],
            ),
            (  # fail when 2nd file has incompatible schema, provided schema
                [
                    SAMPLE_DIR.joinpath("simple_test.csv"),
                    SAMPLE_DIR.joinpath("incompatible_schema.csv"),
                ],
                "**",
                True,
                [3, 3],
                [8, 8],
                {"id": "integer", "name": "string", "valid": "boolean"},
                {"id": "integer", "name": "string", "valid": "boolean"},
                True,
                [False, True],
            ),
        ],
    )
    def test_stream_records(
        self,
        cloud_bucket_prefix: str,
        format: Mapping[str, Any],
        airbyte_system_columns: Mapping[str, str],
        files: List[str],
        path_pattern: str,
        private: bool,
        num_columns: List[int],
        num_records: List[int],
        expected_schema: Mapping[str, Any],
        user_schema: Mapping[str, Any],
        incremental: bool,
        fails: List[bool],
    ) -> None:
        expected_schema = {k: {"type": ["null", v]} for k, v in expected_schema.items()}
        try:
            if not incremental:  # we expect matching behaviour here in either sync_mode
                for sync_mode in [
                    SyncMode("full_refresh"),
                    SyncMode("incremental"),
                ]:
                    cloud_bucket_name = f"{cloud_bucket_prefix}{uuid4()}"
                    self._stream_records_test_logic(
                        cloud_bucket_name,
                        format,
                        airbyte_system_columns,
                        sync_mode,
                        files,
                        path_pattern,
                        private,
                        num_columns,
                        num_records,
                        expected_schema,
                        user_schema,
                        fails,
                    )
                    self.teardown_infra(cloud_bucket_name, self.credentials)
            else:
                cloud_bucket_name = f"{cloud_bucket_prefix}{uuid4()}"
                latest_state = None
                for i in range(len(files)):
                    latest_state = self._stream_records_test_logic(
                        cloud_bucket_name,
                        format,
                        airbyte_system_columns,
                        SyncMode("incremental"),
                        [files[i]],
                        path_pattern,
                        private,
                        num_columns[i],
                        num_records[i],
                        expected_schema,
                        user_schema,
                        fails[i],
                        state=latest_state,
                    )
                    LOGGER.info(f"incremental state: {latest_state}")
                    # small delay to ensure next file gets later last_modified timestamp
                    time.sleep(1)
                self.teardown_infra(cloud_bucket_name, self.credentials)

        except Exception as e:
            self.teardown_infra(cloud_bucket_name, self.credentials)
            raise e<|MERGE_RESOLUTION|>--- conflicted
+++ resolved
@@ -37,15 +37,10 @@
 
     @pytest.fixture(scope="session")
     def airbyte_system_columns(self) -> Mapping[str, str]:
-<<<<<<< HEAD
-        return {FileStream.ab_last_mod_col: "string", FileStream.ab_file_name_col: "string"}
-=======
         return {
-            FileStream.ab_additional_col: {"type": "object"},
             FileStream.ab_last_mod_col: {"type": "string", "format": "date-time"},
             FileStream.ab_file_name_col: {"type": "string"}
         }
->>>>>>> e12141f7
 
     @property
     @abstractmethod
