{
  "documentationUrl": "https://docs.airbyte.io/integrations/sources/s3",
  "changelogUrl": "https://docs.airbyte.io/integrations/sources/s3",
  "connectionSpecification": {
    "title": "S3 Source Spec",
    "type": "object",
    "properties": {
      "dataset": {
        "title": "Dataset",
        "description": "This source creates one table per connection, this field is the name of that table. This should include only letters, numbers, dash and underscores. Note that this may be altered according to destination.",
        "pattern": "^([A-Za-z0-9-_]+)$",
        "type": "string"
      },
      "path_pattern": {
        "title": "Path Pattern",
        "description": "Add at least 1 pattern here to match filepaths against. Use | to separate multiple patterns. Airbyte uses these patterns to determine which files to pick up from the provider storage. See <a href=\"https://facelessuser.github.io/wcmatch/glob/\" target=\"_blank\">wcmatch.glob</a> to understand pattern syntax (GLOBSTAR and SPLIT flags are enabled). Use pattern <strong>**</strong> to pick up all files.",
        "examples": [
          "**",
          "myFolder/myTableFiles/*.csv|myFolder/myOtherTableFiles/*.csv"
        ],
        "type": "string"
      },
      "schema": {
        "title": "Schema",
        "description": "Optionally provide a schema to enforce, as a valid JSON string. Ensure this is a mapping of <strong>{ \"column\" : \"type\" }</strong>, where types are valid <a href=\"https://json-schema.org/understanding-json-schema/reference/type.html\" target=\"_blank\">JSON Schema datatypes</a>. Leave as {} to auto-infer the schema.",
        "default": "{}",
        "examples": [
          "{\"column_1\": \"number\", \"column_2\": \"string\", \"column_3\": \"array\", \"column_4\": \"object\", \"column_5\": \"boolean\"}"
        ],
        "type": "string"
      },
      "format": {
        "title": "Format",
        "default": "csv",
        "oneOf": [
          {
            "title": "csv",
            "type": "object",
            "properties": {
              "filetype": {
                "title": "CsvFiletype",
                "description": "This connector utilises <a href=\"https://arrow.apache.org/docs/python/generated/pyarrow.csv.open_csv.html\" target=\"_blank\">PyArrow (Apache Arrow)</a> for CSV parsing.",
                "enum": ["csv"],
                "type": "string"
              },
              "delimiter": {
                "title": "Delimiter",
                "description": "The character delimiting individual cells in the CSV data. This may only be a 1-character string.",
                "default": ",",
                "minLength": 1,
                "type": "string"
              },
              "quote_char": {
                "title": "Quote Char",
                "description": "The character used optionally for quoting CSV values. To disallow quoting, make this field blank.",
                "default": "\"",
                "type": "string"
              },
              "escape_char": {
                "title": "Escape Char",
                "description": "The character used optionally for escaping special characters. To disallow escaping, leave this field blank.",
                "type": "string"
              },
              "encoding": {
                "title": "Encoding",
                "description": "The character encoding of the CSV data. Leave blank to default to <strong>UTF-8</strong>. See <a href=\"https://docs.python.org/3/library/codecs.html#standard-encodings\" target=\"_blank\">list of python encodings</a> for allowable options.",
                "type": "string"
              },
              "double_quote": {
                "title": "Double Quote",
                "description": "Whether two quotes in a quoted CSV value denote a single quote in the data.",
                "default": true,
                "type": "boolean"
              },
              "newlines_in_values": {
                "title": "Newlines In Values",
                "description": "Whether newline characters are allowed in CSV values. Turning this on may affect performance. Leave blank to default to False.",
                "default": false,
                "type": "boolean"
              },
              "additional_reader_options": {
                "title": "Additional Reader Options",
                "description": "Optionally add a valid JSON string here to provide additional options to the csv reader. Mappings must correspond to options <a href=\"https://arrow.apache.org/docs/python/generated/pyarrow.csv.ConvertOptions.html#pyarrow.csv.ConvertOptions\" target=\"_blank\">detailed here</a>. 'column_types' is used internally to handle schema so overriding that would likely cause problems.",
                "default": "{}",
                "examples": [
                  "{\"timestamp_parsers\": [\"%m/%d/%Y %H:%M\", \"%Y/%m/%d %H:%M\"], \"strings_can_be_null\": true, \"null_values\": [\"NA\", \"NULL\"]}"
                ],
                "type": "string"
              }
            },
<<<<<<< HEAD
            "format": {
                "title": "Format",
                "default": "csv",
                "oneOf": [
                    {
                        "title": "csv",
                        "type": "object",
                        "properties": {
                            "filetype": {
                                "title": "CsvFiletype",
                                "description": "This connector utilises <a href=\"https://arrow.apache.org/docs/python/generated/pyarrow.csv.open_csv.html\" target=\"_blank\">PyArrow (Apache Arrow)</a> for CSV parsing.",
                                "enum": [
                                    "csv"
                                ],
                                "type": "string"
                            },
                            "delimiter": {
                                "title": "Delimiter",
                                "description": "The character delimiting individual cells in the CSV data. This may only be a 1-character string.",
                                "default": ",",
                                "minLength": 1,
                                "type": "string"
                            },
                            "quote_char": {
                                "title": "Quote Char",
                                "description": "The character used optionally for quoting CSV values. To disallow quoting, make this field blank.",
                                "default": "\"",
                                "type": "string"
                            },
                            "escape_char": {
                                "title": "Escape Char",
                                "description": "The character used optionally for escaping special characters. To disallow escaping, leave this field blank.",
                                "type": "string"
                            },
                            "encoding": {
                                "title": "Encoding",
                                "description": "The character encoding of the CSV data. Leave blank to default to <strong>UTF-8</strong>. See <a href=\"https://docs.python.org/3/library/codecs.html#standard-encodings\" target=\"_blank\">list of python encodings</a> for allowable options.",
                                "type": "string"
                            },
                            "double_quote": {
                                "title": "Double Quote",
                                "description": "Whether two quotes in a quoted CSV value denote a single quote in the data.",
                                "default": true,
                                "type": "boolean"
                            },
                            "newlines_in_values": {
                                "title": "Newlines In Values",
                                "description": "Whether newline characters are allowed in CSV values. Turning this on may affect performance. Leave blank to default to False.",
                                "default": false,
                                "type": "boolean"
                            },
                            "block_size": {
                                "title": "Block Size",
                                "description": "The chunk size in bytes to process at a time in memory from each file. If your data is particularly wide and failing during schema detection, increasing this should solve it. Beware of raising this too high as you could hit OOM errors.",
                                "default": 10000,
                                "type": "integer"
                            },
                            "additional_reader_options": {
                                "title": "Additional Reader Options",
                                "description": "Optionally add a valid JSON string here to provide additional options to the csv reader. Mappings must correspond to options <a href=\"https://arrow.apache.org/docs/python/generated/pyarrow.csv.ConvertOptions.html#pyarrow.csv.ConvertOptions\" target=\"_blank\">detailed here</a>. 'column_types' is used internally to handle schema so overriding that would likely cause problems.",
                                "default": "{}",
                                "examples": [
                                    "{\"timestamp_parsers\": [\"%m/%d/%Y %H:%M\", \"%Y/%m/%d %H:%M\"], \"strings_can_be_null\": true, \"null_values\": [\"NA\", \"NULL\"]}"
                                ],
                                "type": "string"
                            }
                        },
                        "required": [
                            "filetype"
                        ]
                    },
                    {
                        "title": "Coming Soon...",
                        "type": "object",
                        "properties": {
                            "filetype": {
                                "title": "ParquetFiletype",
                                "description": "An enumeration.",
                                "enum": [
                                    "parquet"
                                ],
                                "type": "string"
                            }
                        },
                        "required": [
                            "filetype"
                        ]
                    }
                ],
                "type": "object"
=======
            "required": ["filetype"]
          },
          {
            "title": "Coming Soon...",
            "type": "object",
            "properties": {
              "filetype": {
                "title": "ParquetFiletype",
                "description": "An enumeration.",
                "enum": ["parquet"],
                "type": "string"
              }
>>>>>>> 76602459
            },
            "required": ["filetype"]
          }
        ],
        "type": "object"
      },
      "provider": {
        "title": "S3: Amazon Web Services",
        "type": "object",
        "properties": {
          "bucket": {
            "title": "Bucket",
            "description": "Name of the S3 bucket where the file(s) exist.",
            "type": "string"
          },
          "aws_access_key_id": {
            "title": "Aws Access Key Id",
            "description": "In order to access private Buckets stored on AWS S3, this connector requires credentials with the proper permissions. If accessing publicly available data, this field is not necessary.",
            "airbyte_secret": true,
            "type": "string"
          },
          "aws_secret_access_key": {
            "title": "Aws Secret Access Key",
            "description": "In order to access private Buckets stored on AWS S3, this connector requires credentials with the proper permissions. If accessing publicly available data, this field is not necessary.",
            "airbyte_secret": true,
            "type": "string"
          },
          "path_prefix": {
            "title": "Path Prefix",
            "description": "By providing a path-like prefix (e.g. myFolder/thisTable/) under which all the relevant files sit, we can optimise finding these in S3. This is optional but recommended if your bucket contains many folders/files.",
            "default": "",
            "type": "string"
          }
        },
        "required": ["bucket"]
      }
    },
    "required": ["dataset", "path_pattern", "provider"]
  },
  "supportsIncremental": true,
  "supported_destination_sync_modes": ["overwrite", "append", "append_dedup"]
}<|MERGE_RESOLUTION|>--- conflicted
+++ resolved
@@ -78,6 +78,12 @@
                 "default": false,
                 "type": "boolean"
               },
+              "block_size": {
+                "title": "Block Size",
+                "description": "The chunk size in bytes to process at a time in memory from each file. If your data is particularly wide and failing during schema detection, increasing this should solve it. Beware of raising this too high as you could hit OOM errors.",
+                "default": 10000,
+                "type": "integer"
+            },
               "additional_reader_options": {
                 "title": "Additional Reader Options",
                 "description": "Optionally add a valid JSON string here to provide additional options to the csv reader. Mappings must correspond to options <a href=\"https://arrow.apache.org/docs/python/generated/pyarrow.csv.ConvertOptions.html#pyarrow.csv.ConvertOptions\" target=\"_blank\">detailed here</a>. 'column_types' is used internally to handle schema so overriding that would likely cause problems.",
@@ -88,98 +94,6 @@
                 "type": "string"
               }
             },
-<<<<<<< HEAD
-            "format": {
-                "title": "Format",
-                "default": "csv",
-                "oneOf": [
-                    {
-                        "title": "csv",
-                        "type": "object",
-                        "properties": {
-                            "filetype": {
-                                "title": "CsvFiletype",
-                                "description": "This connector utilises <a href=\"https://arrow.apache.org/docs/python/generated/pyarrow.csv.open_csv.html\" target=\"_blank\">PyArrow (Apache Arrow)</a> for CSV parsing.",
-                                "enum": [
-                                    "csv"
-                                ],
-                                "type": "string"
-                            },
-                            "delimiter": {
-                                "title": "Delimiter",
-                                "description": "The character delimiting individual cells in the CSV data. This may only be a 1-character string.",
-                                "default": ",",
-                                "minLength": 1,
-                                "type": "string"
-                            },
-                            "quote_char": {
-                                "title": "Quote Char",
-                                "description": "The character used optionally for quoting CSV values. To disallow quoting, make this field blank.",
-                                "default": "\"",
-                                "type": "string"
-                            },
-                            "escape_char": {
-                                "title": "Escape Char",
-                                "description": "The character used optionally for escaping special characters. To disallow escaping, leave this field blank.",
-                                "type": "string"
-                            },
-                            "encoding": {
-                                "title": "Encoding",
-                                "description": "The character encoding of the CSV data. Leave blank to default to <strong>UTF-8</strong>. See <a href=\"https://docs.python.org/3/library/codecs.html#standard-encodings\" target=\"_blank\">list of python encodings</a> for allowable options.",
-                                "type": "string"
-                            },
-                            "double_quote": {
-                                "title": "Double Quote",
-                                "description": "Whether two quotes in a quoted CSV value denote a single quote in the data.",
-                                "default": true,
-                                "type": "boolean"
-                            },
-                            "newlines_in_values": {
-                                "title": "Newlines In Values",
-                                "description": "Whether newline characters are allowed in CSV values. Turning this on may affect performance. Leave blank to default to False.",
-                                "default": false,
-                                "type": "boolean"
-                            },
-                            "block_size": {
-                                "title": "Block Size",
-                                "description": "The chunk size in bytes to process at a time in memory from each file. If your data is particularly wide and failing during schema detection, increasing this should solve it. Beware of raising this too high as you could hit OOM errors.",
-                                "default": 10000,
-                                "type": "integer"
-                            },
-                            "additional_reader_options": {
-                                "title": "Additional Reader Options",
-                                "description": "Optionally add a valid JSON string here to provide additional options to the csv reader. Mappings must correspond to options <a href=\"https://arrow.apache.org/docs/python/generated/pyarrow.csv.ConvertOptions.html#pyarrow.csv.ConvertOptions\" target=\"_blank\">detailed here</a>. 'column_types' is used internally to handle schema so overriding that would likely cause problems.",
-                                "default": "{}",
-                                "examples": [
-                                    "{\"timestamp_parsers\": [\"%m/%d/%Y %H:%M\", \"%Y/%m/%d %H:%M\"], \"strings_can_be_null\": true, \"null_values\": [\"NA\", \"NULL\"]}"
-                                ],
-                                "type": "string"
-                            }
-                        },
-                        "required": [
-                            "filetype"
-                        ]
-                    },
-                    {
-                        "title": "Coming Soon...",
-                        "type": "object",
-                        "properties": {
-                            "filetype": {
-                                "title": "ParquetFiletype",
-                                "description": "An enumeration.",
-                                "enum": [
-                                    "parquet"
-                                ],
-                                "type": "string"
-                            }
-                        },
-                        "required": [
-                            "filetype"
-                        ]
-                    }
-                ],
-                "type": "object"
-=======
             "required": ["filetype"]
           },
           {
@@ -192,7 +106,6 @@
                 "enum": ["parquet"],
                 "type": "string"
               }
->>>>>>> 76602459
             },
             "required": ["filetype"]
           }
