--- conflicted
+++ resolved
@@ -17,27 +17,17 @@
       "spreadsheet_id": {
         "title": "Sheet ID",
         "description": "The spreadsheet ID. Find in the spreadsheet menu: File > Properties",
-<<<<<<< HEAD
         "type": "string",
         "order": 1
       },
       "start_datetime": {
         "title": "Start Datetime (Optional)",
-=======
-        "type": "string"
-      },
-      "start_datetime": {
-        "title": "Start Datetime",
->>>>>>> a33cbf6b
         "type": "string",
         "examples": ["2000-01-01T13:00:00", "2000-01-01T13:00:00-07:00"],
         "description": "ISO 8601, for instance: `YYYY-MM-DDTHH:MM:SS`, `YYYY-MM-DDTHH:MM:SS+HH:MM`",
         "format": "date-time",
-<<<<<<< HEAD
+        "default": "2020-01-01T00:00:00+00:00",
         "order": 2
-=======
-        "default": "2020-01-01T00:00:00+00:00"
->>>>>>> a33cbf6b
       }
     }
   },
