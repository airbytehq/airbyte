#
# Copyright (c) 2023 Airbyte, Inc., all rights reserved.
#

import hashlib
import logging
from functools import cached_property
from typing import Any, Dict, Iterable, Mapping, Optional, Tuple

import smartsheet
from airbyte_cdk.sources.streams.http.requests_native_auth import SingleUseRefreshTokenOauth2Authenticator


class SmartSheetAPIWrapper:
    def __init__(self, config: Mapping[str, Any]):
        self._spreadsheet_id = config["spreadsheet_id"]
<<<<<<< HEAD
        self._access_token = config["access_token"]
        self._metadata = config["metadata_fields"]
        api_client = smartsheet.Smartsheet(self._access_token)
        api_client.errors_as_exceptions(True)
        # each call to `Sheets` makes a new instance
        # so we save it here to make no more new objects
        self._get_sheet = api_client.Sheets.get_sheet
=======
        self._config = config
        self.api_client = smartsheet.Smartsheet(self.get_access_token(config))
        self.api_client.errors_as_exceptions(True)
        # each call to `Sheets` makes a new instance, so we save it here to make no more new objects
        self._get_sheet = self.api_client.Sheets.get_sheet
>>>>>>> 5d6867d1
        self._data = None

    def get_token_hash(self, config: Mapping[str, Any]):
        credentials = config.get("credentials")
        return {"hash": hashlib.sha256(f"{credentials.get('client_secret')}|{credentials.get('refresh_token')}".encode()).hexdigest()}

    def get_access_token(self, config: Mapping[str, Any]):
        credentials = config.get("credentials")
        if config.get("credentials", {}).get("auth_type") == "oauth2.0":
            authenticator = SingleUseRefreshTokenOauth2Authenticator(
                config, token_refresh_endpoint="https://api.smartsheet.com/2.0/token", refresh_request_body=self.get_token_hash(config)
            )
            return authenticator.get_access_token()

        else:
            access_token = credentials.get("access_token")
        return access_token

    def _fetch_sheet(self, from_dt: Optional[str] = None) -> None:
        kwargs = {"rows_modified_since": from_dt}
        if not from_dt:
            kwargs["page_size"] = 1
        self._data = self._get_sheet(self._spreadsheet_id, include=["rowPermalink", "writerInfo"], **kwargs)

    @staticmethod
    def _column_to_property(column_type: str) -> Dict[str, any]:
        type_mapping = {
            "TEXT_NUMBER": {"type": "string"},
            "DATE": {"type": "string", "format": "date"},
            "DATETIME": {"type": "string", "format": "date-time"},
        }
        return type_mapping.get(column_type, {"type": "string"})

    def _construct_record(self, row: smartsheet.models.Row) -> Dict[str, str]:
        values_column_map = {cell.column_id: str(cell.value or "") for cell in row.cells}
        record = {column.title: values_column_map[column.id] for column in self.data.columns}
        record["modifiedAt"] = row.modified_at.isoformat()

        if len(self._metadata):
            metadata_fields = {
                "sheetcreatedAt": self.data.created_at.isoformat(),
                "sheetid": str(self.data.id),
                "sheetmodifiedAt": self.data.modified_at.isoformat(),
                "sheetname": self.data.name,
                "sheetpermalink": self.data.permalink,
                "sheetversion": str(self.data.version),
                "sheetaccess_level": str(self.data.access_level),
                "row_id": str(row.id),
                "row_access_level": str(row.access_level),
                "row_created_at": row.created_at.isoformat(),
                "row_created_by": row.created_by.name,
                "row_expanded": str(row.expanded),
                "row_modified_by": row.modified_by.name,
                "row_parent_id": str(row.parent_id),
                "row_permalink": row.permalink,
                "row_number": str(row.row_number),
                "row_version": str(row.version),
            }
            metadata_schema = {i: metadata_fields[f"{i}"] for i in self._metadata}
            record.update(metadata_schema)

        return record

    @property
    def data(self) -> smartsheet.models.Row:
        if not self._data:
            self.api_client._access_token = self.get_access_token(self._config)
            self._fetch_sheet()
        return self._data

    @property
    def name(self) -> str:
        return self.data.name

    @property
    def row_count(self) -> int:
        return len(self.data.rows)

    @cached_property
    def primary_key(self) -> str:
        for column in self.data.columns:
            if column.primary:
                return column.title

    @cached_property
    def json_schema(self) -> Dict[str, Any]:
        column_info = {column.title: self._column_to_property(column.type.value) for column in self.data.columns}
        column_info["modifiedAt"] = {"type": "string", "format": "date-time"}  # add cursor field explicitly

        if len(self._metadata):
            metadata_schema = {i: self._column_to_property(i) for i in self._metadata}
            column_info.update(metadata_schema)

        json_schema = {
            "$schema": "http://json-schema.org/draft-07/schema#",
            "type": "object",
            "properties": column_info,
        }
        return json_schema

    def read_records(self, from_dt: str) -> Iterable[Dict[str, str]]:
        self._fetch_sheet(from_dt)
        for row in self.data.rows:
            yield self._construct_record(row)

    def check_connection(self, logger: logging.Logger) -> Tuple[bool, Optional[str]]:
        try:
            _ = self.data
        except smartsheet.exceptions.ApiError as e:
            err = e.error.result
            code = 404 if err.code == 1006 else err.code
            reason = f"{err.name}: {code} - {err.message} | Check your spreadsheet ID."
            logger.error(reason)
            return False, reason
        except Exception as e:
            reason = str(e)
            logger.error(reason)
            return False, reason
        return True, None<|MERGE_RESOLUTION|>--- conflicted
+++ resolved
@@ -14,21 +14,12 @@
 class SmartSheetAPIWrapper:
     def __init__(self, config: Mapping[str, Any]):
         self._spreadsheet_id = config["spreadsheet_id"]
-<<<<<<< HEAD
-        self._access_token = config["access_token"]
+        self._config = config
         self._metadata = config["metadata_fields"]
-        api_client = smartsheet.Smartsheet(self._access_token)
-        api_client.errors_as_exceptions(True)
-        # each call to `Sheets` makes a new instance
-        # so we save it here to make no more new objects
-        self._get_sheet = api_client.Sheets.get_sheet
-=======
-        self._config = config
         self.api_client = smartsheet.Smartsheet(self.get_access_token(config))
         self.api_client.errors_as_exceptions(True)
         # each call to `Sheets` makes a new instance, so we save it here to make no more new objects
         self._get_sheet = self.api_client.Sheets.get_sheet
->>>>>>> 5d6867d1
         self._data = None
 
     def get_token_hash(self, config: Mapping[str, Any]):
