#
# Copyright (c) 2023 Airbyte, Inc., all rights reserved.
#

import json
from pathlib import Path
from unittest.mock import Mock

import pytest
from smartsheet.models import Sheet

HERE = Path(__file__).parent.absolute()


@pytest.fixture
def response_mock():
    with open(HERE / "response.json") as json_file:
        return json.loads(json_file.read())


@pytest.fixture
def config():
<<<<<<< HEAD
    return {
        "spreadsheet_id": "id",
        "access_token":
        "token",
        "metadata_fields": ["row_id"]
        }
=======
    return {"spreadsheet_id": "id", "credentials": {"access_token": "token"}}
>>>>>>> 5d6867d1


@pytest.fixture
def get_sheet_mocker(mocker, response_mock):
    def _mocker(api_wrapper, data=None):
        sheet_obj = Sheet(props=response_mock, base_obj=api_wrapper)
        get_sheet_mock = Mock(return_value=sheet_obj)
        mocker.patch.object(api_wrapper, "_get_sheet", data or get_sheet_mock)
        return get_sheet_mock, sheet_obj

    return _mocker<|MERGE_RESOLUTION|>--- conflicted
+++ resolved
@@ -20,16 +20,7 @@
 
 @pytest.fixture
 def config():
-<<<<<<< HEAD
-    return {
-        "spreadsheet_id": "id",
-        "access_token":
-        "token",
-        "metadata_fields": ["row_id"]
-        }
-=======
-    return {"spreadsheet_id": "id", "credentials": {"access_token": "token"}}
->>>>>>> 5d6867d1
+    return {"spreadsheet_id": "id", "credentials": {"access_token": "token"}, "metadata_fields": ["row_id"]}
 
 
 @pytest.fixture
