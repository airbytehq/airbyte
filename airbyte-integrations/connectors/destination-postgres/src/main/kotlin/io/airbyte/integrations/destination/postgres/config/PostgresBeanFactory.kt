--- conflicted
+++ resolved
@@ -127,12 +127,6 @@
         @Named("resolvedHost") resolvedHost: String,
         @Named("resolvedPort") resolvedPort: Int,
     ): HikariDataSource {
-<<<<<<< HEAD
-        val sslModeParam =
-            postgresConfiguration.takeIf { it.ssl }?.sslMode?.mode?.let { "?sslmode=$it" } ?: ""
-        val jdbcUrlParams = postgresConfiguration.jdbcUrlParams?.let { "&$it" } ?: ""
-=======
->>>>>>> 5f2ea4b5
         val postgresJdbcUrl =
             "jdbc:postgresql://$resolvedHost:$resolvedPort/${postgresConfiguration.database}"
 
@@ -160,8 +154,12 @@
 
                 // Apply SSL connection parameters as data source properties
                 // These are applied AFTER custom params to ensure SSL config takes precedence
-                val sslConnectionParams = buildSslConnectionParams(postgresConfiguration.sslMode)
-                sslConnectionParams.forEach { (key, value) -> addDataSourceProperty(key, value) }
+                if(postgresConfiguration.ssl) {
+                    val sslConnectionParams = buildSslConnectionParams(postgresConfiguration.sslMode)
+                    sslConnectionParams.forEach { (key, value) ->
+                        addDataSourceProperty(key, value)
+                    }
+                }
             }
 
         return HikariDataSource(datasourceConfig)
