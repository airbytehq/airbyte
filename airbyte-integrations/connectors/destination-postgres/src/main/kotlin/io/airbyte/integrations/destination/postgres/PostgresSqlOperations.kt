/*
 * Copyright (c) 2023 Airbyte, Inc., all rights reserved.
 */
package io.airbyte.integrations.destination.postgres

import io.airbyte.cdk.db.jdbc.JdbcDatabase
import io.airbyte.cdk.integrations.base.JavaBaseConstants
import io.airbyte.cdk.integrations.base.TypingAndDedupingFlag.isDestinationV2
import io.airbyte.cdk.integrations.destination.async.model.PartialAirbyteMessage
import io.airbyte.cdk.integrations.destination.jdbc.JdbcSqlOperations
import io.airbyte.integrations.base.destination.operation.AbstractStreamOperation
import io.github.oshai.kotlinlogging.KotlinLogging
import java.io.BufferedReader
import java.io.File
import java.io.FileReader
import java.io.IOException
import java.nio.charset.StandardCharsets
import java.nio.file.Files
import java.sql.Connection
import java.sql.SQLException
import org.apache.commons.lang3.StringUtils
import org.postgresql.copy.CopyManager
import org.postgresql.core.BaseConnection

val LOGGER = KotlinLogging.logger {}

class PostgresSqlOperations : JdbcSqlOperations() {
    override fun postCreateTableQueries(schemaName: String?, tableName: String?): List<String> {
        return if (isDestinationV2) {
            java.util.List.of( // the raw_id index _could_ be unique (since raw_id is a UUID)
                // but there's no reason to do that (because it's a UUID :P )
                // and it would just slow down inserts.
                // also, intentionally don't specify the type of index (btree, hash, etc). Just use
                // the default.
                "CREATE INDEX IF NOT EXISTS " +
                    tableName +
                    "_raw_id" +
                    " ON " +
                    schemaName +
                    "." +
                    tableName +
                    "(_airbyte_raw_id)",
                "CREATE INDEX IF NOT EXISTS " +
                    tableName +
                    "_extracted_at" +
                    " ON " +
                    schemaName +
                    "." +
                    tableName +
                    "(_airbyte_extracted_at)",
                "CREATE INDEX IF NOT EXISTS " +
                    tableName +
                    "_loaded_at" +
                    " ON " +
                    schemaName +
                    "." +
                    tableName +
                    "(_airbyte_loaded_at, _airbyte_extracted_at)"
            )
        } else {
            emptyList()
        }
    }

    @Throws(Exception::class)
    override fun insertRecordsInternalV2(
        database: JdbcDatabase,
        records: List<PartialAirbyteMessage>,
        schemaName: String?,
        tableName: String?,
        syncId: Long,
        generationId: Long
    ) {
        insertRecordsInternal(
            database,
            records,
            schemaName,
            tableName,
            syncId,
            generationId,
            JavaBaseConstants.COLUMN_NAME_AB_RAW_ID,
            JavaBaseConstants.COLUMN_NAME_DATA,
            JavaBaseConstants.COLUMN_NAME_AB_EXTRACTED_AT,
            JavaBaseConstants.COLUMN_NAME_AB_LOADED_AT,
            JavaBaseConstants.COLUMN_NAME_AB_META,
            JavaBaseConstants.COLUMN_NAME_AB_GENERATION_ID
        )
    }

    @Throws(SQLException::class)
    private fun insertRecordsInternal(
        database: JdbcDatabase,
        records: List<PartialAirbyteMessage>,
        schemaName: String?,
        tmpTableName: String?,
        syncId: Long,
        generationId: Long,
        vararg columnNames: String
    ) {
        if (records.isEmpty()) {
            return
        }
        LOGGER.info { "preparing records to insert. generationId=$generationId, syncId=$syncId" }
        // Explicitly passing column order to avoid order mismatches between CREATE TABLE and COPY
        // statement
        val orderedColumnNames = StringUtils.join(columnNames, ", ")
        database.execute { connection: Connection ->
            var tmpFile: File? = null
            try {
                tmpFile = Files.createTempFile("$tmpTableName-", ".tmp").toFile()
                writeBatchToFile(tmpFile, records, syncId, generationId)

                val copyManager = CopyManager(connection.unwrap(BaseConnection::class.java))
                val sql =
                    String.format(
                        "COPY %s.%s (%s) FROM stdin DELIMITER ',' CSV",
                        schemaName,
                        tmpTableName,
                        orderedColumnNames
                    )
                LOGGER.info { "executing COPY command: $sql" }
                val bufferedReader = BufferedReader(FileReader(tmpFile, StandardCharsets.UTF_8))
                copyManager.copyIn(sql, bufferedReader)
            } catch (e: Exception) {
                throw RuntimeException(e)
            } finally {
                try {
                    if (tmpFile != null) {
                        Files.delete(tmpFile.toPath())
                    }
                } catch (e: IOException) {
                    throw RuntimeException(e)
                }
            }
        }
        LOGGER.info { "COPY command completed sucessfully" }
    }

    override fun overwriteRawTable(database: JdbcDatabase, rawNamespace: String, rawName: String) {
        val tmpName = rawName + AbstractStreamOperation.TMP_TABLE_SUFFIX
        database.executeWithinTransaction(
            listOf(
                "DROP TABLE $rawNamespace.$rawName",
                "ALTER TABLE $rawNamespace.$tmpName RENAME TO $rawName"
            )
        )
    }

    override fun isOtherGenerationIdInTable(
        database: JdbcDatabase,
        generationId: Long,
        namespace: String,
        name: String
    ): Boolean {
        val selectTableResultSet =
            database
                .unsafeQuery(
                    """SELECT 1 
<<<<<<< HEAD
            |               FROM pg_namespace n
            |               JOIN pg_catalog.pg_class c
            |               ON c.relnamespace=n.oid
            |               WHERE n.nspname='$namespace'
            |               AND c.relkind='r'
            |               AND c.relname='$name'
        """.trimMargin()
                )
                .toList()
=======
            |               FROM pg_catalog.pg_namespace n
            |               JOIN pg_catalog.pg_class c
            |               ON c.relnamespace=n.oid
            |               WHERE n.nspname=?
            |               AND c.relkind='r'
            |               AND c.relname=?
            |               LIMIT 1
        """.trimMargin(),
                    namespace,
                    name
                )
                .use { it.toList() }
>>>>>>> 65ebd46b
        if (selectTableResultSet.isEmpty()) {
            return false
        } else {
            val selectGenIdResultSet =
                database
                    .unsafeQuery("SELECT _airbyte_generation_id FROM $namespace.$name LIMIT 1;")
<<<<<<< HEAD
                    .toList()
=======
                    .use { it.toList() }
>>>>>>> 65ebd46b
            if (selectGenIdResultSet.isEmpty()) {
                return false
            } else {
                val genIdInTable =
                    selectGenIdResultSet.first().get("_airbyte_generation_id")?.asLong()
                LOGGER.info {
                    "found generationId in table $namespace.$name: $genIdInTable (generationId = $generationId)"
                }
                return genIdInTable != generationId
            }
        }
    }
}<|MERGE_RESOLUTION|>--- conflicted
+++ resolved
@@ -156,17 +156,6 @@
             database
                 .unsafeQuery(
                     """SELECT 1 
-<<<<<<< HEAD
-            |               FROM pg_namespace n
-            |               JOIN pg_catalog.pg_class c
-            |               ON c.relnamespace=n.oid
-            |               WHERE n.nspname='$namespace'
-            |               AND c.relkind='r'
-            |               AND c.relname='$name'
-        """.trimMargin()
-                )
-                .toList()
-=======
             |               FROM pg_catalog.pg_namespace n
             |               JOIN pg_catalog.pg_class c
             |               ON c.relnamespace=n.oid
@@ -179,18 +168,13 @@
                     name
                 )
                 .use { it.toList() }
->>>>>>> 65ebd46b
         if (selectTableResultSet.isEmpty()) {
             return false
         } else {
             val selectGenIdResultSet =
                 database
                     .unsafeQuery("SELECT _airbyte_generation_id FROM $namespace.$name LIMIT 1;")
-<<<<<<< HEAD
-                    .toList()
-=======
                     .use { it.toList() }
->>>>>>> 65ebd46b
             if (selectGenIdResultSet.isEmpty()) {
                 return false
             } else {
