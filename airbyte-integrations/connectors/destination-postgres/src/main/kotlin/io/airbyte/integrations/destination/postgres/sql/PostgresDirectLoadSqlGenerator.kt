/*
 * Copyright (c) 2025 Airbyte, Inc., all rights reserved.
 */

package io.airbyte.integrations.destination.postgres.sql

import com.google.common.annotations.VisibleForTesting
import io.airbyte.cdk.load.command.Dedupe
import io.airbyte.cdk.load.command.DestinationStream
import io.airbyte.cdk.load.data.AirbyteType
import io.airbyte.cdk.load.data.ArrayType
import io.airbyte.cdk.load.data.ArrayTypeWithoutSchema
import io.airbyte.cdk.load.data.BooleanType
import io.airbyte.cdk.load.data.DateType
import io.airbyte.cdk.load.data.IntegerType
import io.airbyte.cdk.load.data.NumberType
import io.airbyte.cdk.load.data.ObjectType
import io.airbyte.cdk.load.data.ObjectTypeWithEmptySchema
import io.airbyte.cdk.load.data.ObjectTypeWithoutSchema
import io.airbyte.cdk.load.data.StringType
import io.airbyte.cdk.load.data.TimeTypeWithTimezone
import io.airbyte.cdk.load.data.TimeTypeWithoutTimezone
import io.airbyte.cdk.load.data.TimestampTypeWithTimezone
import io.airbyte.cdk.load.data.TimestampTypeWithoutTimezone
import io.airbyte.cdk.load.data.UnionType
import io.airbyte.cdk.load.data.UnknownType
import io.airbyte.cdk.load.message.Meta.Companion.COLUMN_NAME_AB_EXTRACTED_AT
import io.airbyte.cdk.load.message.Meta.Companion.COLUMN_NAME_AB_GENERATION_ID
import io.airbyte.cdk.load.message.Meta.Companion.COLUMN_NAME_AB_META
import io.airbyte.cdk.load.message.Meta.Companion.COLUMN_NAME_AB_RAW_ID
import io.airbyte.cdk.load.table.CDC_DELETED_AT_COLUMN
import io.airbyte.cdk.load.table.ColumnNameMapping
import io.airbyte.cdk.load.table.TableName
import io.airbyte.integrations.destination.postgres.spec.CdcDeletionMode
import io.airbyte.integrations.destination.postgres.spec.PostgresConfiguration
import io.github.oshai.kotlinlogging.KotlinLogging
import jakarta.inject.Singleton
import kotlin.collections.forEach

internal const val COUNT_TOTAL_ALIAS = "total"

private val log = KotlinLogging.logger {}

@Singleton
<<<<<<< HEAD
class PostgresDirectLoadSqlGenerator(
    private val postgresConfiguration: PostgresConfiguration
) {
=======
class PostgresDirectLoadSqlGenerator(val postgresColumnUtils: PostgresColumnUtils) {
>>>>>>> 77996f88
    companion object {
        private const val CURSOR_INDEX_PREFIX = "idx_cursor_"
        private const val PRIMARY_KEY_INDEX_PREFIX = "idx_pk_"
        private const val DEDUPED_TABLE_ALIAS = "deduped_source"
        private val EXTRACTED_AT_COLUMN_NAME = "\"$COLUMN_NAME_AB_EXTRACTED_AT\""
        private val DELETED_AT_COLUMN_NAME = "\"$CDC_DELETED_AT_COLUMN\""
        internal val DEFAULT_COLUMNS =
            listOf(
                Column(
                    columnName = COLUMN_NAME_AB_RAW_ID,
                    columnTypeName = PostgresDataType.VARCHAR.typeName,
                    nullable = false

                ),
                Column(
                    columnName = COLUMN_NAME_AB_EXTRACTED_AT,
                    columnTypeName = PostgresDataType.TIMESTAMP_WITH_TIMEZONE.typeName,
                    nullable = false
                ),
                Column(
                    columnName = COLUMN_NAME_AB_META,
                    columnTypeName = PostgresDataType.JSONB.typeName,
                    nullable = false
                ),
                Column(
                    columnName = COLUMN_NAME_AB_GENERATION_ID,
                    columnTypeName = PostgresDataType.BIGINT.typeName,
                    nullable = false
                ),
            )

        /**
         * This extension is here to avoid writing `.also { log.info { it }}` for every returned string
         * we want to log
         */
        fun String.andLog(): String {
            log.info { this.trim() }
            return this
        }
    }

    fun createTable(
        stream: DestinationStream,
        tableName: TableName,
        columnNameMapping: ColumnNameMapping,
        replace: Boolean
    ): String {
<<<<<<< HEAD
        val columnDeclarations = columnsAndTypes(stream, columnNameMapping).joinToString(",\n") {it.toSQLString() }
=======
        val properties = when (val schema = stream.schema) {
            is ObjectType -> schema.properties
            is ObjectTypeWithEmptySchema -> emptyMap()
            else -> emptyMap()
        }
        val columnDeclarations = postgresColumnUtils.columnsAndTypes(properties, columnNameMapping).joinToString(",\n")
>>>>>>> 77996f88
        val dropTableIfExistsStatement = if (replace) "DROP TABLE IF EXISTS ${getFullyQualifiedName(tableName)};" else ""
        val createIndexesStatement = createIndexes(stream, tableName, columnNameMapping)
        return """
            BEGIN TRANSACTION;
            $dropTableIfExistsStatement
            CREATE TABLE ${getFullyQualifiedName(tableName)} (
                $columnDeclarations
            );
            $createIndexesStatement
            COMMIT;
            """
            .trimIndent()
            .andLog()
    }

<<<<<<< HEAD
    /**
     * Generates index creation statements for a table based on the stream's configuration.
     *
     * Creates up to three indexes:
     * - Primary key index (if dedupe stream with primary keys)
     * - Cursor index (if dedupe stream with cursor field)
     * - Extracted_at index (always created for all streams)
     */
    private fun createIndexes(
        stream: DestinationStream,
        tableName: TableName,
        columnNameMapping: ColumnNameMapping
    ): String {
        val primaryKeyIndexStatement = getPrimaryKeysColumnNames(stream, columnNameMapping)
            .takeIf {  it.isNotEmpty() }
            ?.let {
                "CREATE INDEX ${getPrimaryKeyIndexName(tableName)} ON ${getFullyQualifiedName(tableName)} (${it.joinToString(", ")});"
            } ?: ""

        val cursorIndexStatement = getCursorColumnName(stream, columnNameMapping)?.let { cursorColumnName ->
            "CREATE INDEX ${getCursorIndexName(tableName)} ON ${getFullyQualifiedName(tableName)} ($cursorColumnName);"
        } ?: ""

        val extractedAtIndexStatement = "CREATE INDEX ON ${getFullyQualifiedName(tableName)} ($EXTRACTED_AT_COLUMN_NAME);"

        return """
            $primaryKeyIndexStatement
            $cursorIndexStatement
            $extractedAtIndexStatement
        """.trimIndent()
    }

    private fun getPrimaryKeysColumnNames(stream: DestinationStream, columnNameMapping: ColumnNameMapping): List<String> {
        return when (stream.importType) {
            is Dedupe -> getPrimaryKeysColumnNames(stream.importType as Dedupe, columnNameMapping)
            else -> listOf()
        }
    }

    private fun getPrimaryKeysColumnNames(
        importType: Dedupe,
        columnNameMapping: ColumnNameMapping
    ): List<String> {
        return importType.primaryKey.map { fieldPath ->
            val primaryKeyColumnName = fieldPath.first() //only at the root level for Postgres
            val targetColumnName = getTargetColumnName(primaryKeyColumnName, columnNameMapping)
            "\"$targetColumnName\""
        }.toList()
    }

    private fun getCursorColumnName(
        cursor: List<String>,
        columnNameMapping: ColumnNameMapping
    ): String? {
        return cursor
            .firstOrNull()
            ?.let { columnName -> getQuotedTargetColumnName(columnName, columnNameMapping) }
    }

    private fun getCursorColumnName(stream: DestinationStream, columnNameMapping: ColumnNameMapping): String? {
        when (stream.importType) {
            is Dedupe -> return getCursorColumnName((stream.importType as Dedupe).cursor, columnNameMapping)
            else -> return null
        }
    }

    private fun getPrimaryKeyIndexName(tableName: TableName): String =
        "\"${PRIMARY_KEY_INDEX_PREFIX + tableName.name}\""

    private fun getCursorIndexName(tableName: TableName): String =
        "\"${CURSOR_INDEX_PREFIX + tableName.name}\""

    fun columnsAndTypes(
        stream: DestinationStream,
        columnNameMapping: ColumnNameMapping
    ): List<Column> {
        val targetColumns = stream.schema
            .asColumns()
            .map { (columnName, columnType) ->
                val targetColumnName = getTargetColumnName(columnName, columnNameMapping)
                val typeName = columnType.type.toDialectType()
                Column(
                    columnName = targetColumnName,
                    columnTypeName = typeName,
                )
            }
            .toList()

        return (DEFAULT_COLUMNS + targetColumns)
    }
=======
>>>>>>> 77996f88

    fun overwriteTable(
        sourceTableName: TableName,
        targetTableName: TableName
    ): String {
        return """
            BEGIN TRANSACTION;
            DROP TABLE IF EXISTS ${getFullyQualifiedName(targetTableName)};
            ALTER TABLE ${getFullyQualifiedName(sourceTableName)} RENAME TO ${getName(targetTableName)};
            COMMIT;
            """
            .trimIndent()
            .andLog()
    }

    fun copyTable(
        columnNameMapping: ColumnNameMapping,
        sourceTableName: TableName,
        targetTableName: TableName
    ): String {
        val columnNames = getTargetColumnNames(columnNameMapping).joinToString(",")
        return """
            INSERT INTO ${getFullyQualifiedName(targetTableName)} ($columnNames)
            SELECT $columnNames
            FROM ${getFullyQualifiedName(sourceTableName)};
            """
            .trimIndent()
            .andLog()
    }

    private fun getTargetColumnNames(stream: DestinationStream, columnNameMapping: ColumnNameMapping): List<String> {
        return columnsAndTypes(stream, columnNameMapping).map { getQuotedTargetColumnName(it.columnName, columnNameMapping) }
    }

    private fun getTargetColumnNames(columnNameMapping: ColumnNameMapping): List<String> =
<<<<<<< HEAD
        getDefaultColumnNames() + columnNameMapping.map { (_, targetName) -> "\"${targetName}\"" }

    private fun getTargetColumnName(streamColumnName : String, columnNameMapping: ColumnNameMapping): String =
        columnNameMapping[streamColumnName] ?: streamColumnName

    private fun getQuotedTargetColumnName(streamColumnName: String, columnNameMapping: ColumnNameMapping): String {
        return "\"${getTargetColumnName(streamColumnName, columnNameMapping)}\""
    }

    fun getDefaultColumnNames(): List<String> =
        DEFAULT_COLUMNS.map { "\"${it.columnName}\"" }
=======
        postgresColumnUtils.defaultColumns().map { "\"${it.columnName}\"" } + columnNameMapping.map { (_, targetName) -> "\"${targetName}\"" }
>>>>>>> 77996f88

    /**
     * Generates an SQL statement that upserts (merge) data from a source staging table into a target table.
     *
     * The generated SQL performs the following operations in a single statement:
     * 1. **Deduplication CTE**: Deduplicates the source data based on primary keys
     * 2. **CDC Delete CTE**: If CDC hard delete is enabled and the stream contains CDC deleted records,
     *    this CTE deletes rows from the target table.
     * 3. **Update CTE**: Updates existing rows in the target table with newer data from the source
     * 4. **Insert Statement**: Inserts new rows from the source that don't exist in the target table.
     *
     * @throws IllegalArgumentException if the stream's import type does not contain a primary key.
     */
    fun upsertTable(
        stream: DestinationStream,
        columnNameMapping: ColumnNameMapping,
        sourceTableName: TableName,
        targetTableName: TableName
    ): String {
        val importType = stream.importType as Dedupe

        if (importType.primaryKey.isEmpty()) {
            throw IllegalArgumentException("Cannot perform upsert without primary key")
        }

        val primaryKeyTargetColumns = getPrimaryKeysColumnNames(importType, columnNameMapping)
        val cursorTargetColumn = getCursorColumnName(importType.cursor, columnNameMapping)
        val allTargetColumns = getTargetColumnNames(stream, columnNameMapping)

        val selectDedupedQuery = selectDeduped(primaryKeyTargetColumns, cursorTargetColumn, allTargetColumns, sourceTableName)

        val cdcHardDeleteEnabled =  stream.schema.asColumns().containsKey(CDC_DELETED_AT_COLUMN) &&
            postgresConfiguration.cdcDeletionMode == CdcDeletionMode.HARD_DELETE

        val cdcDeleteQuery = cdcDelete(
            DEDUPED_TABLE_ALIAS,
            cursorTargetColumn,
            targetTableName,
            primaryKeyTargetColumns,
            cdcHardDeleteEnabled
        )

        val updateExistingRowsQuery = updateExistingRows(
            DEDUPED_TABLE_ALIAS,
            targetTableName,
            allTargetColumns,
            primaryKeyTargetColumns,
            cursorTargetColumn,
            cdcHardDeleteEnabled
        )

        val insertNewRowsQuery = insertNewRows(
            DEDUPED_TABLE_ALIAS,
            targetTableName,
            allTargetColumns,
            primaryKeyTargetColumns,
            cdcHardDeleteEnabled
        )

        return """
            WITH $DEDUPED_TABLE_ALIAS AS (
              $selectDedupedQuery
            ),

            $cdcDeleteQuery

            updates AS (
              $updateExistingRowsQuery
            )

            $insertNewRowsQuery
            """.trimIndent().andLog()
    }

    /**
     * Generates an INSERT statement that adds new rows from the deduplicated source that don't exist in the target.
     *
     * Uses NOT EXISTS to check for existing records by primary key. If CDC hard delete is enabled,
     * filters out records marked as deleted.
     */
    @VisibleForTesting
    internal fun insertNewRows(
        dedupTableAlias: String,
        targetTableName: TableName,
        allTargetColumns: List<String>,
        primaryKeyTargetColumns: List<String>,
        cdcHardDeleteEnabled: Boolean
    ): String {
        val primaryKeysConditions = primaryKeyTargetColumns.joinToString(" AND ") { primaryKey ->
            "${getFullyQualifiedName(targetTableName)}.$primaryKey = $dedupTableAlias.$primaryKey"
        }

        val skipCdcDeletedClause = if(cdcHardDeleteEnabled) "AND $dedupTableAlias.$DELETED_AT_COLUMN_NAME IS NULL" else ""

        return """
            INSERT INTO ${getFullyQualifiedName(targetTableName)} (
              ${allTargetColumns.joinToString(",\n  ")}
            )
            SELECT
              ${allTargetColumns.joinToString(",\n  ") }
            FROM $dedupTableAlias
            WHERE
              NOT EXISTS (
                SELECT 1
                FROM ${getFullyQualifiedName(targetTableName)}
                WHERE $primaryKeysConditions
              )
              $skipCdcDeletedClause
        """.trimIndent()
    }

    /**
     * Generates an UPDATE statement that updates existing rows in the target with newer data from the source.
     *
     * Rows are matched by primary key and only updated if the source data is newer (determined by cursor
     * or extracted_at comparison). If CDC hard delete is enabled, skips records marked as deleted.
     */
    @VisibleForTesting
    internal fun updateExistingRows(dedupTableAlias: String,
                                   targetTableName: TableName,
                                   allTargetColumns: List<String>,
                                   primaryKeyTargetColumns: List<String>,
                                   cursorTargetColumn: String?,
                                   cdcHardDeleteEnabled: Boolean): String {
        val primaryKeysMatches = primaryKeyTargetColumns.joinToString(" AND ") { primaryKey ->
            "${getFullyQualifiedName(targetTableName)}.$primaryKey = $dedupTableAlias.$primaryKey"
        }

        val cursorComparison = buildCursorComparison(cursorTargetColumn, targetTableName, dedupTableAlias)

        val updateAssignments =
            allTargetColumns.joinToString(",\n") { columnName ->
                "$columnName = $dedupTableAlias.$columnName"
            }

        val skipCdcDeletedClause = if(cdcHardDeleteEnabled) "AND $dedupTableAlias.$DELETED_AT_COLUMN_NAME IS NULL" else ""
        return """
             UPDATE ${getFullyQualifiedName(targetTableName)}
             SET 
                $updateAssignments
             FROM $dedupTableAlias
                WHERE $primaryKeysMatches
                    $skipCdcDeletedClause
                    AND ($cursorComparison)
        """.trimIndent()
    }

    /**
     * Generates a CDC hard delete statement wrapped in a CTE, or returns empty string if disabled.
     *
     * Deletes rows from the target table where the source has a CDC deletion marker and the deletion
     * is newer than the target record (based on cursor or extracted_at).
     */
    @VisibleForTesting
    internal fun cdcDelete(
        dedupTableAlias: String,
        cursorTargetColumn: String?,
        targetTableName: TableName,
        primaryKeyTargetColumns: List<String>,
        cdcHardDeleteEnabled: Boolean
    ): String {
        if (!cdcHardDeleteEnabled) {
            return ""
        }

        val primaryKeysMatchingCondition = primaryKeyTargetColumns.joinToString(" AND ") { primaryKey ->
            "${getFullyQualifiedName(targetTableName)}.$primaryKey = $dedupTableAlias.$primaryKey"
        }

        // ensure we only delete if the deletion is newer
        val cursorComparison = buildCursorComparison(cursorTargetColumn, targetTableName, dedupTableAlias)

        val deleteStatement = """
            DELETE FROM ${getFullyQualifiedName(targetTableName)}
            USING $dedupTableAlias
            WHERE $primaryKeysMatchingCondition
                AND $dedupTableAlias.$DELETED_AT_COLUMN_NAME IS NOT NULL
                AND ($cursorComparison)
        """.trimIndent()

        return """
            deleted AS (
            $deleteStatement
            ),
        """.trimIndent()
    }

    /**
     * Builds a SQL comparison expression to determine if source data is newer than target data.
     *
     * If a cursor exists, compares cursor values with extracted_at as tiebreaker and NULL handling.
     * If no cursor, compares only extracted_at timestamps.
     */
    private fun buildCursorComparison(
        cursorTargetColumn: String?,
        targetTableName: TableName,
        dedupTableAlias: String
    ): String {
        return if (cursorTargetColumn != null) {
            val extractedAtColumn = EXTRACTED_AT_COLUMN_NAME
            """
                  ${getFullyQualifiedName(targetTableName)}.$cursorTargetColumn < $dedupTableAlias.$cursorTargetColumn
                  OR (${getFullyQualifiedName(targetTableName)}.$cursorTargetColumn = $dedupTableAlias.$cursorTargetColumn AND ${getFullyQualifiedName(targetTableName)}.$extractedAtColumn < $dedupTableAlias.$extractedAtColumn)
                  OR (${getFullyQualifiedName(targetTableName)}.$cursorTargetColumn IS NULL AND $dedupTableAlias.$cursorTargetColumn IS NOT NULL)
                  OR (${getFullyQualifiedName(targetTableName)}.$cursorTargetColumn IS NULL AND $dedupTableAlias.$cursorTargetColumn IS NULL AND ${getFullyQualifiedName(targetTableName)}.$extractedAtColumn < $dedupTableAlias.$extractedAtColumn)
                """.trimIndent()
        } else {
            // No cursor - use extraction timestamp only
            val extractedAtColumn = EXTRACTED_AT_COLUMN_NAME
            "${getFullyQualifiedName(targetTableName)}.$extractedAtColumn < $dedupTableAlias.$extractedAtColumn"
        }
    }

    /**
     * Generates a SELECT query that deduplicates source data using ROW_NUMBER() window function.
     *
     * Partitions by primary key and orders by cursor (if present) then extracted_at, keeping only
     * the most recent record for each unique primary key.
     */
    @VisibleForTesting
    internal fun selectDeduped(
        primaryKeyTargetColumns: List<String>,
        cursorTargetColumn: String?,
        allTargetColumns: List<String>,
        sourceTableName: TableName
        ): String {
        val cursorOrderClause = cursorTargetColumn?.let { "$it DESC NULLS LAST," } ?: ""

        return """
            SELECT ${allTargetColumns.joinToString(", ")}
            FROM (
              SELECT *,
                ROW_NUMBER() OVER (
                  PARTITION BY ${primaryKeyTargetColumns.joinToString( ", " )}
                  ORDER BY
                    $cursorOrderClause $EXTRACTED_AT_COLUMN_NAME DESC
                ) AS row_number
              FROM ${getFullyQualifiedName(sourceTableName)}
            ) AS deduplicated
            WHERE row_number = 1
        """.trimIndent()
    }

    fun dropTable(tableName: TableName): String =
        "DROP TABLE IF EXISTS ${getFullyQualifiedName(tableName)};".andLog()

    fun countTable(tableName: TableName): String {
        return "SELECT COUNT(*) AS \"$COUNT_TOTAL_ALIAS\" FROM ${getFullyQualifiedName(tableName)};".andLog()
    }

    fun createNamespace(namespace: String): String {
        return "CREATE SCHEMA IF NOT EXISTS \"$namespace\";".andLog()
    }

    fun getGenerationId(tableName: TableName): String =
        "SELECT \"${COLUMN_NAME_AB_GENERATION_ID}\" FROM ${getFullyQualifiedName(tableName)} LIMIT 1;".andLog()

    fun getTableSchema(tableName: TableName): String =
        """
        SELECT column_name, data_type
        FROM information_schema.columns
        WHERE table_schema = '${tableName.namespace}'
        AND table_name = '${tableName.name}';
        """.trimIndent().andLog()

    fun copyFromCsv(tableName: TableName): String =
        """
        COPY "${tableName.namespace}"."${tableName.name}"
        FROM STDIN
        WITH (FORMAT csv)
        """.trimIndent()

    //should all alters happen in one same tx? probably
    fun matchSchemas(
        tableName: TableName,
        columnsToAdd: Set<Column>,
        columnsToRemove: Set<Column>,
        columnsToModify: Set<Column>,
    ): Set<String> {
        val clauses = mutableSetOf<String>()
        val fullyQualifiedTableName = getFullyQualifiedName(tableName)
        columnsToAdd.forEach {
            clauses.add(
                "ALTER TABLE $fullyQualifiedTableName ADD COLUMN ${getName(it)} ${it.columnTypeName};".andLog()
            )
        }
        columnsToRemove.forEach {
            clauses.add("ALTER TABLE $fullyQualifiedTableName DROP COLUMN ${getName(it)};".andLog())
        }

        columnsToModify.forEach {
            clauses.add("ALTER TABLE $fullyQualifiedTableName ALTER COLUMN ${getName(it)} SET DATA TYPE ${it.columnTypeName};".andLog())
        }
        return clauses
    }

    private fun getFullyQualifiedName(tableName: TableName): String =
        "${getNamespace(tableName)}.${getName(tableName)}"

    private fun getNamespace(tableName: TableName): String =
        "\"${tableName.namespace}\""

    private fun getName(tableName: TableName): String =
        "\"${tableName.name}\""

    private fun getName(column: Column): String =
        "\"${column.columnName}\""

    fun AirbyteType.toDialectType(): String =
        when (this) {
            BooleanType -> PostgresDataType.BOOLEAN.typeName
            DateType -> PostgresDataType.DATE.typeName
            IntegerType -> PostgresDataType.BIGINT.typeName
            NumberType -> PostgresDataType.DECIMAL.typeName
            StringType -> PostgresDataType.VARCHAR.typeName
            TimeTypeWithTimezone -> PostgresDataType.TIME_WITH_TIMEZONE.typeName
            TimeTypeWithoutTimezone -> PostgresDataType.TIME.typeName
            TimestampTypeWithTimezone -> PostgresDataType.TIMESTAMP_WITH_TIMEZONE.typeName
            TimestampTypeWithoutTimezone -> PostgresDataType.TIMESTAMP.typeName
            is ArrayType,
            ArrayTypeWithoutSchema,
            is ObjectType,
            ObjectTypeWithEmptySchema,
            ObjectTypeWithoutSchema,
            is UnknownType,
            is UnionType -> PostgresDataType.JSONB.typeName
        }

    fun Column.toSQLString(): String {
        val isNullableSuffix = if (nullable) "" else "NOT NULL"
        return "\"$columnName\" $columnTypeName $isNullableSuffix".trim()
    }
}

data class Column(val columnName: String, val columnTypeName: String, val nullable: Boolean = true)<|MERGE_RESOLUTION|>--- conflicted
+++ resolved
@@ -7,27 +7,8 @@
 import com.google.common.annotations.VisibleForTesting
 import io.airbyte.cdk.load.command.Dedupe
 import io.airbyte.cdk.load.command.DestinationStream
-import io.airbyte.cdk.load.data.AirbyteType
-import io.airbyte.cdk.load.data.ArrayType
-import io.airbyte.cdk.load.data.ArrayTypeWithoutSchema
-import io.airbyte.cdk.load.data.BooleanType
-import io.airbyte.cdk.load.data.DateType
-import io.airbyte.cdk.load.data.IntegerType
-import io.airbyte.cdk.load.data.NumberType
-import io.airbyte.cdk.load.data.ObjectType
-import io.airbyte.cdk.load.data.ObjectTypeWithEmptySchema
-import io.airbyte.cdk.load.data.ObjectTypeWithoutSchema
-import io.airbyte.cdk.load.data.StringType
-import io.airbyte.cdk.load.data.TimeTypeWithTimezone
-import io.airbyte.cdk.load.data.TimeTypeWithoutTimezone
-import io.airbyte.cdk.load.data.TimestampTypeWithTimezone
-import io.airbyte.cdk.load.data.TimestampTypeWithoutTimezone
-import io.airbyte.cdk.load.data.UnionType
-import io.airbyte.cdk.load.data.UnknownType
 import io.airbyte.cdk.load.message.Meta.Companion.COLUMN_NAME_AB_EXTRACTED_AT
 import io.airbyte.cdk.load.message.Meta.Companion.COLUMN_NAME_AB_GENERATION_ID
-import io.airbyte.cdk.load.message.Meta.Companion.COLUMN_NAME_AB_META
-import io.airbyte.cdk.load.message.Meta.Companion.COLUMN_NAME_AB_RAW_ID
 import io.airbyte.cdk.load.table.CDC_DELETED_AT_COLUMN
 import io.airbyte.cdk.load.table.ColumnNameMapping
 import io.airbyte.cdk.load.table.TableName
@@ -42,43 +23,15 @@
 private val log = KotlinLogging.logger {}
 
 @Singleton
-<<<<<<< HEAD
 class PostgresDirectLoadSqlGenerator(
-    private val postgresConfiguration: PostgresConfiguration
-) {
-=======
-class PostgresDirectLoadSqlGenerator(val postgresColumnUtils: PostgresColumnUtils) {
->>>>>>> 77996f88
+    private val postgresColumnUtils: PostgresColumnUtils,
+    private val postgresConfiguration: PostgresConfiguration) {
     companion object {
         private const val CURSOR_INDEX_PREFIX = "idx_cursor_"
         private const val PRIMARY_KEY_INDEX_PREFIX = "idx_pk_"
         private const val DEDUPED_TABLE_ALIAS = "deduped_source"
-        private val EXTRACTED_AT_COLUMN_NAME = "\"$COLUMN_NAME_AB_EXTRACTED_AT\""
-        private val DELETED_AT_COLUMN_NAME = "\"$CDC_DELETED_AT_COLUMN\""
-        internal val DEFAULT_COLUMNS =
-            listOf(
-                Column(
-                    columnName = COLUMN_NAME_AB_RAW_ID,
-                    columnTypeName = PostgresDataType.VARCHAR.typeName,
-                    nullable = false
-
-                ),
-                Column(
-                    columnName = COLUMN_NAME_AB_EXTRACTED_AT,
-                    columnTypeName = PostgresDataType.TIMESTAMP_WITH_TIMEZONE.typeName,
-                    nullable = false
-                ),
-                Column(
-                    columnName = COLUMN_NAME_AB_META,
-                    columnTypeName = PostgresDataType.JSONB.typeName,
-                    nullable = false
-                ),
-                Column(
-                    columnName = COLUMN_NAME_AB_GENERATION_ID,
-                    columnTypeName = PostgresDataType.BIGINT.typeName,
-                    nullable = false
-                ),
-            )
+        private val EXTRACTED_AT_COLUMN_NAME = quoteIdentifier(COLUMN_NAME_AB_EXTRACTED_AT)
+        private val DELETED_AT_COLUMN_NAME = quoteIdentifier(CDC_DELETED_AT_COLUMN)
 
         /**
          * This extension is here to avoid writing `.also { log.info { it }}` for every returned string
@@ -88,6 +41,9 @@
             log.info { this.trim() }
             return this
         }
+
+        private fun quoteIdentifier(identifier: String) =
+            "\"${identifier}\""
     }
 
     fun createTable(
@@ -96,16 +52,7 @@
         columnNameMapping: ColumnNameMapping,
         replace: Boolean
     ): String {
-<<<<<<< HEAD
-        val columnDeclarations = columnsAndTypes(stream, columnNameMapping).joinToString(",\n") {it.toSQLString() }
-=======
-        val properties = when (val schema = stream.schema) {
-            is ObjectType -> schema.properties
-            is ObjectTypeWithEmptySchema -> emptyMap()
-            else -> emptyMap()
-        }
-        val columnDeclarations = postgresColumnUtils.columnsAndTypes(properties, columnNameMapping).joinToString(",\n")
->>>>>>> 77996f88
+        val columnDeclarations = postgresColumnUtils.getTargetColumns(stream, columnNameMapping).joinToString(",\n") {it.toSQLString() }
         val dropTableIfExistsStatement = if (replace) "DROP TABLE IF EXISTS ${getFullyQualifiedName(tableName)};" else ""
         val createIndexesStatement = createIndexes(stream, tableName, columnNameMapping)
         return """
@@ -121,7 +68,6 @@
             .andLog()
     }
 
-<<<<<<< HEAD
     /**
      * Generates index creation statements for a table based on the stream's configuration.
      *
@@ -167,8 +113,7 @@
     ): List<String> {
         return importType.primaryKey.map { fieldPath ->
             val primaryKeyColumnName = fieldPath.first() //only at the root level for Postgres
-            val targetColumnName = getTargetColumnName(primaryKeyColumnName, columnNameMapping)
-            "\"$targetColumnName\""
+            getTargetColumnName(primaryKeyColumnName, columnNameMapping )
         }.toList()
     }
 
@@ -178,7 +123,7 @@
     ): String? {
         return cursor
             .firstOrNull()
-            ?.let { columnName -> getQuotedTargetColumnName(columnName, columnNameMapping) }
+            ?.let { columnName -> getTargetColumnName(columnName, columnNameMapping) }
     }
 
     private fun getCursorColumnName(stream: DestinationStream, columnNameMapping: ColumnNameMapping): String? {
@@ -189,31 +134,10 @@
     }
 
     private fun getPrimaryKeyIndexName(tableName: TableName): String =
-        "\"${PRIMARY_KEY_INDEX_PREFIX + tableName.name}\""
+        quoteIdentifier(PRIMARY_KEY_INDEX_PREFIX + tableName.name)
 
     private fun getCursorIndexName(tableName: TableName): String =
-        "\"${CURSOR_INDEX_PREFIX + tableName.name}\""
-
-    fun columnsAndTypes(
-        stream: DestinationStream,
-        columnNameMapping: ColumnNameMapping
-    ): List<Column> {
-        val targetColumns = stream.schema
-            .asColumns()
-            .map { (columnName, columnType) ->
-                val targetColumnName = getTargetColumnName(columnName, columnNameMapping)
-                val typeName = columnType.type.toDialectType()
-                Column(
-                    columnName = targetColumnName,
-                    columnTypeName = typeName,
-                )
-            }
-            .toList()
-
-        return (DEFAULT_COLUMNS + targetColumns)
-    }
-=======
->>>>>>> 77996f88
+        quoteIdentifier(CURSOR_INDEX_PREFIX + tableName.name)
 
     fun overwriteTable(
         sourceTableName: TableName,
@@ -245,25 +169,21 @@
     }
 
     private fun getTargetColumnNames(stream: DestinationStream, columnNameMapping: ColumnNameMapping): List<String> {
-        return columnsAndTypes(stream, columnNameMapping).map { getQuotedTargetColumnName(it.columnName, columnNameMapping) }
+        return postgresColumnUtils.getTargetColumns(stream, columnNameMapping).map { getTargetColumnName(it.columnName, columnNameMapping) }
     }
 
     private fun getTargetColumnNames(columnNameMapping: ColumnNameMapping): List<String> =
-<<<<<<< HEAD
-        getDefaultColumnNames() + columnNameMapping.map { (_, targetName) -> "\"${targetName}\"" }
-
-    private fun getTargetColumnName(streamColumnName : String, columnNameMapping: ColumnNameMapping): String =
-        columnNameMapping[streamColumnName] ?: streamColumnName
-
-    private fun getQuotedTargetColumnName(streamColumnName: String, columnNameMapping: ColumnNameMapping): String {
-        return "\"${getTargetColumnName(streamColumnName, columnNameMapping)}\""
-    }
-
-    fun getDefaultColumnNames(): List<String> =
-        DEFAULT_COLUMNS.map { "\"${it.columnName}\"" }
-=======
-        postgresColumnUtils.defaultColumns().map { "\"${it.columnName}\"" } + columnNameMapping.map { (_, targetName) -> "\"${targetName}\"" }
->>>>>>> 77996f88
+        getDefaultColumnNames() + columnNameMapping.map { (_, targetName) -> quoteIdentifier(targetName) }
+
+
+    private fun getTargetColumnName(streamColumnName: String, columnNameMapping: ColumnNameMapping): String {
+        return quoteIdentifier(postgresColumnUtils.getTargetColumnName(streamColumnName, columnNameMapping))
+    }
+
+    private fun getDefaultColumnNames(): List<String> =
+        postgresColumnUtils.defaultColumns().map { quoteIdentifier(it.columnName)}
+
+
 
     /**
      * Generates an SQL statement that upserts (merge) data from a source staging table into a target table.
@@ -572,30 +492,8 @@
     private fun getName(column: Column): String =
         "\"${column.columnName}\""
 
-    fun AirbyteType.toDialectType(): String =
-        when (this) {
-            BooleanType -> PostgresDataType.BOOLEAN.typeName
-            DateType -> PostgresDataType.DATE.typeName
-            IntegerType -> PostgresDataType.BIGINT.typeName
-            NumberType -> PostgresDataType.DECIMAL.typeName
-            StringType -> PostgresDataType.VARCHAR.typeName
-            TimeTypeWithTimezone -> PostgresDataType.TIME_WITH_TIMEZONE.typeName
-            TimeTypeWithoutTimezone -> PostgresDataType.TIME.typeName
-            TimestampTypeWithTimezone -> PostgresDataType.TIMESTAMP_WITH_TIMEZONE.typeName
-            TimestampTypeWithoutTimezone -> PostgresDataType.TIMESTAMP.typeName
-            is ArrayType,
-            ArrayTypeWithoutSchema,
-            is ObjectType,
-            ObjectTypeWithEmptySchema,
-            ObjectTypeWithoutSchema,
-            is UnknownType,
-            is UnionType -> PostgresDataType.JSONB.typeName
-        }
-
     fun Column.toSQLString(): String {
         val isNullableSuffix = if (nullable) "" else "NOT NULL"
         return "\"$columnName\" $columnTypeName $isNullableSuffix".trim()
     }
 }
-
-data class Column(val columnName: String, val columnTypeName: String, val nullable: Boolean = true)