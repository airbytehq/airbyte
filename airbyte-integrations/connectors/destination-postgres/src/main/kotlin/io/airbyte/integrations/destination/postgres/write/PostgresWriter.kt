/*
 * Copyright (c) 2025 Airbyte, Inc., all rights reserved.
 */

package io.airbyte.integrations.destination.postgres.write

import io.airbyte.cdk.SystemErrorException
import io.airbyte.cdk.load.command.Dedupe
import io.airbyte.cdk.load.command.DestinationCatalog
import io.airbyte.cdk.load.command.DestinationStream
import io.airbyte.cdk.load.table.ColumnNameMapping
import io.airbyte.cdk.load.table.DatabaseInitialStatusGatherer
import io.airbyte.cdk.load.table.TempTableNameGenerator
import io.airbyte.cdk.load.table.directload.DirectLoadInitialStatus
import io.airbyte.cdk.load.table.directload.DirectLoadTableAppendStreamLoader
import io.airbyte.cdk.load.table.directload.DirectLoadTableAppendTruncateStreamLoader
import io.airbyte.cdk.load.table.directload.DirectLoadTableDedupStreamLoader
import io.airbyte.cdk.load.table.directload.DirectLoadTableDedupTruncateStreamLoader
import io.airbyte.cdk.load.table.directload.DirectLoadTableExecutionConfig
import io.airbyte.cdk.load.write.DestinationWriter
import io.airbyte.cdk.load.write.StreamLoader
import io.airbyte.cdk.load.write.StreamStateStore
import io.airbyte.integrations.destination.postgres.client.PostgresAirbyteClient
import io.airbyte.integrations.destination.postgres.spec.PostgresConfiguration
import io.github.oshai.kotlinlogging.KotlinLogging
import jakarta.inject.Singleton

private val log = KotlinLogging.logger {}

@Singleton
class PostgresWriter(
    private val catalog: DestinationCatalog,
    private val stateGatherer: DatabaseInitialStatusGatherer<DirectLoadInitialStatus>,
    private val streamStateStore: StreamStateStore<DirectLoadTableExecutionConfig>,
    private val postgresClient: PostgresAirbyteClient,
    private val tempTableNameGenerator: TempTableNameGenerator,
    private val postgresConfiguration: PostgresConfiguration,
) : DestinationWriter {
    private lateinit var initialStatuses: Map<DestinationStream, DirectLoadInitialStatus>

    override suspend fun setup() {
        catalog.streams
            .map { it.tableSchema.tableNames.finalTableName!!.namespace }
            .forEach { postgresClient.createNamespace(it) }

        initialStatuses = stateGatherer.gatherInitialStatus()
    }

    override fun createStreamLoader(stream: DestinationStream): StreamLoader {
        val initialStatus = initialStatuses[stream]!!
        val realTableName = stream.tableSchema.tableNames.finalTableName!!
<<<<<<< HEAD
        val tempTableName = stream.tableSchema.tableNames.tempTableName!!
        val columnNameMapping =
            ColumnNameMapping(stream.tableSchema.columnSchema.inputToFinalColumnNames)
=======
        val tempTableName = tempTableNameGenerator.generate(realTableName)
        val columnNameMapping =
            ColumnNameMapping(stream.tableSchema.columnSchema.inputToFinalColumnNames)

        val isRawTablesMode = postgresConfiguration.legacyRawTablesOnly == true
        if (isRawTablesMode && stream.importType is Dedupe) {
            log.warn { "Dedupe mode is not supported in raw tables mode. Falling back to Append." }
        }
        val useDedupe = !isRawTablesMode && stream.importType is Dedupe

>>>>>>> c76ede22
        return when (stream.minimumGenerationId) {
            0L ->
                when {
                    useDedupe ->
                        DirectLoadTableDedupStreamLoader(
                            stream,
                            initialStatus,
                            realTableName = realTableName,
                            tempTableName = tempTableName,
                            columnNameMapping,
                            postgresClient,
                            postgresClient,
                            streamStateStore,
                        )
                    else ->
                        DirectLoadTableAppendStreamLoader(
                            stream,
                            initialStatus,
                            realTableName = realTableName,
                            tempTableName = tempTableName,
                            columnNameMapping,
                            postgresClient,
                            postgresClient,
                            streamStateStore,
                        )
                }
            stream.generationId ->
                when {
                    useDedupe ->
                        DirectLoadTableDedupTruncateStreamLoader(
                            stream,
                            initialStatus,
                            realTableName = realTableName,
                            tempTableName = tempTableName,
                            columnNameMapping,
                            postgresClient,
                            postgresClient,
                            streamStateStore,
                            tempTableNameGenerator,
                        )
                    else ->
                        DirectLoadTableAppendTruncateStreamLoader(
                            stream,
                            initialStatus,
                            realTableName = realTableName,
                            tempTableName = tempTableName,
                            columnNameMapping,
                            postgresClient,
                            postgresClient,
                            streamStateStore,
                        )
                }
            else ->
                throw SystemErrorException(
                    "Cannot execute a hybrid refresh - current generation ${stream.generationId}; minimum generation ${stream.minimumGenerationId}"
                )
        }
    }
}<|MERGE_RESOLUTION|>--- conflicted
+++ resolved
@@ -49,11 +49,7 @@
     override fun createStreamLoader(stream: DestinationStream): StreamLoader {
         val initialStatus = initialStatuses[stream]!!
         val realTableName = stream.tableSchema.tableNames.finalTableName!!
-<<<<<<< HEAD
-        val tempTableName = stream.tableSchema.tableNames.tempTableName!!
-        val columnNameMapping =
-            ColumnNameMapping(stream.tableSchema.columnSchema.inputToFinalColumnNames)
-=======
+
         val tempTableName = tempTableNameGenerator.generate(realTableName)
         val columnNameMapping =
             ColumnNameMapping(stream.tableSchema.columnSchema.inputToFinalColumnNames)
@@ -64,7 +60,6 @@
         }
         val useDedupe = !isRawTablesMode && stream.importType is Dedupe
 
->>>>>>> c76ede22
         return when (stream.minimumGenerationId) {
             0L ->
                 when {
