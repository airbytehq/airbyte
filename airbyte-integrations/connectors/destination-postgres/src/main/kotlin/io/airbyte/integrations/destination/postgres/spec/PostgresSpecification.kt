/*
 * Copyright (c) 2025 Airbyte, Inc., all rights reserved.
 */

package io.airbyte.integrations.destination.postgres.spec

import com.fasterxml.jackson.annotation.JsonGetter
import com.fasterxml.jackson.annotation.JsonIgnore
import com.fasterxml.jackson.annotation.JsonProperty
import com.fasterxml.jackson.annotation.JsonPropertyDescription
import com.fasterxml.jackson.annotation.JsonSetter
import com.fasterxml.jackson.annotation.JsonSubTypes
import com.fasterxml.jackson.annotation.JsonTypeInfo
import com.fasterxml.jackson.annotation.JsonValue
import com.kjetland.jackson.jsonSchema.annotations.JsonSchemaDescription
import com.kjetland.jackson.jsonSchema.annotations.JsonSchemaInject
import com.kjetland.jackson.jsonSchema.annotations.JsonSchemaTitle
import edu.umd.cs.findbugs.annotations.SuppressFBWarnings
import io.airbyte.cdk.command.AIRBYTE_CLOUD_ENV
import io.airbyte.cdk.command.ConfigurationSpecification
import io.airbyte.cdk.load.spec.DestinationSpecificationExtension
import io.airbyte.cdk.ssh.MicronautPropertiesFriendlySshTunnelMethodConfigurationSpecification
import io.airbyte.cdk.ssh.SshTunnelMethodConfiguration
import io.airbyte.protocol.models.v0.DestinationSyncMode
import io.micronaut.context.annotation.ConfigurationBuilder
import io.micronaut.context.annotation.Requires
import jakarta.inject.Singleton


sealed class PostgresSpecification : ConfigurationSpecification() {
    abstract val host: String
    abstract val port: Int
    abstract val database: String
    abstract val schema: String
    abstract val username: String
    abstract val password: String?
    abstract val ssl: Boolean?
    abstract val sslMode: SslMode?
    abstract val cdcDeletionMode: CdcDeletionMode?
    abstract val jdbcUrlParams: String?
    abstract val internalTableSchema: String?
    abstract val legacyRawTablesOnly: Boolean?
    abstract val dropCascade: Boolean?
    abstract val unconstrainedNumber: Boolean?
    abstract fun getTunnelMethodValue(): SshTunnelMethodConfiguration?
}

@Singleton
@JsonSchemaTitle("Postgres Destination Specification")
@SuppressFBWarnings("NP_NONNULL_RETURN_VIOLATION")
@Requires(notEnv = [AIRBYTE_CLOUD_ENV])
class PostgresSpecificationOss : PostgresSpecification() {
    @get:JsonSchemaTitle("Host")
    @get:JsonPropertyDescription("Hostname of the database.")
    @get:JsonProperty("host")
    @get:JsonSchemaInject(json = """{"group": "connection", "order": 0}""")
    override val host: String = ""

    @get:JsonSchemaTitle("Port")
    @get:JsonPropertyDescription("Port of the database.")
    @get:JsonProperty("port")
<<<<<<< HEAD
    @get:JsonSchemaInject(json = """{"group": "connection", "order": 1, "minimum": 0, "maximum": 65536, "examples": ["5432"]}""")
    override val port: Int = 5432
=======
    @get:JsonSchemaInject(
        json =
            """{"group": "connection", "order": 1, "minimum": 0, "maximum": 65536, "examples": ["5432"]}"""
    )
    val port: Int = 5432
>>>>>>> 5f2ea4b5

    @get:JsonSchemaTitle("Database Name")
    @get:JsonPropertyDescription("Name of the database.")
    @get:JsonProperty("database")
    @get:JsonSchemaInject(json = """{"group": "connection", "order": 2}""")
    override val database: String = ""

    @get:JsonSchemaTitle("Default Schema")
    @get:JsonPropertyDescription(
        "The default schema tables are written. If not specified otherwise, the \"public\" schema will be used."
    )
    @get:JsonProperty("schema")
<<<<<<< HEAD
    @get:JsonSchemaInject(json = """{"group": "connection", "order": 3, "examples": ["public"], "default": "public"}""")
    override val schema: String = "public"
=======
    @get:JsonSchemaInject(
        json =
            """{"group": "connection", "order": 3, "examples": ["public"], "default": "public"}"""
    )
    val schema: String = "public"
>>>>>>> 5f2ea4b5

    @get:JsonSchemaTitle("Username")
    @get:JsonPropertyDescription("Username to access the database.")
    @get:JsonProperty("username")
    @get:JsonSchemaInject(json = """{"group": "connection", "order": 4}""")
    override val username: String = ""

    @get:JsonSchemaTitle("Password")
    @get:JsonPropertyDescription("Password associated with the username.")
    @get:JsonProperty("password")
    @get:JsonSchemaInject(json = """{"group": "connection", "order": 5, "airbyte_secret": true}""")
    override val password: String? = null

    @get:JsonSchemaTitle("SSL Connection")
    @get:JsonPropertyDescription("Encrypt data using SSL. When activating SSL, please select one of the connection modes.")
    @get:JsonProperty("ssl")
    @get:JsonSchemaInject(json = """{"group": "connection", "order": 6}""")
    @Suppress("RedundantNullableReturnType")
    override val ssl: Boolean? = false

    @get:JsonSchemaTitle("SSL Modes")
    @get:JsonPropertyDescription(
        """SSL connection modes.
  <b>disable</b> - Disables encryption of communication between Airbyte and destination database.
  <b>allow</b> - Enables encryption only when required by the destination database.
  <b>prefer</b> - Allows unencrypted connections only if the destination database does not support encryption.
  <b>require</b> - Always require encryption. If the destination database server does not support encryption, connection will fail.
  <b>verify-ca</b> - Always require encryption and verifies that the destination database server has a valid SSL certificate.
  <b>verify-full</b> - This is the most secure mode. Always require encryption and verifies the identity of the destination database server.
 See more information - <a href="https://jdbc.postgresql.org/documentation/head/ssl-client.html"> in the docs</a>."""
    )
    @get:JsonProperty("ssl_mode")
    @get:JsonSchemaInject(json = """{"group": "connection", "order": 7}""")
    override val sslMode: SslMode? = null

    @get:JsonSchemaTitle("CDC deletion mode")
    @get:JsonPropertyDescription(
        """Whether to execute CDC deletions as hard deletes (i.e. propagate source deletions to the destination), or soft deletes (i.e. leave a tombstone record in the destination). Defaults to hard deletes.""",
    )
    @get:JsonProperty("cdc_deletion_mode", defaultValue = "Hard delete")
    @get:JsonSchemaInject(
        json = """{"group": "sync_behavior", "order": 8, "always_show": true}""",
    )
    override val cdcDeletionMode: CdcDeletionMode? = null

    @get:JsonSchemaTitle("JDBC URL Params")
    @get:JsonPropertyDescription(
        """Additional properties to pass to the JDBC URL string when connecting to the database formatted as 'key=value' pairs separated by the symbol '&'. (example: key1=value1&key2=value2&key3=value3)."""
    )
    @get:JsonProperty("jdbc_url_params")
    @get:JsonSchemaInject(json = """{"group": "connection", "order": 9}""")
    override val jdbcUrlParams: String? = null

    @get:JsonSchemaTitle("Airbyte Internal Schema Name")
    @get:JsonPropertyDescription(
        """Airbyte will use this schema for various internal tables. In legacy raw tables mode, the raw tables will be stored in this schema. Defaults to "airbyte_internal".""",
    )
    @get:JsonProperty("raw_data_schema")
    @get:JsonSchemaInject(json = """{"group": "connection", "order": 10}""")
    override val internalTableSchema: String? = null

    @get:JsonSchemaTitle(
        "Disable Final Tables. (WARNING! Unstable option; Columns in raw table schema might change between versions)"
    )
    @get:JsonPropertyDescription(
        """Disable Writing Final Tables. WARNING! The data format in _airbyte_data is likely stable but there are no guarantees that other metadata columns will remain the same in future versions""",
    )
    @get:JsonProperty("disable_type_dedupe")
    @get:JsonSchemaInject(json = """{"group": "connection", "order": 11}""")
    @Suppress("RedundantNullableReturnType")
    override val legacyRawTablesOnly: Boolean? = false

    @get:JsonSchemaTitle("Drop tables with CASCADE. (WARNING! Risk of unrecoverable data loss)")
    @get:JsonPropertyDescription(
        """Drop tables with CASCADE. WARNING! This will delete all data in all dependent objects (views, etc.). Use with caution. This option is intended for usecases which can easily rebuild the dependent objects."""
    )
    @get:JsonProperty("drop_cascade")
    @get:JsonSchemaInject(json = """{"group": "connection", "order": 12}""")
    @Suppress("RedundantNullableReturnType")
    override val dropCascade: Boolean? = false

    @get:JsonSchemaTitle("Unconstrained numeric columns")
    @get:JsonPropertyDescription(
        """Create numeric columns as unconstrained DECIMAL instead of NUMBER(38, 9). This will allow increased precision in numeric values. (this is disabled by default for backwards compatibility, but is recommended to enable)"""
    )
    @get:JsonProperty("unconstrained_number")
    @get:JsonSchemaInject(json = """{"group": "connection", "order": 13}""")
    @Suppress("RedundantNullableReturnType")
    override val unconstrainedNumber: Boolean? = false

    @JsonIgnore
    @ConfigurationBuilder(configurationPrefix = "tunnel_method")
    val tunnelMethod = MicronautPropertiesFriendlySshTunnelMethodConfigurationSpecification()

    @JsonIgnore var tunnelMethodJson: SshTunnelMethodConfiguration? = null

    @JsonSetter("tunnel_method")
    fun setTunnelMethodValue(value: SshTunnelMethodConfiguration?) {
        tunnelMethodJson = value
    }

    @JsonGetter("tunnel_method")
    @JsonSchemaTitle("SSH Tunnel Method")
    @JsonPropertyDescription(
        "Whether to initiate an SSH tunnel before connecting to the database, and if so, which kind of authentication to use.",
    )
    @JsonSchemaInject(json = """{"group": "connection", "order": 14}""")
    @Suppress("RedundantNullableReturnType")
    override fun getTunnelMethodValue(): SshTunnelMethodConfiguration? =
        tunnelMethodJson ?: tunnelMethod.asSshTunnelMethod()
}

@Singleton
@JsonSchemaTitle("Postgres Destination Specification")
@SuppressFBWarnings("NP_NONNULL_RETURN_VIOLATION")
@Requires(env = [AIRBYTE_CLOUD_ENV])
class PostgresSpecificationCloud : PostgresSpecification() {
    @get:JsonSchemaTitle("Host")
    @get:JsonPropertyDescription("Hostname of the database.")
    @get:JsonProperty("host")
    @get:JsonSchemaInject(json = """{"group": "connection", "order": 0}""")
    override val host: String = ""

    @get:JsonSchemaTitle("Port")
    @get:JsonPropertyDescription("Port of the database.")
    @get:JsonProperty("port")
    @get:JsonSchemaInject(json = """{"group": "connection", "order": 1, "minimum": 0, "maximum": 65536, "examples": ["5432"]}""")
    override val port: Int = 5432

    @get:JsonSchemaTitle("Database Name")
    @get:JsonPropertyDescription("Name of the database.")
    @get:JsonProperty("database")
    @get:JsonSchemaInject(json = """{"group": "connection", "order": 2}""")
    override val database: String = ""

    @get:JsonSchemaTitle("Default Schema")
    @get:JsonPropertyDescription(
        "The default schema tables are written. If not specified otherwise, the \"public\" schema will be used."
    )
    @get:JsonProperty("schema")
    @get:JsonSchemaInject(json = """{"group": "connection", "order": 3, "examples": ["public"], "default": "public"}""")
    override val schema: String = "public"

    @get:JsonSchemaTitle("Username")
    @get:JsonPropertyDescription("Username to access the database.")
    @get:JsonProperty("username")
    @get:JsonSchemaInject(json = """{"group": "connection", "order": 4}""")
    override val username: String = ""

    @get:JsonSchemaTitle("Password")
    @get:JsonPropertyDescription("Password associated with the username.")
    @get:JsonProperty("password")
    @get:JsonSchemaInject(json = """{"group": "connection", "order": 5, "airbyte_secret": true}""")
    override val password: String? = null

    @get:JsonSchemaTitle("SSL Connection")
    @get:JsonPropertyDescription("Encrypt data using SSL. When activating SSL, please select one of the connection modes.")
    @get:JsonProperty("ssl")
    @get:JsonSchemaInject(json = """{"default": true, "airbyte_hidden": true, "order": 6}""")
    @Suppress("RedundantNullableReturnType")
    override val ssl: Boolean? = true

    @get:JsonSchemaTitle("SSL Modes")
    @get:JsonPropertyDescription(
        """SSL connection modes.
  <b>disable</b> - Disables encryption of communication between Airbyte and destination database.
  <b>allow</b> - Enables encryption only when required by the destination database.
  <b>prefer</b> - Allows unencrypted connections only if the destination database does not support encryption.
  <b>require</b> - Always require encryption. If the destination database server does not support encryption, connection will fail.
  <b>verify-ca</b> - Always require encryption and verifies that the destination database server has a valid SSL certificate.
  <b>verify-full</b> - This is the most secure mode. Always require encryption and verifies the identity of the destination database server.
 See more information - <a href="https://jdbc.postgresql.org/documentation/head/ssl-client.html"> in the docs</a>."""
    )
    @get:JsonProperty("ssl_mode")
    @get:JsonSchemaInject(json = """{"group": "connection", "order": 7}""")
    override val sslMode: SslMode? = null

    @get:JsonSchemaTitle("CDC deletion mode")
    @get:JsonPropertyDescription(
        """Whether to execute CDC deletions as hard deletes (i.e. propagate source deletions to the destination), or soft deletes (i.e. leave a tombstone record in the destination). Defaults to hard deletes.""",
    )
    @get:JsonProperty("cdc_deletion_mode", defaultValue = "Hard delete")
    @get:JsonSchemaInject(
        json = """{"group": "sync_behavior", "order": 8, "always_show": true}""",
    )
    override val cdcDeletionMode: CdcDeletionMode? = null

    @get:JsonSchemaTitle("JDBC URL Params")
    @get:JsonPropertyDescription(
        """Additional properties to pass to the JDBC URL string when connecting to the database formatted as 'key=value' pairs separated by the symbol '&'. (example: key1=value1&key2=value2&key3=value3)."""
    )
    @get:JsonProperty("jdbc_url_params")
    @get:JsonSchemaInject(json = """{"group": "connection", "order": 9}""")
    override val jdbcUrlParams: String? = null

    @get:JsonSchemaTitle("Airbyte Internal Schema Name")
    @get:JsonPropertyDescription(
        """Airbyte will use this schema for various internal tables. In legacy raw tables mode, the raw tables will be stored in this schema. Defaults to "airbyte_internal".""",
    )
    @get:JsonProperty("raw_data_schema")
    @get:JsonSchemaInject(json = """{"group": "connection", "order": 10}""")
    override val internalTableSchema: String? = null

    @get:JsonSchemaTitle("Disable Final Tables. (WARNING! Unstable option; Columns in raw table schema might change between versions)")
    @get:JsonPropertyDescription(
        """Disable Writing Final Tables. WARNING! The data format in _airbyte_data is likely stable but there are no guarantees that other metadata columns will remain the same in future versions""",
    )
    @get:JsonProperty("disable_type_dedupe")
    @get:JsonSchemaInject(json = """{"group": "connection", "order": 11}""")
    @Suppress("RedundantNullableReturnType")
    override val legacyRawTablesOnly: Boolean? = false

    @get:JsonSchemaTitle("Drop tables with CASCADE. (WARNING! Risk of unrecoverable data loss)")
    @get:JsonPropertyDescription(
        """Drop tables with CASCADE. WARNING! This will delete all data in all dependent objects (views, etc.). Use with caution. This option is intended for usecases which can easily rebuild the dependent objects."""
    )
    @get:JsonProperty("drop_cascade")
    @get:JsonSchemaInject(json = """{"group": "connection", "order": 12}""")
    @Suppress("RedundantNullableReturnType")
    override val dropCascade: Boolean? = false

    @get:JsonSchemaTitle("Unconstrained numeric columns")
    @get:JsonPropertyDescription(
        """Create numeric columns as unconstrained DECIMAL instead of NUMBER(38, 9). This will allow increased precision in numeric values. (this is disabled by default for backwards compatibility, but is recommended to enable)"""
    )
    @get:JsonProperty("unconstrained_number")
    @get:JsonSchemaInject(json = """{"group": "connection", "order": 13}""")
    @Suppress("RedundantNullableReturnType")
    override val unconstrainedNumber: Boolean? = false

    @JsonIgnore
    @ConfigurationBuilder(configurationPrefix = "tunnel_method")
    val tunnelMethod = MicronautPropertiesFriendlySshTunnelMethodConfigurationSpecification()

    @JsonIgnore var tunnelMethodJson: SshTunnelMethodConfiguration? = null

    @JsonSetter("tunnel_method")
    fun setTunnelMethodValue(value: SshTunnelMethodConfiguration?) {
        tunnelMethodJson = value
    }

    @JsonGetter("tunnel_method")
    @JsonSchemaTitle("SSH Tunnel Method")
    @JsonPropertyDescription(
        "Whether to initiate an SSH tunnel before connecting to the database, and if so, which kind of authentication to use.",
    )
    @JsonSchemaInject(json = """{"group": "connection", "order": 14}""")
    @Suppress("RedundantNullableReturnType")
    override fun getTunnelMethodValue(): SshTunnelMethodConfiguration? =
        tunnelMethodJson ?: tunnelMethod.asSshTunnelMethod()
}

@JsonTypeInfo(use = JsonTypeInfo.Id.NAME, property = "mode")
@JsonSubTypes(
    JsonSubTypes.Type(value = SslModeDisable::class, name = SslModeDisable.MODE),
    JsonSubTypes.Type(value = SslModeAllow::class, name = SslModeAllow.MODE),
    JsonSubTypes.Type(value = SslModePrefer::class, name = SslModePrefer.MODE),
    JsonSubTypes.Type(value = SslModeRequire::class, name = SslModeRequire.MODE),
    JsonSubTypes.Type(value = SslModeVerifyCa::class, name = SslModeVerifyCa.MODE),
    JsonSubTypes.Type(value = SslModeVerifyFull::class, name = SslModeVerifyFull.MODE),
)
sealed interface SslMode {
    @get:JsonProperty("mode") val mode: String
}

@JsonSchemaTitle("disable")
@JsonSchemaDescription("Disable SSL.")
class SslModeDisable : SslMode {
    companion object {
        const val MODE = "disable"
    }
    override val mode: String = MODE
}

@JsonSchemaTitle("allow")
@JsonSchemaDescription("Allow SSL mode.")
class SslModeAllow : SslMode {
    companion object {
        const val MODE = "allow"
    }
    override val mode: String = MODE
}

@JsonSchemaTitle("prefer")
@JsonSchemaDescription("Prefer SSL mode.")
class SslModePrefer : SslMode {
    companion object {
        const val MODE = "prefer"
    }
    override val mode: String = MODE
}

@JsonSchemaTitle("require")
@JsonSchemaDescription("Require SSL mode.")
class SslModeRequire : SslMode {
    companion object {
        const val MODE = "require"
    }
    override val mode: String = MODE
}

@JsonSchemaTitle("verify-ca")
@JsonSchemaDescription("Verify-ca SSL mode.")
data class SslModeVerifyCa(
    @get:JsonSchemaTitle("CA Certificate")
    @get:JsonPropertyDescription("CA certificate")
    @get:JsonProperty("ca_certificate")
    @get:JsonSchemaInject(json = """{"airbyte_secret": true, "multiline": true, "order": 1}""")
    val caCertificate: String = "",
    @get:JsonSchemaTitle("Client Key Password")
    @get:JsonPropertyDescription(
        "Password for keystorage. This field is optional. If you do not add it - the password will be generated automatically."
    )
    @get:JsonProperty("client_key_password")
    @get:JsonSchemaInject(json = """{"airbyte_secret": true, "order": 2}""")
    val clientKeyPassword: String? = null
) : SslMode {
    companion object {
        const val MODE = "verify-ca"
    }
    override val mode: String = MODE
}

@JsonSchemaTitle("verify-full")
@JsonSchemaDescription("Verify-full SSL mode.")
data class SslModeVerifyFull(
    @get:JsonSchemaTitle("CA Certificate")
    @get:JsonPropertyDescription("CA certificate")
    @get:JsonProperty("ca_certificate")
    @get:JsonSchemaInject(json = """{"airbyte_secret": true, "multiline": true, "order": 1}""")
    val caCertificate: String = "",
    @get:JsonSchemaTitle("Client Certificate")
    @get:JsonPropertyDescription("Client certificate")
    @get:JsonProperty("client_certificate")
    @get:JsonSchemaInject(json = """{"airbyte_secret": true, "multiline": true, "order": 2}""")
    val clientCertificate: String = "",
    @get:JsonSchemaTitle("Client Key")
    @get:JsonPropertyDescription("Client key")
    @get:JsonProperty("client_key")
    @get:JsonSchemaInject(json = """{"airbyte_secret": true, "multiline": true, "order": 3}""")
    val clientKey: String = "",
    @get:JsonSchemaTitle("Client Key Password")
    @get:JsonPropertyDescription(
        "Password for keystorage. This field is optional. If you do not add it - the password will be generated automatically."
    )
    @get:JsonProperty("client_key_password")
    @get:JsonSchemaInject(json = """{"airbyte_secret": true, "order": 4}""")
    val clientKeyPassword: String? = null
) : SslMode {
    companion object {
        const val MODE = "verify-full"
    }
    override val mode: String = MODE
}

enum class CdcDeletionMode(@Suppress("unused") @get:JsonValue val cdcDeletionMode: String) {
    HARD_DELETE("Hard delete"),
    SOFT_DELETE("Soft delete"),
}

@Singleton
class PostgresSpecificationExtension : DestinationSpecificationExtension {
    override val supportedSyncModes =
        listOf(
            DestinationSyncMode.OVERWRITE,
            DestinationSyncMode.APPEND,
            DestinationSyncMode.APPEND_DEDUP,
        )
    override val supportsIncremental = true
    override val groups =
        listOf(
            DestinationSpecificationExtension.Group("connection", "Connection"),
            DestinationSpecificationExtension.Group("sync_behavior", "Sync Behavior"),
            DestinationSpecificationExtension.Group("advanced", "Advanced"),
        )
}<|MERGE_RESOLUTION|>--- conflicted
+++ resolved
@@ -59,16 +59,11 @@
     @get:JsonSchemaTitle("Port")
     @get:JsonPropertyDescription("Port of the database.")
     @get:JsonProperty("port")
-<<<<<<< HEAD
-    @get:JsonSchemaInject(json = """{"group": "connection", "order": 1, "minimum": 0, "maximum": 65536, "examples": ["5432"]}""")
-    override val port: Int = 5432
-=======
     @get:JsonSchemaInject(
         json =
             """{"group": "connection", "order": 1, "minimum": 0, "maximum": 65536, "examples": ["5432"]}"""
     )
-    val port: Int = 5432
->>>>>>> 5f2ea4b5
+    override val port: Int = 5432
 
     @get:JsonSchemaTitle("Database Name")
     @get:JsonPropertyDescription("Name of the database.")
@@ -81,16 +76,11 @@
         "The default schema tables are written. If not specified otherwise, the \"public\" schema will be used."
     )
     @get:JsonProperty("schema")
-<<<<<<< HEAD
-    @get:JsonSchemaInject(json = """{"group": "connection", "order": 3, "examples": ["public"], "default": "public"}""")
-    override val schema: String = "public"
-=======
     @get:JsonSchemaInject(
         json =
             """{"group": "connection", "order": 3, "examples": ["public"], "default": "public"}"""
     )
-    val schema: String = "public"
->>>>>>> 5f2ea4b5
+    override val schema: String = "public"
 
     @get:JsonSchemaTitle("Username")
     @get:JsonPropertyDescription("Username to access the database.")
