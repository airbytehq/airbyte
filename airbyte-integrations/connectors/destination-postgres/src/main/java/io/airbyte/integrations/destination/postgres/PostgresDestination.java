--- conflicted
+++ resolved
@@ -49,7 +49,6 @@
 
   @Override
   protected Map<String, String> getDefaultConnectionProperties(final JsonNode config) {
-<<<<<<< HEAD
     final Map<String, String> additionalParameters = new HashMap<>();
     if (!config.has(PARAM_SSL) || config.get(PARAM_SSL).asBoolean()) {
       if (config.has(PARAM_SSL_MODE)) {
@@ -62,13 +61,6 @@
         additionalParameters.put("ssl", "true");
         additionalParameters.put("sslmode", "require");
       }
-=======
-    if (JdbcUtils.useSsl(config)) {
-      return SSL_JDBC_PARAMETERS;
-    } else {
-      // No need for any parameters if the connection doesn't use SSL
-      return Collections.emptyMap();
->>>>>>> 2dc47592
     }
     return additionalParameters;
   }
@@ -98,10 +90,6 @@
     return Jsons.jsonNode(configBuilder.build());
   }
 
-<<<<<<< HEAD
-=======
-
->>>>>>> 2dc47592
   public static void main(final String[] args) throws Exception {
     final Destination destination = PostgresDestination.sshWrappedDestination();
     LOGGER.info("starting destination: {}", PostgresDestination.class);
