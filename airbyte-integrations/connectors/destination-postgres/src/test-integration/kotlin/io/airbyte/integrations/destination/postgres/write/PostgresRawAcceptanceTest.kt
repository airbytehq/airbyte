--- conflicted
+++ resolved
@@ -28,38 +28,7 @@
                         "password": "replace_me_password",
                         "disable_type_dedupe": true
                     }""",
-<<<<<<< HEAD
-    configSpecClass = PostgresSpecificationCloud::class.java,
-    dataDumper = PostgresRawDataDumper { spec ->
-        val configOverrides = buildConfigOverridesForTestContainer()
-        PostgresConfigurationFactory().makeWithOverrides(spec as PostgresSpecification, configOverrides)
-    },
-    destinationCleaner = PostgresDataCleaner,
-    isStreamSchemaRetroactive = false,
-    dedupBehavior = null,
-    stringifySchemalessObjects = false,
-    schematizedObjectBehavior = SchematizedNestedValueBehavior.PASS_THROUGH,
-    schematizedArrayBehavior = SchematizedNestedValueBehavior.PASS_THROUGH,
-    unionBehavior = UnionBehavior.STRINGIFY,
-    stringifyUnionObjects = true,
-    supportFileTransfer = false,
-    commitDataIncrementally = false,
-    commitDataIncrementallyOnAppend = false,
-    commitDataIncrementallyToEmptyDestinationOnAppend = true,
-    commitDataIncrementallyToEmptyDestinationOnDedupe = false,
-    allTypesBehavior = StronglyTyped(
-        integerCanBeLarge = false,
-        numberCanBeLarge = true,
-        nestedFloatLosesPrecision = false,
-        stripsNullBytes = true,
-    ),
-    unknownTypesBehavior = UnknownTypesBehavior.PASS_THROUGH,
-    nullEqualsUnset = false,
-    configUpdater = PostgresConfigUpdater(),
-    recordMangler = PostgresExpectedRawRecordMapper,
-) {
-=======
-        configSpecClass = PostgresSpecification::class.java,
+        configSpecClass = PostgresSpecificationCloud::class.java,
         dataDumper =
             PostgresRawDataDumper { spec ->
                 val configOverrides = buildConfigOverridesForTestContainer()
@@ -91,7 +60,6 @@
         configUpdater = PostgresConfigUpdater(),
         recordMangler = PostgresExpectedRawRecordMapper,
     ) {
->>>>>>> 5f2ea4b5
     companion object {
         @JvmStatic
         @BeforeAll
