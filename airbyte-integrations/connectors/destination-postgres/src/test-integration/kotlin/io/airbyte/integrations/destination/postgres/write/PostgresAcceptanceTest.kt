--- conflicted
+++ resolved
@@ -29,38 +29,7 @@
                         "username": "replace_me_username",
                         "password": "replace_me_password"
                     }""",
-<<<<<<< HEAD
-    configSpecClass = PostgresSpecificationCloud::class.java,
-    dataDumper = PostgresDataDumper { spec ->
-        val configOverrides = buildConfigOverridesForTestContainer()
-        PostgresConfigurationFactory().makeWithOverrides(spec as PostgresSpecification, configOverrides)
-    },
-    destinationCleaner = PostgresDataCleaner,
-    isStreamSchemaRetroactive = true,
-    dedupBehavior = DedupBehavior(DedupBehavior.CdcDeletionMode.HARD_DELETE),
-    stringifySchemalessObjects = false,
-    schematizedObjectBehavior = SchematizedNestedValueBehavior.PASS_THROUGH,
-    schematizedArrayBehavior = SchematizedNestedValueBehavior.PASS_THROUGH,
-    unionBehavior = UnionBehavior.PASS_THROUGH,
-    stringifyUnionObjects = false,
-    supportFileTransfer = false,
-    commitDataIncrementally = false,
-    commitDataIncrementallyOnAppend = false,
-    commitDataIncrementallyToEmptyDestinationOnAppend = true,
-    commitDataIncrementallyToEmptyDestinationOnDedupe = false,
-    allTypesBehavior = StronglyTyped(
-        integerCanBeLarge = false,
-        numberCanBeLarge = true,
-        nestedFloatLosesPrecision = true,
-        stripsNullBytes = true,
-    ),
-    unknownTypesBehavior = UnknownTypesBehavior.PASS_THROUGH,
-    nullEqualsUnset = true,
-    configUpdater = PostgresConfigUpdater(),
-    recordMangler = PostgresTimestampNormalizationMapper,
-) {
-=======
-        configSpecClass = PostgresSpecification::class.java,
+        configSpecClass = PostgresSpecificationCloud::class.java,
         dataDumper =
             PostgresDataDumper { spec ->
                 val configOverrides = buildConfigOverridesForTestContainer()
@@ -92,7 +61,6 @@
         configUpdater = PostgresConfigUpdater(),
         recordMangler = PostgresTimestampNormalizationMapper,
     ) {
->>>>>>> 5f2ea4b5
     companion object {
         @JvmStatic
         @BeforeAll
