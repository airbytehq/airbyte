<<<<<<< HEAD
cdkVersion=0.1.84
=======
cdkVersion=0.1.86
>>>>>>> c76ede22
# our testcontainer has issues with too much concurrency.
# 4 threads seems to be the sweet spot.
testExecutionConcurrency=4
# large sync test takes a while, add 15m timeout.
JunitMethodExecutionTimeout=15m<|MERGE_RESOLUTION|>--- conflicted
+++ resolved
@@ -1,8 +1,4 @@
-<<<<<<< HEAD
-cdkVersion=0.1.84
-=======
 cdkVersion=0.1.86
->>>>>>> c76ede22
 # our testcontainer has issues with too much concurrency.
 # 4 threads seems to be the sweet spot.
 testExecutionConcurrency=4
