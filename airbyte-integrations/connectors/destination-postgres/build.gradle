plugins {
    id 'airbyte-java-connector'
}

airbyteJavaConnector {
<<<<<<< HEAD
    cdkVersionRequired = '0.37.3'
=======
    cdkVersionRequired = '0.35.15'
>>>>>>> fcc2940d
    features = ['db-destinations', 'datastore-postgres', 'typing-deduping']
    useLocalCdk = true
}

compileKotlin {
    compilerOptions {
        allWarningsAsErrors = false
    }
}

application {
    mainClass = 'io.airbyte.integrations.destination.postgres.PostgresDestination'
    applicationDefaultJvmArgs = ['-XX:+ExitOnOutOfMemoryError', '-XX:MaxRAMPercentage=75.0']
}

dependencies {
    testFixturesApi 'org.testcontainers:postgresql:1.19.0'
}<|MERGE_RESOLUTION|>--- conflicted
+++ resolved
@@ -3,11 +3,7 @@
 }
 
 airbyteJavaConnector {
-<<<<<<< HEAD
-    cdkVersionRequired = '0.37.3'
-=======
-    cdkVersionRequired = '0.35.15'
->>>>>>> fcc2940d
+    cdkVersionRequired = '0.38.1'
     features = ['db-destinations', 'datastore-postgres', 'typing-deduping']
     useLocalCdk = true
 }
