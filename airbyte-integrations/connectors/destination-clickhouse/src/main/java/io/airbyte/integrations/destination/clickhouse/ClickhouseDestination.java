--- conflicted
+++ resolved
@@ -31,13 +31,8 @@
 
   static final Map<String, String> SSL_JDBC_PARAMETERS = ImmutableMap.of(
       "socket_timeout", "3000000",
-<<<<<<< HEAD
-      "ssl", "true",
+      JdbcUtils.SSL_KEY, "true",
       "sslmode", "NONE");
-=======
-      JdbcUtils.SSL_KEY, "true",
-      "sslmode", "none");
->>>>>>> d6b6a2de
 
   public static Destination sshWrappedDestination() {
     return new SshWrappedDestination(new ClickhouseDestination(), JdbcUtils.HOST_LIST_KEY, JdbcUtils.PORT_LIST_KEY);
