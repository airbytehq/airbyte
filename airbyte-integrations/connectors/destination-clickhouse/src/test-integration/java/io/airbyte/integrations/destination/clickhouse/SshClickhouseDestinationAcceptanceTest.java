/*
 * Copyright (c) 2022 Airbyte, Inc., all rights reserved.
 */

package io.airbyte.integrations.destination.clickhouse;

import com.fasterxml.jackson.databind.JsonNode;
import com.fasterxml.jackson.databind.node.ObjectNode;
import io.airbyte.commons.json.Jsons;
import io.airbyte.db.factory.DataSourceFactory;
import io.airbyte.db.factory.DatabaseDriver;
import io.airbyte.db.jdbc.DefaultJdbcDatabase;
import io.airbyte.db.jdbc.JdbcDatabase;
import io.airbyte.db.jdbc.JdbcUtils;
import io.airbyte.integrations.base.JavaBaseConstants;
import io.airbyte.integrations.base.ssh.SshBastionContainer;
import io.airbyte.integrations.base.ssh.SshTunnel;
import io.airbyte.integrations.destination.ExtendedNameTransformer;
import io.airbyte.integrations.standardtest.destination.DataTypeTestArgumentProvider;
import io.airbyte.integrations.standardtest.destination.DestinationAcceptanceTest;
import io.airbyte.integrations.standardtest.destination.comparator.TestDataComparator;
import java.util.ArrayList;
import java.util.List;
import java.util.stream.Collectors;
import org.junit.jupiter.params.ParameterizedTest;
import org.junit.jupiter.params.provider.ArgumentsSource;
import org.testcontainers.containers.ClickHouseContainer;
import org.testcontainers.containers.Network;

/**
 * Abstract class that allows us to avoid duplicating testing logic for testing SSH with a key file
 * or with a password.
 */
public abstract class SshClickhouseDestinationAcceptanceTest extends DestinationAcceptanceTest {

  public abstract SshTunnel.TunnelMethod getTunnelMethod();

  private static final String DB_NAME = "default";
  private static final Network network = Network.newNetwork();

  private final ExtendedNameTransformer namingResolver = new ExtendedNameTransformer();

  private ClickHouseContainer db;
  private final SshBastionContainer bastion = new SshBastionContainer();

  @Override
  protected String getImageName() {
    return "airbyte/destination-clickhouse:dev";
  }

  @Override
  protected boolean supportsNormalization() {
    return true;
  }

  @Override
  protected boolean supportsDBT() {
    return false;
  }

  @Override
  protected boolean implementsNamespaces() {
    return true;
  }

  @Override
  protected TestDataComparator getTestDataComparator() {
    return new ClickhouseTestDataComparator();
  }

  @Override
  protected boolean supportBasicDataTypeTest() {
    return true;
  }

  @Override
  protected boolean supportArrayDataTypeTest() {
    return true;
  }

  @Override
  protected boolean supportObjectDataTypeTest() {
    return true;
  }

  @Override
  protected String getDefaultSchema(final JsonNode config) {
    if (config.get(JdbcUtils.DATABASE_KEY) == null) {
      return null;
    }
    return config.get(JdbcUtils.DATABASE_KEY).asText();
  }

  @Override
  protected JsonNode getConfig() throws Exception {
    return bastion.getTunnelConfig(getTunnelMethod(), bastion.getBasicDbConfigBuider(db, DB_NAME)
        .put("schema", DB_NAME).put("tcp-port", 9000));
  }

  @Override
  protected JsonNode getFailCheckConfig() throws Exception {
    final JsonNode clone = Jsons.clone(getConfig());
    ((ObjectNode) clone).put("password", "wrong password");
    return clone;
  }

  @Override
  protected List<JsonNode> retrieveNormalizedRecords(final TestDestinationEnv testEnv,
                                                     final String streamName,
                                                     final String namespace)
      throws Exception {
    return retrieveRecordsFromTable(namingResolver.getIdentifier(streamName), namespace);
  }

  @Override
  protected List<JsonNode> retrieveRecords(final TestDestinationEnv testEnv,
                                           final String streamName,
                                           final String namespace,
                                           final JsonNode streamSchema)
      throws Exception {
    return retrieveRecordsFromTable(namingResolver.getRawTableName(streamName), namespace)
        .stream()
        .map(r -> Jsons.deserialize(r.get(JavaBaseConstants.COLUMN_NAME_DATA).asText()))
        .collect(Collectors.toList());
  }

  private List<JsonNode> retrieveRecordsFromTable(final String tableName, final String schemaName) throws Exception {
    return SshTunnel.sshWrap(
        getConfig(),
        JdbcUtils.HOST_LIST_KEY,
        JdbcUtils.PORT_LIST_KEY,
        mangledConfig -> {
          final JdbcDatabase database = getDatabase(mangledConfig);
          final String query = String.format("SELECT * FROM %s.%s ORDER BY %s ASC", schemaName, tableName, JavaBaseConstants.COLUMN_NAME_EMITTED_AT);
          return database.queryJsons(query);
        });
  }

  @Override
  protected List<String> resolveIdentifier(final String identifier) {
    final List<String> result = new ArrayList<>();
    final String resolved = namingResolver.getIdentifier(identifier);
    result.add(identifier);
    result.add(resolved);
    if (!resolved.startsWith("\"")) {
      result.add(resolved.toLowerCase());
      result.add(resolved.toUpperCase());
    }
    return result;
  }

  private static JdbcDatabase getDatabase(final JsonNode config) {
    return new DefaultJdbcDatabase(
        DataSourceFactory.create(
            config.get(JdbcUtils.USERNAME_KEY).asText(),
            config.has(JdbcUtils.PASSWORD_KEY) ? config.get(JdbcUtils.PASSWORD_KEY).asText() : null,
            ClickhouseDestination.DRIVER_CLASS,
            String.format(DatabaseDriver.CLICKHOUSE.getUrlFormatString(),
<<<<<<< HEAD
                config.get("host").asText(),
                config.get("port").asInt(),
                config.get("database").asText())),
        new ClickhouseTestSourceOperations());
=======
                config.get(JdbcUtils.HOST_KEY).asText(),
                config.get(JdbcUtils.PORT_KEY).asInt(),
                config.get(JdbcUtils.DATABASE_KEY).asText())));
>>>>>>> 29d6fc8d
  }

  @Override
  protected void setup(final TestDestinationEnv testEnv) {
    bastion.initAndStartBastion(network);
    db = (ClickHouseContainer) new ClickHouseContainer("clickhouse/clickhouse-server:22.5").withNetwork(network);
    db.start();
  }

  @Override
  protected void tearDown(final TestDestinationEnv testEnv) {
    bastion.stopAndCloseContainers(db);
  }

  @ParameterizedTest
  @ArgumentsSource(DataTypeTestArgumentProvider.class)
  public void testDataTypeTestWithNormalization(final String messagesFilename,
                                                final String catalogFilename,
                                                final DataTypeTestArgumentProvider.TestCompatibility testCompatibility)
      throws Exception {

    // arrays are not fully supported yet in jdbc driver
    // https://github.com/ClickHouse/clickhouse-jdbc/blob/master/clickhouse-jdbc/src/main/java/ru/yandex/clickhouse/ClickHouseArray.java
    if (messagesFilename.contains("array")) {
      return;
    }

    super.testDataTypeTestWithNormalization(messagesFilename, catalogFilename, testCompatibility);
  }

}<|MERGE_RESOLUTION|>--- conflicted
+++ resolved
@@ -156,16 +156,10 @@
             config.has(JdbcUtils.PASSWORD_KEY) ? config.get(JdbcUtils.PASSWORD_KEY).asText() : null,
             ClickhouseDestination.DRIVER_CLASS,
             String.format(DatabaseDriver.CLICKHOUSE.getUrlFormatString(),
-<<<<<<< HEAD
-                config.get("host").asText(),
-                config.get("port").asInt(),
-                config.get("database").asText())),
-        new ClickhouseTestSourceOperations());
-=======
                 config.get(JdbcUtils.HOST_KEY).asText(),
                 config.get(JdbcUtils.PORT_KEY).asInt(),
-                config.get(JdbcUtils.DATABASE_KEY).asText())));
->>>>>>> 29d6fc8d
+                config.get(JdbcUtils.DATABASE_KEY).asText())),
+        new ClickhouseTestSourceOperations());
   }
 
   @Override
