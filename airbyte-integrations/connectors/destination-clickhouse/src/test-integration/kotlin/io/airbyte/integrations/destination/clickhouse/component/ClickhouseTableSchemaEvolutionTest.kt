--- conflicted
+++ resolved
@@ -13,10 +13,7 @@
 import io.airbyte.cdk.load.component.TableSchemaEvolutionSuite
 import io.airbyte.cdk.load.component.TestTableOperationsClient
 import io.airbyte.cdk.load.schema.TableSchemaFactory
-<<<<<<< HEAD
-=======
 import io.airbyte.integrations.destination.clickhouse.client.ClickhouseSqlTypes
->>>>>>> 10b56df9
 import io.micronaut.test.extensions.junit5.annotation.MicronautTest
 import org.junit.jupiter.api.Test
 
@@ -25,11 +22,7 @@
     override val client: TableSchemaEvolutionClient,
     override val opsClient: TableOperationsClient,
     override val testClient: TestTableOperationsClient,
-<<<<<<< HEAD
     override val schemaFactory: TableSchemaFactory,
-=======
-    override val schemaFactory: TableSchemaFactory
->>>>>>> 10b56df9
 ) : TableSchemaEvolutionSuite {
     private val allTypesTableSchema =
         TableSchema(
