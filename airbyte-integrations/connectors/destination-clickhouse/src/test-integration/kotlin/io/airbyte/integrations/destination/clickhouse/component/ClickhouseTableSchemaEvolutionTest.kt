--- conflicted
+++ resolved
@@ -13,10 +13,7 @@
 import io.airbyte.cdk.load.component.TableSchemaEvolutionSuite
 import io.airbyte.cdk.load.component.TestTableOperationsClient
 import io.airbyte.cdk.load.schema.TableSchemaFactory
-<<<<<<< HEAD
-=======
 import io.airbyte.integrations.destination.clickhouse.client.ClickhouseSqlTypes
->>>>>>> 1e2a118a
 import io.micronaut.test.extensions.junit5.annotation.MicronautTest
 import org.junit.jupiter.api.Test
 
@@ -25,11 +22,7 @@
     override val client: TableSchemaEvolutionClient,
     override val opsClient: TableOperationsClient,
     override val testClient: TestTableOperationsClient,
-<<<<<<< HEAD
     override val schemaFactory: TableSchemaFactory,
-=======
-    override val schemaFactory: TableSchemaFactory
->>>>>>> 1e2a118a
 ) : TableSchemaEvolutionSuite {
     private val allTypesTableSchema =
         TableSchema(
@@ -44,17 +37,11 @@
                 "time_tz" to ColumnType(ClickhouseSqlTypes.STRING, true),
                 "time_ntz" to ColumnType(ClickhouseSqlTypes.STRING, true),
                 // yes, these three are different
-<<<<<<< HEAD
-                "array" to ColumnType("String", true),
-                "object" to ColumnType("JSON", true),
-                "union" to ColumnType("String", true),
-                "legacy_union" to ColumnType("String", true),
-                "unknown" to ColumnType("String", true),
-=======
                 "array" to ColumnType(ClickhouseSqlTypes.STRING, true),
                 "object" to ColumnType(ClickhouseSqlTypes.JSON, true),
+                "union" to ColumnType(ClickhouseSqlTypes.STRING, true),
+                "legacy_union" to ColumnType(ClickhouseSqlTypes.STRING, true),
                 "unknown" to ColumnType(ClickhouseSqlTypes.STRING, true),
->>>>>>> 1e2a118a
             )
         )
 
