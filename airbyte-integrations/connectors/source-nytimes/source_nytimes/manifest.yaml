--- conflicted
+++ resolved
@@ -23,27 +23,12 @@
       step: "P1M"
       datetime_format: "%Y-%m-%dT%H:%M:%S%z"
       cursor_granularity: "PT1S"
-      cursor_field: "{{ parameters['stream_cursor_field'] }}"
+      cursor_field: "pub_date"
     retriever:
       $ref: "#/definitions/retriever"
       record_selector:
         extractor:
           field_path: ["response", "docs"]
-<<<<<<< HEAD
-=======
-      stream_slicer:
-        type: "DatetimeStreamSlicer"
-        start_datetime:
-          datetime: "{{ config['start_date'] }}"
-          datetime_format: "%Y-%m"
-        end_datetime:
-          datetime: "{{ config['end_date'] or today_utc().strftime('%Y-%m') }}"
-          datetime_format: "%Y-%m"
-        step: "P1M"
-        datetime_format: "%Y-%m-%dT%H:%M:%S%z"
-        cursor_granularity: "PT1S"
-        cursor_field: "pub_date"
->>>>>>> b5cd33ec
     $parameters:
       name: "archive"
       primary_key: "_id"
