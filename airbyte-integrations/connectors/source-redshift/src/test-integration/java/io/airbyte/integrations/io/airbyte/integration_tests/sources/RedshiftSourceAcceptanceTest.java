--- conflicted
+++ resolved
@@ -63,18 +63,11 @@
     // create a test data
     createTestData(database, schemaName, "customer", true);
     createTestData(database, schemaName, "not_readable", false);
+    createTestData(database, schemaToIgnore, "not_readable", false);
 
     // create a schema with data that will not be used for testing, but would be used to check schema
     // filtering. This one should not be visible in results
-<<<<<<< HEAD
-    createTestData(database, schemaName + "shouldIgnore", "customer", true);
-  }
-
-private void createTestData(final JdbcDatabase database, final String schemaName, final String tableName, final Boolean isReadable)
-  throws SQLException {
-    final String createSchemaQuery = String.format("CREATE SCHEMA IF NOT EXISTS %s", schemaName);
-=======
-    createTestData(database, schemaToIgnore);
+    createTestData(database, schemaToIgnore, "customer", true);
   }
 
   protected static JdbcDatabase createDatabase(final JsonNode config) {
@@ -88,10 +81,9 @@
         RedshiftSource.DRIVER_CLASS);
   }
 
-  protected void createTestData(final JdbcDatabase database, final String schemaName)
+  protected void createTestData(final JdbcDatabase database, final String schemaName, final String tableName, final Boolean isReadable)
       throws SQLException {
     final String createSchemaQuery = String.format("CREATE SCHEMA %s", schemaName);
->>>>>>> 65c37e48
     database.execute(connection -> {
       connection.createStatement().execute(createSchemaQuery);
     });
