#
# Copyright (c) 2023 Airbyte, Inc., all rights reserved.
#


from setuptools import find_packages, setup

MAIN_REQUIREMENTS = [
    "airbyte-cdk~=0.1",
]

<<<<<<< HEAD
TEST_REQUIREMENTS = [
    "pytest~=6.2",
    "pytest-mock~=3.6.1",
    "connector-acceptance-test",
]
=======
TEST_REQUIREMENTS = ["requests-mock~=1.9.3", "pytest~=6.1", "pytest-mock~=3.6.1", "requests_mock~=1.9"]
>>>>>>> 39b7da50

setup(
    name="source_appfollow",
    description="Source implementation for Appfollow.",
    author="Airbyte",
    author_email="contact@airbyte.io",
    packages=find_packages(),
    install_requires=MAIN_REQUIREMENTS,
    package_data={"": ["*.json", "*.yaml", "schemas/*.json", "schemas/shared/*.json"]},
    extras_require={
        "tests": TEST_REQUIREMENTS,
    },
)<|MERGE_RESOLUTION|>--- conflicted
+++ resolved
@@ -9,15 +9,7 @@
     "airbyte-cdk~=0.1",
 ]
 
-<<<<<<< HEAD
-TEST_REQUIREMENTS = [
-    "pytest~=6.2",
-    "pytest-mock~=3.6.1",
-    "connector-acceptance-test",
-]
-=======
 TEST_REQUIREMENTS = ["requests-mock~=1.9.3", "pytest~=6.1", "pytest-mock~=3.6.1", "requests_mock~=1.9"]
->>>>>>> 39b7da50
 
 setup(
     name="source_appfollow",
