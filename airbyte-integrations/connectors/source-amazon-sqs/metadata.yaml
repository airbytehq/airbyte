--- conflicted
+++ resolved
@@ -24,14 +24,9 @@
   releases:
     breakingChanges:
       1.0.0:
-<<<<<<< HEAD
-        upgradeDeadline: "2024-12-30"
+        upgradeDeadline: "2024-11-30"
         message:
           "The verison migrates the Amazon SQS connector to the low-code
-=======
-        upgradeDeadline: "2024-11-30"
-        message: "The verison migrates the Amazon SQS connector to the low-code
->>>>>>> f31ebc80
           framework for greater maintainability. !! Important: The management_events
           stream changed it's EventTime field from integer to float. The `start_date`
           parameter is now optional and the connector now takes current date as default
