--- conflicted
+++ resolved
@@ -30,11 +30,6 @@
     author="Airbyte",
     author_email="contact@airbyte.io",
     packages=find_packages(),
-<<<<<<< HEAD
-    install_requires=["airbyte-protocol" , "base-singer", "base-python", "tap-zendesk==1.5.3"],
+    install_requires=["airbyte-protocol", "base-singer", "base-python", "tap-zendesk==1.5.3"],
     package_data={"": ["*.json"]}
-=======
-    install_requires=["airbyte-protocol", "base-singer", "base-python", "tap-zendesk==1.5.3"],
-    package_data={"": ["*.json"]},
->>>>>>> 2139a965
 )