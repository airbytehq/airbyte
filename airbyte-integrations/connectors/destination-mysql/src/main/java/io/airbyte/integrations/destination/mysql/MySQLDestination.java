/*
 * Copyright (c) 2021 Airbyte, Inc., all rights reserved.
 */

package io.airbyte.integrations.destination.mysql;

import com.fasterxml.jackson.databind.JsonNode;
import com.google.common.collect.ImmutableMap;
import io.airbyte.commons.json.Jsons;
import io.airbyte.commons.map.MoreMaps;
import io.airbyte.db.jdbc.JdbcDatabase;
import io.airbyte.integrations.base.Destination;
import io.airbyte.integrations.base.IntegrationRunner;
import io.airbyte.integrations.base.ssh.SshWrappedDestination;
import io.airbyte.integrations.destination.jdbc.AbstractJdbcDestination;
import io.airbyte.integrations.destination.mysql.MySQLSqlOperations.VersionCompatibility;
import io.airbyte.protocol.models.AirbyteConnectionStatus;
import io.airbyte.protocol.models.AirbyteConnectionStatus.Status;
import java.util.List;
import java.util.Map;
import org.slf4j.Logger;
import org.slf4j.LoggerFactory;

public class MySQLDestination extends AbstractJdbcDestination implements Destination {

  private static final Logger LOGGER = LoggerFactory.getLogger(MySQLDestination.class);

  public static final String DATABASE_KEY = "database";
  public static final String HOST_KEY = "host";
  public static final String JDBC_URL_KEY = "jdbc_url";
  public static final String JDBC_URL_PARAMS_KEY = "jdbc_url_params";
  public static final String PASSWORD_KEY = "password";
  public static final String PORT_KEY = "port";
  public static final String SSL_KEY = "ssl";
  public static final String USERNAME_KEY = "username";

  public static final String DRIVER_CLASS = "com.mysql.cj.jdbc.Driver";

  static final Map<String, String> SSL_JDBC_PARAMETERS = ImmutableMap.of(
      "useSSL", "true",
      "requireSSL", "true",
      "verifyServerCertificate", "false");
  static final Map<String, String> DEFAULT_JDBC_PARAMETERS = ImmutableMap.of(
<<<<<<< HEAD
      // zero dates by default cannot be parsed into java date objects (they will throw an error)
      // in addition, users don't always have agency in fixing them e.g: maybe they don't own the database
      // and can't
      // remove zero date values.
      // since zero dates are placeholders, we convert them to null by default
      "zeroDateTimeBehavior", "convertToNull",
      "allowLoadLocalInfile", "true"
  );
=======
      "zeroDateTimeBehavior", "convertToNull");
>>>>>>> 31902332

  public static Destination sshWrappedDestination() {
    return new SshWrappedDestination(new MySQLDestination(), List.of(HOST_KEY), List.of(PORT_KEY));
  }

  @Override
  public AirbyteConnectionStatus check(final JsonNode config) {
    try (final JdbcDatabase database = getDatabase(config)) {
      final MySQLSqlOperations mySQLSqlOperations = (MySQLSqlOperations) getSqlOperations();

      final String outputSchema = getNamingResolver().getIdentifier(config.get(DATABASE_KEY).asText());
      attemptSQLCreateAndDropTableOperations(outputSchema, database, getNamingResolver(),
          mySQLSqlOperations);

      mySQLSqlOperations.verifyLocalFileEnabled(database);

      final VersionCompatibility compatibility = mySQLSqlOperations.isCompatibleVersion(database);
      if (!compatibility.isCompatible()) {
        throw new RuntimeException(String
            .format("Your MySQL version %s is not compatible with Airbyte",
                compatibility.getVersion()));
      }

      return new AirbyteConnectionStatus().withStatus(Status.SUCCEEDED);
    } catch (final Exception e) {
      LOGGER.error("Exception while checking connection: ", e);
      return new AirbyteConnectionStatus()
          .withStatus(Status.FAILED)
          .withMessage("Could not connect with provided configuration. \n" + e.getMessage());
    }
  }

  public MySQLDestination() {
    super(DRIVER_CLASS, new MySQLNameTransformer(), new MySQLSqlOperations());
  }

  //Override for testing purposes...
  @Override
  protected JdbcDatabase getDatabase(final JsonNode config) {
    return super.getDatabase(config);
  }


  @Override
  protected Map<String, String> getDefaultConnectionProperties(final JsonNode config) {
    if (useSSL(config)) {
      return MoreMaps.merge(DEFAULT_JDBC_PARAMETERS, SSL_JDBC_PARAMETERS);
    } else {
      return DEFAULT_JDBC_PARAMETERS;
    }
  }

  private boolean useSSL(final JsonNode config) {
    return !config.has(SSL_KEY) || config.get(SSL_KEY).asBoolean();
  }

  @Override
  public JsonNode toJdbcConfig(final JsonNode config) {
    final String jdbcUrl = String.format("jdbc:mysql://%s:%s/%s",
        config.get(HOST_KEY).asText(),
        config.get(PORT_KEY).asText(),
        config.get(DATABASE_KEY).asText());

    final ImmutableMap.Builder<Object, Object> configBuilder = ImmutableMap.builder()
        .put(USERNAME_KEY, config.get(USERNAME_KEY).asText())
        .put(JDBC_URL_KEY, jdbcUrl);

    if (config.has(PASSWORD_KEY)) {
      configBuilder.put(PASSWORD_KEY, config.get(PASSWORD_KEY).asText());
    }
<<<<<<< HEAD
=======

    return Jsons.jsonNode(configBuilder.build());
  }

  private List<String> getAdditionalParameters(final JsonNode config) {
    final Map<String, String> customParameters = getCustomJdbcParameters(config);

    if (useSSL(config)) {
      return convertToJdbcStrings(customParameters, MoreMaps.merge(DEFAULT_JDBC_PARAMETERS, SSL_JDBC_PARAMETERS));
    } else {
      return convertToJdbcStrings(customParameters, DEFAULT_JDBC_PARAMETERS);
    }
  }

  private List<String> convertToJdbcStrings(final Map<String, String> customParameters, final Map<String, String> defaultParametersMap) {
    assertCustomParametersDontOverwriteDefaultParameters(customParameters, defaultParametersMap);
    return Streams.concat(Stream.of(customParameters, defaultParametersMap))
        .map(Map::entrySet)
        .flatMap(Collection::stream)
        .map(entry -> formatParameter(entry.getKey(), entry.getValue()))
        .collect(Collectors.toList());
  }

  private void assertCustomParametersDontOverwriteDefaultParameters(final Map<String, String> customParameters,
                                                                    final Map<String, String> defaultParameters) {
    for (final String key : defaultParameters.keySet()) {
      if (customParameters.containsKey(key) && !Objects.equals(customParameters.get(key), defaultParameters.get(key))) {
        throw new IllegalArgumentException("Cannot overwrite default JDBC parameter " + key);
      }
    }
  }

  private Map<String, String> getCustomJdbcParameters(final JsonNode config) {
    final Map<String, String> parameters = new HashMap<>();
>>>>>>> 31902332
    if (config.has(JDBC_URL_PARAMS_KEY)) {
      configBuilder.put(JDBC_URL_PARAMS_KEY, config.get(JDBC_URL_PARAMS_KEY));
    }

    return Jsons.jsonNode(configBuilder.build());
  }

  public static void main(final String[] args) throws Exception {
    final Destination destination = MySQLDestination.sshWrappedDestination();
    LOGGER.info("starting destination: {}", MySQLDestination.class);
    new IntegrationRunner(destination).run(args);
    LOGGER.info("completed destination: {}", MySQLDestination.class);
  }

}<|MERGE_RESOLUTION|>--- conflicted
+++ resolved
@@ -41,7 +41,6 @@
       "requireSSL", "true",
       "verifyServerCertificate", "false");
   static final Map<String, String> DEFAULT_JDBC_PARAMETERS = ImmutableMap.of(
-<<<<<<< HEAD
       // zero dates by default cannot be parsed into java date objects (they will throw an error)
       // in addition, users don't always have agency in fixing them e.g: maybe they don't own the database
       // and can't
@@ -50,9 +49,6 @@
       "zeroDateTimeBehavior", "convertToNull",
       "allowLoadLocalInfile", "true"
   );
-=======
-      "zeroDateTimeBehavior", "convertToNull");
->>>>>>> 31902332
 
   public static Destination sshWrappedDestination() {
     return new SshWrappedDestination(new MySQLDestination(), List.of(HOST_KEY), List.of(PORT_KEY));
@@ -123,43 +119,6 @@
     if (config.has(PASSWORD_KEY)) {
       configBuilder.put(PASSWORD_KEY, config.get(PASSWORD_KEY).asText());
     }
-<<<<<<< HEAD
-=======
-
-    return Jsons.jsonNode(configBuilder.build());
-  }
-
-  private List<String> getAdditionalParameters(final JsonNode config) {
-    final Map<String, String> customParameters = getCustomJdbcParameters(config);
-
-    if (useSSL(config)) {
-      return convertToJdbcStrings(customParameters, MoreMaps.merge(DEFAULT_JDBC_PARAMETERS, SSL_JDBC_PARAMETERS));
-    } else {
-      return convertToJdbcStrings(customParameters, DEFAULT_JDBC_PARAMETERS);
-    }
-  }
-
-  private List<String> convertToJdbcStrings(final Map<String, String> customParameters, final Map<String, String> defaultParametersMap) {
-    assertCustomParametersDontOverwriteDefaultParameters(customParameters, defaultParametersMap);
-    return Streams.concat(Stream.of(customParameters, defaultParametersMap))
-        .map(Map::entrySet)
-        .flatMap(Collection::stream)
-        .map(entry -> formatParameter(entry.getKey(), entry.getValue()))
-        .collect(Collectors.toList());
-  }
-
-  private void assertCustomParametersDontOverwriteDefaultParameters(final Map<String, String> customParameters,
-                                                                    final Map<String, String> defaultParameters) {
-    for (final String key : defaultParameters.keySet()) {
-      if (customParameters.containsKey(key) && !Objects.equals(customParameters.get(key), defaultParameters.get(key))) {
-        throw new IllegalArgumentException("Cannot overwrite default JDBC parameter " + key);
-      }
-    }
-  }
-
-  private Map<String, String> getCustomJdbcParameters(final JsonNode config) {
-    final Map<String, String> parameters = new HashMap<>();
->>>>>>> 31902332
     if (config.has(JDBC_URL_PARAMS_KEY)) {
       configBuilder.put(JDBC_URL_PARAMS_KEY, config.get(JDBC_URL_PARAMS_KEY));
     }
