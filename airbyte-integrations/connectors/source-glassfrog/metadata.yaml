--- conflicted
+++ resolved
@@ -10,11 +10,7 @@
   connectorSubtype: api
   connectorType: source
   definitionId: cf8ff320-6272-4faa-89e6-4402dc17e5d5
-<<<<<<< HEAD
   dockerImageTag: 1.0.0
-=======
-  dockerImageTag: 0.1.1
->>>>>>> 7a8ab18d
   dockerRepository: airbyte/source-glassfrog
   githubIssueLabel: source-glassfrog
   icon: glassfrog.svg
@@ -25,13 +21,9 @@
   supportLevel: community
   documentationUrl: https://docs.airbyte.com/integrations/sources/glassfrog
   tags:
-<<<<<<< HEAD
     - language:lowcode
-=======
-    - language:python
   ab_internal:
     sl: 100
     ql: 100
   supportLevel: community
->>>>>>> 7a8ab18d
 metadataSpecVersion: "1.0"