{
  "streams": [
    {
      "stream": {
        "name": "workflows",
        "json_schema": {},
        "supported_sync_modes": ["full_refresh"],
        "source_defined_primary_key": [["id"]]
      },
      "sync_mode": "full_refresh",
      "destination_sync_mode": "overwrite"
    },
    {
      "stream": {
<<<<<<< HEAD
        "name": "workflow_runs",
=======
        "name": "branches",
        "json_schema": {},
        "supported_sync_modes": ["full_refresh"],
        "source_defined_primary_key": [["repository"], ["name"]]
      },
      "sync_mode": "full_refresh",
      "destination_sync_mode": "overwrite"
    },
    {
      "stream": {
        "name": "collaborators",
        "json_schema": {},
        "supported_sync_modes": ["full_refresh"],
        "source_defined_primary_key": [["id"]]
      },
      "sync_mode": "full_refresh",
      "destination_sync_mode": "overwrite"
    },
    {
      "stream": {
        "name": "comments",
        "json_schema": {},
        "supported_sync_modes": ["full_refresh", "incremental"],
        "source_defined_cursor": true,
        "default_cursor_field": ["updated_at"],
        "source_defined_primary_key": [["id"]]
      },
      "sync_mode": "incremental",
      "destination_sync_mode": "append",
      "cursor_field": ["updated_at"]
    },
    {
      "stream": {
        "name": "commit_comment_reactions",
        "json_schema": {},
        "supported_sync_modes": ["full_refresh"],
        "source_defined_primary_key": [["id"]]
      },
      "sync_mode": "full_refresh",
      "destination_sync_mode": "overwrite"
    },
    {
      "stream": {
        "name": "commit_comments",
        "json_schema": {},
        "supported_sync_modes": ["full_refresh", "incremental"],
        "source_defined_cursor": true,
        "default_cursor_field": ["updated_at"],
        "source_defined_primary_key": [["id"]]
      },
      "sync_mode": "incremental",
      "destination_sync_mode": "append",
      "cursor_field": ["updated_at"]
    },
    {
      "stream": {
        "name": "commits",
        "json_schema": {},
        "supported_sync_modes": ["full_refresh", "incremental"],
        "source_defined_cursor": true,
        "default_cursor_field": ["created_at"],
        "source_defined_primary_key": [["sha"]]
      },
      "sync_mode": "incremental",
      "destination_sync_mode": "append",
      "cursor_field": ["created_at"]
    },
    {
      "stream": {
        "name": "deployments",
        "json_schema": {},
        "supported_sync_modes": ["full_refresh", "incremental"],
        "source_defined_cursor": true,
        "default_cursor_field": ["updated_at"],
        "source_defined_primary_key": [["id"]]
      },
      "sync_mode": "incremental",
      "destination_sync_mode": "append",
      "cursor_field": ["updated_at"]
    },
    {
      "stream": {
        "name": "events",
        "json_schema": {},
        "supported_sync_modes": ["full_refresh", "incremental"],
        "source_defined_cursor": true,
        "default_cursor_field": ["created_at"],
        "source_defined_primary_key": [["id"]]
      },
      "sync_mode": "incremental",
      "destination_sync_mode": "append",
      "cursor_field": ["created_at"]
    },
    {
      "stream": {
        "name": "issue_comment_reactions",
        "json_schema": {},
        "supported_sync_modes": ["full_refresh"],
        "source_defined_primary_key": [["id"]]
      },
      "sync_mode": "full_refresh",
      "destination_sync_mode": "overwrite"
    },
    {
      "stream": {
        "name": "issue_events",
        "json_schema": {},
        "supported_sync_modes": ["full_refresh", "incremental"],
        "source_defined_cursor": true,
        "default_cursor_field": ["created_at"],
        "source_defined_primary_key": [["id"]]
      },
      "sync_mode": "incremental",
      "destination_sync_mode": "append",
      "cursor_field": ["created_at"]
    },
    {
      "stream": {
        "name": "issue_labels",
        "json_schema": {},
        "supported_sync_modes": ["full_refresh"],
        "source_defined_primary_key": [["id"]]
      },
      "sync_mode": "full_refresh",
      "destination_sync_mode": "overwrite"
    },
    {
      "stream": {
        "name": "issue_milestones",
        "json_schema": {},
        "supported_sync_modes": ["full_refresh", "incremental"],
        "source_defined_cursor": true,
        "default_cursor_field": ["updated_at"],
        "source_defined_primary_key": [["id"]]
      },
      "sync_mode": "incremental",
      "destination_sync_mode": "append",
      "cursor_field": ["updated_at"]
    },
    {
      "stream": {
        "name": "issue_reactions",
        "json_schema": {},
        "supported_sync_modes": ["full_refresh"],
        "source_defined_primary_key": [["id"]]
      },
      "sync_mode": "full_refresh",
      "destination_sync_mode": "overwrite"
    },
    {
      "stream": {
        "name": "issues",
        "json_schema": {},
        "supported_sync_modes": ["full_refresh", "incremental"],
        "source_defined_cursor": true,
        "default_cursor_field": ["updated_at"],
        "source_defined_primary_key": [["id"]]
      },
      "sync_mode": "incremental",
      "destination_sync_mode": "append",
      "cursor_field": ["updated_at"]
    },
    {
      "stream": {
        "name": "organizations",
        "json_schema": {},
        "supported_sync_modes": ["full_refresh"],
        "source_defined_primary_key": [["id"]]
      },
      "sync_mode": "full_refresh",
      "destination_sync_mode": "overwrite"
    },
    {
      "stream": {
        "name": "project_cards",
        "json_schema": {},
        "supported_sync_modes": ["full_refresh", "incremental"],
        "source_defined_cursor": true,
        "default_cursor_field": ["updated_at"],
        "source_defined_primary_key": [["id"]]
      },
      "sync_mode": "incremental",
      "destination_sync_mode": "append",
      "cursor_field": ["updated_at"]
    },
    {
      "stream": {
        "name": "project_columns",
        "json_schema": {},
        "supported_sync_modes": ["full_refresh", "incremental"],
        "source_defined_cursor": true,
        "default_cursor_field": ["updated_at"],
        "source_defined_primary_key": [["id"]]
      },
      "sync_mode": "incremental",
      "destination_sync_mode": "append",
      "cursor_field": ["updated_at"]
    },
    {
      "stream": {
        "name": "projects",
        "json_schema": {},
        "supported_sync_modes": ["full_refresh", "incremental"],
        "source_defined_cursor": true,
        "default_cursor_field": ["updated_at"],
        "source_defined_primary_key": [["id"]]
      },
      "sync_mode": "incremental",
      "destination_sync_mode": "append",
      "cursor_field": ["updated_at"]
    },
    {
      "stream": {
        "name": "pull_request_comment_reactions",
        "json_schema": {},
        "supported_sync_modes": ["full_refresh"],
        "source_defined_primary_key": [["id"]]
      },
      "sync_mode": "full_refresh",
      "destination_sync_mode": "overwrite"
    },
    {
      "stream": {
        "name": "pull_request_commits",
        "json_schema": {},
        "supported_sync_modes": ["full_refresh"],
        "source_defined_primary_key": [["sha"]]
      },
      "sync_mode": "full_refresh",
      "destination_sync_mode": "overwrite"
    },
    {
      "stream": {
        "name": "pull_request_stats",
        "json_schema": {},
        "supported_sync_modes": ["full_refresh", "incremental"],
        "source_defined_cursor": true,
        "default_cursor_field": ["updated_at"],
        "source_defined_primary_key": [["id"]]
      },
      "sync_mode": "incremental",
      "destination_sync_mode": "append",
      "cursor_field": ["updated_at"]
    },
    {
      "stream": {
        "name": "pull_requests",
        "json_schema": {},
        "supported_sync_modes": ["full_refresh", "incremental"],
        "source_defined_cursor": true,
        "default_cursor_field": ["updated_at"],
        "source_defined_primary_key": [["id"]]
      },
      "sync_mode": "incremental",
      "destination_sync_mode": "append",
      "cursor_field": ["updated_at"]
    },
    {
      "stream": {
        "name": "releases",
        "json_schema": {},
        "supported_sync_modes": ["full_refresh", "incremental"],
        "source_defined_cursor": true,
        "default_cursor_field": ["created_at"],
        "source_defined_primary_key": [["id"]]
      },
      "sync_mode": "incremental",
      "destination_sync_mode": "append",
      "cursor_field": ["created_at"]
    },
    {
      "stream": {
        "name": "repositories",
        "json_schema": {},
        "supported_sync_modes": ["full_refresh"],
        "source_defined_primary_key": [["id"]]
      },
      "sync_mode": "full_refresh",
      "destination_sync_mode": "overwrite"
    },
    {
      "stream": {
        "name": "review_comments",
        "json_schema": {},
        "supported_sync_modes": ["full_refresh", "incremental"],
        "source_defined_cursor": true,
        "default_cursor_field": ["updated_at"],
        "source_defined_primary_key": [["id"]]
      },
      "sync_mode": "incremental",
      "destination_sync_mode": "append",
      "cursor_field": ["updated_at"]
    },
    {
      "stream": {
        "name": "reviews",
        "json_schema": {},
        "supported_sync_modes": ["full_refresh", "incremental"],
        "source_defined_cursor": true,
        "default_cursor_field": ["submitted_at"],
        "source_defined_primary_key": [["id"]]
      },
      "sync_mode": "incremental",
      "destination_sync_mode": "append",
      "cursor_field": ["submitted_at"]
    },
    {
      "stream": {
        "name": "stargazers",
        "json_schema": {},
        "supported_sync_modes": ["full_refresh", "incremental"],
        "source_defined_cursor": true,
        "default_cursor_field": ["starred_at"],
        "source_defined_primary_key": [["user_id"]]
      },
      "sync_mode": "incremental",
      "destination_sync_mode": "append",
      "cursor_field": ["starred_at"]
    },
    {
      "stream": {
        "name": "tags",
        "json_schema": {},
        "supported_sync_modes": ["full_refresh"],
        "source_defined_primary_key": [["repository"], ["name"]]
      },
      "sync_mode": "full_refresh",
      "destination_sync_mode": "overwrite"
    },
    {
      "stream": {
        "name": "teams",
        "json_schema": {},
        "supported_sync_modes": ["full_refresh"],
        "source_defined_primary_key": [["id"]]
      },
      "sync_mode": "full_refresh",
      "destination_sync_mode": "overwrite"
    },
    {
      "stream": {
        "name": "users",
>>>>>>> bf66d326
        "json_schema": {},
        "supported_sync_modes": ["full_refresh"],
        "source_defined_primary_key": [["id"]]
      },
      "sync_mode": "full_refresh",
      "destination_sync_mode": "overwrite"
    }
  ]
}<|MERGE_RESOLUTION|>--- conflicted
+++ resolved
@@ -12,9 +12,6 @@
     },
     {
       "stream": {
-<<<<<<< HEAD
-        "name": "workflow_runs",
-=======
         "name": "branches",
         "json_schema": {},
         "supported_sync_modes": ["full_refresh"],
@@ -357,7 +354,26 @@
     {
       "stream": {
         "name": "users",
->>>>>>> bf66d326
+        "json_schema": {},
+        "supported_sync_modes": ["full_refresh"],
+        "source_defined_primary_key": [["id"]]
+      },
+      "sync_mode": "full_refresh",
+      "destination_sync_mode": "overwrite"
+    },
+    {
+      "stream": {
+        "name": "workflows",
+        "json_schema": {},
+        "supported_sync_modes": ["full_refresh"],
+        "source_defined_primary_key": [["id"]]
+      },
+      "sync_mode": "full_refresh",
+      "destination_sync_mode": "overwrite"
+    },
+    {
+      "stream": {
+        "name": "workflow_runs",
         "json_schema": {},
         "supported_sync_modes": ["full_refresh"],
         "source_defined_primary_key": [["id"]]
