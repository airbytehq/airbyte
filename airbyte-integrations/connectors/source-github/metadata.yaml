data:
  allowedHosts:
    hosts:
      - api.github.com
  connectorSubtype: api
  connectorType: source
  definitionId: ef69ef6e-aa7f-4af1-a01d-ef775033524e
<<<<<<< HEAD
  dockerImageTag: 0.4.9
=======
  dockerImageTag: 0.5.0
>>>>>>> 80032f73
  maxSecondsBetweenMessages: 5400
  dockerRepository: airbyte/source-github
  githubIssueLabel: source-github
  icon: github.svg
  license: MIT
  name: GitHub
  registries:
    cloud:
      enabled: true
    oss:
      enabled: true
  releaseStage: generally_available
  suggestedStreams:
    streams:
      - branches
      - comments
      - issues
      - organizations
      - pull_requests
      - repositories
      - stargazers
      - tags
      - teams
      - users
  supportUrl: https://docs.airbyte.com/integrations/sources/github
metadataSpecVersion: "1.0"<|MERGE_RESOLUTION|>--- conflicted
+++ resolved
@@ -5,11 +5,7 @@
   connectorSubtype: api
   connectorType: source
   definitionId: ef69ef6e-aa7f-4af1-a01d-ef775033524e
-<<<<<<< HEAD
-  dockerImageTag: 0.4.9
-=======
-  dockerImageTag: 0.5.0
->>>>>>> 80032f73
+  dockerImageTag: 0.5.1
   maxSecondsBetweenMessages: 5400
   dockerRepository: airbyte/source-github
   githubIssueLabel: source-github
