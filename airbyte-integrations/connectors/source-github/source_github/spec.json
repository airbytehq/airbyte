{
  "documentationUrl": "https://docs.airbyte.com/integrations/sources/github",
  "connectionSpecification": {
    "$schema": "http://json-schema.org/draft-07/schema#",
    "title": "GitHub Source Spec",
    "type": "object",
    "required": ["start_date", "repository"],
    "additionalProperties": true,
    "properties": {
      "credentials": {
        "title": "Authentication",
        "description": "Choose how to authenticate to GitHub",
        "type": "object",
        "order": 0,
        "group": "auth",
        "oneOf": [
          {
            "type": "object",
            "title": "OAuth",
            "required": ["access_token"],
            "properties": {
              "option_title": {
                "type": "string",
                "const": "OAuth Credentials",
                "order": 0
              },
              "access_token": {
                "type": "string",
                "title": "Access Token",
                "description": "OAuth access token",
                "airbyte_secret": true
              }
            }
          },
          {
            "type": "object",
            "title": "Personal Access Token",
            "required": ["personal_access_token"],
            "properties": {
              "option_title": {
                "type": "string",
                "const": "PAT Credentials",
                "order": 0
              },
              "personal_access_token": {
                "type": "string",
                "title": "Personal Access Tokens",
                "description": "Log into GitHub and then generate a <a href=\"https://github.com/settings/tokens\">personal access token</a>. To load balance your API quota consumption across multiple API tokens, input multiple tokens separated with \",\"",
                "airbyte_secret": true
              }
            }
          }
        ]
      },
      "start_date": {
        "type": "string",
        "title": "Start date",
        "description": "The date from which you'd like to replicate data from GitHub in the format YYYY-MM-DDT00:00:00Z. For the streams which support this configuration, only data generated on or after the start date will be replicated. This field doesn't apply to all streams, see the <a href=\"https://docs.airbyte.com/integrations/sources/github\">docs</a> for more info",
        "examples": ["2021-03-01T00:00:00Z"],
        "pattern": "^[0-9]{4}-[0-9]{2}-[0-9]{2}T[0-9]{2}:[0-9]{2}:[0-9]{2}Z$",
        "order": 1,
        "format": "date-time"
      },
      "repository": {
        "type": "string",
        "examples": [
          "airbytehq/airbyte airbytehq/another-repo",
          "airbytehq/*",
          "airbytehq/airbyte"
        ],
        "title": "GitHub Repositories",
        "description": "Space-delimited list of GitHub organizations/repositories, e.g. `airbytehq/airbyte` for single repository, `airbytehq/*` for get all repositories from organization and `airbytehq/airbyte airbytehq/another-repo` for multiple repositories.",
        "order": 2,
        "pattern_descriptor": "org/repo1 org/repo2"
      },
      "branch": {
        "type": "string",
        "title": "Branch",
        "examples": ["airbytehq/airbyte/master airbytehq/airbyte/my-branch"],
        "description": "Space-delimited list of GitHub repository branches to pull commits for, e.g. `airbytehq/airbyte/master`. If no branches are specified for a repository, the default branch will be pulled.",
        "order": 3,
        "pattern_descriptor": "org/repo/branch1 org/repo/branch2"
<<<<<<< HEAD
=======
      },
      "page_size_for_large_streams": {
        "type": "integer",
        "title": "Page size for large streams",
        "minimum": 1,
        "maximum": 100,
        "default": 10,
        "description": "The Github connector contains several streams with a large amount of data. The page size of such streams depends on the size of your repository. We recommended that you specify values between 10 and 30.",
        "order": 4
      },
      "requests_per_hour": {
        "type": "integer",
        "title": "Max requests per hour",
        "description": "The GitHub API allows for a maximum of 5000 requests per hour (15000 for Github Enterprise). You can specify a lower value to limit your use of the API quota.",
        "minimum": 1,
        "order": 5
>>>>>>> 80032f73
      }
    }
  },
  "advanced_auth": {
    "auth_flow_type": "oauth2.0",
    "predicate_key": ["credentials", "option_title"],
    "predicate_value": "OAuth Credentials",
    "oauth_config_specification": {
      "complete_oauth_output_specification": {
        "type": "object",
        "additionalProperties": false,
        "properties": {
          "access_token": {
            "type": "string",
            "path_in_connector_config": ["credentials", "access_token"]
          }
        }
      },
      "complete_oauth_server_input_specification": {
        "type": "object",
        "additionalProperties": false,
        "properties": {
          "client_id": {
            "type": "string"
          },
          "client_secret": {
            "type": "string"
          }
        }
      },
      "complete_oauth_server_output_specification": {
        "type": "object",
        "additionalProperties": false,
        "properties": {
          "client_id": {
            "type": "string",
            "path_in_connector_config": ["credentials", "client_id"]
          },
          "client_secret": {
            "type": "string",
            "path_in_connector_config": ["credentials", "client_secret"]
          }
        }
      }
    }
  }
}<|MERGE_RESOLUTION|>--- conflicted
+++ resolved
@@ -80,25 +80,13 @@
         "description": "Space-delimited list of GitHub repository branches to pull commits for, e.g. `airbytehq/airbyte/master`. If no branches are specified for a repository, the default branch will be pulled.",
         "order": 3,
         "pattern_descriptor": "org/repo/branch1 org/repo/branch2"
-<<<<<<< HEAD
-=======
-      },
-      "page_size_for_large_streams": {
-        "type": "integer",
-        "title": "Page size for large streams",
-        "minimum": 1,
-        "maximum": 100,
-        "default": 10,
-        "description": "The Github connector contains several streams with a large amount of data. The page size of such streams depends on the size of your repository. We recommended that you specify values between 10 and 30.",
-        "order": 4
       },
       "requests_per_hour": {
         "type": "integer",
         "title": "Max requests per hour",
         "description": "The GitHub API allows for a maximum of 5000 requests per hour (15000 for Github Enterprise). You can specify a lower value to limit your use of the API quota.",
         "minimum": 1,
-        "order": 5
->>>>>>> 80032f73
+        "order": 4
       }
     }
   },
