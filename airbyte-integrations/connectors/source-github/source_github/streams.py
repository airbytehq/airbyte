--- conflicted
+++ resolved
@@ -254,11 +254,7 @@
         stream_slice: Mapping[str, Any] = None,
         stream_state: Mapping[str, Any] = None,
     ) -> Iterable[Mapping[str, Any]]:
-<<<<<<< HEAD
         start_point = self.get_starting_point(stream_state=stream_state, stream_slice=stream_slice)
-=======
-        start_point = self.get_starting_point(stream_state=stream_state, repository=stream_slice["repository"])
->>>>>>> b2aa6957
         for record in super().read_records(
             sync_mode=sync_mode, cursor_field=cursor_field, stream_slice=stream_slice, stream_state=stream_state
         ):
@@ -661,13 +657,7 @@
         stream_slice: Mapping[str, Any] = None,
         stream_state: Mapping[str, Any] = None,
     ) -> Iterable[Mapping[str, Any]]:
-<<<<<<< HEAD
         start_point = self.get_starting_point(stream_state=stream_state, stream_slice=stream_slice)
-=======
-        start_point = self.get_starting_point(
-            stream_state=stream_state, repository=stream_slice["repository"], branch=stream_slice["branch"]
-        )
->>>>>>> b2aa6957
         for record in super(SemiIncrementalGithubStream, self).read_records(
             sync_mode=sync_mode, cursor_field=cursor_field, stream_slice=stream_slice, stream_state=stream_state
         ):
@@ -891,8 +881,10 @@
         return f"repos/{stream_slice['repository']}/deployments"
 
 
-<<<<<<< HEAD
 class ProjectColumns(SemiIncrementalGithubStream):
+    """
+    API docs: https://docs.github.com/en/rest/reference/projects#list-project-columns
+    """
 
     cursor_field = "updated_at"
     state_path = ["repository", "project_id"]
@@ -900,19 +892,6 @@
     def __init__(self, parent: HttpStream, **kwargs):
         super().__init__(**kwargs)
         self.parent = parent
-=======
-class ProjectColumns(GithubStream):
-    """
-    API docs: https://docs.github.com/en/rest/reference/projects#list-project-columns
-    """
-
-    cursor_field = "updated_at"
-
-    def __init__(self, parent: HttpStream, start_date: str, **kwargs):
-        super().__init__(**kwargs)
-        self.parent = parent
-        self._start_date = start_date
->>>>>>> b2aa6957
 
     def path(self, stream_slice: Mapping[str, Any] = None, **kwargs) -> str:
         return f"projects/{stream_slice['project_id']}/columns"
@@ -930,7 +909,6 @@
             for record in parent_records:
                 yield {"repository": record["repository"], "project_id": str(record["id"])}
 
-<<<<<<< HEAD
     def transform(self, record: MutableMapping[str, Any], stream_slice: Mapping[str, Any]) -> MutableMapping[str, Any]:
         record = super().transform(record=record, stream_slice=stream_slice)
         record["project_id"] = stream_slice["project_id"]
@@ -961,45 +939,10 @@
             )
             for record in parent_records:
                 yield {"repository": record["repository"], "project_id": record["project_id"], "column_id": str(record["id"])}
-=======
-    def read_records(
-        self,
-        sync_mode: SyncMode,
-        cursor_field: List[str] = None,
-        stream_slice: Mapping[str, Any] = None,
-        stream_state: Mapping[str, Any] = None,
-    ) -> Iterable[Mapping[str, Any]]:
-        starting_point = self.get_starting_point(stream_state=stream_state, stream_slice=stream_slice)
-        for record in super().read_records(
-            sync_mode=sync_mode, cursor_field=cursor_field, stream_slice=stream_slice, stream_state=stream_state
-        ):
-            if record[self.cursor_field] > starting_point:
-                yield record
-
-    def get_starting_point(self, stream_state: Mapping[str, Any], stream_slice: Mapping[str, Any]) -> str:
-        if stream_state:
-            repository = stream_slice["repository"]
-            project_id = stream_slice["project_id"]
-            stream_state_value = stream_state.get(repository, {}).get(project_id, {}).get(self.cursor_field)
-            if stream_state_value:
-                return max(self._start_date, stream_state_value)
-        return self._start_date
-
-    def get_updated_state(self, current_stream_state: MutableMapping[str, Any], latest_record: Mapping[str, Any]):
-        repository = latest_record["repository"]
-        project_id = latest_record["project_id"]
-        updated_state = latest_record[self.cursor_field]
-        stream_state_value = current_stream_state.get(repository, {}).get(project_id, {}).get(self.cursor_field)
-        if stream_state_value:
-            updated_state = max(updated_state, stream_state_value)
-        current_stream_state.setdefault(repository, {}).setdefault(project_id, {})[self.cursor_field] = updated_state
-        return current_stream_state
->>>>>>> b2aa6957
 
     def transform(self, record: MutableMapping[str, Any], stream_slice: Mapping[str, Any]) -> MutableMapping[str, Any]:
         record = super().transform(record=record, stream_slice=stream_slice)
         record["project_id"] = stream_slice["project_id"]
-<<<<<<< HEAD
         record["column_id"] = stream_slice["column_id"]
         return record
 
@@ -1032,6 +975,4 @@
     def transform(self, record: MutableMapping[str, Any], stream_slice: Mapping[str, Any]) -> MutableMapping[str, Any]:
         record = super().transform(record=record, stream_slice=stream_slice)
         record["pull_number"] = stream_slice["pull_number"]
-=======
->>>>>>> b2aa6957
         return record