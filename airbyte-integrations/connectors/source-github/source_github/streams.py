--- conflicted
+++ resolved
@@ -1571,8 +1571,21 @@
             return True
 
     def backoff_time(self, response: requests.Response) -> Optional[float]:
-<<<<<<< HEAD
-        return 10 if response.status_code == requests.codes.ACCEPTED else super().backoff_time(response)
+        return 20 if response.status_code == requests.codes.ACCEPTED else super().backoff_time(response)
+
+    def parse_response(
+        self,
+        response: requests.Response,
+        stream_state: Mapping[str, Any],
+        stream_slice: Mapping[str, Any] = None,
+        next_page_token: Mapping[str, Any] = None,
+    ) -> Iterable[Mapping]:
+        if response.status_code == requests.codes.NO_CONTENT:
+            self.logger.warning(f"Empty response received for {self.name} stats in repository {stream_slice.get('repository')}")
+        else:
+            yield from super().parse_response(
+                response, stream_state=stream_state, stream_slice=stream_slice, next_page_token=next_page_token
+            )
 
 
 class IssueTimelineEvents(GithubStream):
@@ -1601,9 +1614,6 @@
             )
             for record in parent_records:
                 yield {"repository": record["repository"], "number": record["number"]}
-=======
-        return 20 if response.status_code == requests.codes.ACCEPTED else super().backoff_time(response)
->>>>>>> 4b16f985
 
     def parse_response(
         self,
@@ -1612,17 +1622,8 @@
         stream_slice: Mapping[str, Any] = None,
         next_page_token: Mapping[str, Any] = None,
     ) -> Iterable[Mapping]:
-<<<<<<< HEAD
         events_list = response.json()
         record = {"repository": stream_slice["repository"], "issue_number": stream_slice["number"]}
         for event in events_list:
             record[event["event"]] = event
-        yield record
-=======
-        if response.status_code == requests.codes.NO_CONTENT:
-            self.logger.warning(f"Empty response received for {self.name} stats in repository {stream_slice.get('repository')}")
-        else:
-            yield from super().parse_response(
-                response, stream_state=stream_state, stream_slice=stream_slice, next_page_token=next_page_token
-            )
->>>>>>> 4b16f985
+        yield record