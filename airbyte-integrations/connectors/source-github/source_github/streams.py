#
# Copyright (c) 2021 Airbyte, Inc., all rights reserved.
#

import time
from abc import ABC, abstractmethod
from copy import deepcopy
from time import sleep
from typing import Any, Iterable, List, Mapping, MutableMapping, Optional, Union
from urllib import parse

import requests
from airbyte_cdk.models import SyncMode
from airbyte_cdk.sources.streams.http import HttpStream, HttpSubStream
from requests.exceptions import HTTPError

DEFAULT_PAGE_SIZE = 100


class GithubStream(HttpStream, ABC):
    url_base = "https://api.github.com/"

    primary_key = "id"
    use_cache = True

    # Detect streams with high API load
    large_stream = False

    stream_base_params = {}

    def __init__(self, repositories: List[str], page_size_for_large_streams: int, **kwargs):
        super().__init__(**kwargs)
        self.repositories = repositories

        # GitHub pagination could be from 1 to 100.
        self.page_size = page_size_for_large_streams if self.large_stream else DEFAULT_PAGE_SIZE

        MAX_RETRIES = 3
        adapter = requests.adapters.HTTPAdapter(max_retries=MAX_RETRIES)
        self._session.mount("https://", adapter)
        self._session.mount("http://", adapter)

    def path(self, stream_slice: Mapping[str, Any] = None, **kwargs) -> str:
        return f"repos/{stream_slice['repository']}/{self.name}"

    def stream_slices(self, **kwargs) -> Iterable[Optional[Mapping[str, any]]]:
        for repository in self.repositories:
            yield {"repository": repository}

    def next_page_token(self, response: requests.Response) -> Optional[Mapping[str, Any]]:
        links = response.links
        if "next" in links:
            next_link = links["next"]["url"]
            parsed_link = parse.urlparse(next_link)
            page = dict(parse.parse_qsl(parsed_link.query)).get("page")
            return {"page": page}

    def should_retry(self, response: requests.Response) -> bool:
        # We don't call `super()` here because we have custom error handling and GitHub API sometimes returns strange
        # errors. So in `read_records()` we have custom error handling which don't require to call `super()` here.
        retry_flag = response.headers.get("X-RateLimit-Remaining") == "0" or response.status_code in (
            requests.codes.SERVER_ERROR,
            requests.codes.BAD_GATEWAY,
        )
        if retry_flag:
            self.logger.info(
                f"Rate limit handling for stream `{self.name}` for the response with {response.status_code} status code with message: {response.text}"
            )

        # Handling secondary rate limits for Github
        # Additional information here: https://docs.github.com/en/rest/guides/best-practices-for-integrators#dealing-with-secondary-rate-limits
        elif response.headers.get("Retry-After"):
            time_delay = int(response.headers["Retry-After"])
            self.logger.info(f"Handling Secondary Rate limits, setting sync delay for {time_delay} second(s)")
            sleep(time_delay)
        return retry_flag

    def backoff_time(self, response: requests.Response) -> Union[int, float]:
        # This method is called if we run into the rate limit. GitHub limits requests to 5000 per hour and provides
        # `X-RateLimit-Reset` header which contains time when this hour will be finished and limits will be reset so
        # we again could have 5000 per another hour.

        if response.status_code == requests.codes.SERVER_ERROR:
            return None

        reset_time = response.headers.get("X-RateLimit-Reset")
        backoff_time = float(reset_time) - time.time() if reset_time else 60

        return max(backoff_time, 60)  # This is a guarantee that no negative value will be returned.

    def read_records(self, stream_slice: Mapping[str, any] = None, **kwargs) -> Iterable[Mapping[str, Any]]:
        # get out the stream_slice parts for later use.
        organisation = stream_slice.get("organization", "")
        repository = stream_slice.get("repository", "")
        # Reading records while handling the errors
        try:
            yield from super().read_records(stream_slice=stream_slice, **kwargs)
        except HTTPError as e:
            error_msg = str(e.response.json().get("message"))
            # This whole try/except situation in `read_records()` isn't good but right now in `self._send_request()`
            # function we have `response.raise_for_status()` so we don't have much choice on how to handle errors.
            # Bocked on https://github.com/airbytehq/airbyte/issues/3514.
            if e.response.status_code == requests.codes.FORBIDDEN:
                # When using the `check_connection` method, we should raise an error if we do not have access to the repository.
                if isinstance(self, Repositories):
                    raise e
                # When `403` for the stream, that has no access to the organization's teams, based on OAuth Apps Restrictions:
                # https://docs.github.com/en/organizations/restricting-access-to-your-organizations-data/enabling-oauth-app-access-restrictions-for-your-organization
                # For all `Organisation` based streams
                elif isinstance(self, Organizations) or isinstance(self, Teams) or isinstance(self, Users):
                    error_msg = (
                        f"Syncing `{self.name}` stream isn't available for organization `{organisation}`. Full error message: {error_msg}"
                    )
                # For all other `Repository` base streams
                else:
                    error_msg = (
                        f"Syncing `{self.name}` stream isn't available for repository `{repository}`. Full error message: {error_msg}"
                    )
            elif e.response.status_code == requests.codes.NOT_FOUND and "/teams?" in error_msg:
                # For private repositories `Teams` stream is not available and we get "404 Client Error: Not Found for
                # url: https://api.github.com/orgs/<org_name>/teams?per_page=100" error.
                error_msg = f"Syncing `Team` stream isn't available for organization `{stream_slice['organization']}`."
            elif e.response.status_code == requests.codes.NOT_FOUND and "/repos?" in error_msg:
                # `Repositories` stream is not available for repositories not in an organization.
                # Handle "404 Client Error: Not Found for url: https://api.github.com/orgs/<org_name>/repos?per_page=100" error.
                error_msg = f"Syncing `Repositories` stream isn't available for organization `{stream_slice['organization']}`."
            elif e.response.status_code == requests.codes.GONE and "/projects?" in error_msg:
                # Some repos don't have projects enabled and we we get "410 Client Error: Gone for
                # url: https://api.github.com/repos/xyz/projects?per_page=100" error.
                error_msg = f"Syncing `Projects` stream isn't available for repository `{stream_slice['repository']}`."
            elif e.response.status_code == requests.codes.NOT_FOUND and "/orgs/" in error_msg:
                # Some streams are not available for repositories owned by a user instead of an organization.
                # Handle "404 Client Error: Not Found" errors
                if isinstance(self, Repositories):
                    error_msg = f"Syncing `Repositories` stream isn't available for organization `{stream_slice['organization']}`."
                elif isinstance(self, Users):
                    error_msg = f"Syncing `Users` stream isn't available for organization `{stream_slice['organization']}`."
                elif isinstance(self, Organizations):
                    error_msg = f"Syncing `Organizations` stream isn't available for organization `{stream_slice['organization']}`."
                else:
                    self.logger.error(f"Undefined error while reading records: {error_msg}")
                    raise e
            elif e.response.status_code == requests.codes.CONFLICT:
                error_msg = (
                    f"Syncing `{self.name}` stream isn't available for repository "
                    f"`{stream_slice['repository']}`, it seems like this repository is empty."
                )
            else:
                self.logger.error(f"Undefined error while reading records: {error_msg}")
                raise e

            self.logger.warn(error_msg)

    def request_params(
        self, stream_state: Mapping[str, Any], stream_slice: Mapping[str, any] = None, next_page_token: Mapping[str, Any] = None
    ) -> MutableMapping[str, Any]:

        params = {"per_page": self.page_size}

        if next_page_token:
            params.update(next_page_token)

        params.update(self.stream_base_params)

        return params

    def request_headers(self, **kwargs) -> Mapping[str, Any]:
        # Without sending `User-Agent` header we will be getting `403 Client Error: Forbidden for url` error.
        return {
            "User-Agent": "PostmanRuntime/7.28.0",
        }

    def parse_response(
        self,
        response: requests.Response,
        stream_state: Mapping[str, Any],
        stream_slice: Mapping[str, Any] = None,
        next_page_token: Mapping[str, Any] = None,
    ) -> Iterable[Mapping]:
        for record in response.json():  # GitHub puts records in an array.
<<<<<<< HEAD
            yield self.transform(record=record, repository=stream_slice["repository"])

    def transform(
        self, record: MutableMapping[str, Any], repository: str = None, organization: str = None, project_id: str = None
    ) -> MutableMapping[str, Any]:
        if repository:
            record["repository"] = repository
        if organization:
            record["organization"] = organization
        if project_id:
            record["project_id"] = project_id
=======
            yield self.transform(record=record, stream_slice=stream_slice)
>>>>>>> 8de3d4af

    def transform(self, record: MutableMapping[str, Any], stream_slice: Mapping[str, Any]) -> MutableMapping[str, Any]:
        record["repository"] = stream_slice["repository"]
        return record


class SemiIncrementalGithubStream(GithubStream):
    """
    Semi incremental streams are also incremental but with one difference, they:
      - read all records;
      - output only new records.
    This means that semi incremental streams read all records (like full_refresh streams) but do filtering directly
    in the code and output only latest records (like incremental streams).
    """

    cursor_field = "updated_at"

    # This flag is used to indicate that current stream supports `sort` and `direction` request parameters and that
    # we should break processing records if possible. If `sort` is set to `updated` and `direction` is set to `desc`
    # this means that latest records will be at the beginning of the response and after we processed those latest
    # records we can just stop and not process other record. This will increase speed of each incremental stream
    # which supports those 2 request parameters. Currently only `IssueMilestones` and `PullRequests` streams are
    # supporting this.
    is_sorted_descending = False

    def __init__(self, start_date: str, **kwargs):
        super().__init__(**kwargs)
        self._start_date = start_date

    @property
    def state_checkpoint_interval(self) -> Optional[int]:
        if not self.is_sorted_descending:
            return self.page_size
        return None

    def get_updated_state(self, current_stream_state: MutableMapping[str, Any], latest_record: Mapping[str, Any]):
        """
        Return the latest state by comparing the cursor value in the latest record with the stream's most recent state
        object and returning an updated state object.
        """
        state_value = latest_cursor_value = latest_record.get(self.cursor_field)
        current_repository = latest_record["repository"]

        if current_stream_state.get(current_repository, {}).get(self.cursor_field):
            state_value = max(latest_cursor_value, current_stream_state[current_repository][self.cursor_field])
        current_stream_state[current_repository] = {self.cursor_field: state_value}
        return current_stream_state

    def get_starting_point(self, stream_state: Mapping[str, Any], repository: str) -> str:
        start_point = self._start_date

        if stream_state and stream_state.get(repository, {}).get(self.cursor_field):
            start_point = max(start_point, stream_state[repository][self.cursor_field])

        return start_point

    def read_records(
        self,
        sync_mode: SyncMode,
        cursor_field: List[str] = None,
        stream_slice: Mapping[str, Any] = None,
        stream_state: Mapping[str, Any] = None,
    ) -> Iterable[Mapping[str, Any]]:
        start_point_map = {repo: self.get_starting_point(stream_state=stream_state, repository=repo) for repo in self.repositories}
        for record in super().read_records(
            sync_mode=sync_mode, cursor_field=cursor_field, stream_slice=stream_slice, stream_state=stream_state
        ):
            if record.get(self.cursor_field) > start_point_map[stream_slice["repository"]]:
                yield record
            elif self.is_sorted_descending and record.get(self.cursor_field) < start_point_map[stream_slice["repository"]]:
                break


class IncrementalGithubStream(SemiIncrementalGithubStream):
    def request_params(self, stream_state: Mapping[str, Any], stream_slice: Mapping[str, Any] = None, **kwargs) -> MutableMapping[str, Any]:
        params = super().request_params(stream_state=stream_state, **kwargs)
        since_params = self.get_starting_point(stream_state=stream_state, repository=stream_slice["repository"])
        if since_params:
            params["since"] = since_params
        return params


# Below are full refresh streams


class RepositoryStats(GithubStream):
    """
    This stream is technical and not intended for the user, we use it for checking connection with the repository.
    API docs: https://docs.github.com/en/rest/reference/repos#get-a-repository
    """

    def path(self, stream_slice: Mapping[str, Any] = None, **kwargs) -> str:
        return f"repos/{stream_slice['repository']}"

    def parse_response(self, response: requests.Response, stream_slice: Mapping[str, Any] = None, **kwargs) -> Iterable[Mapping]:
        yield response.json()


class Assignees(GithubStream):
    """
    API docs: https://docs.github.com/en/rest/reference/issues#list-assignees
    """


class Branches(GithubStream):
    """
    API docs: https://docs.github.com/en/rest/reference/repos#list-branches
    """

    primary_key = None

    def path(self, stream_slice: Mapping[str, Any] = None, **kwargs) -> str:
        return f"repos/{stream_slice['repository']}/branches"


class Collaborators(GithubStream):
    """
    API docs: https://docs.github.com/en/rest/reference/repos#list-repository-collaborators
    """


class IssueLabels(GithubStream):
    """
    API docs: https://docs.github.com/en/free-pro-team@latest/rest/reference/issues#list-labels-for-a-repository
    """

    def path(self, stream_slice: Mapping[str, Any] = None, **kwargs) -> str:
        return f"repos/{stream_slice['repository']}/labels"


class Organizations(GithubStream):
    """
    API docs: https://docs.github.com/en/rest/reference/orgs#get-an-organization
    """

    # GitHub pagination could be from 1 to 100.
    page_size = 100

    def __init__(self, organizations: List[str], **kwargs):
        super(GithubStream, self).__init__(**kwargs)
        self.organizations = organizations

    def stream_slices(self, **kwargs) -> Iterable[Optional[Mapping[str, any]]]:
        for organization in self.organizations:
            yield {"organization": organization}

    def path(self, stream_slice: Mapping[str, Any] = None, **kwargs) -> str:
        return f"orgs/{stream_slice['organization']}"

    def parse_response(self, response: requests.Response, **kwargs) -> Iterable[Mapping]:
        yield response.json()


class Repositories(Organizations):
    """
    API docs: https://docs.github.com/en/rest/reference/repos#list-organization-repositories
    """

    def path(self, stream_slice: Mapping[str, Any] = None, **kwargs) -> str:
        return f"orgs/{stream_slice['organization']}/repos"

    def parse_response(self, response: requests.Response, stream_slice: Mapping[str, Any] = None, **kwargs) -> Iterable[Mapping]:
        for record in response.json():  # GitHub puts records in an array.
            yield self.transform(record=record, stream_slice=stream_slice)

    def transform(self, record: MutableMapping[str, Any], stream_slice: Mapping[str, Any]) -> MutableMapping[str, Any]:
        record["organization"] = stream_slice["organization"]
        return record


class Tags(GithubStream):
    """
    API docs: https://docs.github.com/en/rest/reference/repos#list-repository-tags
    """

    primary_key = None

    def path(self, stream_slice: Mapping[str, Any] = None, **kwargs) -> str:
        return f"repos/{stream_slice['repository']}/tags"


class Teams(Organizations):
    """
    API docs: https://docs.github.com/en/rest/reference/teams#list-teams
    """

    def path(self, stream_slice: Mapping[str, Any] = None, **kwargs) -> str:
        return f"orgs/{stream_slice['organization']}/teams"

    def parse_response(self, response: requests.Response, stream_slice: Mapping[str, Any] = None, **kwargs) -> Iterable[Mapping]:
        for record in response.json():
            yield self.transform(record=record, stream_slice=stream_slice)

    def transform(self, record: MutableMapping[str, Any], stream_slice: Mapping[str, Any]) -> MutableMapping[str, Any]:
        record["organization"] = stream_slice["organization"]
        return record


class Users(Organizations):
    """
    API docs: https://docs.github.com/en/rest/reference/orgs#list-organization-members
    """

    def path(self, stream_slice: Mapping[str, Any] = None, **kwargs) -> str:
        return f"orgs/{stream_slice['organization']}/members"

    def parse_response(self, response: requests.Response, stream_slice: Mapping[str, Any] = None, **kwargs) -> Iterable[Mapping]:
        for record in response.json():
            yield self.transform(record=record, stream_slice=stream_slice)

    def transform(self, record: MutableMapping[str, Any], stream_slice: Mapping[str, Any]) -> MutableMapping[str, Any]:
        record["organization"] = stream_slice["organization"]
        return record


# Below are semi incremental streams


class Releases(SemiIncrementalGithubStream):
    """
    API docs: https://docs.github.com/en/rest/reference/repos#list-releases
    """

    cursor_field = "created_at"

    def transform(self, record: MutableMapping[str, Any], stream_slice: Mapping[str, Any]) -> MutableMapping[str, Any]:
        record = super().transform(record=record, stream_slice=stream_slice)

        assets = record.get("assets", [])
        for asset in assets:
            uploader = asset.pop("uploader", None)
            asset["uploader_id"] = uploader.get("id") if uploader else None

        return record


class Events(SemiIncrementalGithubStream):
    """
    API docs: https://docs.github.com/en/rest/reference/activity#list-repository-events
    """

    cursor_field = "created_at"


class PullRequests(SemiIncrementalGithubStream):
    """
    API docs: https://docs.github.com/en/rest/reference/pulls#list-pull-requests
    """

    large_stream = True
    first_read_override_key = "first_read_override"

    def __init__(self, **kwargs):
        super().__init__(**kwargs)
        self._first_read = True

    def read_records(self, stream_state: Mapping[str, Any] = None, **kwargs) -> Iterable[Mapping[str, Any]]:
        """
        Decide if this a first read or not by the presence of the state object
        """
        self._first_read = not bool(stream_state) or stream_state.get(self.first_read_override_key, False)
        yield from super().read_records(stream_state=stream_state, **kwargs)

    def path(self, stream_slice: Mapping[str, Any] = None, **kwargs) -> str:
        return f"repos/{stream_slice['repository']}/pulls"

    def transform(self, record: MutableMapping[str, Any], stream_slice: Mapping[str, Any]) -> MutableMapping[str, Any]:
        record = super().transform(record=record, stream_slice=stream_slice)

        for nested in ("head", "base"):
            entry = record.get(nested, {})
            entry["repo_id"] = (record.get("head", {}).pop("repo", {}) or {}).get("id")

        return record

    def request_params(self, **kwargs) -> MutableMapping[str, Any]:
        base_params = super().request_params(**kwargs)
        # The very first time we read this stream we want to read ascending so we can save state in case of
        # a halfway failure. But if there is state, we read descending to allow incremental behavior.
        params = {"state": "all", "sort": "updated", "direction": "desc" if self.is_sorted_descending else "asc"}

        return {**base_params, **params}

    @property
    def is_sorted_descending(self) -> bool:
        """
        Depending if there any state we read stream in ascending or descending order.
        """
        return not self._first_read


class CommitComments(SemiIncrementalGithubStream):
    """
    API docs: https://docs.github.com/en/rest/reference/repos#list-commit-comments-for-a-repository
    """

    def path(self, stream_slice: Mapping[str, Any] = None, **kwargs) -> str:
        return f"repos/{stream_slice['repository']}/comments"


class IssueMilestones(SemiIncrementalGithubStream):
    """
    API docs: https://docs.github.com/en/rest/reference/issues#list-milestones
    """

    is_sorted_descending = True
    stream_base_params = {
        "state": "all",
        "sort": "updated",
        "direction": "desc",
    }

    def path(self, stream_slice: Mapping[str, Any] = None, **kwargs) -> str:
        return f"repos/{stream_slice['repository']}/milestones"


class Stargazers(SemiIncrementalGithubStream):
    """
    API docs: https://docs.github.com/en/rest/reference/activity#list-stargazers
    """

    primary_key = "user_id"
    cursor_field = "starred_at"

    def request_headers(self, **kwargs) -> Mapping[str, Any]:
        base_headers = super().request_headers(**kwargs)
        # We need to send below header if we want to get `starred_at` field. See docs (Alternative response with
        # star creation timestamps) - https://docs.github.com/en/rest/reference/activity#list-stargazers.
        headers = {"Accept": "application/vnd.github.v3.star+json"}

        return {**base_headers, **headers}

    def transform(self, record: MutableMapping[str, Any], stream_slice: Mapping[str, Any]) -> MutableMapping[str, Any]:
        """
        We need to provide the "user_id" for the primary_key attribute
        and don't remove the whole "user" block from the record.
        """
        record = super().transform(record=record, stream_slice=stream_slice)
        record["user_id"] = record.get("user").get("id")
        return record


class Projects(SemiIncrementalGithubStream):
    """
    API docs: https://docs.github.com/en/rest/reference/projects#list-repository-projects
    """

    stream_base_params = {
        "state": "all",
    }

    def request_headers(self, **kwargs) -> Mapping[str, Any]:
        base_headers = super().request_headers(**kwargs)
        # Projects stream requires sending following `Accept` header. If we won't sent it
        # we'll get `415 Client Error: Unsupported Media Type` error.
        headers = {"Accept": "application/vnd.github.inertia-preview+json"}

        return {**base_headers, **headers}


class IssueEvents(SemiIncrementalGithubStream):
    """
    API docs: https://docs.github.com/en/rest/reference/issues#list-issue-events-for-a-repository
    """

    cursor_field = "created_at"

    def path(self, stream_slice: Mapping[str, Any] = None, **kwargs) -> str:
        return f"repos/{stream_slice['repository']}/issues/events"


# Below are incremental streams


class Comments(IncrementalGithubStream):
    """
    API docs: https://docs.github.com/en/rest/reference/issues#list-issue-comments-for-a-repository
    """

    large_stream = True

    def path(self, stream_slice: Mapping[str, Any] = None, **kwargs) -> str:
        return f"repos/{stream_slice['repository']}/issues/comments"


class Commits(IncrementalGithubStream):
    """
    API docs: https://docs.github.com/en/rest/reference/repos#list-commits

    Pull commits from each branch of each repository, tracking state for each branch
    """

    primary_key = "sha"
    cursor_field = "created_at"

    def __init__(self, branches_to_pull: Mapping[str, List[str]], default_branches: Mapping[str, str], **kwargs):
        super().__init__(**kwargs)
        self.branches_to_pull = branches_to_pull
        self.default_branches = default_branches

    def request_params(self, stream_state: Mapping[str, Any], stream_slice: Mapping[str, Any] = None, **kwargs) -> MutableMapping[str, Any]:
        params = super(IncrementalGithubStream, self).request_params(stream_state=stream_state, stream_slice=stream_slice, **kwargs)
        params["since"] = self.get_starting_point(
            stream_state=stream_state, repository=stream_slice["repository"], branch=stream_slice["branch"]
        )
        params["sha"] = stream_slice["branch"]
        return params

    def stream_slices(self, **kwargs) -> Iterable[Optional[Mapping[str, Any]]]:
        for stream_slice in super().stream_slices(**kwargs):
            repository = stream_slice["repository"]
            for branch in self.branches_to_pull.get(repository, []):
                yield {"branch": branch, "repository": repository}

    def transform(self, record: MutableMapping[str, Any], stream_slice: Mapping[str, Any]) -> MutableMapping[str, Any]:
        record = super().transform(record=record, stream_slice=stream_slice)

        # Record of the `commits` stream doesn't have an updated_at/created_at field at the top level (so we could
        # just write `record["updated_at"]` or `record["created_at"]`). Instead each record has such value in
        # `commit.author.date`. So the easiest way is to just enrich the record returned from API with top level
        # field `created_at` and use it as cursor_field.
        # Include the branch in the record
        record["created_at"] = record["commit"]["author"]["date"]
        record["branch"] = stream_slice["branch"]

        return record

    def get_updated_state(self, current_stream_state: MutableMapping[str, Any], latest_record: Mapping[str, Any]):
        state_value = latest_cursor_value = latest_record.get(self.cursor_field)
        current_repository = latest_record["repository"]
        current_branch = latest_record["branch"]

        if current_stream_state.get(current_repository):
            repository_commits_state = current_stream_state[current_repository]
            if repository_commits_state.get(self.cursor_field):
                # transfer state from old source version to per-branch version
                if current_branch == self.default_branches[current_repository]:
                    state_value = max(latest_cursor_value, repository_commits_state[self.cursor_field])
                    del repository_commits_state[self.cursor_field]
            elif repository_commits_state.get(current_branch, {}).get(self.cursor_field):
                state_value = max(latest_cursor_value, repository_commits_state[current_branch][self.cursor_field])

        if current_repository not in current_stream_state:
            current_stream_state[current_repository] = {}

        current_stream_state[current_repository][current_branch] = {self.cursor_field: state_value}
        return current_stream_state

    def get_starting_point(self, stream_state: Mapping[str, Any], repository: str, branch: str) -> str:
        start_point = self._start_date
        if stream_state and stream_state.get(repository, {}).get(branch, {}).get(self.cursor_field):
            return max(start_point, stream_state[repository][branch][self.cursor_field])
        if branch == self.default_branches[repository]:
            return super().get_starting_point(stream_state=stream_state, repository=repository)
        return start_point

    def read_records(
        self,
        sync_mode: SyncMode,
        cursor_field: List[str] = None,
        stream_slice: Mapping[str, Any] = None,
        stream_state: Mapping[str, Any] = None,
    ) -> Iterable[Mapping[str, Any]]:
        repository = stream_slice["repository"]
        start_point_map = {
            branch: self.get_starting_point(stream_state=stream_state, repository=repository, branch=branch)
            for branch in self.branches_to_pull.get(repository, [])
        }
        for record in super(SemiIncrementalGithubStream, self).read_records(
            sync_mode=sync_mode, cursor_field=cursor_field, stream_slice=stream_slice, stream_state=stream_state
        ):
            if record.get(self.cursor_field) > start_point_map[stream_slice["branch"]]:
                yield record
            elif self.is_sorted_descending and record.get(self.cursor_field) < start_point_map[stream_slice["branch"]]:
                break


class Issues(IncrementalGithubStream):
    """
    API docs: https://docs.github.com/en/rest/reference/issues#list-repository-issues
    """

    large_stream = True

    stream_base_params = {
        "state": "all",
        "sort": "updated",
        "direction": "asc",
    }


class ReviewComments(IncrementalGithubStream):
    """
    API docs: https://docs.github.com/en/rest/reference/pulls#list-review-comments-in-a-repository
    """

    large_stream = True

    def path(self, stream_slice: Mapping[str, Any] = None, **kwargs) -> str:
        return f"repos/{stream_slice['repository']}/pulls/comments"


# Pull request substreams


class PullRequestSubstream(HttpSubStream, SemiIncrementalGithubStream, ABC):
    use_cache = False

    def __init__(self, parent: PullRequests, **kwargs):
        super().__init__(parent=parent, **kwargs)

    def stream_slices(
        self, sync_mode: SyncMode, cursor_field: List[str] = None, stream_state: Mapping[str, Any] = None
    ) -> Iterable[Optional[Mapping[str, Any]]]:
        """
        Override the parent PullRequests stream configuration to always fetch records in ascending order
        """
        parent_state = deepcopy(stream_state) or {}
        parent_state[PullRequests.first_read_override_key] = True
        parent_stream_slices = super().stream_slices(sync_mode=sync_mode, cursor_field=cursor_field, stream_state=parent_state)
        for parent_stream_slice in parent_stream_slices:
            yield {
                "pull_request_number": parent_stream_slice["parent"]["number"],
                "repository": parent_stream_slice["parent"]["repository"],
            }

    def read_records(
        self,
        sync_mode: SyncMode,
        cursor_field: List[str] = None,
        stream_slice: Mapping[str, Any] = None,
        stream_state: Mapping[str, Any] = None,
    ) -> Iterable[Mapping[str, Any]]:
        """
        We've already determined the list of pull requests to run the stream against.
        Skip the start_point_map and cursor_field logic in SemiIncrementalGithubStream.read_records.
        """
        yield from super(SemiIncrementalGithubStream, self).read_records(
            sync_mode=sync_mode, cursor_field=cursor_field, stream_slice=stream_slice, stream_state=stream_state
        )


class PullRequestStats(PullRequestSubstream):
    """
    API docs: https://docs.github.com/en/rest/reference/pulls#get-a-pull-request
    """

    @property
    def record_keys(self) -> List[str]:
        return list(self.get_json_schema()["properties"].keys())

    def path(
        self, stream_state: Mapping[str, Any] = None, stream_slice: Mapping[str, Any] = None, next_page_token: Mapping[str, Any] = None
    ) -> str:
        return f"repos/{stream_slice['repository']}/pulls/{stream_slice['pull_request_number']}"

    def parse_response(self, response: requests.Response, stream_slice: Mapping[str, Any], **kwargs) -> Iterable[Mapping]:
        yield self.transform(record=response.json(), stream_slice=stream_slice)

    def transform(self, record: MutableMapping[str, Any], stream_slice: Mapping[str, Any]) -> MutableMapping[str, Any]:
        record = super().transform(record=record, stream_slice=stream_slice)
        return {key: value for key, value in record.items() if key in self.record_keys}


class Reviews(PullRequestSubstream):
    """
    API docs: https://docs.github.com/en/rest/reference/pulls#list-reviews-for-a-pull-request
    """

    cursor_field = "submitted_at"

    def path(
        self, stream_state: Mapping[str, Any] = None, stream_slice: Mapping[str, Any] = None, next_page_token: Mapping[str, Any] = None
    ) -> str:
        return f"repos/{stream_slice['repository']}/pulls/{stream_slice['pull_request_number']}/reviews"

    # Set the parent stream state's cursor field before fetching its records
    def stream_slices(self, stream_state: Mapping[str, Any] = None, **kwargs) -> Iterable[Optional[Mapping[str, Any]]]:
        parent_state = deepcopy(stream_state) or {}
        for repository in self.repositories:
            if repository in parent_state and self.cursor_field in parent_state[repository]:
                parent_state[repository][self.parent.cursor_field] = parent_state[repository][self.cursor_field]
        yield from super().stream_slices(stream_state=parent_state, **kwargs)


# Reactions streams


class ReactionStream(GithubStream, ABC):

    parent_key = "id"
    use_cache = False

    def __init__(self, **kwargs):
        self._stream_kwargs = deepcopy(kwargs)
        self._parent_stream = self.parent_entity(**kwargs)
        kwargs.pop("start_date", None)
        super().__init__(**kwargs)

    @property
    @abstractmethod
    def parent_entity(self):
        """
        Specify the class of the parent stream for which receive reactions
        """

    def path(self, stream_slice: Mapping[str, Any] = None, **kwargs) -> str:
        parent_path = self._parent_stream.path(stream_slice=stream_slice, **kwargs)
        return f"{parent_path}/{stream_slice[self.parent_key]}/reactions"

    def stream_slices(self, **kwargs) -> Iterable[Optional[Mapping[str, Any]]]:
        for stream_slice in super().stream_slices(**kwargs):
            for parent_record in self._parent_stream.read_records(sync_mode=SyncMode.full_refresh, stream_slice=stream_slice):
                yield {self.parent_key: parent_record[self.parent_key], "repository": stream_slice["repository"]}


class CommitCommentReactions(ReactionStream):
    """
    API docs: https://docs.github.com/en/rest/reference/reactions#list-reactions-for-a-commit-comment
    """

    parent_entity = CommitComments


class IssueCommentReactions(ReactionStream):
    """
    API docs: https://docs.github.com/en/rest/reference/reactions#list-reactions-for-an-issue-comment
    """

    parent_entity = Comments


class IssueReactions(ReactionStream):
    """
    API docs: https://docs.github.com/en/rest/reference/reactions#list-reactions-for-an-issue
    """

    parent_entity = Issues
    parent_key = "number"


class PullRequestCommentReactions(ReactionStream):
    """
    API docs: https://docs.github.com/en/rest/reference/reactions#list-reactions-for-a-pull-request-review-comment
    """

    parent_entity = ReviewComments


class Deployments(SemiIncrementalGithubStream):
    """
    API docs: https://docs.github.com/en/rest/reference/deployments#list-deployments
    """

    def path(self, stream_slice: Mapping[str, Any] = None, **kwargs) -> str:
        return f"repos/{stream_slice['repository']}/deployments"


class ProjectColumns(GithubStream):

    cursor_field = "updated_at"

    def __init__(self, parent: HttpStream, start_date: str, **kwargs):
        super().__init__(**kwargs)
        self.parent = parent
        self._start_date = start_date

    def path(self, stream_slice: Mapping[str, Any] = None, **kwargs) -> str:
        return f"projects/{stream_slice['project_id']}/columns"

    def stream_slices(
        self, sync_mode: SyncMode, cursor_field: List[str] = None, stream_state: Mapping[str, Any] = None
    ) -> Iterable[Optional[Mapping[str, Any]]]:
        parent_stream_slices = self.parent.stream_slices(
            sync_mode=SyncMode.full_refresh, cursor_field=cursor_field, stream_state=stream_state
        )
        for stream_slice in parent_stream_slices:
            parent_records = self.parent.read_records(
                sync_mode=SyncMode.full_refresh, cursor_field=cursor_field, stream_slice=stream_slice, stream_state=stream_state
            )
            for record in parent_records:
                yield {"repository": record["repository"], "project_id": str(record["id"])}

    def read_records(
        self,
        sync_mode: SyncMode,
        cursor_field: List[str] = None,
        stream_slice: Mapping[str, Any] = None,
        stream_state: Mapping[str, Any] = None,
    ) -> Iterable[Mapping[str, Any]]:
        starting_point = self.get_starting_point(stream_state=stream_state, stream_slice=stream_slice)
        for record in super().read_records(
            sync_mode=sync_mode, cursor_field=cursor_field, stream_slice=stream_slice, stream_state=stream_state
        ):
            if record[self.cursor_field] > starting_point:
                yield record

    def get_starting_point(self, stream_state: Mapping[str, Any], stream_slice: Mapping[str, Any]) -> str:
        if stream_state:
            repository = stream_slice["repository"]
            project_id = stream_slice["project_id"]
            stream_state_value = stream_state.get(repository, {}).get(project_id, {}).get(self.cursor_field)
            if stream_state_value:
                return max(self._start_date, stream_state_value)
        return self._start_date

    def get_updated_state(self, current_stream_state: MutableMapping[str, Any], latest_record: Mapping[str, Any]):
        repository = latest_record["repository"]
        project_id = latest_record["project_id"]
        updated_state = latest_record[self.cursor_field]
        stream_state_value = current_stream_state.get(repository, {}).get(project_id, {}).get(self.cursor_field)
        if stream_state_value:
            updated_state = max(updated_state, stream_state_value)
        current_stream_state.setdefault(repository, {}).setdefault(project_id, {})[self.cursor_field] = updated_state
        return current_stream_state

    def parse_response(
        self,
        response: requests.Response,
        *,
        stream_state: Mapping[str, Any],
        stream_slice: Mapping[str, Any] = None,
        next_page_token: Mapping[str, Any] = None,
    ) -> Iterable[Mapping]:
        for record in response.json():
            yield self.transform(record=record, repository=stream_slice["repository"], project_id=stream_slice["project_id"])<|MERGE_RESOLUTION|>--- conflicted
+++ resolved
@@ -178,21 +178,7 @@
         next_page_token: Mapping[str, Any] = None,
     ) -> Iterable[Mapping]:
         for record in response.json():  # GitHub puts records in an array.
-<<<<<<< HEAD
-            yield self.transform(record=record, repository=stream_slice["repository"])
-
-    def transform(
-        self, record: MutableMapping[str, Any], repository: str = None, organization: str = None, project_id: str = None
-    ) -> MutableMapping[str, Any]:
-        if repository:
-            record["repository"] = repository
-        if organization:
-            record["organization"] = organization
-        if project_id:
-            record["project_id"] = project_id
-=======
             yield self.transform(record=record, stream_slice=stream_slice)
->>>>>>> 8de3d4af
 
     def transform(self, record: MutableMapping[str, Any], stream_slice: Mapping[str, Any]) -> MutableMapping[str, Any]:
         record["repository"] = stream_slice["repository"]
