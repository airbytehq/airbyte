#
# Copyright (c) 2021 Airbyte, Inc., all rights reserved.
#

import time
from abc import ABC, abstractmethod
from copy import deepcopy
from typing import Any, Iterable, List, Mapping, MutableMapping, Optional, Union
from urllib import parse

import requests
from airbyte_cdk.models import SyncMode
from airbyte_cdk.sources.streams.http import HttpStream, HttpSubStream
from requests.exceptions import HTTPError


class GithubStream(HttpStream, ABC):
    url_base = "https://api.github.com/"

    primary_key = "id"
    use_cache = True

    # GitHub pagination could be from 1 to 100.
    page_size = 100

    stream_base_params = {}

    def __init__(self, repositories: List[str], **kwargs):
        super().__init__(**kwargs)
        self.repositories = repositories

        MAX_RETRIES = 3
        adapter = requests.adapters.HTTPAdapter(max_retries=MAX_RETRIES)
        self._session.mount("https://", adapter)
        self._session.mount("http://", adapter)

    def path(self, stream_slice: Mapping[str, Any] = None, **kwargs) -> str:
        return f"repos/{stream_slice['repository']}/{self.name}"

    def stream_slices(self, **kwargs) -> Iterable[Optional[Mapping[str, any]]]:
        for repository in self.repositories:
            yield {"repository": repository}

    def next_page_token(self, response: requests.Response) -> Optional[Mapping[str, Any]]:
        links = response.links
        if "next" in links:
            next_link = links["next"]["url"]
            parsed_link = parse.urlparse(next_link)
            page = dict(parse.parse_qsl(parsed_link.query)).get("page")
            return {"page": page}

    def should_retry(self, response: requests.Response) -> bool:
        # We don't call `super()` here because we have custom error handling and GitHub API sometimes returns strange
        # errors. So in `read_records()` we have custom error handling which don't require to call `super()` here.
        retry_flag = response.headers.get("X-RateLimit-Remaining") == "0" or response.status_code in (
            requests.codes.SERVER_ERROR,
            requests.codes.BAD_GATEWAY,
        )
        if retry_flag:
            self.logger.info(
                f"Rate limit handling for the response with {response.status_code} status code with message: {response.json()}"
            )
        return retry_flag

    def backoff_time(self, response: requests.Response) -> Union[int, float]:
        # This method is called if we run into the rate limit. GitHub limits requests to 5000 per hour and provides
        # `X-RateLimit-Reset` header which contains time when this hour will be finished and limits will be reset so
        # we again could have 5000 per another hour.

        if response.status_code in [requests.codes.BAD_GATEWAY, requests.codes.SERVER_ERROR]:
            return None

        reset_time = response.headers.get("X-RateLimit-Reset")
        backoff_time = float(reset_time) - time.time() if reset_time else 60

        return max(backoff_time, 60)  # This is a guarantee that no negative value will be returned.

    def read_records(self, stream_slice: Mapping[str, any] = None, **kwargs) -> Iterable[Mapping[str, Any]]:
        try:
            yield from super().read_records(stream_slice=stream_slice, **kwargs)
        except HTTPError as e:
            error_msg = str(e)

            # This whole try/except situation in `read_records()` isn't good but right now in `self._send_request()`
            # function we have `response.raise_for_status()` so we don't have much choice on how to handle errors.
            # Bocked on https://github.com/airbytehq/airbyte/issues/3514.
            if e.response.status_code == requests.codes.FORBIDDEN:
                # When using the `check` method, we should raise an error if we do not have access to the repository.
                if isinstance(self, Repositories):
                    raise e
                error_msg = (
                    f"Syncing `{self.name}` stream isn't available for repository "
                    f"`{stream_slice['repository']}` and your `access_token`, seems like you don't have permissions for "
                    f"this stream."
                )
            elif e.response.status_code == requests.codes.NOT_FOUND and "/teams?" in error_msg:
                # For private repositories `Teams` stream is not available and we get "404 Client Error: Not Found for
                # url: https://api.github.com/orgs/<org_name>/teams?per_page=100" error.
                error_msg = f"Syncing `Team` stream isn't available for organization `{stream_slice['organization']}`."
            elif e.response.status_code == requests.codes.NOT_FOUND and "/repos?" in error_msg:
                # `Repositories` stream is not available for repositories not in an organization.
                # Handle "404 Client Error: Not Found for url: https://api.github.com/orgs/<org_name>/repos?per_page=100" error.
                error_msg = f"Syncing `Repositories` stream isn't available for organization `{stream_slice['organization']}`."
            elif e.response.status_code == requests.codes.GONE and "/projects?" in error_msg:
                # Some repos don't have projects enabled and we we get "410 Client Error: Gone for
                # url: https://api.github.com/repos/xyz/projects?per_page=100" error.
                error_msg = f"Syncing `Projects` stream isn't available for repository `{stream_slice['repository']}`."
            elif e.response.status_code == requests.codes.NOT_FOUND and "/orgs/" in error_msg:
                # Some streams are not available for repositories owned by a user instead of an organization.
                # Handle "404 Client Error: Not Found" errors
                if isinstance(self, Repositories):
                    error_msg = f"Syncing `Repositories` stream isn't available for organization `{stream_slice['organization']}`."
                elif isinstance(self, Users):
                    error_msg = f"Syncing `Users` stream isn't available for organization `{stream_slice['organization']}`."
                elif isinstance(self, Organizations):
                    error_msg = f"Syncing `Organizations` stream isn't available for organization `{stream_slice['organization']}`."
                else:
                    self.logger.error(f"Undefined error while reading records: {error_msg}")
                    raise e
            elif e.response.status_code == requests.codes.CONFLICT:
                error_msg = (
                    f"Syncing `{self.name}` stream isn't available for repository "
                    f"`{stream_slice['repository']}`, it seems like this repository is empty."
                )
            else:
                self.logger.error(f"Undefined error while reading records: {error_msg}")
                raise e

            self.logger.warn(error_msg)

    def request_params(
        self, stream_state: Mapping[str, Any], stream_slice: Mapping[str, any] = None, next_page_token: Mapping[str, Any] = None
    ) -> MutableMapping[str, Any]:

        params = {"per_page": self.page_size}

        if next_page_token:
            params.update(next_page_token)

        params.update(self.stream_base_params)

        return params

    def request_headers(self, **kwargs) -> Mapping[str, Any]:
        # Without sending `User-Agent` header we will be getting `403 Client Error: Forbidden for url` error.
        return {
            "User-Agent": "PostmanRuntime/7.28.0",
        }

    def parse_response(
        self,
        response: requests.Response,
        stream_state: Mapping[str, Any],
        stream_slice: Mapping[str, Any] = None,
        next_page_token: Mapping[str, Any] = None,
    ) -> Iterable[Mapping]:
        for record in response.json():  # GitHub puts records in an array.
            yield self.transform(record=record, repository=stream_slice["repository"])

    def transform(self, record: MutableMapping[str, Any], repository: str = None, organization: str = None) -> MutableMapping[str, Any]:
        if repository:
            record["repository"] = repository
        if organization:
            record["organization"] = organization

        return record


class SemiIncrementalGithubStream(GithubStream):
    """
    Semi incremental streams are also incremental but with one difference, they:
      - read all records;
      - output only new records.
    This means that semi incremental streams read all records (like full_refresh streams) but do filtering directly
    in the code and output only latest records (like incremental streams).
    """

    cursor_field = "updated_at"

    # This flag is used to indicate that current stream supports `sort` and `direction` request parameters and that
    # we should break processing records if possible. If `sort` is set to `updated` and `direction` is set to `desc`
    # this means that latest records will be at the beginning of the response and after we processed those latest
    # records we can just stop and not process other record. This will increase speed of each incremental stream
    # which supports those 2 request parameters. Currently only `IssueMilestones` and `PullRequests` streams are
    # supporting this.
    is_sorted_descending = False

    def __init__(self, start_date: str, **kwargs):
        super().__init__(**kwargs)
        self._start_date = start_date

    @property
    def state_checkpoint_interval(self) -> Optional[int]:
        if not self.is_sorted_descending:
            return self.page_size
        return None

    def get_updated_state(self, current_stream_state: MutableMapping[str, Any], latest_record: Mapping[str, Any]):
        """
        Return the latest state by comparing the cursor value in the latest record with the stream's most recent state
        object and returning an updated state object.
        """
        state_value = latest_cursor_value = latest_record.get(self.cursor_field)
        current_repository = latest_record["repository"]

        if current_stream_state.get(current_repository, {}).get(self.cursor_field):
            state_value = max(latest_cursor_value, current_stream_state[current_repository][self.cursor_field])
        current_stream_state[current_repository] = {self.cursor_field: state_value}
        return current_stream_state

    def get_starting_point(self, stream_state: Mapping[str, Any], repository: str) -> str:
        start_point = self._start_date

        if stream_state and stream_state.get(repository, {}).get(self.cursor_field):
            start_point = max(start_point, stream_state[repository][self.cursor_field])

        return start_point

    def read_records(
        self,
        sync_mode: SyncMode,
        cursor_field: List[str] = None,
        stream_slice: Mapping[str, Any] = None,
        stream_state: Mapping[str, Any] = None,
    ) -> Iterable[Mapping[str, Any]]:
        start_point_map = {repo: self.get_starting_point(stream_state=stream_state, repository=repo) for repo in self.repositories}
        for record in super().read_records(
            sync_mode=sync_mode, cursor_field=cursor_field, stream_slice=stream_slice, stream_state=stream_state
        ):
            if record.get(self.cursor_field) > start_point_map[stream_slice["repository"]]:
                yield record
            elif self.is_sorted_descending and record.get(self.cursor_field) < start_point_map[stream_slice["repository"]]:
                break


class IncrementalGithubStream(SemiIncrementalGithubStream):
    def request_params(self, stream_state: Mapping[str, Any], stream_slice: Mapping[str, Any] = None, **kwargs) -> MutableMapping[str, Any]:
        params = super().request_params(stream_state=stream_state, **kwargs)
        since_params = self.get_starting_point(stream_state=stream_state, repository=stream_slice["repository"])
        if since_params:
            params["since"] = since_params
        return params


# Below are full refresh streams


class RepositoryStats(GithubStream):
    """
    This stream is technical and not intended for the user, we use it for checking connection with the repository.
    API docs: https://docs.github.com/en/rest/reference/repos#get-a-repository
    """

    def path(self, stream_slice: Mapping[str, Any] = None, **kwargs) -> str:
        return f"repos/{stream_slice['repository']}"

    def parse_response(self, response: requests.Response, stream_slice: Mapping[str, Any] = None, **kwargs) -> Iterable[Mapping]:
        yield response.json()


class Assignees(GithubStream):
    """
    API docs: https://docs.github.com/en/rest/reference/issues#list-assignees
    """


class Branches(GithubStream):
    """
    API docs: https://docs.github.com/en/rest/reference/repos#list-branches
    """

    primary_key = None

    def path(self, stream_slice: Mapping[str, Any] = None, **kwargs) -> str:
        return f"repos/{stream_slice['repository']}/branches"


class Collaborators(GithubStream):
    """
    API docs: https://docs.github.com/en/rest/reference/repos#list-repository-collaborators
    """


class IssueLabels(GithubStream):
    """
    API docs: https://docs.github.com/en/free-pro-team@latest/rest/reference/issues#list-labels-for-a-repository
    """

    def path(self, stream_slice: Mapping[str, Any] = None, **kwargs) -> str:
        return f"repos/{stream_slice['repository']}/labels"


class Organizations(GithubStream):
    """
    API docs: https://docs.github.com/en/rest/reference/orgs#get-an-organization
    """

    def __init__(self, organizations: List[str], **kwargs):
        super(GithubStream, self).__init__(**kwargs)
        self.organizations = organizations

    def stream_slices(self, **kwargs) -> Iterable[Optional[Mapping[str, any]]]:
        for organization in self.organizations:
            yield {"organization": organization}

    def path(self, stream_slice: Mapping[str, Any] = None, **kwargs) -> str:
        return f"orgs/{stream_slice['organization']}"

    def parse_response(self, response: requests.Response, **kwargs) -> Iterable[Mapping]:
        yield response.json()


class Repositories(Organizations):
    """
    API docs: https://docs.github.com/en/rest/reference/repos#list-organization-repositories
    """

    def path(self, stream_slice: Mapping[str, Any] = None, **kwargs) -> str:
        return f"orgs/{stream_slice['organization']}/repos"

    def parse_response(self, response: requests.Response, stream_slice: Mapping[str, Any] = None, **kwargs) -> Iterable[Mapping]:
        for record in response.json():  # GitHub puts records in an array.
            yield self.transform(record=record, organization=stream_slice["organization"])


class Tags(GithubStream):
    """
    API docs: https://docs.github.com/en/rest/reference/repos#list-repository-tags
    """

    primary_key = None

    def path(self, stream_slice: Mapping[str, Any] = None, **kwargs) -> str:
        return f"repos/{stream_slice['repository']}/tags"


class Teams(Organizations):
    """
    API docs: https://docs.github.com/en/rest/reference/teams#list-teams
    """

    def path(self, stream_slice: Mapping[str, Any] = None, **kwargs) -> str:
        return f"orgs/{stream_slice['organization']}/teams"

    def parse_response(self, response: requests.Response, stream_slice: Mapping[str, Any] = None, **kwargs) -> Iterable[Mapping]:
        for record in response.json():
            yield self.transform(record=record, organization=stream_slice["organization"])


class Users(Organizations):
    """
    API docs: https://docs.github.com/en/rest/reference/orgs#list-organization-members
    """

    def path(self, stream_slice: Mapping[str, Any] = None, **kwargs) -> str:
        return f"orgs/{stream_slice['organization']}/members"

    def parse_response(self, response: requests.Response, stream_slice: Mapping[str, Any] = None, **kwargs) -> Iterable[Mapping]:
        for record in response.json():
            yield self.transform(record, organization=stream_slice["organization"])


# Below are semi incremental streams


class Releases(SemiIncrementalGithubStream):
    """
    API docs: https://docs.github.com/en/rest/reference/repos#list-releases
    """

    cursor_field = "created_at"

    def transform(self, record: MutableMapping[str, Any], repository: str = None, **kwargs) -> MutableMapping[str, Any]:
        record = super().transform(record=record, repository=repository)

        assets = record.get("assets", [])
        for asset in assets:
            uploader = asset.pop("uploader", None)
            asset["uploader_id"] = uploader.get("id") if uploader else None

        return record


class Events(SemiIncrementalGithubStream):
    """
    API docs: https://docs.github.com/en/rest/reference/activity#list-repository-events
    """

    cursor_field = "created_at"


class PullRequests(SemiIncrementalGithubStream):
    """
    API docs: https://docs.github.com/en/rest/reference/pulls#list-pull-requests
    """

    page_size = 50
    first_read_override_key = "first_read_override"

    def __init__(self, **kwargs):
        super().__init__(**kwargs)
        self._first_read = True

    def read_records(self, stream_state: Mapping[str, Any] = None, **kwargs) -> Iterable[Mapping[str, Any]]:
        """
        Decide if this a first read or not by the presence of the state object
        """
        self._first_read = not bool(stream_state) or stream_state.get(self.first_read_override_key, False)
        yield from super().read_records(stream_state=stream_state, **kwargs)

    def path(self, stream_slice: Mapping[str, Any] = None, **kwargs) -> str:
        return f"repos/{stream_slice['repository']}/pulls"

    def transform(self, record: MutableMapping[str, Any], repository: str = None, **kwargs) -> MutableMapping[str, Any]:
        record = super().transform(record=record, repository=repository)

        for nested in ("head", "base"):
            entry = record.get(nested, {})
            entry["repo_id"] = (record.get("head", {}).pop("repo", {}) or {}).get("id")

        return record

    def request_params(self, **kwargs) -> MutableMapping[str, Any]:
        base_params = super().request_params(**kwargs)
        # The very first time we read this stream we want to read ascending so we can save state in case of
        # a halfway failure. But if there is state, we read descending to allow incremental behavior.
        params = {"state": "all", "sort": "updated", "direction": "desc" if self.is_sorted_descending else "asc"}

        return {**base_params, **params}

    @property
    def is_sorted_descending(self) -> bool:
        """
        Depending if there any state we read stream in ascending or descending order.
        """
        return not self._first_read


class CommitComments(SemiIncrementalGithubStream):
    """
    API docs: https://docs.github.com/en/rest/reference/repos#list-commit-comments-for-a-repository
    """

    def path(self, stream_slice: Mapping[str, Any] = None, **kwargs) -> str:
        return f"repos/{stream_slice['repository']}/comments"


class IssueMilestones(SemiIncrementalGithubStream):
    """
    API docs: https://docs.github.com/en/rest/reference/issues#list-milestones
    """

    is_sorted_descending = True
    stream_base_params = {
        "state": "all",
        "sort": "updated",
        "direction": "desc",
    }

    def path(self, stream_slice: Mapping[str, Any] = None, **kwargs) -> str:
        return f"repos/{stream_slice['repository']}/milestones"


class Stargazers(SemiIncrementalGithubStream):
    """
    API docs: https://docs.github.com/en/rest/reference/activity#list-stargazers
    """

    primary_key = "user_id"
    cursor_field = "starred_at"

    def request_headers(self, **kwargs) -> Mapping[str, Any]:
        base_headers = super().request_headers(**kwargs)
        # We need to send below header if we want to get `starred_at` field. See docs (Alternative response with
        # star creation timestamps) - https://docs.github.com/en/rest/reference/activity#list-stargazers.
        headers = {"Accept": "application/vnd.github.v3.star+json"}

        return {**base_headers, **headers}

    def transform(self, record: MutableMapping[str, Any], repository: str = None, **kwargs) -> MutableMapping[str, Any]:
        """
        We need to provide the "user_id" for the primary_key attribute
        and don't remove the whole "user" block from the record.
        """
        record = super().transform(record=record, repository=repository)
        record["user_id"] = record.get("user").get("id")
        return record


class Projects(SemiIncrementalGithubStream):
    """
    API docs: https://docs.github.com/en/rest/reference/projects#list-repository-projects
    """

    stream_base_params = {
        "state": "all",
    }

    def request_headers(self, **kwargs) -> Mapping[str, Any]:
        base_headers = super().request_headers(**kwargs)
        # Projects stream requires sending following `Accept` header. If we won't sent it
        # we'll get `415 Client Error: Unsupported Media Type` error.
        headers = {"Accept": "application/vnd.github.inertia-preview+json"}

        return {**base_headers, **headers}


class IssueEvents(SemiIncrementalGithubStream):
    """
    API docs: https://docs.github.com/en/rest/reference/issues#list-issue-events-for-a-repository
    """

    cursor_field = "created_at"

    def path(self, stream_slice: Mapping[str, Any] = None, **kwargs) -> str:
        return f"repos/{stream_slice['repository']}/issues/events"


# Below are incremental streams


class Comments(IncrementalGithubStream):
    """
    API docs: https://docs.github.com/en/rest/reference/issues#list-issue-comments-for-a-repository
    """

    page_size = 30  # `comments` is a large stream so it's better to set smaller page size.

    def path(self, stream_slice: Mapping[str, Any] = None, **kwargs) -> str:
        return f"repos/{stream_slice['repository']}/issues/comments"


class Commits(IncrementalGithubStream):
    """
    API docs: https://docs.github.com/en/rest/reference/repos#list-commits

    Pull commits from each branch of each repository, tracking state for each branch
    """

    primary_key = "sha"
    cursor_field = "created_at"

    def __init__(self, branches_to_pull: Mapping[str, List[str]], default_branches: Mapping[str, str], **kwargs):
        super().__init__(**kwargs)
        self.branches_to_pull = branches_to_pull
        self.default_branches = default_branches

    def request_params(self, stream_state: Mapping[str, Any], stream_slice: Mapping[str, Any] = None, **kwargs) -> MutableMapping[str, Any]:
        params = super(IncrementalGithubStream, self).request_params(stream_state=stream_state, stream_slice=stream_slice, **kwargs)
        params["since"] = self.get_starting_point(
            stream_state=stream_state, repository=stream_slice["repository"], branch=stream_slice["branch"]
        )
        params["sha"] = stream_slice["branch"]
        return params

    def stream_slices(self, **kwargs) -> Iterable[Optional[Mapping[str, Any]]]:
        for stream_slice in super().stream_slices(**kwargs):
            repository = stream_slice["repository"]
            for branch in self.branches_to_pull.get(repository, []):
                yield {"branch": branch, "repository": repository}

    def parse_response(
        self,
        response: requests.Response,
        stream_state: Mapping[str, Any],
        stream_slice: Mapping[str, Any] = None,
        next_page_token: Mapping[str, Any] = None,
    ) -> Iterable[Mapping]:
        for record in response.json():  # GitHub puts records in an array.
            yield self.transform(record=record, repository=stream_slice["repository"], branch=stream_slice["branch"])

    def transform(self, record: MutableMapping[str, Any], repository: str = None, branch: str = None, **kwargs) -> MutableMapping[str, Any]:
        record = super().transform(record=record, repository=repository)

        # Record of the `commits` stream doesn't have an updated_at/created_at field at the top level (so we could
        # just write `record["updated_at"]` or `record["created_at"]`). Instead each record has such value in
        # `commit.author.date`. So the easiest way is to just enrich the record returned from API with top level
        # field `created_at` and use it as cursor_field.
        # Include the branch in the record
        record["created_at"] = record["commit"]["author"]["date"]
        record["branch"] = branch

        return record

    def get_updated_state(self, current_stream_state: MutableMapping[str, Any], latest_record: Mapping[str, Any]):
        state_value = latest_cursor_value = latest_record.get(self.cursor_field)
        current_repository = latest_record["repository"]
        current_branch = latest_record["branch"]

        if current_stream_state.get(current_repository):
            repository_commits_state = current_stream_state[current_repository]
            if repository_commits_state.get(self.cursor_field):
                # transfer state from old source version to per-branch version
                if current_branch == self.default_branches[current_repository]:
                    state_value = max(latest_cursor_value, repository_commits_state[self.cursor_field])
                    del repository_commits_state[self.cursor_field]
            elif repository_commits_state.get(current_branch, {}).get(self.cursor_field):
                state_value = max(latest_cursor_value, repository_commits_state[current_branch][self.cursor_field])

        if current_repository not in current_stream_state:
            current_stream_state[current_repository] = {}

        current_stream_state[current_repository][current_branch] = {self.cursor_field: state_value}
        return current_stream_state

    def get_starting_point(self, stream_state: Mapping[str, Any], repository: str, branch: str) -> str:
        start_point = self._start_date
        if stream_state and stream_state.get(repository, {}).get(branch, {}).get(self.cursor_field):
            return max(start_point, stream_state[repository][branch][self.cursor_field])
        if branch == self.default_branches[repository]:
            return super().get_starting_point(stream_state=stream_state, repository=repository)
        return start_point

    def read_records(
        self,
        sync_mode: SyncMode,
        cursor_field: List[str] = None,
        stream_slice: Mapping[str, Any] = None,
        stream_state: Mapping[str, Any] = None,
    ) -> Iterable[Mapping[str, Any]]:
        repository = stream_slice["repository"]
        start_point_map = {
            branch: self.get_starting_point(stream_state=stream_state, repository=repository, branch=branch)
            for branch in self.branches_to_pull.get(repository, [])
        }
        for record in super(SemiIncrementalGithubStream, self).read_records(
            sync_mode=sync_mode, cursor_field=cursor_field, stream_slice=stream_slice, stream_state=stream_state
        ):
            if record.get(self.cursor_field) > start_point_map[stream_slice["branch"]]:
                yield record
            elif self.is_sorted_descending and record.get(self.cursor_field) < start_point_map[stream_slice["branch"]]:
                break


class Issues(IncrementalGithubStream):
    """
    API docs: https://docs.github.com/en/rest/reference/issues#list-repository-issues
    """

    page_size = 50  # `issues` is a large stream so it's better to set smaller page size.

    stream_base_params = {
        "state": "all",
        "sort": "updated",
        "direction": "asc",
    }


class ReviewComments(IncrementalGithubStream):
    """
    API docs: https://docs.github.com/en/rest/reference/pulls#list-review-comments-in-a-repository
    """

    page_size = 30  # `review-comments` is a large stream so it's better to set smaller page size.

    def path(self, stream_slice: Mapping[str, Any] = None, **kwargs) -> str:
        return f"repos/{stream_slice['repository']}/pulls/comments"


# Pull request substreams


class PullRequestSubstream(HttpSubStream, SemiIncrementalGithubStream, ABC):
    use_cache = False

    def __init__(self, parent: PullRequests, **kwargs):
        super().__init__(parent=parent, **kwargs)

    def stream_slices(
        self, sync_mode: SyncMode, cursor_field: List[str] = None, stream_state: Mapping[str, Any] = None
    ) -> Iterable[Optional[Mapping[str, Any]]]:
        """
        Override the parent PullRequests stream configuration to always fetch records in ascending order
        """
        parent_state = deepcopy(stream_state) or {}
        parent_state[PullRequests.first_read_override_key] = True
        parent_stream_slices = super().stream_slices(sync_mode=sync_mode, cursor_field=cursor_field, stream_state=parent_state)
        for parent_stream_slice in parent_stream_slices:
            yield {
                "pull_request_number": parent_stream_slice["parent"]["number"],
                "repository": parent_stream_slice["parent"]["repository"],
            }

    def read_records(
        self,
        sync_mode: SyncMode,
        cursor_field: List[str] = None,
        stream_slice: Mapping[str, Any] = None,
        stream_state: Mapping[str, Any] = None,
    ) -> Iterable[Mapping[str, Any]]:
        """
        We've already determined the list of pull requests to run the stream against.
        Skip the start_point_map and cursor_field logic in SemiIncrementalGithubStream.read_records.
        """
        yield from super(SemiIncrementalGithubStream, self).read_records(
            sync_mode=sync_mode, cursor_field=cursor_field, stream_slice=stream_slice, stream_state=stream_state
        )


class PullRequestStats(PullRequestSubstream):
    """
    API docs: https://docs.github.com/en/rest/reference/pulls#get-a-pull-request
    """

    @property
    def record_keys(self) -> List[str]:
        return list(self.get_json_schema()["properties"].keys())

    def path(
        self, stream_state: Mapping[str, Any] = None, stream_slice: Mapping[str, Any] = None, next_page_token: Mapping[str, Any] = None
    ) -> str:
        return f"repos/{stream_slice['repository']}/pulls/{stream_slice['pull_request_number']}"

    def parse_response(self, response: requests.Response, stream_slice: Mapping[str, Any], **kwargs) -> Iterable[Mapping]:
        yield self.transform(response.json(), repository=stream_slice["repository"])

    def transform(self, record: MutableMapping[str, Any], repository: str = None) -> MutableMapping[str, Any]:
        record = super().transform(record=record, repository=repository)
        return {key: value for key, value in record.items() if key in self.record_keys}


class Reviews(PullRequestSubstream):
    """
    API docs: https://docs.github.com/en/rest/reference/pulls#list-reviews-for-a-pull-request
    """

    cursor_field = "submitted_at"

    def path(
        self, stream_state: Mapping[str, Any] = None, stream_slice: Mapping[str, Any] = None, next_page_token: Mapping[str, Any] = None
    ) -> str:
        return f"repos/{stream_slice['repository']}/pulls/{stream_slice['pull_request_number']}/reviews"

    # Set the parent stream state's cursor field before fetching its records
    def stream_slices(self, stream_state: Mapping[str, Any] = None, **kwargs) -> Iterable[Optional[Mapping[str, Any]]]:
        parent_state = deepcopy(stream_state) or {}
        for repository in self.repositories:
            if repository in parent_state and self.cursor_field in parent_state[repository]:
                parent_state[repository][self.parent.cursor_field] = parent_state[repository][self.cursor_field]
        yield from super().stream_slices(stream_state=parent_state, **kwargs)


# Reactions streams


class ReactionStream(GithubStream, ABC):

    parent_key = "id"
    use_cache = False

    def __init__(self, **kwargs):
        self._stream_kwargs = deepcopy(kwargs)
        self._parent_stream = self.parent_entity(**kwargs)
        kwargs.pop("start_date", None)
        super().__init__(**kwargs)

    @property
    @abstractmethod
    def parent_entity(self):
        """
        Specify the class of the parent stream for which receive reactions
        """

    def path(self, stream_slice: Mapping[str, Any] = None, **kwargs) -> str:
        parent_path = self._parent_stream.path(stream_slice=stream_slice, **kwargs)
        return f"{parent_path}/{stream_slice[self.parent_key]}/reactions"

    def stream_slices(self, **kwargs) -> Iterable[Optional[Mapping[str, Any]]]:
        for stream_slice in super().stream_slices(**kwargs):
            for parent_record in self._parent_stream.read_records(sync_mode=SyncMode.full_refresh, stream_slice=stream_slice):
                yield {self.parent_key: parent_record[self.parent_key], "repository": stream_slice["repository"]}


class CommitCommentReactions(ReactionStream):
    """
    API docs: https://docs.github.com/en/rest/reference/reactions#list-reactions-for-a-commit-comment
    """

    parent_entity = CommitComments


class IssueCommentReactions(ReactionStream):
    """
    API docs: https://docs.github.com/en/rest/reference/reactions#list-reactions-for-an-issue-comment
    """

    parent_entity = Comments


class IssueReactions(ReactionStream):
    """
    API docs: https://docs.github.com/en/rest/reference/reactions#list-reactions-for-an-issue
    """

    parent_entity = Issues
    parent_key = "number"


class PullRequestCommentReactions(ReactionStream):
    """
    API docs: https://docs.github.com/en/rest/reference/reactions#list-reactions-for-a-pull-request-review-comment
    """

    parent_entity = ReviewComments


# Action streams


class Workflows(GithubStream):
    """
    Get all workflows of a GitHub repository
    API documentation: https://docs.github.com/en/rest/reference/actions#workflows
    """

    def path(self, stream_slice: Mapping[str, Any] = None, **kwargs) -> str:
        return f"repos/{stream_slice['repository']}/actions/workflows"

    def parse_response(self, response: requests.Response, stream_slice: Mapping[str, Any] = None, **kwargs) -> Iterable[Mapping]:
        response = response.json()
        response["repository"] = stream_slice["repository"]
        yield response


class WorkflowRuns(GithubStream):

    """
    Get all workflows of a GitHub repository
    API documentation: https://docs.github.com/en/rest/reference/actions#list-workflow-runs-for-a-repository
    """

    def path(self, stream_slice: Mapping[str, Any] = None, **kwargs) -> str:
        return f"repos/{stream_slice['repository']}/actions/runs"

    def parse_response(self, response: requests.Response, stream_slice: Mapping[str, Any] = None, **kwargs) -> Iterable[Mapping]:
        response = response.json()
        response["repository"] = stream_slice["repository"]
        yield response


# Security streams


class RepositoryVulnerabilityAlert(GithubStream):
    """
    Get the dependabot alerts of a GitHub repository
    API documentation: https://docs.github.com/en/graphql/reference/objects#repositoryvulnerabilityalert
    """

    @property
    def http_method(self) -> str:
        return "POST"

    def path(self, stream_slice: Mapping[str, Any] = None, **kwargs) -> str:
        return "graphql"

    def request_body_json(
        self,
        stream_state: Mapping[str, Any],
        stream_slice: Mapping[str, any] = None,
        next_page_token: Mapping[str, Any] = None,
    ) -> MutableMapping[str, Any]:
<<<<<<< HEAD
        body = (
            '{ repository(name: "'
            + stream_slice["repository"].split("/")[1]
            + '", owner: "'
            + stream_slice["repository"].split("/")[0]
=======
        repository = stream_slice["repository"].split("/")[1]
        organization = stream_slice["repository"].split("/")[0]
        body = (
            '{ repository(name: "'
            + repository
            + '", owner: "'
            + organization
>>>>>>> ad2891b5
            + '") { vulnerabilityAlerts(first: 100) { nodes { createdAt dismissedAt securityVulnerability {package { name } advisory { description }}}}}}'
        )
        payload = {"query": body}
        return payload

    def parse_response(self, response: requests.Response, stream_slice: Mapping[str, Any] = None, **kwargs) -> Iterable[Mapping]:
        response = response.json()
        response["repository"] = stream_slice["repository"]
        yield response<|MERGE_RESOLUTION|>--- conflicted
+++ resolved
@@ -860,13 +860,6 @@
         stream_slice: Mapping[str, any] = None,
         next_page_token: Mapping[str, Any] = None,
     ) -> MutableMapping[str, Any]:
-<<<<<<< HEAD
-        body = (
-            '{ repository(name: "'
-            + stream_slice["repository"].split("/")[1]
-            + '", owner: "'
-            + stream_slice["repository"].split("/")[0]
-=======
         repository = stream_slice["repository"].split("/")[1]
         organization = stream_slice["repository"].split("/")[0]
         body = (
@@ -874,7 +867,6 @@
             + repository
             + '", owner: "'
             + organization
->>>>>>> ad2891b5
             + '") { vulnerabilityAlerts(first: 100) { nodes { createdAt dismissedAt securityVulnerability {package { name } advisory { description }}}}}}'
         )
         payload = {"query": body}
