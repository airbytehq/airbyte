--- conflicted
+++ resolved
@@ -434,15 +434,8 @@
     API docs: https://docs.github.com/en/rest/reference/repos#list-commit-comments-for-a-repository
     """
 
-<<<<<<< HEAD
-    fields_to_minimize = ("user",)
-
     def path(self, stream_slice: Mapping[str, Any] = None, **kwargs) -> str:
         return f"repos/{stream_slice['repository']}/comments"
-=======
-    def path(self, **kwargs) -> str:
-        return f"repos/{self.repository}/comments"
->>>>>>> 92c60925
 
 
 class IssueMilestones(SemiIncrementalGithubStream):
