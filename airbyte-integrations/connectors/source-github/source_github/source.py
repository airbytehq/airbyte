#
# MIT License
#
# Copyright (c) 2020 Airbyte
#
# Permission is hereby granted, free of charge, to any person obtaining a copy
# of this software and associated documentation files (the "Software"), to deal
# in the Software without restriction, including without limitation the rights
# to use, copy, modify, merge, publish, distribute, sublicense, and/or sell
# copies of the Software, and to permit persons to whom the Software is
# furnished to do so, subject to the following conditions:
#
# The above copyright notice and this permission notice shall be included in all
# copies or substantial portions of the Software.
#
# THE SOFTWARE IS PROVIDED "AS IS", WITHOUT WARRANTY OF ANY KIND, EXPRESS OR
# IMPLIED, INCLUDING BUT NOT LIMITED TO THE WARRANTIES OF MERCHANTABILITY,
# FITNESS FOR A PARTICULAR PURPOSE AND NONINFRINGEMENT. IN NO EVENT SHALL THE
# AUTHORS OR COPYRIGHT HOLDERS BE LIABLE FOR ANY CLAIM, DAMAGES OR OTHER
# LIABILITY, WHETHER IN AN ACTION OF CONTRACT, TORT OR OTHERWISE, ARISING FROM,
# OUT OF OR IN CONNECTION WITH THE SOFTWARE OR THE USE OR OTHER DEALINGS IN THE
# SOFTWARE.
#


from typing import Any, List, Mapping, Tuple

from airbyte_cdk import AirbyteLogger
from airbyte_cdk.models import SyncMode
from airbyte_cdk.sources import AbstractSource
from airbyte_cdk.sources.streams import Stream
from airbyte_cdk.sources.streams.http.auth import MultipleTokenAuthenticator, TokenAuthenticator

from .streams import (
    Assignees,
    Collaborators,
    Comments,
    CommitComments,
    Commits,
    Events,
    IssueEvents,
    IssueLabels,
    IssueMilestones,
    Issues,
    Projects,
    PullRequests,
    Releases,
    Repositories,
    Reviews,
    Stargazers,
    Teams,
)


TOKEN_SEPARATOR = ","


class SourceGithub(AbstractSource):
    def _generate_repositories(self, config: Mapping[str, Any], authenticator: TokenAuthenticator) -> List[str]:
        organizations = list(filter(None, config["organization"].split(" ")))
        repositories = list(filter(None, config["repository"].split(" ")))

        if not (organizations or repositories):
            raise Exception("Either `organisation` or `repository` need to be provided for connect to Github API")

        repositories_list = []
        if organizations:
            repos = Repositories(authenticator=authenticator, organizations=organizations)
            for stream in repos.stream_slices(sync_mode=SyncMode.full_refresh):
                repositories_list += [
                    repository["full_name"] for repository in repos.read_records(sync_mode=SyncMode.full_refresh, stream_slice=stream)
                ]
        if repositories:
            repositories_list += repositories

        return list(set(repositories_list))

    def check_connection(self, logger: AirbyteLogger, config: Mapping[str, Any]) -> Tuple[bool, Any]:
        try:
<<<<<<< HEAD
            if TOKEN_SEPARATOR in config["access_token"]:
                authenticator = MultipleTokenAuthenticator(tokens=config["access_token"], auth_method="token")
            else:
                authenticator = TokenAuthenticator(token=config["access_token"], auth_method="token")
            commits_stream = Commits(authenticator=authenticator, repository=config["repository"], start_date=config["start_date"])
            next(commits_stream.read_records(sync_mode=SyncMode.full_refresh))
=======
            authenticator = TokenAuthenticator(token=config["access_token"], auth_method="token")
            repositories = self._generate_repositories(config=config, authenticator=authenticator)

            # We should use the most poorly filled stream to use the `list` method, because when using the `next` method, we can get the `StopIteration` error.
            projects_stream = Projects(authenticator=authenticator, repositories=repositories, start_date=config["start_date"])
            for stream in projects_stream.stream_slices(sync_mode=SyncMode.full_refresh):
                list(projects_stream.read_records(sync_mode=SyncMode.full_refresh, stream_slice=stream))
>>>>>>> 65ef587c
            return True, None
        except Exception as e:
            return False, repr(e)

    def streams(self, config: Mapping[str, Any]) -> List[Stream]:
<<<<<<< HEAD
        if TOKEN_SEPARATOR in config["access_token"]:
            authenticator = MultipleTokenAuthenticator(tokens=config["access_token"], auth_method="token")
        else:
            authenticator = TokenAuthenticator(token=config["access_token"], auth_method="token")
        full_refresh_args = {"authenticator": authenticator, "repository": config["repository"]}
=======
        authenticator = TokenAuthenticator(token=config["access_token"], auth_method="token")
        repositories = self._generate_repositories(config=config, authenticator=authenticator)
        full_refresh_args = {"authenticator": authenticator, "repositories": repositories}
>>>>>>> 65ef587c
        incremental_args = {**full_refresh_args, "start_date": config["start_date"]}

        return [
            Assignees(**full_refresh_args),
            Collaborators(**full_refresh_args),
            Comments(**incremental_args),
            CommitComments(**incremental_args),
            Commits(**incremental_args),
            Events(**incremental_args),
            IssueEvents(**incremental_args),
            IssueLabels(**full_refresh_args),
            IssueMilestones(**incremental_args),
            Issues(**incremental_args),
            Projects(**incremental_args),
            PullRequests(**incremental_args),
            Releases(**incremental_args),
            Reviews(**full_refresh_args),
            Stargazers(**incremental_args),
            Teams(**full_refresh_args),
        ]<|MERGE_RESOLUTION|>--- conflicted
+++ resolved
@@ -77,38 +77,27 @@
 
     def check_connection(self, logger: AirbyteLogger, config: Mapping[str, Any]) -> Tuple[bool, Any]:
         try:
-<<<<<<< HEAD
             if TOKEN_SEPARATOR in config["access_token"]:
                 authenticator = MultipleTokenAuthenticator(tokens=config["access_token"], auth_method="token")
             else:
                 authenticator = TokenAuthenticator(token=config["access_token"], auth_method="token")
-            commits_stream = Commits(authenticator=authenticator, repository=config["repository"], start_date=config["start_date"])
-            next(commits_stream.read_records(sync_mode=SyncMode.full_refresh))
-=======
-            authenticator = TokenAuthenticator(token=config["access_token"], auth_method="token")
             repositories = self._generate_repositories(config=config, authenticator=authenticator)
 
             # We should use the most poorly filled stream to use the `list` method, because when using the `next` method, we can get the `StopIteration` error.
             projects_stream = Projects(authenticator=authenticator, repositories=repositories, start_date=config["start_date"])
             for stream in projects_stream.stream_slices(sync_mode=SyncMode.full_refresh):
                 list(projects_stream.read_records(sync_mode=SyncMode.full_refresh, stream_slice=stream))
->>>>>>> 65ef587c
             return True, None
         except Exception as e:
             return False, repr(e)
 
     def streams(self, config: Mapping[str, Any]) -> List[Stream]:
-<<<<<<< HEAD
         if TOKEN_SEPARATOR in config["access_token"]:
             authenticator = MultipleTokenAuthenticator(tokens=config["access_token"], auth_method="token")
         else:
             authenticator = TokenAuthenticator(token=config["access_token"], auth_method="token")
-        full_refresh_args = {"authenticator": authenticator, "repository": config["repository"]}
-=======
-        authenticator = TokenAuthenticator(token=config["access_token"], auth_method="token")
         repositories = self._generate_repositories(config=config, authenticator=authenticator)
         full_refresh_args = {"authenticator": authenticator, "repositories": repositories}
->>>>>>> 65ef587c
         incremental_args = {**full_refresh_args, "start_date": config["start_date"]}
 
         return [
