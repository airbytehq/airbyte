--- conflicted
+++ resolved
@@ -146,12 +146,19 @@
     def get_access_token(config: Mapping[str, Any]):
         # Before we supported oauth, personal_access_token was called `access_token` and it lived at the
         # config root. So we first check to make sure any backwards compatbility is handled.
-<<<<<<< HEAD
-        token = config.get("access_token")
-        if not token:
-            creds = config.get("credentials")
-            token = creds.get("access_token") or creds.get("personal_access_token")
-        tokens = [t.strip() for t in token.split(TOKEN_SEPARATOR)]
+        if "access_token" in config:
+            return constants.PERSONAL_ACCESS_TOKEN_TITLE, config["access_token"]
+
+        credentials = config.get("credentials", {})
+        if "access_token" in credentials:
+            return constants.ACCESS_TOKEN_TITLE, credentials["access_token"]
+        if "personal_access_token" in credentials:
+            return constants.PERSONAL_ACCESS_TOKEN_TITLE, credentials["personal_access_token"]
+        raise Exception("Invalid config format")
+
+    def _get_authenticator(self, config: Mapping[str, Any]):
+        _, token = self.get_access_token(config)
+        tokens = [t.strip() for t in token.split(constants.TOKEN_SEPARATOR)]
         requests_per_hour = config.get("requests_per_hour")
         if requests_per_hour:
             return MultipleTokenAuthenticatorWithRateLimiter(
@@ -159,21 +166,6 @@
                 auth_method="token",
                 requests_per_hour=requests_per_hour,
             )
-=======
-        if "access_token" in config:
-            return constants.PERSONAL_ACCESS_TOKEN_TITLE, config["access_token"]
-
-        credentials = config.get("credentials", {})
-        if "access_token" in credentials:
-            return constants.ACCESS_TOKEN_TITLE, credentials["access_token"]
-        if "personal_access_token" in credentials:
-            return constants.PERSONAL_ACCESS_TOKEN_TITLE, credentials["personal_access_token"]
-        raise Exception("Invalid config format")
-
-    def _get_authenticator(self, config: Mapping[str, Any]):
-        _, token = self.get_access_token(config)
-        tokens = [t.strip() for t in token.split(constants.TOKEN_SEPARATOR)]
->>>>>>> 8fadfbd8
         return MultipleTokenAuthenticator(tokens=tokens, auth_method="token")
 
     @staticmethod
