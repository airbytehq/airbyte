/*
 * Copyright (c) 2021 Airbyte, Inc., all rights reserved.
 */

package io.airbyte.integrations.destination.redshift;

import com.fasterxml.jackson.databind.JsonNode;
import com.google.common.collect.ImmutableMap;
import io.airbyte.commons.json.Jsons;
import io.airbyte.db.Databases;
import io.airbyte.db.jdbc.JdbcDatabase;
import io.airbyte.integrations.base.Destination;
import io.airbyte.integrations.destination.jdbc.AbstractJdbcDestination;
import java.util.ArrayList;
import java.util.List;
import java.util.Optional;
import org.slf4j.Logger;
import org.slf4j.LoggerFactory;

public class RedshiftInsertDestination extends AbstractJdbcDestination implements Destination {

  private static final Logger LOGGER = LoggerFactory.getLogger(RedshiftDestination.class);

  public static final String DRIVER_CLASS = "com.amazon.redshift.jdbc.Driver";

  public RedshiftInsertDestination() {
    super(DRIVER_CLASS, new RedshiftSQLNameTransformer(), new RedshiftSqlOperations());
  }

  @Override
  public JsonNode toJdbcConfig(final JsonNode redshiftConfig) {
    return getJdbcConfig(redshiftConfig);
  }

  @Override
  public JdbcDatabase getDatabase(final JsonNode config) {
    return getJdbcDatabase(config);
  }

<<<<<<< HEAD
  private static void readSsl(final JsonNode redshiftConfig, final List<String> additionalProperties) {
    final boolean tls = redshiftConfig.has("tls") && redshiftConfig.get("tls").asBoolean(); // for backward compatibility
    if (!tls) {
      additionalProperties.add("ssl=false");
    } else {
      additionalProperties.add("ssl=true");
      additionalProperties.add("sslfactory=com.amazon.redshift.ssl.NonValidatingFactory");
    }
=======
  private static void addSsl(final List<String> additionalProperties) {
    additionalProperties.add("ssl=true");
    additionalProperties.add("sslfactory=com.amazon.redshift.ssl.NonValidatingFactory");
>>>>>>> 1dcd525e
  }

  public static JdbcDatabase getJdbcDatabase(final JsonNode config) {
    final List<String> additionalProperties = new ArrayList<>();
    final var jdbcConfig = RedshiftInsertDestination.getJdbcConfig(config);
<<<<<<< HEAD
    readSsl(config, additionalProperties);
=======
    addSsl(additionalProperties);
>>>>>>> 1dcd525e
    return Databases.createJdbcDatabase(
        jdbcConfig.get("username").asText(),
        jdbcConfig.has("password") ? jdbcConfig.get("password").asText() : null,
        jdbcConfig.get("jdbc_url").asText(),
        RedshiftInsertDestination.DRIVER_CLASS,
<<<<<<< HEAD
        additionalProperties.isEmpty() ? "" : String.join(";", additionalProperties));
=======
        String.join(";", additionalProperties));
>>>>>>> 1dcd525e
  }

  public static JsonNode getJdbcConfig(final JsonNode redshiftConfig) {
    final String schema = Optional.ofNullable(redshiftConfig.get("schema")).map(JsonNode::asText).orElse("public");

    return Jsons.jsonNode(ImmutableMap.builder()
        .put("username", redshiftConfig.get("username").asText())
        .put("password", redshiftConfig.get("password").asText())
        .put("jdbc_url", String.format("jdbc:redshift://%s:%s/%s",
            redshiftConfig.get("host").asText(),
            redshiftConfig.get("port").asText(),
            redshiftConfig.get("database").asText()))
        .put("schema", schema)
        .build());
  }

}<|MERGE_RESOLUTION|>--- conflicted
+++ resolved
@@ -37,40 +37,21 @@
     return getJdbcDatabase(config);
   }
 
-<<<<<<< HEAD
-  private static void readSsl(final JsonNode redshiftConfig, final List<String> additionalProperties) {
-    final boolean tls = redshiftConfig.has("tls") && redshiftConfig.get("tls").asBoolean(); // for backward compatibility
-    if (!tls) {
-      additionalProperties.add("ssl=false");
-    } else {
-      additionalProperties.add("ssl=true");
-      additionalProperties.add("sslfactory=com.amazon.redshift.ssl.NonValidatingFactory");
-    }
-=======
   private static void addSsl(final List<String> additionalProperties) {
     additionalProperties.add("ssl=true");
     additionalProperties.add("sslfactory=com.amazon.redshift.ssl.NonValidatingFactory");
->>>>>>> 1dcd525e
   }
 
   public static JdbcDatabase getJdbcDatabase(final JsonNode config) {
     final List<String> additionalProperties = new ArrayList<>();
     final var jdbcConfig = RedshiftInsertDestination.getJdbcConfig(config);
-<<<<<<< HEAD
-    readSsl(config, additionalProperties);
-=======
     addSsl(additionalProperties);
->>>>>>> 1dcd525e
     return Databases.createJdbcDatabase(
         jdbcConfig.get("username").asText(),
         jdbcConfig.has("password") ? jdbcConfig.get("password").asText() : null,
         jdbcConfig.get("jdbc_url").asText(),
         RedshiftInsertDestination.DRIVER_CLASS,
-<<<<<<< HEAD
-        additionalProperties.isEmpty() ? "" : String.join(";", additionalProperties));
-=======
         String.join(";", additionalProperties));
->>>>>>> 1dcd525e
   }
 
   public static JsonNode getJdbcConfig(final JsonNode redshiftConfig) {
