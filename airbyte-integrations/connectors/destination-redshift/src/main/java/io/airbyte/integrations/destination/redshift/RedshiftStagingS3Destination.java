--- conflicted
+++ resolved
@@ -53,7 +53,7 @@
 
   @Override
   public AirbyteConnectionStatus check(final JsonNode config) {
-<<<<<<< HEAD
+    final S3DestinationConfig s3Config = getS3DestinationConfig(findS3Options(config));
     final S3DestinationConfig s3Config = getS3DestinationConfig(config);
     final EncryptionConfig encryptionConfig = EncryptionConfig.fromJson(config.get("loading_method").get("encryption"));
     if (!isPurgeStagingData(config) && encryptionConfig instanceof AesCbcEnvelopeEncryption c && c.keyType() == KeyType.EPHEMERAL) {
@@ -62,9 +62,6 @@
           .withMessage(
               "You cannot use ephemeral keys and disable purging your staging data. This would produce S3 objects that you cannot decrypt.");
     }
-=======
-    final S3DestinationConfig s3Config = getS3DestinationConfig(findS3Options(config));
->>>>>>> 71346255
     S3Destination.attemptS3WriteAndDelete(new S3StorageOperations(new RedshiftSQLNameTransformer(), s3Config.getS3Client(), s3Config), s3Config, "");
 
     final NamingConventionTransformer nameTransformer = getNamingResolver();
@@ -120,16 +117,10 @@
 
   @Override
   public AirbyteMessageConsumer getConsumer(final JsonNode config,
-<<<<<<< HEAD
                                             final ConfiguredAirbyteCatalog catalog,
                                             final Consumer<AirbyteMessage> outputRecordCollector) {
-    final S3DestinationConfig s3Config = getS3DestinationConfig(config);
+    final S3DestinationConfig s3Config = getS3DestinationConfig(findS3Options(config));
     final EncryptionConfig encryptionConfig = EncryptionConfig.fromJson(config.get("loading_method").get("encryption"));
-=======
-      final ConfiguredAirbyteCatalog catalog,
-      final Consumer<AirbyteMessage> outputRecordCollector) {
-    final S3DestinationConfig s3Config = getS3DestinationConfig(findS3Options(config));
->>>>>>> 71346255
     return new StagingConsumerFactory().create(
         outputRecordCollector,
         getDatabase(getDataSource(config)),
