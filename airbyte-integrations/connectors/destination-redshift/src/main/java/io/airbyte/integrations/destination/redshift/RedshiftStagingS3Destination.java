/*
 * Copyright (c) 2022 Airbyte, Inc., all rights reserved.
 */

package io.airbyte.integrations.destination.redshift;

import static io.airbyte.integrations.base.errors.messages.ErrorMessage.getErrorMessage;
import static io.airbyte.integrations.destination.redshift.constants.RedshiftDestinationConstants.UPLOADING_METHOD;
import static io.airbyte.integrations.destination.redshift.RedshiftInsertDestination.SSL_JDBC_PARAMETERS;
import static io.airbyte.integrations.destination.redshift.RedshiftInsertDestination.getJdbcConfig;
import static io.airbyte.integrations.destination.redshift.util.RedshiftUtil.findS3Options;
import static io.airbyte.integrations.destination.s3.S3DestinationConfig.getS3DestinationConfig;

import com.fasterxml.jackson.databind.JsonNode;
import com.google.common.annotations.VisibleForTesting;
import io.airbyte.commons.exceptions.ConnectionErrorException;
import io.airbyte.commons.json.Jsons;
import io.airbyte.db.factory.DataSourceFactory;
import io.airbyte.db.jdbc.DefaultJdbcDatabase;
import io.airbyte.db.jdbc.JdbcDatabase;
import io.airbyte.db.jdbc.JdbcUtils;
import io.airbyte.integrations.base.AirbyteMessageConsumer;
import io.airbyte.integrations.base.AirbyteTraceMessageUtility;
import io.airbyte.integrations.base.Destination;
import io.airbyte.integrations.destination.NamingConventionTransformer;
import io.airbyte.integrations.destination.jdbc.AbstractJdbcDestination;
import io.airbyte.integrations.destination.record_buffer.FileBuffer;
import io.airbyte.integrations.destination.redshift.operations.RedshiftS3StagingSqlOperations;
import io.airbyte.integrations.destination.redshift.operations.RedshiftSqlOperations;
import io.airbyte.integrations.destination.s3.AesCbcEnvelopeEncryption;
import io.airbyte.integrations.destination.s3.AesCbcEnvelopeEncryption.KeyType;
import io.airbyte.integrations.destination.s3.EncryptionConfig;
import io.airbyte.integrations.destination.s3.NoEncryption;
import io.airbyte.integrations.destination.s3.S3BaseChecks;
import io.airbyte.integrations.destination.s3.S3DestinationConfig;
import io.airbyte.integrations.destination.s3.S3StorageOperations;
import io.airbyte.integrations.destination.s3.csv.CsvSerializedBuffer;
import io.airbyte.integrations.destination.staging.StagingConsumerFactory;
import io.airbyte.protocol.models.v0.AirbyteConnectionStatus;
import io.airbyte.protocol.models.v0.AirbyteConnectionStatus.Status;
import io.airbyte.protocol.models.v0.AirbyteMessage;
import io.airbyte.protocol.models.v0.ConfiguredAirbyteCatalog;
import java.util.Map;
import java.util.function.Consumer;
import javax.sql.DataSource;
import org.slf4j.Logger;
import org.slf4j.LoggerFactory;

public class RedshiftStagingS3Destination extends AbstractJdbcDestination implements Destination {

  private static final Logger LOGGER = LoggerFactory.getLogger(RedshiftStagingS3Destination.class);

  public RedshiftStagingS3Destination() {
    super(RedshiftInsertDestination.DRIVER_CLASS, new RedshiftSQLNameTransformer(), new RedshiftSqlOperations());
  }

  private boolean isEphemeralKeysAndPurgingStagingData(final JsonNode config, final EncryptionConfig encryptionConfig) {
    return !isPurgeStagingData(config) && encryptionConfig instanceof AesCbcEnvelopeEncryption c && c.keyType() == KeyType.EPHEMERAL;
  }

  @Override
  public AirbyteConnectionStatus check(final JsonNode config) {
<<<<<<< HEAD
    try {
      final S3DestinationConfig s3Config = getS3DestinationConfig(findS3Options(config));
      final EncryptionConfig encryptionConfig =
              config.has("uploading_method") ? EncryptionConfig.fromJson(config.get("uploading_method").get(JdbcUtils.ENCRYPTION_KEY)) : new NoEncryption();
      if (isEphemeralKeysAndPurgingStagingData(config, encryptionConfig)) {
        return new AirbyteConnectionStatus()
                .withStatus(Status.FAILED)
                .withMessage(
                        "You cannot use ephemeral keys and disable purging your staging data. This would produce S3 objects that you cannot decrypt.");
      }
      S3BaseChecks.attemptS3WriteAndDelete(new S3StorageOperations(new RedshiftSQLNameTransformer(), s3Config.getS3Client(), s3Config), s3Config,
              s3Config.getBucketPath());

      final NamingConventionTransformer nameTransformer = getNamingResolver();
      final RedshiftS3StagingSqlOperations redshiftS3StagingSqlOperations =
              new RedshiftS3StagingSqlOperations(nameTransformer, s3Config.getS3Client(), s3Config, encryptionConfig);
      final DataSource dataSource = getDataSource(config);
=======
    final S3DestinationConfig s3Config = getS3DestinationConfig(findS3Options(config));
    final EncryptionConfig encryptionConfig =
        config.has(UPLOADING_METHOD) ? EncryptionConfig.fromJson(config.get(UPLOADING_METHOD).get(JdbcUtils.ENCRYPTION_KEY)) : new NoEncryption();
    if (isEphemeralKeysAndPurgingStagingData(config, encryptionConfig)) {
      return new AirbyteConnectionStatus()
          .withStatus(Status.FAILED)
          .withMessage(
              "You cannot use ephemeral keys and disable purging your staging data. This would produce S3 objects that you cannot decrypt.");
    }
    S3BaseChecks.attemptS3WriteAndDelete(new S3StorageOperations(new RedshiftSQLNameTransformer(), s3Config.getS3Client(), s3Config), s3Config,
        s3Config.getBucketPath());

    final NamingConventionTransformer nameTransformer = getNamingResolver();
    final RedshiftS3StagingSqlOperations redshiftS3StagingSqlOperations =
        new RedshiftS3StagingSqlOperations(nameTransformer, s3Config.getS3Client(), s3Config, encryptionConfig);
    final DataSource dataSource = getDataSource(config);
    try {
      final JdbcDatabase database = new DefaultJdbcDatabase(dataSource);
      final String outputSchema = super.getNamingResolver().getIdentifier(config.get(JdbcUtils.SCHEMA_KEY).asText());
      attemptSQLCreateAndDropTableOperations(outputSchema, database, nameTransformer, redshiftS3StagingSqlOperations);
      return new AirbyteConnectionStatus().withStatus(AirbyteConnectionStatus.Status.SUCCEEDED);
    } catch (final ConnectionErrorException e) {
      final String message = getErrorMessage(e.getStateCode(), e.getErrorCode(), e.getExceptionMessage(), e);
      AirbyteTraceMessageUtility.emitConfigErrorTrace(e, message);
      return new AirbyteConnectionStatus()
          .withStatus(AirbyteConnectionStatus.Status.FAILED)
          .withMessage(message);
    } catch (final Exception e) {
      LOGGER.error("Exception while checking connection: ", e);
      return new AirbyteConnectionStatus()
          .withStatus(AirbyteConnectionStatus.Status.FAILED)
          .withMessage("Could not connect with provided configuration. \n" + e.getMessage());
    } finally {
>>>>>>> eeedd64a
      try {
        final JdbcDatabase database = new DefaultJdbcDatabase(dataSource);
        final String outputSchema = super.getNamingResolver().getIdentifier(config.get("schema").asText());
        attemptSQLCreateAndDropTableOperations(outputSchema, database, nameTransformer, redshiftS3StagingSqlOperations);
        return new AirbyteConnectionStatus().withStatus(AirbyteConnectionStatus.Status.SUCCEEDED);
      } catch (final ConnectionErrorException e) {
        final String message = getErrorMessage(e.getStateCode(), e.getErrorCode(), e.getExceptionMessage(), e);
        AirbyteTraceMessageUtility.emitConfigErrorTrace(e, message);
        return new AirbyteConnectionStatus()
                .withStatus(AirbyteConnectionStatus.Status.FAILED)
                .withMessage(message);
      } finally {
        try {
          DataSourceFactory.close(dataSource);
        } catch (final Exception e) {
          LOGGER.warn("Unable to close data source.", e);
        }
      }
  } catch (final Exception e) {
    LOGGER.error("Exception while checking connection: ", e);
    return new AirbyteConnectionStatus()
            .withStatus(AirbyteConnectionStatus.Status.FAILED)
            .withMessage("Could not connect with provided configuration. \n" + e.getMessage());
  }
}

  @Override
  public DataSource getDataSource(final JsonNode config) {
    final var jdbcConfig = getJdbcConfig(config);
    return DataSourceFactory.create(
        jdbcConfig.get(JdbcUtils.USERNAME_KEY).asText(),
        jdbcConfig.has(JdbcUtils.PASSWORD_KEY) ? jdbcConfig.get(JdbcUtils.PASSWORD_KEY).asText() : null,
        RedshiftInsertDestination.DRIVER_CLASS,
        jdbcConfig.get(JdbcUtils.JDBC_URL_KEY).asText(),
        SSL_JDBC_PARAMETERS);
  }

  @Override
  protected NamingConventionTransformer getNamingResolver() {
    return new RedshiftSQLNameTransformer();
  }

  @Override
  protected Map<String, String> getDefaultConnectionProperties(final JsonNode config) {
    return SSL_JDBC_PARAMETERS;
  }

  // this is a no op since we override getDatabase.
  @Override
  public JsonNode toJdbcConfig(final JsonNode config) {
    return Jsons.emptyObject();
  }

  @Override
  public AirbyteMessageConsumer getConsumer(final JsonNode config,
                                            final ConfiguredAirbyteCatalog catalog,
                                            final Consumer<AirbyteMessage> outputRecordCollector) {
    final EncryptionConfig encryptionConfig =
        config.has(UPLOADING_METHOD) ?
            EncryptionConfig.fromJson(config.get(UPLOADING_METHOD).get(JdbcUtils.ENCRYPTION_KEY)) : new NoEncryption();
    final JsonNode s3Options = findS3Options(config);
    final S3DestinationConfig s3Config = getS3DestinationConfig(s3Options);
    final int numberOfFileBuffers = getNumberOfFileBuffers(s3Options);

    if (numberOfFileBuffers > FileBuffer.SOFT_CAP_CONCURRENT_STREAM_IN_BUFFER) {
      LOGGER.warn("""
                  Increasing the number of file buffers past {} can lead to increased performance but
                  leads to increased memory usage. If the number of file buffers exceeds the number
                  of streams {} this will create more buffers than necessary, leading to nonexistent gains
                  """, FileBuffer.SOFT_CAP_CONCURRENT_STREAM_IN_BUFFER, catalog.getStreams().size());
    }

    return new StagingConsumerFactory().create(
        outputRecordCollector,
        getDatabase(getDataSource(config)),
        new RedshiftS3StagingSqlOperations(getNamingResolver(), s3Config.getS3Client(), s3Config, encryptionConfig),
        getNamingResolver(),
        CsvSerializedBuffer.createFunction(null, () -> new FileBuffer(CsvSerializedBuffer.CSV_GZ_SUFFIX, numberOfFileBuffers)),
        config,
        catalog,
        isPurgeStagingData(s3Options));
  }

  /**
   * Retrieves user configured file buffer amount so as long it doesn't exceed the maximum number
   * of file buffers and sets the minimum number to the default
   *
   * NOTE: If Out Of Memory Exceptions (OOME) occur, this can be a likely cause as this hard limit
   * has not been thoroughly load tested across all instance sizes
   *
   * @param config user configurations
   * @return number of file buffers if configured otherwise default
   */
  @VisibleForTesting
  public int getNumberOfFileBuffers(final JsonNode config) {
    int numOfFileBuffers = 1;
    if (config.has(FileBuffer.FILE_BUFFER_COUNT_KEY)) {
      numOfFileBuffers = Math.min(config.get(FileBuffer.FILE_BUFFER_COUNT_KEY).asInt(), FileBuffer.MAX_CONCURRENT_STREAM_IN_BUFFER);
    }
    // Only allows for values 10 <= numOfFileBuffers <= 50
    return Math.max(numOfFileBuffers, FileBuffer.DEFAULT_MAX_CONCURRENT_STREAM_IN_BUFFER);
  }

  private boolean isPurgeStagingData(final JsonNode config) {
    return !config.has("purge_staging_data") || config.get("purge_staging_data").asBoolean();
  }

}<|MERGE_RESOLUTION|>--- conflicted
+++ resolved
@@ -13,6 +13,7 @@
 
 import com.fasterxml.jackson.databind.JsonNode;
 import com.google.common.annotations.VisibleForTesting;
+import io.airbyte.commons.exceptions.ConfigErrorException;
 import io.airbyte.commons.exceptions.ConnectionErrorException;
 import io.airbyte.commons.json.Jsons;
 import io.airbyte.db.factory.DataSourceFactory;
@@ -60,70 +61,39 @@
 
   @Override
   public AirbyteConnectionStatus check(final JsonNode config) {
-<<<<<<< HEAD
     try {
       final S3DestinationConfig s3Config = getS3DestinationConfig(findS3Options(config));
       final EncryptionConfig encryptionConfig =
-              config.has("uploading_method") ? EncryptionConfig.fromJson(config.get("uploading_method").get(JdbcUtils.ENCRYPTION_KEY)) : new NoEncryption();
+          config.has(UPLOADING_METHOD) ? EncryptionConfig.fromJson(config.get(UPLOADING_METHOD).get(JdbcUtils.ENCRYPTION_KEY)) : new NoEncryption();
       if (isEphemeralKeysAndPurgingStagingData(config, encryptionConfig)) {
         return new AirbyteConnectionStatus()
-                .withStatus(Status.FAILED)
-                .withMessage(
-                        "You cannot use ephemeral keys and disable purging your staging data. This would produce S3 objects that you cannot decrypt.");
+            .withStatus(Status.FAILED)
+            .withMessage(
+                "You cannot use ephemeral keys and disable purging your staging data. This would produce S3 objects that you cannot decrypt.");
       }
       S3BaseChecks.attemptS3WriteAndDelete(new S3StorageOperations(new RedshiftSQLNameTransformer(), s3Config.getS3Client(), s3Config), s3Config,
-              s3Config.getBucketPath());
+          s3Config.getBucketPath());
 
       final NamingConventionTransformer nameTransformer = getNamingResolver();
       final RedshiftS3StagingSqlOperations redshiftS3StagingSqlOperations =
-              new RedshiftS3StagingSqlOperations(nameTransformer, s3Config.getS3Client(), s3Config, encryptionConfig);
+          new RedshiftS3StagingSqlOperations(nameTransformer, s3Config.getS3Client(), s3Config, encryptionConfig);
       final DataSource dataSource = getDataSource(config);
-=======
-    final S3DestinationConfig s3Config = getS3DestinationConfig(findS3Options(config));
-    final EncryptionConfig encryptionConfig =
-        config.has(UPLOADING_METHOD) ? EncryptionConfig.fromJson(config.get(UPLOADING_METHOD).get(JdbcUtils.ENCRYPTION_KEY)) : new NoEncryption();
-    if (isEphemeralKeysAndPurgingStagingData(config, encryptionConfig)) {
-      return new AirbyteConnectionStatus()
-          .withStatus(Status.FAILED)
-          .withMessage(
-              "You cannot use ephemeral keys and disable purging your staging data. This would produce S3 objects that you cannot decrypt.");
-    }
-    S3BaseChecks.attemptS3WriteAndDelete(new S3StorageOperations(new RedshiftSQLNameTransformer(), s3Config.getS3Client(), s3Config), s3Config,
-        s3Config.getBucketPath());
-
-    final NamingConventionTransformer nameTransformer = getNamingResolver();
-    final RedshiftS3StagingSqlOperations redshiftS3StagingSqlOperations =
-        new RedshiftS3StagingSqlOperations(nameTransformer, s3Config.getS3Client(), s3Config, encryptionConfig);
-    final DataSource dataSource = getDataSource(config);
-    try {
-      final JdbcDatabase database = new DefaultJdbcDatabase(dataSource);
-      final String outputSchema = super.getNamingResolver().getIdentifier(config.get(JdbcUtils.SCHEMA_KEY).asText());
-      attemptSQLCreateAndDropTableOperations(outputSchema, database, nameTransformer, redshiftS3StagingSqlOperations);
-      return new AirbyteConnectionStatus().withStatus(AirbyteConnectionStatus.Status.SUCCEEDED);
-    } catch (final ConnectionErrorException e) {
-      final String message = getErrorMessage(e.getStateCode(), e.getErrorCode(), e.getExceptionMessage(), e);
-      AirbyteTraceMessageUtility.emitConfigErrorTrace(e, message);
-      return new AirbyteConnectionStatus()
-          .withStatus(AirbyteConnectionStatus.Status.FAILED)
-          .withMessage(message);
-    } catch (final Exception e) {
-      LOGGER.error("Exception while checking connection: ", e);
-      return new AirbyteConnectionStatus()
-          .withStatus(AirbyteConnectionStatus.Status.FAILED)
-          .withMessage("Could not connect with provided configuration. \n" + e.getMessage());
-    } finally {
->>>>>>> eeedd64a
       try {
         final JdbcDatabase database = new DefaultJdbcDatabase(dataSource);
-        final String outputSchema = super.getNamingResolver().getIdentifier(config.get("schema").asText());
+        final String outputSchema = super.getNamingResolver().getIdentifier(config.get(JdbcUtils.SCHEMA_KEY).asText());
         attemptSQLCreateAndDropTableOperations(outputSchema, database, nameTransformer, redshiftS3StagingSqlOperations);
         return new AirbyteConnectionStatus().withStatus(AirbyteConnectionStatus.Status.SUCCEEDED);
       } catch (final ConnectionErrorException e) {
         final String message = getErrorMessage(e.getStateCode(), e.getErrorCode(), e.getExceptionMessage(), e);
         AirbyteTraceMessageUtility.emitConfigErrorTrace(e, message);
         return new AirbyteConnectionStatus()
-                .withStatus(AirbyteConnectionStatus.Status.FAILED)
-                .withMessage(message);
+            .withStatus(AirbyteConnectionStatus.Status.FAILED)
+            .withMessage(message);
+      } catch (final Exception e) {
+        LOGGER.error("Exception while checking connection: ", e);
+        return new AirbyteConnectionStatus()
+            .withStatus(AirbyteConnectionStatus.Status.FAILED)
+            .withMessage("Could not connect with provided configuration. \n" + e.getMessage());
       } finally {
         try {
           DataSourceFactory.close(dataSource);
@@ -131,13 +101,11 @@
           LOGGER.warn("Unable to close data source.", e);
         }
       }
-  } catch (final Exception e) {
-    LOGGER.error("Exception while checking connection: ", e);
-    return new AirbyteConnectionStatus()
-            .withStatus(AirbyteConnectionStatus.Status.FAILED)
-            .withMessage("Could not connect with provided configuration. \n" + e.getMessage());
+    } catch (final Exception e) {
+      LOGGER.error("Check failed.", e);
+      throw new ConfigErrorException(e.getMessage() != null ? e.getMessage() : e.toString());
+    }
   }
-}
 
   @Override
   public DataSource getDataSource(final JsonNode config) {
