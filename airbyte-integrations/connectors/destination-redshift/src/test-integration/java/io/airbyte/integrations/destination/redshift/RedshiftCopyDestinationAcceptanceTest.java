--- conflicted
+++ resolved
@@ -38,11 +38,9 @@
   protected JsonNode config;
   private final RedshiftSQLNameTransformer namingResolver = new RedshiftSQLNameTransformer();
 
-<<<<<<< HEAD
+  protected TestDestinationEnv testDestinationEnv;
+
   private final ObjectMapper mapper = new ObjectMapper();
-=======
-  protected TestDestinationEnv testDestinationEnv;
->>>>>>> 7023fbd4
 
   @Override
   protected String getImageName() {
