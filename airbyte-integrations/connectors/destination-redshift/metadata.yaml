data:
  connectorSubtype: database
  connectorType: destination
  definitionId: f7a7d195-377f-cf5b-70a5-be6b819019dc
<<<<<<< HEAD
  dockerImageTag: 0.4.6
=======
  dockerImageTag: 0.4.7
>>>>>>> 331646f1
  dockerRepository: airbyte/destination-redshift
  githubIssueLabel: destination-redshift
  icon: redshift.svg
  license: MIT
  name: Redshift
  normalizationConfig:
    normalizationIntegrationType: redshift
    normalizationRepository: airbyte/normalization-redshift
    normalizationTag: 0.4.0
  registries:
    cloud:
      enabled: true
    oss:
      enabled: true
  releaseStage: beta
  resourceRequirements:
    jobSpecific:
      - jobType: sync
        resourceRequirements:
          memory_limit: 1Gi
          memory_request: 1Gi
  supportUrl: https://docs.airbyte.com/integrations/destinations/redshift
  supportsDbt: true
metadataSpecVersion: "1.0"<|MERGE_RESOLUTION|>--- conflicted
+++ resolved
@@ -2,11 +2,7 @@
   connectorSubtype: database
   connectorType: destination
   definitionId: f7a7d195-377f-cf5b-70a5-be6b819019dc
-<<<<<<< HEAD
-  dockerImageTag: 0.4.6
-=======
   dockerImageTag: 0.4.7
->>>>>>> 331646f1
   dockerRepository: airbyte/destination-redshift
   githubIssueLabel: destination-redshift
   icon: redshift.svg
