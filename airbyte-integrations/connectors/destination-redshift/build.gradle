plugins {
    id 'application'
    id 'airbyte-java-connector'
}

airbyteJavaConnector {
<<<<<<< HEAD
    cdkVersionRequired = '0.20.0'
=======
    cdkVersionRequired = '0.23.2'
>>>>>>> d32d8953
    features = ['db-destinations', 's3-destinations', 'typing-deduping']
    useLocalCdk = false
}

java {
    compileJava {
        options.compilerArgs.remove("-Werror")
    }
}

airbyteJavaConnector.addCdkDependencies()

application {
    mainClass = 'io.airbyte.integrations.destination.redshift.RedshiftDestination'
    applicationDefaultJvmArgs = ['-XX:+ExitOnOutOfMemoryError', '-XX:MaxRAMPercentage=75.0',
                                 '-XX:NativeMemoryTracking=detail', '-XX:+UnlockDiagnosticVMOptions',
                                 '-XX:GCLockerRetryAllocationCount=100',]
}

dependencies {

    implementation 'com.amazonaws:aws-java-sdk-s3:1.11.978'
    // TODO: Verify no aws sdk code is pulled by this dependency causing classpath conflicts
    // https://docs.aws.amazon.com/redshift/latest/mgmt/jdbc20-jdbc10-driver-differences.html
    implementation 'com.amazon.redshift:redshift-jdbc42:2.1.0.23'
    implementation 'org.apache.commons:commons-csv:1.4'
    implementation 'com.github.alexmojaki:s3-stream-upload:2.2.2'

    testImplementation 'org.apache.commons:commons-text:1.10.0'
    testImplementation 'org.apache.commons:commons-lang3:3.11'
    testImplementation 'org.apache.commons:commons-dbcp2:2.7.0'
    testImplementation "org.mockito:mockito-inline:4.1.0"

}<|MERGE_RESOLUTION|>--- conflicted
+++ resolved
@@ -4,11 +4,7 @@
 }
 
 airbyteJavaConnector {
-<<<<<<< HEAD
-    cdkVersionRequired = '0.20.0'
-=======
     cdkVersionRequired = '0.23.2'
->>>>>>> d32d8953
     features = ['db-destinations', 's3-destinations', 'typing-deduping']
     useLocalCdk = false
 }
