--- conflicted
+++ resolved
@@ -12,15 +12,11 @@
     # Please update to the latest version of the connector base image.
     # https://hub.docker.com/r/airbyte/python-connector-base
     # Please use the full address with sha256 hash to guarantee build reproducibility.
-    baseImage: docker.io/airbyte/python-connector-base:1.2.0@sha256:c22a9d97464b69d6ef01898edf3f8612dc11614f05a84984451dde195f337db9
+    baseImage: docker.io/airbyte/python-connector-base:1.2.2@sha256:57703de3b4c4204bd68a7b13c9300f8e03c0189bffddaffc796f1da25d2dbea0
   connectorSubtype: api
   connectorType: source
   definitionId: 74cbd708-46c3-4512-9c93-abd5c3e9a94d
-<<<<<<< HEAD
-  dockerImageTag: 0.1.1
-=======
-  dockerImageTag: 0.1.2
->>>>>>> f39f3fc7
+  dockerImageTag: 0.1.3
   dockerRepository: airbyte/source-statuspage
   githubIssueLabel: source-statuspage
   icon: statuspage.svg
@@ -36,7 +32,6 @@
   ab_internal:
     sl: 100
     ql: 100
-<<<<<<< HEAD
   connectorTestSuitesOptions:
     - suite: acceptanceTests
       testSecrets:
@@ -45,21 +40,4 @@
           secretStore:
             type: GSM
             alias: airbyte-connector-testing-secret-store
-=======
-  supportLevel: community
-  # Disable the acceptanceTests suite for now
-  # They are not passing
-  # Low/No Cloud usage
-  #
-  # connectorTestSuitesOptions:
-  #   - suite: acceptanceTests
-  #     testSecrets:
-  #       - name: SECRET_SOURCE-STATUSPAGE__CREDS
-  #         fileName: config.json
-  #         secretStore:
-  #           type: GSM
-  #           alias: airbyte-connector-testing-secret-store
-  connectorBuildOptions:
-    baseImage: docker.io/airbyte/python-connector-base:1.2.2@sha256:57703de3b4c4204bd68a7b13c9300f8e03c0189bffddaffc796f1da25d2dbea0
->>>>>>> f39f3fc7
 metadataSpecVersion: "1.0"