[
  {
    "type": "STREAM",
    "stream": {
<<<<<<< HEAD
      "stream_state": { "last_active": "9999999999" },
=======
      "stream_state": {
        "8d466489-38af-4067-a6b8-2645ad83f4c2": { "last_active": 2598826148 }
      },
>>>>>>> ba7ef7b3
      "stream_descriptor": { "name": "devices" }
    }
  },
  {
    "type": "STREAM",
    "stream": {
<<<<<<< HEAD
      "stream_state": { "queued_at": "9598826148" },
=======
      "stream_state": {
        "8d466489-38af-4067-a6b8-2645ad83f4c2": { "last_active": 2598826148 }
      },
>>>>>>> ba7ef7b3
      "stream_descriptor": { "name": "notifications" }
    }
  }
]<|MERGE_RESOLUTION|>--- conflicted
+++ resolved
@@ -2,26 +2,18 @@
   {
     "type": "STREAM",
     "stream": {
-<<<<<<< HEAD
-      "stream_state": { "last_active": "9999999999" },
-=======
       "stream_state": {
-        "8d466489-38af-4067-a6b8-2645ad83f4c2": { "last_active": 2598826148 }
+        "last_active": "2598826148"
       },
->>>>>>> ba7ef7b3
       "stream_descriptor": { "name": "devices" }
     }
   },
   {
     "type": "STREAM",
     "stream": {
-<<<<<<< HEAD
-      "stream_state": { "queued_at": "9598826148" },
-=======
       "stream_state": {
-        "8d466489-38af-4067-a6b8-2645ad83f4c2": { "last_active": 2598826148 }
+        "queued_at": "2598826148"
       },
->>>>>>> ba7ef7b3
       "stream_descriptor": { "name": "notifications" }
     }
   }
