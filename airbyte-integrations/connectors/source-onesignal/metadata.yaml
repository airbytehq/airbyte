--- conflicted
+++ resolved
@@ -9,21 +9,17 @@
       enabled: true
   connectorSubtype: api
   connectorType: source
-<<<<<<< HEAD
-  definitionId: c6845678-4653-4c25-87e2-de7647ee2010
-  dockerImageTag: 2.0.0
-=======
   definitionId: bb6afd81-87d5-47e3-97c4-e2c2901b1cf8
-  dockerImageTag: 1.0.1
->>>>>>> 1219e66f
+  dockerImageTag: 1.1.0
   dockerRepository: airbyte/source-onesignal
   githubIssueLabel: source-onesignal
   icon: onesignal.svg
   license: MIT
   name: Onesignal
-  releaseDate: TODO
+  releaseDate: 2023-08-12
   releaseStage: alpha
   documentationUrl: https://docs.airbyte.com/integrations/sources/onesignal
   tags:
     - language:lowcode
+  supportLevel: certified
 metadataSpecVersion: "1.0"