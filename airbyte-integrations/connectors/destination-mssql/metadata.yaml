--- conflicted
+++ resolved
@@ -16,11 +16,7 @@
             type: GSM
   connectorType: destination
   definitionId: d4353156-9217-4cad-8dd7-c108fd4f74cf
-<<<<<<< HEAD
-  dockerImageTag: 2.0.5
-=======
-  dockerImageTag: 2.1.0
->>>>>>> 2b299138
+  dockerImageTag: 2.1.1
   dockerRepository: airbyte/destination-mssql
   documentationUrl: https://docs.airbyte.com/integrations/destinations/mssql
   githubIssueLabel: destination-mssql
