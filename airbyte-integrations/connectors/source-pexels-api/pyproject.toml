[build-system]
requires = [ "poetry-core>=1.0.0",]
build-backend = "poetry.core.masonry.api"

[tool.poetry]
<<<<<<< HEAD
version = "0.1.5"
=======
version = "0.1.9"
>>>>>>> 08203c7f
name = "source-pexels-api"
description = "Source implementation for Pexels Api."
authors = [ "Airbyte <contact@airbyte.io>",]
license = "MIT"
readme = "README.md"
documentation = "https://docs.airbyte.com/integrations/sources/pexels-api"
homepage = "https://airbyte.com"
repository = "https://github.com/airbytehq/airbyte"
[[tool.poetry.packages]]
include = "source_pexels_api"

[tool.poetry.dependencies]
python = "^3.9,<3.12"
airbyte-cdk = "1.0.0"

[tool.poetry.scripts]
source-pexels-api = "source_pexels_api.run:run"

[tool.poetry.group.dev.dependencies]
requests-mock = "^1.9.3"
pytest = "^6.1"
pytest-mock = "^3.6.1"<|MERGE_RESOLUTION|>--- conflicted
+++ resolved
@@ -3,11 +3,7 @@
 build-backend = "poetry.core.masonry.api"
 
 [tool.poetry]
-<<<<<<< HEAD
-version = "0.1.5"
-=======
-version = "0.1.9"
->>>>>>> 08203c7f
+version = "0.1.10"
 name = "source-pexels-api"
 description = "Source implementation for Pexels Api."
 authors = [ "Airbyte <contact@airbyte.io>",]
