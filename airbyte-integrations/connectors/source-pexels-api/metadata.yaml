data:
  connectorSubtype: api
  connectorType: source
  definitionId: 69d9eb65-8026-47dc-baf1-e4bf67901fd6
<<<<<<< HEAD
  dockerImageTag: 0.1.3
=======
  dockerImageTag: 0.1.4
>>>>>>> fc85d8da
  dockerRepository: airbyte/source-pexels-api
  githubIssueLabel: source-pexels-api
  icon: pexels.svg
  license: MIT
  name: Pexels API
  remoteRegistries:
    pypi:
      enabled: true
      packageName: airbyte-source-pexels-api
  registries:
    cloud:
      enabled: true
    oss:
      enabled: true
  releaseStage: alpha
  documentationUrl: https://docs.airbyte.com/integrations/sources/pexels-api
  tags:
    - language:python
    - cdk:low-code
  ab_internal:
    sl: 100
    ql: 100
  supportLevel: community
  connectorTestSuitesOptions:
    - suite: acceptanceTests
      testSecrets:
        - name: SECRET_SOURCE-PEXELS-API__CREDS
          fileName: config.json
          secretStore:
            type: GSM
            alias: airbyte-connector-testing-secret-store
  connectorBuildOptions:
    baseImage: docker.io/airbyte/python-connector-base:1.2.2@sha256:57703de3b4c4204bd68a7b13c9300f8e03c0189bffddaffc796f1da25d2dbea0
metadataSpecVersion: "1.0"<|MERGE_RESOLUTION|>--- conflicted
+++ resolved
@@ -2,11 +2,7 @@
   connectorSubtype: api
   connectorType: source
   definitionId: 69d9eb65-8026-47dc-baf1-e4bf67901fd6
-<<<<<<< HEAD
-  dockerImageTag: 0.1.3
-=======
   dockerImageTag: 0.1.4
->>>>>>> fc85d8da
   dockerRepository: airbyte/source-pexels-api
   githubIssueLabel: source-pexels-api
   icon: pexels.svg
