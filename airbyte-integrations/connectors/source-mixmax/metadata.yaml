metadataSpecVersion: "1.0"
data:
  allowedHosts:
    hosts:
      - "api.mixmax.com"
  registryOverrides:
    oss:
      enabled: true
    cloud:
      enabled: true
  remoteRegistries:
    pypi:
      enabled: false
      packageName: airbyte-source-mixmax
  connectorBuildOptions:
<<<<<<< HEAD
    baseImage: docker.io/airbyte/source-declarative-manifest:6.48.3@sha256:a58049fa7b068f8442bc801c6b7899716959e44acc8d942966ba1cce7a6d611d
  connectorSubtype: api
  connectorType: source
  definitionId: 63df2e59-d086-4980-af83-01948325eacd
  dockerImageTag: 0.0.1
=======
    baseImage: docker.io/airbyte/source-declarative-manifest:6.47.0@sha256:b78e7be5d27d96b4eebc99fb76ccd3bad6408b0cd3a2a4d668852a4b6b9209dc
  connectorSubtype: api
  connectorType: source
  definitionId: 63df2e59-d086-4980-af83-01948325eacd
  dockerImageTag: 0.0.24
>>>>>>> b486f268
  dockerRepository: airbyte/source-mixmax
  githubIssueLabel: source-mixmax
  icon: icon.svg
  license: MIT
  name: MixMax
  releaseDate: 2025-04-30
  releaseStage: alpha
  supportLevel: community
  documentationUrl: https://docs.airbyte.com/integrations/sources/mixmax
  tags:
    - language:manifest-only
    - cdk:low-code
  ab_internal:
    ql: 100
    sl: 100<|MERGE_RESOLUTION|>--- conflicted
+++ resolved
@@ -13,19 +13,11 @@
       enabled: false
       packageName: airbyte-source-mixmax
   connectorBuildOptions:
-<<<<<<< HEAD
-    baseImage: docker.io/airbyte/source-declarative-manifest:6.48.3@sha256:a58049fa7b068f8442bc801c6b7899716959e44acc8d942966ba1cce7a6d611d
-  connectorSubtype: api
-  connectorType: source
-  definitionId: 63df2e59-d086-4980-af83-01948325eacd
-  dockerImageTag: 0.0.1
-=======
     baseImage: docker.io/airbyte/source-declarative-manifest:6.47.0@sha256:b78e7be5d27d96b4eebc99fb76ccd3bad6408b0cd3a2a4d668852a4b6b9209dc
   connectorSubtype: api
   connectorType: source
   definitionId: 63df2e59-d086-4980-af83-01948325eacd
   dockerImageTag: 0.0.24
->>>>>>> b486f268
   dockerRepository: airbyte/source-mixmax
   githubIssueLabel: source-mixmax
   icon: icon.svg
