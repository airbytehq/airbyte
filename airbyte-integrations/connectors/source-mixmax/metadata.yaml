--- conflicted
+++ resolved
@@ -17,11 +17,7 @@
   connectorSubtype: api
   connectorType: source
   definitionId: 63df2e59-d086-4980-af83-01948325eacd
-<<<<<<< HEAD
-  dockerImageTag: 0.0.1
-=======
-  dockerImageTag: 0.0.25
->>>>>>> d4a7c5fc
+  dockerImageTag: 0.1.0
   dockerRepository: airbyte/source-mixmax
   githubIssueLabel: source-mixmax
   icon: icon.svg
