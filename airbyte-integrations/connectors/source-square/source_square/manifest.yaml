--- conflicted
+++ resolved
@@ -366,11 +366,8 @@
   - "#/definitions/inventory_stream"
   - "#/definitions/payments_stream"
   - "#/definitions/orders_stream"
-<<<<<<< HEAD
+  - "#/definitions/cash_drawers_stream"
   - "#/definitions/loyalty_stream"
-=======
-  - "#/definitions/cash_drawers_stream"
->>>>>>> 039310e9
 
 check:
   stream_names:
