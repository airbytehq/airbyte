--- conflicted
+++ resolved
@@ -3,11 +3,7 @@
 build-backend = "poetry.core.masonry.api"
 
 [tool.poetry]
-<<<<<<< HEAD
-version = "1.6.3"
-=======
-version = "1.6.4"
->>>>>>> a44bbfa1
+version = "1.6.5"
 name = "source-square"
 description = "Source implementation for Square."
 authors = [ "Airbyte <contact@airbyte.io>",]
