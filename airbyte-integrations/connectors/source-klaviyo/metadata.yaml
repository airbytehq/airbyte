data:
  allowedHosts:
    hosts:
      - a.klaviyo.com
      - klaviyo.com
  connectorSubtype: api
  connectorType: source
  definitionId: 95e8cffd-b8c4-4039-968e-d32fb4a69bde
  dockerImageTag: 0.4.0
  dockerRepository: airbyte/source-klaviyo
  githubIssueLabel: source-klaviyo
  icon: klaviyo.svg
  license: MIT
  name: Klaviyo
  registries:
    cloud:
      enabled: true
    oss:
      enabled: true
<<<<<<< HEAD
  releaseDate: 2021-05-19
=======
  releaseDate: "02-08-2023"
>>>>>>> d92dc62e
  releaseStage: generally_available
  documentationUrl: https://docs.airbyte.com/integrations/sources/klaviyo
  tags:
    - language:lowcode
  ab_internal:
    sl: 200
    ql: 400
  supportLevel: certified
metadataSpecVersion: "1.0"<|MERGE_RESOLUTION|>--- conflicted
+++ resolved
@@ -17,15 +17,11 @@
       enabled: true
     oss:
       enabled: true
-<<<<<<< HEAD
   releaseDate: 2021-05-19
-=======
-  releaseDate: "02-08-2023"
->>>>>>> d92dc62e
   releaseStage: generally_available
   documentationUrl: https://docs.airbyte.com/integrations/sources/klaviyo
   tags:
-    - language:lowcode
+    - language:low-code
   ab_internal:
     sl: 200
     ql: 400
