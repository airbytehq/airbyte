--- conflicted
+++ resolved
@@ -21,16 +21,9 @@
   releaseStage: generally_available
   documentationUrl: https://docs.airbyte.com/integrations/sources/klaviyo
   tags:
-<<<<<<< HEAD
     - language:lowcode
-  _ab_internal:
-    _sl: 200
-    _ql: 300
-=======
-    - language:python
   ab_internal:
     sl: 200
     ql: 400
->>>>>>> 326b23e5
   supportLevel: certified
 metadataSpecVersion: "1.0"