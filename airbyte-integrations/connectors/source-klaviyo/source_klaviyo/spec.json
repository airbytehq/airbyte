--- conflicted
+++ resolved
@@ -8,11 +8,7 @@
     "properties": {
       "api_key": {
         "title": "Api Key",
-<<<<<<< HEAD
         "description": "Klaviyo API Key.",
-=======
-        "description": "Klaviyo API Key. See our <a href=\"https://docs.airbyte.com/integrations/sources/klaviyo\">docs</a> if you need help finding this key.",
->>>>>>> a44c841d
         "airbyte_secret": true,
         "type": "string"
       },
