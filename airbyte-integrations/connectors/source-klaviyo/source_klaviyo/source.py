--- conflicted
+++ resolved
@@ -7,28 +7,7 @@
 from airbyte_cdk.models import SyncMode
 from airbyte_cdk.sources import AbstractSource
 from airbyte_cdk.sources.streams import Stream
-<<<<<<< HEAD
-from pydantic import Field
-from pydantic.main import BaseModel
-from source_klaviyo.streams import Campaigns, Events, GlobalExclusions, Lists, Metrics
-
-
-class ConnectorConfig(BaseModel):
-    class Config:
-        title = "Klaviyo Spec"
-
-    api_key: str = Field(
-        description='Klaviyo API Key.',
-        airbyte_secret=True,
-    )
-    start_date: str = Field(
-        description="UTC date and time in the format 2017-01-25T00:00:00Z. Any data before this date will not be replicated.",
-        pattern="^[0-9]{4}-[0-9]{2}-[0-9]{2}T[0-9]{2}:[0-9]{2}:[0-9]{2}Z$",
-        examples=["2017-01-25T00:00:00Z"],
-    )
-=======
 from source_klaviyo.streams import Campaigns, Events, Flows, GlobalExclusions, Lists, Metrics
->>>>>>> 9cb32437
 
 
 class SourceKlaviyo(AbstractSource):
@@ -53,32 +32,10 @@
         api_key = config["api_key"]
         start_date = config["start_date"]
         return [
-<<<<<<< HEAD
-            Campaigns(api_key=config.api_key),
-            Events(api_key=config.api_key, start_date=config.start_date),
-            GlobalExclusions(api_key=config.api_key, start_date=config.start_date),
-            Lists(api_key=config.api_key),
-            Metrics(api_key=config.api_key),
-        ]
-
-    def spec(self, *args, **kwargs) -> ConnectorSpecification:
-        """
-        Returns the spec for this integration. The spec is a JSON-Schema object describing the required configurations (e.g: username and password)
-        required to run this integration.
-        """
-        return ConnectorSpecification(
-            documentationUrl="https://developers.klaviyo.com/en",
-            changelogUrl="https://developers.klaviyo.com/en",
-            supportsIncremental=True,
-            supported_destination_sync_modes=[DestinationSyncMode.append],
-            connectionSpecification=ConnectorConfig.schema(),
-        )
-=======
             Campaigns(api_key=api_key),
             Events(api_key=api_key, start_date=start_date),
             GlobalExclusions(api_key=api_key, start_date=start_date),
             Lists(api_key=api_key),
             Metrics(api_key=api_key),
             Flows(api_key=api_key, start_date=start_date),
-        ]
->>>>>>> 9cb32437
+        ]