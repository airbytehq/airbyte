--- conflicted
+++ resolved
@@ -276,7 +276,6 @@
         self._set_campaign_message(record)
         return record
 
-<<<<<<< HEAD
     def _set_recipient_count(self, record: Mapping[str, Any]) -> None:
         campaign_id = record["id"]
         _, recipient_count_response = self._http_client.send_request(
@@ -305,23 +304,6 @@
         return HttpStatusErrorHandler(logger=self.logger, error_mapping=error_mapping, max_retries=self.max_retries)
 
 class CampaignsSMSDetailed(CampaignsSMS):
-=======
-    def read_records(
-        self,
-        sync_mode: SyncMode,
-        cursor_field: Optional[List[str]] = None,
-        stream_slice: Optional[Mapping[str, Any]] = None,
-        stream_state: Optional[Mapping[str, Any]] = None,
-    ) -> Iterable[StreamData]:
-        for record in chain(
-            CampaignsEmail.read_records(sync_mode, cursor_field, stream_slice, stream_state),
-            CampaignsSMS.read_records(sync_mode, cursor_field, stream_slice, stream_state),
-        ):
-            yield record
-
-
-class CampaignsDetailed(CampaignsEmail, CampaignsSMS):
->>>>>>> 65fc5495
     def parse_response(self, response: Response, **kwargs: Mapping[str, Any]) -> Iterable[Mapping[str, Any]]:
         for record in super().parse_response(response, **kwargs):
             yield self._transform_record(record)
