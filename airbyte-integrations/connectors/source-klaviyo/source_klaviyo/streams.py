#
# Copyright (c) 2023 Airbyte, Inc., all rights reserved.
#


import urllib.parse
from abc import ABC, abstractmethod
from typing import Any, Iterable, List, Mapping, MutableMapping, Optional, Union

import pendulum
from airbyte_cdk.models import SyncMode
from airbyte_cdk.sources.streams.availability_strategy import AvailabilityStrategy
from airbyte_cdk.sources.streams.core import StreamData
<<<<<<< HEAD
from airbyte_cdk.sources.streams.http import HttpStream, HttpSubStream
from airbyte_cdk.sources.utils.transform import TransformConfig, TypeTransformer
=======
from airbyte_cdk.sources.streams.http import HttpStream
from requests import Response
>>>>>>> 95e701bb

from .availability_strategy import KlaviyoAvailabilityStrategy
from .exceptions import KlaviyoBackoffError


class KlaviyoStream(HttpStream, ABC):
    """Base stream for api version v2023-10-15"""

    url_base = "https://a.klaviyo.com/api/"
    primary_key = "id"
    page_size = None
    api_revision = "2023-10-15"

    def __init__(self, api_key: str, start_date: Optional[str] = None, **kwargs: Any) -> None:
        super().__init__(**kwargs)
        self._api_key = api_key
        self._start_ts = start_date

    @property
    def availability_strategy(self) -> Optional[AvailabilityStrategy]:
        return KlaviyoAvailabilityStrategy()

    def request_headers(self, **kwargs) -> Mapping[str, Any]:
        return {
            "Accept": "application/json",
            "Revision": self.api_revision,
            "Authorization": f"Klaviyo-API-Key {self._api_key}",
        }

    def next_page_token(self, response: Response) -> Optional[Mapping[str, Any]]:
        """
        This method should return a Mapping (e.g: dict) containing whatever information
        required to make paginated requests.

        Klaviyo uses cursor-based pagination https://developers.klaviyo.com/en/reference/api_overview#pagination
        This method returns the params in the pre-constructed url nested in links[next]
        """

        decoded_response = response.json()

        next_page_link = decoded_response.get("links", {}).get("next")
        if not next_page_link:
            return None

        next_url = urllib.parse.urlparse(next_page_link)
        return {str(k): str(v) for (k, v) in urllib.parse.parse_qsl(next_url.query)}

    def request_params(
        self,
        stream_state: Optional[Mapping[str, Any]],
        stream_slice: Optional[Mapping[str, Any]] = None,
        next_page_token: Optional[Mapping[str, Any]] = None,
    ) -> MutableMapping[str, Any]:
        # If next_page_token is set, all the parameters are already provided
        if next_page_token:
            return next_page_token
        else:
            return {"page[size]": self.page_size} if self.page_size else {}

    def parse_response(self, response: Response, **kwargs) -> Iterable[Mapping]:
        """Return an iterable containing each record in the response"""

        response_json = response.json()
        for record in response_json.get("data", []):  # API returns records in a container array "data"
            record = self.map_record(record)
            yield record

    def map_record(self, record: MutableMapping[str, Any]) -> MutableMapping[str, Any]:
        """Subclasses can override this to apply custom mappings to a record"""

        record[self.cursor_field] = record["attributes"][self.cursor_field]
        return record

    def get_updated_state(self, current_stream_state: MutableMapping[str, Any], latest_record: Mapping[str, Any]) -> Mapping[str, Any]:
        """
        Override to determine the latest state after reading the latest record.
        This typically compared the cursor_field from the latest record and the current state and picks
        the 'most' recent cursor. This is how a stream's state is determined.
        Required for incremental.
        """

        current_stream_cursor_value = current_stream_state.get(self.cursor_field, self._start_ts)
        latest_cursor = pendulum.parse(latest_record[self.cursor_field])
        if current_stream_cursor_value:
            latest_cursor = max(latest_cursor, pendulum.parse(current_stream_cursor_value))
        current_stream_state[self.cursor_field] = latest_cursor.isoformat()
        return current_stream_state

    def backoff_time(self, response: Response) -> Optional[float]:
        if response.status_code == 429:
            retry_after = response.headers.get("Retry-After")
            retry_after = float(retry_after) if retry_after else None
            if retry_after and retry_after >= self.max_time:
                raise KlaviyoBackoffError(
                    f"Stream {self.name} has reached rate limit with 'Retry-After' of {retry_after} seconds, exit from stream."
                )
            return retry_after

    def read_records(
        self,
        sync_mode: SyncMode,
        cursor_field: Optional[List[str]] = None,
        stream_slice: Optional[Mapping[str, Any]] = None,
        stream_state: Optional[Mapping[str, Any]] = None,
    ) -> Iterable[StreamData]:
        try:
            yield from super().read_records(sync_mode, cursor_field, stream_slice, stream_state)
        except KlaviyoBackoffError as e:
            self.logger.warning(repr(e))


class KlaviyoSubStream(HttpSubStream, KlaviyoStream, ABC):

    @property
    @abstractmethod
    def parent_field(self) -> Union[str, List[str]]:
        """
        Override to return the parent field used by this stream e.g: an campaign message entity might use campaign id as its parent field.
        This is usually id based. This field's presence tells the framework this in an sub stream. Required for sub stream.
        :return str: The name of the parent field.
        """

    def parse_response(
        self,
        response: requests.Response,
        stream_slice: Optional[Mapping[str, Any]] = None,
        **kwargs
    ) -> Iterable[Mapping]:
        for record in super().parse_response(response, **kwargs):
            record[self.parent_field] = stream_slice["parent"]["id"]
            yield record


class IncrementalKlaviyoStream(KlaviyoStream, ABC):
    """Base class for all incremental streams, requires cursor_field to be declared"""

    @property
    @abstractmethod
    def cursor_field(self) -> Union[str, List[str]]:
        """
        Override to return the cursor field used by this stream e.g: an API entity might always use
        created_at as the cursor field. This is usually id or date based. This field's presence tells the framework
        this in an incremental stream. Required for incremental.
        :return str: The name of the cursor field.
        """

    def request_params(
        self,
        stream_state: Optional[Mapping[str, Any]],
        stream_slice: Optional[Mapping[str, Any]] = None,
        next_page_token: Optional[Mapping[str, Any]] = None,
    ) -> MutableMapping[str, Any]:
        """Add incremental filters"""

        stream_state = stream_state or {}
        params = super().request_params(stream_state=stream_state, stream_slice=stream_slice, next_page_token=next_page_token)

        if not params.get("filter"):
            stream_state_cursor_value = stream_state.get(self.cursor_field)
            latest_cursor = stream_state_cursor_value or self._start_ts
            if latest_cursor:
                latest_cursor = pendulum.parse(latest_cursor)
                if stream_state_cursor_value:
                    latest_cursor = max(latest_cursor, pendulum.parse(stream_state_cursor_value))
                # Klaviyo API will throw an error if the request filter is set too close to the current time.
                # Setting a minimum value of at least 3 seconds from the current time ensures this will never happen,
                # and allows our 'abnormal_state' acceptance test to pass.
                latest_cursor = min(latest_cursor, pendulum.now().subtract(seconds=3))
                params["filter"] = f"greater-than({self.cursor_field},{latest_cursor.isoformat()})"
            params["sort"] = self.cursor_field
        return params


class IncrementalKlaviyoStreamWithArchivedRecords(IncrementalKlaviyoStream, ABC):
    """A base class which should be used when archived records need to be read"""

    def get_updated_state(self, current_stream_state: MutableMapping[str, Any], latest_record: Mapping[str, Any]) -> Mapping[str, Any]:
        """
        Extend the stream state with `archived` property to store such records' state separately from the stream state
        """

        if latest_record.get("attributes", {}).get("archived", False):
            current_archived_stream_cursor_value = current_stream_state.get("archived", {}).get(self.cursor_field, self._start_ts)
            latest_archived_cursor = pendulum.parse(latest_record[self.cursor_field])
            if current_archived_stream_cursor_value:
                latest_archived_cursor = max(latest_archived_cursor, pendulum.parse(current_archived_stream_cursor_value))
            current_stream_state["archived"] = {self.cursor_field: latest_archived_cursor.isoformat()}
            return current_stream_state
        else:
            return super().get_updated_state(current_stream_state, latest_record)

    def stream_slices(
        self,
        sync_mode: SyncMode,
        cursor_field: Optional[List[str]] = None,
        stream_state: Optional[Mapping[str, Any]] = None,
    ) -> Iterable[Optional[Mapping[str, Any]]]:
        return [{"archived": flag} for flag in (False, True)]

    def request_params(
        self,
        stream_state: Optional[Mapping[str, Any]],
        stream_slice: Optional[Mapping[str, Any]] = None,
        next_page_token: Optional[Mapping[str, Any]] = None,
    ) -> MutableMapping[str, Any]:
        state = (stream_state or {}).get("archived") if stream_slice.get("archived") else stream_state
        params = super().request_params(stream_state=state, stream_slice=stream_slice, next_page_token=next_page_token)
        if stream_slice.get("archived"):
            archived_filter = "equals(archived,true)"
            if "filter" in params and archived_filter not in params["filter"]:
                params["filter"] = f"and({params['filter']},{archived_filter})"
            elif "filter" not in params:
                params["filter"] = archived_filter
        return params


class Campaigns(IncrementalKlaviyoStreamWithArchivedRecords):
    """Docs: https://developers.klaviyo.com/en/v2023-06-15/reference/get_campaigns"""

    use_cache = True
    cursor_field = "updated_at"
    api_revision = "2023-06-15"

    def path(self, **kwargs) -> str:
        return "campaigns"


<<<<<<< HEAD
class CampaignMessages(KlaviyoSubStream, IncrementalKlaviyoStream):
    """Docs: https://developers.klaviyo.com/en/reference/get_campaign_campaign_messages"""

    cursor_field = "updated_at"
    parent_field = "campaign_id"

    def path(self, stream_slice: Optional[Mapping[str, Any]] = None, **kwargs) -> str:
        parent_id = stream_slice["parent"]["id"]
        return f"campaigns/{parent_id}/campaign-messages"


class Lists(SemiIncrementalKlaviyoStream):
    """Docs: https://developers.klaviyo.com/en/reference/get_lists"""
=======
class CampaignsDetailed(Campaigns):
    raise_on_http_errors = False
>>>>>>> 95e701bb

    def parse_response(self, response: Response, **kwargs: Mapping[str, Any]) -> Iterable[Mapping[str, Any]]:
        for record in super().parse_response(response, **kwargs):
            yield self._transform_record(record)

    def _transform_record(self, record: Mapping[str, Any]) -> Mapping[str, Any]:
        self._set_recipient_count(record)
        self._set_campaign_message(record)
        return record

    def _set_recipient_count(self, record: Mapping[str, Any]) -> None:
        campaign_id = record["id"]
        recipient_count_request = self._create_prepared_request(
            path=f"{self.url_base}campaign-recipient-estimations/{campaign_id}",
            headers=self.request_headers(),
        )
        recipient_count_response = self._send_request(recipient_count_request, {})
        record["estimated_recipient_count"] = (
            recipient_count_response.json().get("data", {}).get("attributes", {}).get("estimated_recipient_count", 0)
        )

    def _set_campaign_message(self, record: Mapping[str, Any]) -> None:
        message_id = record.get("attributes", {}).get("message")
        if message_id:
            campaign_message_request = self._create_prepared_request(
                path=f"{self.url_base}campaign-messages/{message_id}", headers=self.request_headers()
            )
            campaign_message_response = self._send_request(campaign_message_request, {})
            record["campaign_message"] = campaign_message_response.json().get("data")


class Flows(IncrementalKlaviyoStreamWithArchivedRecords):
    """Docs: https://developers.klaviyo.com/en/reference/get_flows"""

    use_cache = True
    cursor_field = "updated"
    state_checkpoint_interval = 50  # API can return maximum 50 records per page

    def path(self, **kwargs) -> str:
<<<<<<< HEAD
        return "flows"


class FlowActions(KlaviyoSubStream, IncrementalKlaviyoStream):
    """Docs: https://developers.klaviyo.com/en/reference/get_flow_flow_actions"""

    use_cache = True
    cursor_field = "updated"
    parent_field = "flow_id"
    state_checkpoint_interval = 50  # API can return maximum 50 records per page

    def path(self, stream_slice: Optional[Mapping[str, Any]] = None, **kwargs) -> str:
        parent_id = stream_slice["parent"]["id"]
        return f"flows/{parent_id}/flow-actions"


class FlowMessages(KlaviyoSubStream, IncrementalKlaviyoStream):
    """Docs: https://developers.klaviyo.com/en/reference/get_flow_action_messages"""

    cursor_field = "updated"
    parent_field = "flow_action_id"
    state_checkpoint_interval = 50  # API can return maximum 50 records per page

    def path(self, stream_slice: Optional[Mapping[str, Any]] = None, **kwargs) -> str:
        parent_id = stream_slice["parent"]["id"]
        return f"flow-actions/{parent_id}/flow-messages"


class EmailTemplates(IncrementalKlaviyoStream):
    """Docs: https://developers.klaviyo.com/en/reference/get_templates"""

    cursor_field = "updated"
    state_checkpoint_interval = 10  # API can return maximum 10 records per page

    def path(self, **kwargs) -> str:
        return "templates"
=======
        return "flows"
>>>>>>> 95e701bb
<|MERGE_RESOLUTION|>--- conflicted
+++ resolved
@@ -11,13 +11,8 @@
 from airbyte_cdk.models import SyncMode
 from airbyte_cdk.sources.streams.availability_strategy import AvailabilityStrategy
 from airbyte_cdk.sources.streams.core import StreamData
-<<<<<<< HEAD
 from airbyte_cdk.sources.streams.http import HttpStream, HttpSubStream
-from airbyte_cdk.sources.utils.transform import TransformConfig, TypeTransformer
-=======
-from airbyte_cdk.sources.streams.http import HttpStream
 from requests import Response
->>>>>>> 95e701bb
 
 from .availability_strategy import KlaviyoAvailabilityStrategy
 from .exceptions import KlaviyoBackoffError
@@ -140,12 +135,7 @@
         :return str: The name of the parent field.
         """
 
-    def parse_response(
-        self,
-        response: requests.Response,
-        stream_slice: Optional[Mapping[str, Any]] = None,
-        **kwargs
-    ) -> Iterable[Mapping]:
+    def parse_response(self, response: Response, stream_slice: Optional[Mapping[str, Any]] = None, **kwargs) -> Iterable[Mapping]:
         for record in super().parse_response(response, **kwargs):
             record[self.parent_field] = stream_slice["parent"]["id"]
             yield record
@@ -245,24 +235,8 @@
         return "campaigns"
 
 
-<<<<<<< HEAD
-class CampaignMessages(KlaviyoSubStream, IncrementalKlaviyoStream):
-    """Docs: https://developers.klaviyo.com/en/reference/get_campaign_campaign_messages"""
-
-    cursor_field = "updated_at"
-    parent_field = "campaign_id"
-
-    def path(self, stream_slice: Optional[Mapping[str, Any]] = None, **kwargs) -> str:
-        parent_id = stream_slice["parent"]["id"]
-        return f"campaigns/{parent_id}/campaign-messages"
-
-
-class Lists(SemiIncrementalKlaviyoStream):
-    """Docs: https://developers.klaviyo.com/en/reference/get_lists"""
-=======
 class CampaignsDetailed(Campaigns):
     raise_on_http_errors = False
->>>>>>> 95e701bb
 
     def parse_response(self, response: Response, **kwargs: Mapping[str, Any]) -> Iterable[Mapping[str, Any]]:
         for record in super().parse_response(response, **kwargs):
@@ -294,6 +268,17 @@
             record["campaign_message"] = campaign_message_response.json().get("data")
 
 
+class CampaignMessages(KlaviyoSubStream, IncrementalKlaviyoStream):
+    """Docs: https://developers.klaviyo.com/en/reference/get_campaign_campaign_messages"""
+
+    cursor_field = "updated_at"
+    parent_field = "campaign_id"
+
+    def path(self, stream_slice: Optional[Mapping[str, Any]] = None, **kwargs) -> str:
+        parent_id = stream_slice["parent"]["id"]
+        return f"campaigns/{parent_id}/campaign-messages"
+
+
 class Flows(IncrementalKlaviyoStreamWithArchivedRecords):
     """Docs: https://developers.klaviyo.com/en/reference/get_flows"""
 
@@ -302,7 +287,6 @@
     state_checkpoint_interval = 50  # API can return maximum 50 records per page
 
     def path(self, **kwargs) -> str:
-<<<<<<< HEAD
         return "flows"
 
 
@@ -328,17 +312,4 @@
 
     def path(self, stream_slice: Optional[Mapping[str, Any]] = None, **kwargs) -> str:
         parent_id = stream_slice["parent"]["id"]
-        return f"flow-actions/{parent_id}/flow-messages"
-
-
-class EmailTemplates(IncrementalKlaviyoStream):
-    """Docs: https://developers.klaviyo.com/en/reference/get_templates"""
-
-    cursor_field = "updated"
-    state_checkpoint_interval = 10  # API can return maximum 10 records per page
-
-    def path(self, **kwargs) -> str:
-        return "templates"
-=======
-        return "flows"
->>>>>>> 95e701bb
+        return f"flow-actions/{parent_id}/flow-messages"