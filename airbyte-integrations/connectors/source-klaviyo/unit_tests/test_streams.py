#
# Copyright (c) 2023 Airbyte, Inc., all rights reserved.
#


import math
import urllib.parse
from datetime import datetime, timedelta
from typing import Any, List, Mapping, Optional
from unittest import mock
from unittest.mock import patch

import freezegun
import pendulum
import pytest
import requests
from dateutil.relativedelta import relativedelta
from integration.config import KlaviyoConfigBuilder
from pydantic import BaseModel
from source_klaviyo.availability_strategy import KlaviyoAvailabilityStrategy
from source_klaviyo.source import SourceKlaviyo
from source_klaviyo.streams import Campaigns, CampaignsDetailed, IncrementalKlaviyoStream, KlaviyoStream

from airbyte_cdk import AirbyteTracedException
from airbyte_cdk.models import SyncMode
from airbyte_cdk.sources.streams import Stream
from airbyte_cdk.test.catalog_builder import CatalogBuilder
from airbyte_cdk.test.state_builder import StateBuilder


_ANY_ATTEMPT_COUNT = 123
API_KEY = "some_key"
START_DATE = pendulum.datetime(2020, 10, 10)
CONFIG = {"api_key": API_KEY, "start_date": START_DATE}

EVENTS_STREAM_DEFAULT_START_DATE = "2012-01-01T00:00:00+00:00"
EVENTS_STREAM_CONFIG_START_DATE = "2021-11-08T00:00:00+00:00"
EVENTS_STREAM_STATE_DATE = (datetime.fromisoformat(EVENTS_STREAM_CONFIG_START_DATE) + relativedelta(years=1)).isoformat()
EVENTS_STREAM_TESTING_FREEZE_TIME = "2023-12-12 12:00:00"


def get_step_diff(provided_date: str) -> int:
    """
    This function returns the difference in weeks between provided date and freeze time.
    """
    provided_date = datetime.fromisoformat(provided_date).replace(tzinfo=None)
    freeze_date = datetime.strptime(EVENTS_STREAM_TESTING_FREEZE_TIME, "%Y-%m-%d %H:%M:%S")
    return (freeze_date - provided_date).days // 7


def get_stream_by_name(stream_name: str, config: Mapping[str, Any]) -> Stream:
    source = SourceKlaviyo(CatalogBuilder().build(), KlaviyoConfigBuilder().build(), StateBuilder().build())
    matches_by_name = [stream_config for stream_config in source.streams(config) if stream_config.name == stream_name]
    if not matches_by_name:
        raise ValueError("Please provide a valid stream name.")
    return matches_by_name[0]


def get_records(stream: Stream, sync_mode: Optional[SyncMode] = SyncMode.full_refresh) -> List[Mapping[str, Any]]:
    records = []
    for stream_slice in stream.stream_slices(sync_mode=sync_mode):
        for record in stream.read_records(sync_mode=sync_mode, stream_slice=stream_slice):
            records.append(dict(record))
    return records


@pytest.fixture(name="response")
def response_fixture(mocker):
    return mocker.Mock(spec=requests.Response)


class SomeStream(KlaviyoStream):
    schema = mock.Mock(spec=BaseModel)
    max_time = 60 * 10

    def path(self, **kwargs) -> str:
        return "sub_path"


class SomeIncrementalStream(IncrementalKlaviyoStream):
    schema = mock.Mock(spec=BaseModel)
    cursor_field = "updated"

    def path(self, **kwargs) -> str:
        return "sub_path"


class TestKlaviyoStream:
    def test_request_headers(self):
        stream = SomeStream(api_key=API_KEY)
        expected_headers = {"Accept": "application/json", "Revision": stream.api_revision, "Authorization": f"Klaviyo-API-Key {API_KEY}"}
        assert stream.request_headers() == expected_headers

    @pytest.mark.parametrize(
        ("next_page_token", "page_size", "expected_params"),
        (
            ({"page[cursor]": "aaA0aAo0aAA0A"}, None, {"page[cursor]": "aaA0aAo0aAA0A"}),
            ({"page[cursor]": "aaA0aAo0aAA0A"}, 100, {"page[cursor]": "aaA0aAo0aAA0A"}),
            (None, None, {}),
            (None, 100, {"page[size]": 100}),
        ),
    )
    def test_request_params(self, next_page_token, page_size, expected_params):
        stream = SomeStream(api_key=API_KEY)
        stream.page_size = page_size
        assert stream.request_params(stream_state=None, next_page_token=next_page_token) == expected_params

    @pytest.mark.parametrize(
        ("response_json", "next_page_token"),
        (
            (
                {
                    "data": [
                        {"type": "profile", "id": "00AA0A0AA0AA000AAAAAAA0AA0"},
                    ],
                    "links": {
                        "self": "https://a.klaviyo.com/api/profiles/",
                        "next": "https://a.klaviyo.com/api/profiles/?page%5Bcursor%5D=aaA0aAo0aAA0AaAaAaa0AaaAAAaa",
                        "prev": "null",
                    },
                },
                {"page[cursor]": "aaA0aAo0aAA0AaAaAaa0AaaAAAaa"},
            ),
            (
                {
                    "data": [
                        {"type": "profile", "id": "00AA0A0AA0AA000AAAAAAA0AA0"},
                    ],
                    "links": {
                        "self": "https://a.klaviyo.com/api/profiles/",
                        "prev": "null",
                    },
                },
                None,
            ),
        ),
    )
    def test_next_page_token(self, response, response_json, next_page_token):
        response.json.return_value = response_json
        stream = SomeStream(api_key=API_KEY)
        result = stream.next_page_token(response)
        assert result == next_page_token

    def test_availability_strategy(self):
        stream = SomeStream(api_key=API_KEY)
        assert isinstance(stream.availability_strategy, KlaviyoAvailabilityStrategy)

        expected_status_code = 401
        expected_message = (
            "This is most likely due to insufficient permissions on the credentials in use. "
            "Try to create and use an API key with read permission for the 'some_stream' stream granted"
        )
        reasons_for_unavailable_status_codes = stream.availability_strategy.reasons_for_unavailable_status_codes(stream, None, None, None)
        assert expected_status_code in reasons_for_unavailable_status_codes
        assert reasons_for_unavailable_status_codes[expected_status_code] == expected_message

    @pytest.mark.parametrize(
        ("status_code", "retry_after", "expected_time"),
        ((429, 30, 30.0), (429, None, None)),
    )
    def test_backoff_time(self, status_code, retry_after, expected_time):
        stream = SomeStream(api_key=API_KEY)
        response_mock = mock.MagicMock(spec=requests.Response)
        response_mock.status_code = status_code
        response_mock.headers = {"Retry-After": retry_after}
        assert stream.get_backoff_strategy().backoff_time(response_mock, _ANY_ATTEMPT_COUNT) == expected_time

    def test_backoff_time_large_retry_after(self):
        stream = SomeStream(api_key=API_KEY)
        response_mock = mock.MagicMock(spec=requests.Response)
        response_mock.status_code = 429
        retry_after = stream.max_time + 5
        response_mock.headers = {"Retry-After": retry_after}
        with pytest.raises(AirbyteTracedException) as e:
            stream.get_backoff_strategy().backoff_time(response_mock, _ANY_ATTEMPT_COUNT)
        error_message = "Rate limit wait time 605.0 is greater than max waiting time of 600 seconds. Stopping the stream..."
        assert str(e.value) == error_message


class TestIncrementalKlaviyoStream:
    @staticmethod
    def generate_api_urls(start_date_str: str) -> list[(str, str)]:
        """
        This function  generates API URLs.
        Each URL will cover one month of data starting from the input date up to the current moment.
        """
        start_date = datetime.fromisoformat(start_date_str)
        current_date = datetime.now(start_date.tzinfo)
        urls = []
        step = relativedelta(days=7)
        while start_date < current_date:
            end_date = start_date + step - timedelta(seconds=1)
            if end_date > current_date:
                end_date = current_date
            start_date_str = start_date.strftime("%Y-%m-%dT%H:%M:%S") + start_date.strftime("%z")
            end_date_str = end_date.strftime("%Y-%m-%dT%H:%M:%S") + end_date.strftime("%z")
            base_url = "https://a.klaviyo.com/api/events"
            query_params = {
                "fields[metric]": "name,created,updated,integration",
                "include": "metric,attributions",
                "filter": f"greater-or-equal(datetime,{start_date_str}),less-or-equal(datetime,{end_date_str})",
                "sort": "datetime",
            }
            encoded_query = urllib.parse.urlencode(query_params)
            encoded_url = f"{base_url}?{encoded_query}"
            dummy_record = {"attributes": {"datetime": start_date_str}, "datetime": start_date_str}
            urls.append((encoded_url, dummy_record))
            start_date = start_date + step
        return urls

    def test_cursor_field_is_required(self):
        with pytest.raises(
            expected_exception=TypeError,
            match="Can't instantiate abstract class IncrementalKlaviyoStream with abstract methods cursor_field, path",
        ):
            IncrementalKlaviyoStream(api_key=API_KEY, start_date=START_DATE.isoformat())

    @pytest.mark.parametrize(
        ("config_start_date", "stream_state_date", "next_page_token", "expected_params"),
        (
            (
                START_DATE.isoformat(),
                {"updated": "2023-01-01T00:00:00+00:00"},
                {"page[cursor]": "aaA0aAo0aAA0AaAaAaa0AaaAAAaaA00AAAa0AA00A0AAAaAa"},
                {
                    "filter": "greater-than(updated,2023-01-01T00:00:00+00:00)",
                    "page[cursor]": "aaA0aAo0aAA0AaAaAaa0AaaAAAaaA00AAAa0AA00A0AAAaAa",
                    "sort": "updated",
                },
            ),
            (
                START_DATE.isoformat(),
                None,
                {"page[cursor]": "aaA0aAo0aAA0AaAaAaa0AaaAAAaaA00AAAa0AA00A0AAAaAa"},
                {
                    "filter": "greater-than(updated,2020-10-10T00:00:00+00:00)",
                    "page[cursor]": "aaA0aAo0aAA0AaAaAaa0AaaAAAaaA00AAAa0AA00A0AAAaAa",
                    "sort": "updated",
                },
            ),
            (
                START_DATE.isoformat(),
                None,
                {"filter": "some_filter"},
                {"filter": "some_filter"},
            ),
            (
                None,
                None,
                {"page[cursor]": "aaA0aAo0aAA0AaAaAaa0AaaAAAaaA00AAAa0AA00A0AAAaAa"},
                {
                    "page[cursor]": "aaA0aAo0aAA0AaAaAaa0AaaAAAaaA00AAAa0AA00A0AAAaAa",
                    "sort": "updated",
                },
            ),
            (
                None,
                {"updated": "2023-01-01T00:00:00+00:00"},
                {"page[cursor]": "aaA0aAo0aAA0AaAaAaa0AaaAAAaaA00AAAa0AA00A0AAAaAa"},
                {
                    "filter": "greater-than(updated,2023-01-01T00:00:00+00:00)",
                    "page[cursor]": "aaA0aAo0aAA0AaAaAaa0AaaAAAaaA00AAAa0AA00A0AAAaAa",
                    "sort": "updated",
                },
            ),
        ),
    )
    def test_request_params(self, config_start_date, stream_state_date, next_page_token, expected_params):
        stream = SomeIncrementalStream(api_key=API_KEY, start_date=config_start_date)
        assert stream.request_params(stream_state=stream_state_date, next_page_token=next_page_token) == expected_params

    @pytest.mark.parametrize(
        ("config_start_date", "current_cursor", "latest_cursor", "expected_cursor"),
        (
            (START_DATE.isoformat(), "2023-01-01T00:00:00+00:00", "2023-01-02T00:00:00+00:00", "2023-01-02T00:00:00+00:00"),
            (START_DATE.isoformat(), "2023-01-02T00:00:00+00:00", "2023-01-01T00:00:00+00:00", "2023-01-02T00:00:00+00:00"),
            (START_DATE.isoformat(), None, "2019-01-01T00:00:00+00:00", "2020-10-10T00:00:00+00:00"),
            (None, "2020-10-10T00:00:00+00:00", "2019-01-01T00:00:00+00:00", "2020-10-10T00:00:00+00:00"),
            (None, None, "2019-01-01T00:00:00+00:00", "2019-01-01T00:00:00+00:00"),
        ),
    )
    def test_get_updated_state(self, config_start_date, current_cursor, latest_cursor, expected_cursor):
        stream = SomeIncrementalStream(api_key=API_KEY, start_date=config_start_date)
        assert stream._get_updated_state(
            current_stream_state={stream.cursor_field: current_cursor} if current_cursor else {},
            latest_record={stream.cursor_field: latest_cursor},
        ) == {stream.cursor_field: expected_cursor}

    @freezegun.freeze_time("2023-12-12 12:00:00")
    @pytest.mark.parametrize(
        # expected_amount_of_results: we put 1 record for every request
        ("config_start_date", "stream_state", "expected_amount_of_results"),
        (
            (
                # we pick the state
                EVENTS_STREAM_CONFIG_START_DATE,
                EVENTS_STREAM_STATE_DATE,
                get_step_diff(EVENTS_STREAM_STATE_DATE) + 1,  # adding last request
            ),
            (
                # we pick the config start date
                EVENTS_STREAM_CONFIG_START_DATE,
                None,
                get_step_diff(EVENTS_STREAM_CONFIG_START_DATE) + 1,  # adding last request
            ),
            (
                "",
                "",
                get_step_diff(EVENTS_STREAM_DEFAULT_START_DATE) + 1,  # adding last request
            ),
        ),
    )
    def test_read_records_events(self, config_start_date, stream_state, expected_amount_of_results, requests_mock):
        if config_start_date:
            test_config = CONFIG | {"start_date": config_start_date}
        else:
            test_config = {**CONFIG}
            test_config.pop("start_date")
        stream = get_stream_by_name("events", test_config)
        dummy_records = []

        initial_date_for_urls = stream_state or config_start_date or EVENTS_STREAM_DEFAULT_START_DATE
        urls = self.generate_api_urls(initial_date_for_urls)
        for url, dummy_record in urls:
            requests_mock.register_uri("GET", url, status_code=200, json={"data": dummy_record})
            dummy_records.append(dummy_record)

        stream.state = {stream.cursor_field: stream_state if stream_state else config_start_date}
        records = get_records(stream=stream, sync_mode=SyncMode.incremental)
        assert records == dummy_records
        assert len(records) == expected_amount_of_results


class TestSemiIncrementalKlaviyoStream:
    @pytest.mark.parametrize(
        ("start_date", "stream_state", "input_records", "expected_records"),
        (
            (
                "2021-11-08T00:00:00+00:00",
                "2022-11-07T00:00:00+00:00",
                [
                    {"attributes": {"updated": "2022-11-08T00:00:00+00:00"}},
                    {"attributes": {"updated": "2023-11-08T00:00:00+00:00"}},
                    {"attributes": {"updated": "2021-11-08T00:00:00+00:00"}},
                ],
                [
                    {"attributes": {"updated": "2022-11-08T00:00:00+00:00"}, "updated": "2022-11-08T00:00:00+00:00"},
                    {"attributes": {"updated": "2023-11-08T00:00:00+00:00"}, "updated": "2023-11-08T00:00:00+00:00"},
                ],
            ),
            (
                "2021-11-08T00:00:00+00:00",
                None,
                [
                    {"attributes": {"updated": "2022-11-08T00:00:00+00:00"}},
                    {"attributes": {"updated": "2023-11-08T00:00:00+00:00"}},
                    {"attributes": {"updated": "2021-11-08T00:00:00+00:00"}},
                ],
                [
                    {"attributes": {"updated": "2022-11-08T00:00:00+00:00"}, "updated": "2022-11-08T00:00:00+00:00"},
                    {"attributes": {"updated": "2023-11-08T00:00:00+00:00"}, "updated": "2023-11-08T00:00:00+00:00"},
                ],
            ),
            ("2021-11-08T00:00:00+00:00", "2022-11-07T00:00:00+00:00", [], []),
        ),
    )
    def test_read_records(self, start_date, stream_state, input_records, expected_records, requests_mock):
        stream = get_stream_by_name("metrics", CONFIG | {"start_date": start_date})
        requests_mock.register_uri("GET", f"https://a.klaviyo.com/api/metrics", status_code=200, json={"data": input_records})
        stream.stream_state = {stream.cursor_field: stream_state if stream_state else start_date}
        records = get_records(stream=stream, sync_mode=SyncMode.incremental)
        assert records == expected_records


class TestProfilesStream:
    def test_read_records(self, requests_mock):
        stream = get_stream_by_name("profiles", CONFIG)
        json = {
            "data": [
                {
                    "type": "profile",
                    "id": "00AA0A0AA0AA000AAAAAAA0AA0",
                    "attributes": {"email": "name@airbyte.io", "updated": "2023-03-10T20:36:36+00:00"},
                    "properties": {"Status": "onboarding_complete"},
                },
                {
                    "type": "profile",
                    "id": "AAAA1A1AA1AA111AAAAAAA1AA1",
                    "attributes": {"email": "name2@airbyte.io", "updated": "2023-02-10T20:36:36+00:00"},
                    "properties": {"Status": "onboarding_started"},
                },
            ],
        }
        requests_mock.register_uri("GET", f"https://a.klaviyo.com/api/profiles", status_code=200, json=json)

        records = get_records(stream=stream)
        assert records == [
            {
                "type": "profile",
                "id": "00AA0A0AA0AA000AAAAAAA0AA0",
                "updated": "2023-03-10T20:36:36+00:00",
                "attributes": {"email": "name@airbyte.io", "updated": "2023-03-10T20:36:36+00:00"},
                "properties": {"Status": "onboarding_complete"},
            },
            {
                "type": "profile",
                "id": "AAAA1A1AA1AA111AAAAAAA1AA1",
                "updated": "2023-02-10T20:36:36+00:00",
                "attributes": {"email": "name2@airbyte.io", "updated": "2023-02-10T20:36:36+00:00"},
                "properties": {"Status": "onboarding_started"},
            },
        ]


class TestGlobalExclusionsStream:
    def test_read_records(self, requests_mock):
        stream = get_stream_by_name("global_exclusions", CONFIG)
        json = {
            "data": [
                {
                    "type": "profile",
                    "id": "00AA0A0AA0AA000AAAAAAA0AA0",
                    "attributes": {
                        "updated": "2023-03-10T20:36:36+00:00",
                        "subscriptions": {"email": {"marketing": {"suppressions": [{"reason": "SUPPRESSED"}]}}},
                    },
                },
                {
                    "type": "profile",
                    "id": "AAAA1A1AA1AA111AAAAAAA1AA1",
                    "attributes": {"updated": "2023-02-10T20:36:36+00:00"},
                },
            ],
        }
        requests_mock.register_uri("GET", f"https://a.klaviyo.com/api/profiles", status_code=200, json=json)

        records = get_records(stream=stream)
        assert records == [
            {
                "type": "profile",
                "id": "00AA0A0AA0AA000AAAAAAA0AA0",
                "attributes": {
                    "updated": "2023-03-10T20:36:36+00:00",
                    "subscriptions": {"email": {"marketing": {"suppressions": [{"reason": "SUPPRESSED"}]}}},
                },
                "updated": "2023-03-10T20:36:36+00:00",
            }
        ]


class TestCampaignsStream:
    def test_read_records(self, requests_mock):
        input_records = [
            {"attributes": {"name": "Some name 1", "archived": False, "updated_at": "2021-05-12T20:45:47+00:00"}},
            {"attributes": {"name": "Some name 2", "archived": False, "updated_at": "2021-05-12T20:45:47+00:00"}},
        ]
        input_records_archived = [
            {"attributes": {"name": "Archived", "archived": True, "updated_at": "2021-05-12T20:45:47+00:00"}},
        ]

        stream = Campaigns(api_key=API_KEY)
        requests_mock.register_uri(
            "GET",
            "https://a.klaviyo.com/api/campaigns?sort=updated_at&filter=equals(messages.channel,'email')",
            status_code=200,
            json={"data": input_records},
            complete_qs=True,
        )
        requests_mock.register_uri(
            "GET",
            "https://a.klaviyo.com/api/campaigns?sort=updated_at&filter=and(equals(archived,true),equals(messages.channel,'email'))",
            status_code=200,
            json={"data": input_records_archived},
            complete_qs=True,
        )

        expected_records = [
            {
                "attributes": {"name": "Some name 1", "archived": False, "updated_at": "2021-05-12T20:45:47+00:00"},
                "updated_at": "2021-05-12T20:45:47+00:00",
            },
            {
                "attributes": {"name": "Some name 2", "archived": False, "updated_at": "2021-05-12T20:45:47+00:00"},
                "updated_at": "2021-05-12T20:45:47+00:00",
            },
            {
                "attributes": {"name": "Archived", "archived": True, "updated_at": "2021-05-12T20:45:47+00:00"},
                "updated_at": "2021-05-12T20:45:47+00:00",
            },
        ]

        records = []
        for stream_slice in stream.stream_slices(sync_mode=SyncMode.full_refresh):
            for record in stream.read_records(sync_mode=SyncMode.full_refresh, stream_slice=stream_slice):
                records.append(record)

        assert records == expected_records

    @pytest.mark.parametrize(
        ("latest_record", "current_stream_state", "expected_state"),
        (
            (
                {"attributes": {"archived": False, "updated_at": "2023-01-02T00:00:00+00:00"}, "updated_at": "2023-01-02T00:00:00+00:00"},
                {"updated_at": "2023-01-01T00:00:00+00:00", "archived": {"updated_at": "2023-01-01T00:00:00+00:00"}},
                {"updated_at": "2023-01-02T00:00:00+00:00", "archived": {"updated_at": "2023-01-01T00:00:00+00:00"}},
            ),
            (
                {"attributes": {"archived": False, "updated_at": "2023-01-02T00:00:00+00:00"}, "updated_at": "2023-01-02T00:00:00+00:00"},
                {"updated_at": "2023-01-01T00:00:00+00:00"},
                {"updated_at": "2023-01-02T00:00:00+00:00"},
            ),
            (
                {"attributes": {"archived": True, "updated_at": "2023-01-02T00:00:00+00:00"}, "updated_at": "2023-01-02T00:00:00+00:00"},
                {"updated_at": "2023-01-01T00:00:00+00:00", "archived": {"updated_at": "2023-01-01T00:00:00+00:00"}},
                {"updated_at": "2023-01-01T00:00:00+00:00", "archived": {"updated_at": "2023-01-02T00:00:00+00:00"}},
            ),
            (
                {"attributes": {"archived": True, "updated_at": "2023-01-02T00:00:00+00:00"}, "updated_at": "2023-01-02T00:00:00+00:00"},
                {"updated_at": "2023-01-01T00:00:00+00:00"},
                {"updated_at": "2023-01-01T00:00:00+00:00", "archived": {"updated_at": "2023-01-02T00:00:00+00:00"}},
            ),
            (
                {"attributes": {"archived": False, "updated_at": "2023-01-02T00:00:00+00:00"}, "updated_at": "2023-01-02T00:00:00+00:00"},
                {},
                {"updated_at": "2023-01-02T00:00:00+00:00"},
            ),
            (
                {"attributes": {"archived": True, "updated_at": "2023-01-02T00:00:00+00:00"}, "updated_at": "2023-01-02T00:00:00+00:00"},
                {},
                {"archived": {"updated_at": "2023-01-02T00:00:00+00:00"}},
            ),
        ),
    )
    def test_get_updated_state(self, latest_record, current_stream_state, expected_state):
        stream = Campaigns(api_key=API_KEY)
        assert stream._get_updated_state(current_stream_state, latest_record) == expected_state

    def test_stream_slices(self):
        stream = Campaigns(api_key=API_KEY)
        assert stream.stream_slices(sync_mode=SyncMode.full_refresh) == [{"archived": False}, {"archived": True}]

    @pytest.mark.parametrize(
        ("stream_state", "stream_slice", "next_page_token", "expected_params"),
        (
            ({}, {"archived": False}, None, {"filter": "equals(messages.channel,'email')", "sort": "updated_at"}),
            ({}, {"archived": True}, None, {"filter": "and(equals(archived,true),equals(messages.channel,'email'))", "sort": "updated_at"}),
            (
                {"updated_at": "2023-10-10T00:00:00+00:00"},
                {"archived": False},
                None,
<<<<<<< HEAD
                {"filter": "and(greater-than(updated_at,2023-10-10T00:00:00+00:00),equals(messages.channel,'email'))", "sort": "updated_at"},
=======
                {
                    "filter": "and(greater-than(updated_at,2023-10-10T00:00:00+00:00),equals(messages.channel,'email'))",
                    "sort": "updated_at",
                },
>>>>>>> 3806d47d
            ),
            (
                {"archived": {"updated_at": "2023-10-10T00:00:00+00:00"}},
                {"archived": True},
                None,
                {
                    "filter": "and(greater-than(updated_at,2023-10-10T00:00:00+00:00),equals(archived,true),equals(messages.channel,'email'))",
                    "sort": "updated_at",
                },
            ),
            (
                {"updated_at": "2023-10-10T00:00:00+00:00"},
                {"archived": False},
                {"page[cursor]": "next_page_cursor"},
                {
                    "filter": "and(greater-than(updated_at,2023-10-10T00:00:00+00:00),equals(messages.channel,'email'))",
                    "sort": "updated_at",
                    "page[cursor]": "next_page_cursor",
                },
            ),
            (
                {"archived": {"updated_at": "2023-10-10T00:00:00+00:00"}},
                {"archived": True},
                {"page[cursor]": "next_page_cursor"},
                {
                    "filter": "and(greater-than(updated_at,2023-10-10T00:00:00+00:00),equals(archived,true),equals(messages.channel,'email'))",
                    "sort": "updated_at",
                    "page[cursor]": "next_page_cursor",
                },
            ),
            (
                {},
                {"archived": True},
                {"page[cursor]": "next_page_cursor"},
<<<<<<< HEAD
                {"filter": "and(equals(archived,true),equals(messages.channel,'email'))", "sort": "updated_at", "page[cursor]": "next_page_cursor"},
=======
                {
                    "filter": "and(equals(archived,true),equals(messages.channel,'email'))",
                    "sort": "updated_at",
                    "page[cursor]": "next_page_cursor",
                },
>>>>>>> 3806d47d
            ),
            (
                {},
                {"archived": False},
                {"page[cursor]": "next_page_cursor"},
                {"filter": "equals(messages.channel,'email')", "sort": "updated_at", "page[cursor]": "next_page_cursor"},
            ),
            (
                {"updated_at": "2023-10-10T00:00:00+00:00", "archived": {"updated_at": "2024-10-10T00:00:00+00:00"}},
                {"archived": False},
                None,
<<<<<<< HEAD
                {"filter": "and(greater-than(updated_at,2023-10-10T00:00:00+00:00),equals(messages.channel,'email'))", "sort": "updated_at"},
=======
                {
                    "filter": "and(greater-than(updated_at,2023-10-10T00:00:00+00:00),equals(messages.channel,'email'))",
                    "sort": "updated_at",
                },
>>>>>>> 3806d47d
            ),
            (
                {"updated_at": "2023-10-10T00:00:00+00:00", "archived": {"updated_at": "2022-10-10T00:00:00+00:00"}},
                {"archived": True},
                None,
                {
                    "filter": "and(greater-than(updated_at,2022-10-10T00:00:00+00:00),equals(archived,true),equals(messages.channel,'email'))",
                    "sort": "updated_at",
                },
            ),
        ),
    )
    def test_request_params(self, stream_state, stream_slice, next_page_token, expected_params):
        stream = Campaigns(api_key=API_KEY)
        assert (
            stream.request_params(stream_state=stream_state, stream_slice=stream_slice, next_page_token=next_page_token) == expected_params
        )


class TestCampaignsDetailedStream:
    def test_set_recipient_count(self, requests_mock):
        stream = CampaignsDetailed(api_key=API_KEY)
        campaign_id = "1"
        record = {"id": campaign_id, "attributes": {"name": "Campaign"}}
        estimated_recipient_count = 5

        requests_mock.register_uri(
            "GET",
            f"https://a.klaviyo.com/api/campaign-recipient-estimations/{campaign_id}",
            status_code=200,
            json={"data": {"attributes": {"estimated_recipient_count": estimated_recipient_count}}},
        )
        stream._set_recipient_count(record)
        assert record["estimated_recipient_count"] == estimated_recipient_count

    def test_set_recipient_count_not_found(self, requests_mock):
        stream = CampaignsDetailed(api_key=API_KEY)
        campaign_id = "1"
        record = {"id": campaign_id, "attributes": {"name": "Campaign"}}

        mocked_response = mock.MagicMock(spec=requests.Response)
        mocked_response.ok = False
        mocked_response.status_code = 404
        mocked_response.json.return_value = {}
        with patch.object(
            stream._http_client, "send_request", return_value=(mock.MagicMock(spec=requests.PreparedRequest), mocked_response)
        ):
            stream._set_recipient_count(record)
        assert record["estimated_recipient_count"] == 0

    def test_set_campaign_message(self, requests_mock):
        stream = CampaignsDetailed(api_key=API_KEY)
        message_id = "1"
        record = {"id": "123123", "attributes": {"name": "Campaign", "message": message_id}}
        campaign_message_data = {"type": "campaign-message", "id": message_id}

        requests_mock.register_uri(
            "GET",
            f"https://a.klaviyo.com/api/campaign-messages/{message_id}",
            status_code=200,
            json={"data": campaign_message_data},
        )
        stream._set_campaign_message(record)
        assert record["campaign_message"] == campaign_message_data

    def test_set_campaign_message_no_message_id(self):
        stream = CampaignsDetailed(api_key=API_KEY)
        record = {"id": "123123", "attributes": {"name": "Campaign"}}
        stream._set_campaign_message(record)
        assert "campaign_message" not in record<|MERGE_RESOLUTION|>--- conflicted
+++ resolved
@@ -548,14 +548,10 @@
                 {"updated_at": "2023-10-10T00:00:00+00:00"},
                 {"archived": False},
                 None,
-<<<<<<< HEAD
-                {"filter": "and(greater-than(updated_at,2023-10-10T00:00:00+00:00),equals(messages.channel,'email'))", "sort": "updated_at"},
-=======
                 {
                     "filter": "and(greater-than(updated_at,2023-10-10T00:00:00+00:00),equals(messages.channel,'email'))",
                     "sort": "updated_at",
                 },
->>>>>>> 3806d47d
             ),
             (
                 {"archived": {"updated_at": "2023-10-10T00:00:00+00:00"}},
@@ -590,15 +586,11 @@
                 {},
                 {"archived": True},
                 {"page[cursor]": "next_page_cursor"},
-<<<<<<< HEAD
-                {"filter": "and(equals(archived,true),equals(messages.channel,'email'))", "sort": "updated_at", "page[cursor]": "next_page_cursor"},
-=======
                 {
                     "filter": "and(equals(archived,true),equals(messages.channel,'email'))",
                     "sort": "updated_at",
                     "page[cursor]": "next_page_cursor",
                 },
->>>>>>> 3806d47d
             ),
             (
                 {},
@@ -610,14 +602,10 @@
                 {"updated_at": "2023-10-10T00:00:00+00:00", "archived": {"updated_at": "2024-10-10T00:00:00+00:00"}},
                 {"archived": False},
                 None,
-<<<<<<< HEAD
-                {"filter": "and(greater-than(updated_at,2023-10-10T00:00:00+00:00),equals(messages.channel,'email'))", "sort": "updated_at"},
-=======
                 {
                     "filter": "and(greater-than(updated_at,2023-10-10T00:00:00+00:00),equals(messages.channel,'email'))",
                     "sort": "updated_at",
                 },
->>>>>>> 3806d47d
             ),
             (
                 {"updated_at": "2023-10-10T00:00:00+00:00", "archived": {"updated_at": "2022-10-10T00:00:00+00:00"}},
