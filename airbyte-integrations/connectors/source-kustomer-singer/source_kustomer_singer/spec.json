--- conflicted
+++ resolved
@@ -10,37 +10,14 @@
       "api_token": {
         "title": "API Token",
         "type": "string",
-        "title": "API Key",
-        "description": "Kustomer API Key. See the <a href=\"https://developer.kustomer.com/kustomer-api-docs/reference/authentication\">docs</a>" on how to obtain this",
+        "description": "Kustomer API Token. See the <a href=\"https://developer.kustomer.com/kustomer-api-docs/reference/authentication\">docs</a> on how to obtain this",
         "airbyte_secret": true
       },
       "start_date": {
         "title": "Start Date",
-<<<<<<< HEAD
-        "description": "UTC date and time in the format 2017-01-25T00:00:00Z. Any data before this date will not be replicated",
-=======
->>>>>>> eea41b4f
         "type": "string",
         "description": "The date from which you'd like to replicate the data",
         "examples": ["2019-01-01T00:00:00Z"]
-<<<<<<< HEAD
-      },
-      "user_agent": {
-        "type": "string",
-        "title": "User Agent",
-        "examples": "tap-kustomer <api_user_email@your_company.com>"
-      },
-      "date_window_size": {
-        "type": "string",
-        "title": "Date Window Size",
-        "description": "The integer number of days (between the from and to dates) for date-windowing through the date-filtered endpoints (default 60 days)."
-      },
-      "page_size_limit": {
-        "type": "string",
-        "title": "Page Size Limit",
-        "description": "The integer number of records to return per API request"
-=======
->>>>>>> eea41b4f
       }
     }
   }
