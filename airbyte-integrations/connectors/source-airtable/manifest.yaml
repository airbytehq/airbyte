--- conflicted
+++ resolved
@@ -604,14 +604,6 @@
     type: object
     $schema: http://json-schema.org/draft-07/schema#
     properties:
-<<<<<<< HEAD
-      add_base_id_to_stream_name:
-        title: Add Base ID to Stream Name
-        type: boolean
-        description: When enabled, includes the base ID in stream names to ensure uniqueness. Use this if you have cloned Airtable bases with duplicate table names. Note that enabling this will change stream names and require a full refresh.
-        default: false
-        order: 1
-=======
       num_workers:
         type: integer
         title: Number of Concurrent Workers
@@ -619,7 +611,12 @@
         default: 5
         minimum: 2
         maximum: 40
->>>>>>> 8aa64edc
+      add_base_id_to_stream_name:
+        title: Add Base ID to Stream Name
+        type: boolean
+        description: When enabled, includes the base ID in stream names to ensure uniqueness. Use this if you have cloned Airtable bases with duplicate table names. Note that enabling this will change stream names and require a full refresh.
+        default: false
+        order: 1
       credentials:
         order: 0
         title: Authentication
