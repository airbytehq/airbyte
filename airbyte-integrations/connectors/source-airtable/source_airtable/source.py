--- conflicted
+++ resolved
@@ -10,65 +10,30 @@
 from airbyte_cdk.models import AirbyteCatalog
 from airbyte_cdk.sources import AbstractSource
 from airbyte_cdk.sources.streams import Stream
-<<<<<<< HEAD
 
 from .auth import AirtableAuth
 from .helpers import Helpers
-=======
-from airbyte_cdk.sources.streams.http.requests_native_auth import TokenAuthenticator
-
-from .schema_helpers import SchemaHelpers
->>>>>>> f921d8cf
 from .streams import AirtableBases, AirtableStream, AirtableTables
 
 
 class SourceAirtable(AbstractSource):
 
     logger: logging.Logger = logging.getLogger("airbyte")
-<<<<<<< HEAD
     streams_catalog: Iterable[Mapping[str, Any]] = []
     _auth: AirtableAuth = None
 
     def check_connection(self, logger: AirbyteLogger, config: Mapping[str, Any]) -> Tuple[bool, Any]:
         auth = AirtableAuth(config)
-=======
-
-    # prepared streams catalog
-    streams_catalog: Iterable[Mapping[str, Any]] = []
-
-    def check_connection(self, logger: AirbyteLogger, config: Mapping[str, Any]) -> Tuple[bool, Any]:
-        auth = TokenAuthenticator(token=config["api_key"])
->>>>>>> f921d8cf
         try:
             # try reading first table from each base, to check the connectivity,
             for base in AirtableBases(authenticator=auth).read_records(sync_mode=None):
                 base_id = base.get("id")
                 base_name = base.get("name")
-<<<<<<< HEAD
-                logger.info(f"Reading first table info for base: {base_name}")
-=======
                 self.logger.info(f"Reading first table info for base: {base_name}")
->>>>>>> f921d8cf
                 next(AirtableTables(base_id=base_id, authenticator=auth).read_records(sync_mode=None))
             return True, None
         except Exception as e:
             return False, str(e)
-<<<<<<< HEAD
-
-    def prepare_catalog_for_base(self, base_id: str, base_name: str, base_tables: list) -> Iterable[Mapping[str, Any]]:
-        for table in base_tables:
-            if table not in self.streams_catalog:
-                self.streams_catalog.append(
-                    {
-                        "stream_path": f"{base_id}/{table.get('id')}",
-                        "stream": Helpers.get_airbyte_stream(
-                            f"{base_name}/{Helpers.clean_name(table.get('name'))}",
-                            Helpers.get_json_schema(table),
-                        ),
-                    }
-                )
-=======
->>>>>>> f921d8cf
 
     def discover(self, logger: AirbyteLogger, config) -> AirbyteCatalog:
         """
@@ -77,27 +42,6 @@
 
         Retrieve: Bases, Tables from each Base, generate JSON Schema for each table.
         """
-<<<<<<< HEAD
-        # re-use the authenticator while generating streams instances
-        # or create new auth instance otherwise
-        auth = self._auth if self._auth else AirtableAuth(config)
-
-        # list all bases available for authenticated account
-        for base in AirtableBases(authenticator=auth).read_records(sync_mode=None):
-            # list and process each table under each base to generate the JSON Schema
-            self.prepare_catalog_for_base(
-                base_id=base.get("id"),
-                base_name=Helpers.clean_name(base.get("name")),
-                base_tables=list(AirtableTables(base_id=base.get("id"), authenticator=auth).read_records(sync_mode=None)),
-            )
-
-        return AirbyteCatalog(streams=[stream["stream"] for stream in self.streams_catalog])
-
-    def streams(self, config: Mapping[str, Any]) -> List[Stream]:
-        self._auth = AirtableAuth(config)
-        if not self.streams_catalog:
-            self.discover(logger=None, config=config)
-=======
         auth = TokenAuthenticator(token=config["api_key"])
         # list all bases available for authenticated account
         for base in AirtableBases(authenticator=auth).read_records(sync_mode=None):
@@ -121,15 +65,10 @@
         if not self.streams_catalog:
             self.discover(None, config)
         # build the stream class from prepared streams_catalog
->>>>>>> f921d8cf
         for stream in self.streams_catalog:
             yield AirtableStream(
                 stream_path=stream["stream_path"],
                 stream_name=stream["stream"].name,
                 stream_schema=stream["stream"].json_schema,
-<<<<<<< HEAD
-                authenticator=self._auth,
-=======
                 authenticator=TokenAuthenticator(token=config["api_key"]),
->>>>>>> f921d8cf
             )