--- conflicted
+++ resolved
@@ -11,11 +11,7 @@
   connectorSubtype: api
   connectorType: source
   definitionId: 14c6e7ea-97ed-4f5e-a7b5-25e9a80b8212
-<<<<<<< HEAD
-  dockerImageTag: 4.6.15-rc.1
-=======
-  dockerImageTag: 4.6.15
->>>>>>> 2055142e
+  dockerImageTag: 4.6.16-rc.1
   dockerRepository: airbyte/source-airtable
   documentationUrl: https://docs.airbyte.com/integrations/sources/airtable
   externalDocumentationUrls:
