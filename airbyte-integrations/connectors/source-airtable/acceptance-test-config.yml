# See [Source Acceptance Tests](https://docs.airbyte.com/connector-development/testing-connectors/source-acceptance-tests-reference)
# for more information about how to configure these tests
connector_image: airbyte/source-airtable:dev
test_strictness_level: high
acceptance_tests:
  spec:
    tests:
      - spec_path: "source_airtable/spec.json"
  connection:
    tests:
      - config_path: "secrets/config.json"
        status: "succeed"
      - config_path: "integration_tests/invalid_config.json"
        status: "failed"
      - config_path: "secrets/config_oauth.json"
        status: "succeed"
      - config_path: "integration_tests/invalid_config_oauth.json"
        status: "failed" 
  discovery:
    tests:
      - config_path: "secrets/config.json"
<<<<<<< HEAD
      # bypassed this check, because discovery mechanism was changed
        backward_compatibility_tests_config:
          disable_for_version: "1.0.1"
=======
>>>>>>> 229d1c95
  basic_read:
    tests:
      - config_path: "secrets/config.json"
        expect_records:
          path: "integration_tests/expected_records.jsonl"
<<<<<<< HEAD
      - config_path: "secrets/config_oauth.json"
        expect_records:
          path: "integration_tests/expected_records.jsonl"
=======
          extra_fields: true
          exact_order: true
          extra_records: false
      - config_path: "secrets/config_oauth.json"
        expect_records:
          path: "integration_tests/expected_records.jsonl"
          extra_fields: true
          exact_order: true
          extra_records: false
>>>>>>> 229d1c95
  full_refresh:
    tests:
      - config_path: "secrets/config.json"
        configured_catalog_path: "integration_tests/configured_catalog.json"
  incremental:
    bypass_reason: "Incremental syncs are not supported on this connector."<|MERGE_RESOLUTION|>--- conflicted
+++ resolved
@@ -19,22 +19,11 @@
   discovery:
     tests:
       - config_path: "secrets/config.json"
-<<<<<<< HEAD
-      # bypassed this check, because discovery mechanism was changed
-        backward_compatibility_tests_config:
-          disable_for_version: "1.0.1"
-=======
->>>>>>> 229d1c95
   basic_read:
     tests:
       - config_path: "secrets/config.json"
         expect_records:
           path: "integration_tests/expected_records.jsonl"
-<<<<<<< HEAD
-      - config_path: "secrets/config_oauth.json"
-        expect_records:
-          path: "integration_tests/expected_records.jsonl"
-=======
           extra_fields: true
           exact_order: true
           extra_records: false
@@ -44,7 +33,6 @@
           extra_fields: true
           exact_order: true
           extra_records: false
->>>>>>> 229d1c95
   full_refresh:
     tests:
       - config_path: "secrets/config.json"
