--- conflicted
+++ resolved
@@ -2,7 +2,6 @@
   "streams": [
     {
       "stream": {
-<<<<<<< HEAD
         "name": "attachments_compact",
         "json_schema": {},
         "supported_sync_modes": ["full_refresh"]
@@ -13,9 +12,6 @@
     {
       "stream": {
         "name": "attachments",
-=======
-        "name": "events",
->>>>>>> 69a0abca
         "json_schema": {},
         "supported_sync_modes": ["full_refresh"]
       },
