{
  "streams": [
    {
      "stream": {
        "name": "attachments_compact",
        "json_schema": {},
        "supported_sync_modes": ["full_refresh"]
      },
      "sync_mode": "full_refresh",
      "destination_sync_mode": "overwrite"
    },
    {
      "stream": {
        "name": "attachments",
        "json_schema": {},
        "supported_sync_modes": ["full_refresh"]
      },
      "sync_mode": "full_refresh",
      "destination_sync_mode": "overwrite"
    },
    {
      "stream": {
<<<<<<< HEAD
        "name": "portfolios_compact",
        "json_schema": {},
        "supported_sync_modes": ["full_refresh"]
      },
      "sync_mode": "full_refresh",
      "destination_sync_mode": "overwrite"
    },
    {
      "stream": {
        "name": "portfolios",
=======
        "name": "organization_exports",
>>>>>>> e823f9c7
        "json_schema": {},
        "supported_sync_modes": ["full_refresh"]
      },
      "sync_mode": "full_refresh",
      "destination_sync_mode": "overwrite"
    },
    {
      "stream": {
        "name": "projects",
        "json_schema": {},
        "supported_sync_modes": ["full_refresh"]
      },
      "sync_mode": "full_refresh",
      "destination_sync_mode": "overwrite"
    },
    {
      "stream": {
        "name": "sections_compact",
        "json_schema": {},
        "supported_sync_modes": ["full_refresh"]
      },
      "sync_mode": "full_refresh",
      "destination_sync_mode": "overwrite"
    },
    {
      "stream": {
        "name": "sections",
        "json_schema": {},
        "supported_sync_modes": ["full_refresh"]
      },
      "sync_mode": "full_refresh",
      "destination_sync_mode": "overwrite"
    },
    {
      "stream": {
        "name": "stories_compact",
        "json_schema": {},
        "supported_sync_modes": ["full_refresh"]
      },
      "sync_mode": "full_refresh",
      "destination_sync_mode": "overwrite"
    },
    {
      "stream": {
        "name": "stories",
        "json_schema": {},
        "supported_sync_modes": ["full_refresh"]
      },
      "sync_mode": "full_refresh",
      "destination_sync_mode": "overwrite"
    },
    {
      "stream": {
        "name": "tags",
        "json_schema": {},
        "supported_sync_modes": ["full_refresh"]
      },
      "sync_mode": "full_refresh",
      "destination_sync_mode": "overwrite"
    },
    {
      "stream": {
        "name": "tasks",
        "json_schema": {},
        "supported_sync_modes": ["full_refresh"]
      },
      "sync_mode": "full_refresh",
      "destination_sync_mode": "overwrite"
    },
    {
      "stream": {
        "name": "teams",
        "json_schema": {},
        "supported_sync_modes": ["full_refresh"]
      },
      "sync_mode": "full_refresh",
      "destination_sync_mode": "overwrite"
    },
    {
      "stream": {
        "name": "team_memberships",
        "json_schema": {},
        "supported_sync_modes": ["full_refresh"]
      },
      "sync_mode": "full_refresh",
      "destination_sync_mode": "overwrite"
    },
    {
      "stream": {
        "name": "users",
        "json_schema": {},
        "supported_sync_modes": ["full_refresh"]
      },
      "sync_mode": "full_refresh",
      "destination_sync_mode": "overwrite"
    },
    {
      "stream": {
        "name": "workspaces",
        "json_schema": {},
        "supported_sync_modes": ["full_refresh"]
      },
      "sync_mode": "full_refresh",
      "destination_sync_mode": "overwrite"
    }
  ]
}<|MERGE_RESOLUTION|>--- conflicted
+++ resolved
@@ -20,7 +20,6 @@
     },
     {
       "stream": {
-<<<<<<< HEAD
         "name": "portfolios_compact",
         "json_schema": {},
         "supported_sync_modes": ["full_refresh"]
@@ -31,9 +30,15 @@
     {
       "stream": {
         "name": "portfolios",
-=======
+        "json_schema": {},
+        "supported_sync_modes": ["full_refresh"]
+      },
+      "sync_mode": "full_refresh",
+      "destination_sync_mode": "overwrite"
+    },
+    {
+      "stream": {
         "name": "organization_exports",
->>>>>>> e823f9c7
         "json_schema": {},
         "supported_sync_modes": ["full_refresh"]
       },
