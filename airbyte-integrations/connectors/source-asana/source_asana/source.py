--- conflicted
+++ resolved
@@ -16,12 +16,9 @@
     Attachments,
     AttachmentsCompact,
     CustomFields,
-<<<<<<< HEAD
     Portfolios,
     PortfoliosCompact,
-=======
     OrganizationExports,
->>>>>>> e823f9c7
     Projects,
     Sections,
     SectionsCompact,
