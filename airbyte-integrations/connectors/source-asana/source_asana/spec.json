{
  "documentationUrl": "https://docsurl.com",
  "connectionSpecification": {
    "$schema": "http://json-schema.org/draft-07/schema#",
    "title": "Asana Spec",
    "type": "object",
    "additionalProperties": true,
    "properties": {
      "credentials": {
        "title": "Authentication mechanism",
        "description": "Choose how to authenticate to Github",
        "type": "object",
        "oneOf": [
          {
            "type": "object",
            "title": "Authenticate via Asana (Oauth)",
            "required": ["client_id", "client_secret", "refresh_token"],
            "properties": {
              "option_title": {
                "type": "string",
                "title": "Credentials title",
                "description": "OAuth Credentials",
                "const": "OAuth Credentials"
              },
              "client_id": {
                "type": "string",
                "title": "",
                "description": "",
                "airbyte_secret": true
              },
              "client_secret": {
                "type": "string",
                "title": "",
                "description": "",
                "airbyte_secret": true
              },
              "refresh_token": {
                "type": "string",
                "title": "",
                "description": "",
                "airbyte_secret": true
              }
            }
          },
          {
            "type": "object",
            "title": "Authenticate with Personal Access Token",
            "required": ["personal_access_token"],
            "properties": {
              "option_title": {
                "type": "string",
                "title": "Credentials title",
                "description": "PAT Credentials",
                "const": "PAT Credentials"
              },
              "personal_access_token": {
                "type": "string",
                "title": "Personal Access Token",
                "description": "Asana Personal Access Token (generate yours <a href=\"https://app.asana.com/0/developer-console\">here</a>).",
                "airbyte_secret": true
              }
            }
          }
        ]
      }
    }
  },
<<<<<<< HEAD
  "authSpecification": {
    "auth_type": "oauth2.0",
    "oauth2Specification": {
      "rootObject": ["credentials", 0],
      "oauthFlowInitParameters": [["client_id"], ["client_secret"]],
      "oauthFlowOutputParameters": [["refresh_token"]]
=======
  "advanced_auth": {
    "auth_flow_type": "oauth2.0",
    "predicate_key": [
      "credentials",
      "option_title"
    ],
    "predicate_value": "OAuth Credentials",
    "oauth_config_specification": {
      "complete_oauth_output_specification": {
        "type": "object",
        "properties": {
          "refresh_token": {
            "type": "string",
            "path_in_connector_config": [
              "credentials", "refresh_token"
            ]
          }
        }
      },
      "complete_oauth_server_input_specification": {
        "type": "object",
        "properties": {
          "client_id": {
            "type": "string"
          },
          "client_secret": {
            "type": "string"
          }
        }
      },
      "complete_oauth_server_output_specification": {
        "type": "object",
        "properties": {
          "client_id": {
            "type": "string",
            "path_in_connector_config": [
              "credentials", "client_id"
            ]
          },
          "client_secret": {
            "type": "string",
            "path_in_connector_config": [
              "credentials","client_secret"
            ]
          }
        }
      }
>>>>>>> 0fc11c51
    }
  }
}<|MERGE_RESOLUTION|>--- conflicted
+++ resolved
@@ -65,14 +65,6 @@
       }
     }
   },
-<<<<<<< HEAD
-  "authSpecification": {
-    "auth_type": "oauth2.0",
-    "oauth2Specification": {
-      "rootObject": ["credentials", 0],
-      "oauthFlowInitParameters": [["client_id"], ["client_secret"]],
-      "oauthFlowOutputParameters": [["refresh_token"]]
-=======
   "advanced_auth": {
     "auth_flow_type": "oauth2.0",
     "predicate_key": [
@@ -120,7 +112,6 @@
           }
         }
       }
->>>>>>> 0fc11c51
     }
   }
 }