data:
  allowedHosts:
    hosts:
      - app.asana.com
  registries:
    oss:
      enabled: true
    cloud:
      enabled: true
  remoteRegistries:
    pypi:
      enabled: true
      packageName: airbyte-source-asana
  connectorBuildOptions:
    # Please update to the latest version of the connector base image.
    # https://hub.docker.com/r/airbyte/python-connector-base
    # Please use the full address with sha256 hash to guarantee build reproducibility.
    baseImage: docker.io/airbyte/python-connector-base:1.2.0@sha256:c22a9d97464b69d6ef01898edf3f8612dc11614f05a84984451dde195f337db9
  connectorSubtype: api
  connectorType: source
  definitionId: d0243522-dccf-4978-8ba0-37ed47a0bdbf
  dockerImageTag: 0.7.0
  dockerRepository: airbyte/source-asana
  githubIssueLabel: source-asana
  icon: asana.svg
  license: MIT
  name: Asana
  releaseDate: 2021-05-25
  releaseStage: beta
  supportLevel: community
  documentationUrl: https://docs.airbyte.com/integrations/sources/asana
  tags:
    - language:python
<<<<<<< HEAD
    - cdk:low-code
  ab_internal:
    ql: 300
    sl: 100
=======
    - cdk:python
  connectorTestSuitesOptions:
    - suite: unitTests
    - suite: acceptanceTests
      testSecrets:
        - name: SECRET_SOURCE-ASANA__CREDS
          fileName: config.json
          secretStore:
            type: GSM
            alias: airbyte-connector-testing-secret-store
>>>>>>> ffc613e9
metadataSpecVersion: "1.0"<|MERGE_RESOLUTION|>--- conflicted
+++ resolved
@@ -31,13 +31,10 @@
   documentationUrl: https://docs.airbyte.com/integrations/sources/asana
   tags:
     - language:python
-<<<<<<< HEAD
     - cdk:low-code
   ab_internal:
     ql: 300
     sl: 100
-=======
-    - cdk:python
   connectorTestSuitesOptions:
     - suite: unitTests
     - suite: acceptanceTests
@@ -47,5 +44,4 @@
           secretStore:
             type: GSM
             alias: airbyte-connector-testing-secret-store
->>>>>>> ffc613e9
 metadataSpecVersion: "1.0"