#
# Copyright (c) 2021 Airbyte, Inc., all rights reserved.
#


from abc import ABC
from base64 import b64encode
from datetime import datetime, timedelta
from typing import Any, Iterable, List, Mapping, MutableMapping, Optional, Tuple
from urllib.parse import parse_qsl, urlparse

import pendulum
import requests
import pendulum
from airbyte_cdk import AirbyteLogger
from airbyte_cdk.models import SyncMode
from airbyte_cdk.sources import AbstractSource
from airbyte_cdk.sources.streams import Stream
from airbyte_cdk.sources.streams.http import HttpStream
from airbyte_cdk.sources.streams.http.auth import TokenAuthenticator

<<<<<<< HEAD
user_agent_header = 'Mozilla/5.0 (Macintosh; Intel Mac OS X 10_10_1) AppleWebKit/537.36 (KHTML, like Gecko) Chrome/39.0.2171.95 Safari/537.36'
=======
user_agent_header = (
    "Mozilla/5.0 (Macintosh; Intel Mac OS X 10_10_1) AppleWebKit/537.36 (KHTML, like Gecko) Chrome/39.0.2171.95 Safari/537.36"
)


>>>>>>> f0640ecb
# Basic full refresh stream
class WoocommerceStream(HttpStream, ABC):

    # Latest Stable Release
    api_version = "wc/v3"
    # Page size
    limit = 100
    # Define primary key as sort key for full_refresh, or very first sync for incremental_refresh
    primary_key = "id"
    order_field = "date"

    def __init__(self, shop: str, start_date: str, api_key: str, api_secret: str, conversion_window_days: int, **kwargs):
        super().__init__(**kwargs)
        self.start_date = start_date
        self.shop = shop
        self.api_key = api_key
        self.api_secret = api_secret
        self.conversion_window_days = conversion_window_days

    @property
    def url_base(self) -> str:
        return f"https://{self.shop}/wp-json/{self.api_version}/"

    def path(self, **kwargs) -> str:
        return f"{self.data_field}"
        
    def request_headers(
        self, stream_state: Mapping[str, Any], stream_slice: Mapping[str, Any] = None, next_page_token: Mapping[str, Any] = None
    ) -> Mapping[str, Any]:
        #for some source user-agent is expected by the woo-commerce API
        return {
            'User-Agent' : user_agent_header,
            'Content-Type': 'application/json'
        }

    def request_headers(
        self, stream_state: Mapping[str, Any], stream_slice: Mapping[str, Any] = None, next_page_token: Mapping[str, Any] = None
    ) -> Mapping[str, Any]:
        # for some source user-agent is expected by the woo-commerce API
        return {"User-Agent": user_agent_header, "Content-Type": "application/json"}

    def next_page_token(self, response: requests.Response) -> Optional[Mapping[str, Any]]:
        next_page = response.links.get("next", None)
        if next_page:
            return dict(parse_qsl(urlparse(next_page.get("url")).query))
        else:
            return None

    def request_params(
        self, stream_state: Mapping[str, Any], stream_slice: Mapping[str, any] = None, next_page_token: Mapping[str, Any] = None
    ) -> MutableMapping[str, Any]:
        params = {"per_page": self.limit}
        if next_page_token:
            params.update(**next_page_token)
        else:
            params.update({"after": pendulum.parse(self.start_date).replace(tzinfo=None), "before": pendulum.now().replace(tzinfo=None)})
            params.update({"orderby": self.order_field, "order": "asc"})
<<<<<<< HEAD
        
=======

>>>>>>> f0640ecb
        return params

    def parse_response(self, response: requests.Response, **kwargs) -> Iterable[Mapping]:
        records = response.json()

        if isinstance(records, dict):
            # for cases when we have a single record as dict
            # add shop_url to the record to make querying easy
            records["shop_url"] = self.shop
            yield records
        else:
            # for other cases
            for record in records:
                # add shop_url to the record to make querying easy
                record["shop_url"] = self.shop
                yield record
<<<<<<< HEAD
        
=======
>>>>>>> f0640ecb


class IncrementalWoocommerceStream(WoocommerceStream, ABC):
    # Getting page size as 'limit' from parrent class
    @property
    def limit(self):
        return super().limit

    # Setting the check point interval to the limit of the records output
    state_checkpoint_interval = limit
    # Setting the default cursor field for all streams
    cursor_field = "date_modified"

    def get_updated_state(self, current_stream_state: MutableMapping[str, Any], latest_record: Mapping[str, Any]) -> Mapping[str, Any]:
        if self.cursor_field == "date_modified" and datetime.now().isoformat() < current_stream_state.get(self.cursor_field, ""):
            return {self.cursor_field: latest_record.get(self.cursor_field, "")}
        return {self.cursor_field: max(latest_record.get(self.cursor_field, ""), current_stream_state.get(self.cursor_field, ""))}

    def request_params(self, stream_state: Mapping[str, Any] = None, next_page_token: Mapping[str, Any] = None, **kwargs):
        params = super().request_params(stream_state=stream_state, next_page_token=next_page_token, **kwargs)
        AirbyteLogger().log("INFO", f"using params: {params}")
        # If there is a next page token then we should only send pagination-related parameters.
        if not next_page_token:
            params["orderby"] = self.order_field
            params["order"] = "asc"
            if stream_state:
                start_date = stream_state.get(self.cursor_field)
                start_date = pendulum.parse(start_date).replace(tzinfo=None)
<<<<<<< HEAD
                start_date = start_date.subtract(days = self.conversion_window_days)
                
=======
                start_date = start_date.subtract(days=self.conversion_window_days)

>>>>>>> f0640ecb
                params["after"] = start_date
        return params

    # Parse the stream_slice with respect to stream_state for Incremental refresh
    # cases where we slice the stream, the endpoints for those classes don't accept any other filtering,
    # but they provide us with the updated_at field in most cases, so we used that as incremental filtering during the order slicing.
    def filter_records_newer_than_state(self, stream_state: Mapping[str, Any] = None, records_slice: Mapping[str, Any] = None) -> Iterable:
        # Getting records >= state
        if stream_state:
            for record in records_slice:
                if record[self.cursor_field] >= stream_state.get(self.cursor_field):
<<<<<<< HEAD
                    record['shop_url'] = self.shop
                    yield record
        else:
            for record in records_slice:
                record['shop_url'] = self.shop
=======
                    record["shop_url"] = self.shop
                    yield record
        else:
            for record in records_slice:
                record["shop_url"] = self.shop
>>>>>>> f0640ecb
                yield record


class NonFilteredStream(IncrementalWoocommerceStream):
    def request_params(self, stream_state: Mapping[str, Any] = None, next_page_token: Mapping[str, Any] = None, **kwargs):
        params = super().request_params(stream_state=stream_state, next_page_token=next_page_token, **kwargs)

        if not next_page_token and stream_state:
            del params["after"]
            del params["before"]
        return params

    def read_records(
        self, stream_state: Mapping[str, Any] = None, stream_slice: Optional[Mapping[str, Any]] = None, **kwargs
    ) -> Iterable[Mapping[str, Any]]:

        records_slice = super().read_records(sync_mode=SyncMode.full_refresh, stream_slice=stream_slice, stream_state=stream_state)
        yield from self.filter_records_newer_than_state(stream_state=stream_state, records_slice=records_slice)


class Coupons(IncrementalWoocommerceStream):
    data_field = "coupons"


class Customers(NonFilteredStream):
    data_field = "customers"
    order_field = "registered_date"
    cursor_field = "date_created"


class Orders(IncrementalWoocommerceStream):
    data_field = "orders"


# Source
class SourceWoocommerce(AbstractSource):
    def _convert_auth_to_token(self, username: str, password: str) -> str:
        username = username.encode("latin1")
        password = password.encode("latin1")
        token = b64encode(b":".join((username, password))).strip().decode("ascii")
        return token

    def check_connection(self, logger: AirbyteLogger, config: Mapping[str, Any]) -> Tuple[bool, any]:
        """
        Testing connection availability for the connector.
        """
        shop = config["shop"]
        headers = {"Accept": "application/json"}
        url = f"https://{shop}/wp-json/wc/v3/"

        try:
            auth = TokenAuthenticator(token=self._convert_auth_to_token(config["api_key"], config["api_secret"]), auth_method="Basic")
            headers = dict(Accept="application/json", **auth.get_auth_header())
<<<<<<< HEAD
            headers['User-Agent']=user_agent_header
=======
            headers["User-Agent"] = user_agent_header
>>>>>>> f0640ecb
            session = requests.get(url, headers=headers)
            session.raise_for_status()
            return True, None
        except requests.exceptions.RequestException as e:
            return False, e

    def streams(self, config: Mapping[str, Any]) -> List[Stream]:

        auth = auth = TokenAuthenticator(
            token=self._convert_auth_to_token(config["api_key"], config["api_secret"]), auth_method="Basic"
        )  # Oauth2Authenticator is also available if you need oauth support
        args = {
            "authenticator": auth,
            "shop": config["shop"],
            "start_date": config["start_date"],
            "api_key": config["api_key"],
            "api_secret": config["api_secret"],
<<<<<<< HEAD
            "conversion_window_days":  config["conversion_window_days"]
=======
            "conversion_window_days": config["conversion_window_days"],
>>>>>>> f0640ecb
        }

        return [Customers(**args), Coupons(**args), Orders(**args)]<|MERGE_RESOLUTION|>--- conflicted
+++ resolved
@@ -5,13 +5,12 @@
 
 from abc import ABC
 from base64 import b64encode
-from datetime import datetime, timedelta
+from datetime import datetime
 from typing import Any, Iterable, List, Mapping, MutableMapping, Optional, Tuple
 from urllib.parse import parse_qsl, urlparse
 
 import pendulum
 import requests
-import pendulum
 from airbyte_cdk import AirbyteLogger
 from airbyte_cdk.models import SyncMode
 from airbyte_cdk.sources import AbstractSource
@@ -19,15 +18,11 @@
 from airbyte_cdk.sources.streams.http import HttpStream
 from airbyte_cdk.sources.streams.http.auth import TokenAuthenticator
 
-<<<<<<< HEAD
-user_agent_header = 'Mozilla/5.0 (Macintosh; Intel Mac OS X 10_10_1) AppleWebKit/537.36 (KHTML, like Gecko) Chrome/39.0.2171.95 Safari/537.36'
-=======
 user_agent_header = (
     "Mozilla/5.0 (Macintosh; Intel Mac OS X 10_10_1) AppleWebKit/537.36 (KHTML, like Gecko) Chrome/39.0.2171.95 Safari/537.36"
 )
 
 
->>>>>>> f0640ecb
 # Basic full refresh stream
 class WoocommerceStream(HttpStream, ABC):
 
@@ -53,15 +48,6 @@
 
     def path(self, **kwargs) -> str:
         return f"{self.data_field}"
-        
-    def request_headers(
-        self, stream_state: Mapping[str, Any], stream_slice: Mapping[str, Any] = None, next_page_token: Mapping[str, Any] = None
-    ) -> Mapping[str, Any]:
-        #for some source user-agent is expected by the woo-commerce API
-        return {
-            'User-Agent' : user_agent_header,
-            'Content-Type': 'application/json'
-        }
 
     def request_headers(
         self, stream_state: Mapping[str, Any], stream_slice: Mapping[str, Any] = None, next_page_token: Mapping[str, Any] = None
@@ -85,11 +71,7 @@
         else:
             params.update({"after": pendulum.parse(self.start_date).replace(tzinfo=None), "before": pendulum.now().replace(tzinfo=None)})
             params.update({"orderby": self.order_field, "order": "asc"})
-<<<<<<< HEAD
-        
-=======
-
->>>>>>> f0640ecb
+
         return params
 
     def parse_response(self, response: requests.Response, **kwargs) -> Iterable[Mapping]:
@@ -106,10 +88,6 @@
                 # add shop_url to the record to make querying easy
                 record["shop_url"] = self.shop
                 yield record
-<<<<<<< HEAD
-        
-=======
->>>>>>> f0640ecb
 
 
 class IncrementalWoocommerceStream(WoocommerceStream, ABC):
@@ -138,13 +116,8 @@
             if stream_state:
                 start_date = stream_state.get(self.cursor_field)
                 start_date = pendulum.parse(start_date).replace(tzinfo=None)
-<<<<<<< HEAD
-                start_date = start_date.subtract(days = self.conversion_window_days)
-                
-=======
                 start_date = start_date.subtract(days=self.conversion_window_days)
 
->>>>>>> f0640ecb
                 params["after"] = start_date
         return params
 
@@ -156,19 +129,11 @@
         if stream_state:
             for record in records_slice:
                 if record[self.cursor_field] >= stream_state.get(self.cursor_field):
-<<<<<<< HEAD
-                    record['shop_url'] = self.shop
-                    yield record
-        else:
-            for record in records_slice:
-                record['shop_url'] = self.shop
-=======
                     record["shop_url"] = self.shop
                     yield record
         else:
             for record in records_slice:
                 record["shop_url"] = self.shop
->>>>>>> f0640ecb
                 yield record
 
 
@@ -222,11 +187,7 @@
         try:
             auth = TokenAuthenticator(token=self._convert_auth_to_token(config["api_key"], config["api_secret"]), auth_method="Basic")
             headers = dict(Accept="application/json", **auth.get_auth_header())
-<<<<<<< HEAD
-            headers['User-Agent']=user_agent_header
-=======
             headers["User-Agent"] = user_agent_header
->>>>>>> f0640ecb
             session = requests.get(url, headers=headers)
             session.raise_for_status()
             return True, None
@@ -244,11 +205,7 @@
             "start_date": config["start_date"],
             "api_key": config["api_key"],
             "api_secret": config["api_secret"],
-<<<<<<< HEAD
-            "conversion_window_days":  config["conversion_window_days"]
-=======
             "conversion_window_days": config["conversion_window_days"],
->>>>>>> f0640ecb
         }
 
         return [Customers(**args), Coupons(**args), Orders(**args)]