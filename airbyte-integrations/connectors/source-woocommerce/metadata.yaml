data:
  ab_internal:
    ql: 400
    sl: 200
  allowedHosts:
    hosts:
      - ${domain}
  connectorSubtype: api
  connectorType: source
  definitionId: 2a2552ca-9f78-4c1c-9eb7-4d0dc66d72df
  dockerImageTag: 0.5.0
  dockerRepository: airbyte/source-woocommerce
  documentationUrl: https://docs.airbyte.com/integrations/sources/woocommerce
  githubIssueLabel: source-woocommerce
  icon: woocommerce.svg
  license: MIT
  maxSecondsBetweenMessages: 5400
  name: WooCommerce
  remoteRegistries:
    pypi:
      enabled: false
      packageName: airbyte-source-woocommerce
  registryOverrides:
    cloud:
      enabled: true
    oss:
      enabled: true
  releaseStage: generally_available
  supportLevel: certified
  tags:
    - language:manifest-only
    - cdk:low-code
  connectorTestSuitesOptions:
    - suite: liveTests
      testConnections:
        - name: woocommerce_config_dev_null
          id: 26705957-7051-4c95-bd93-0c031fde9b67
    - suite: acceptanceTests
      testSecrets:
        - name: SECRET_SOURCE-WOOCOMMERCE__CREDS
          fileName: config.json
          secretStore:
            type: GSM
            alias: airbyte-connector-testing-secret-store
  connectorBuildOptions:
<<<<<<< HEAD
    baseImage: 
      docker.io/airbyte/source-declarative-manifest:5.11.1@sha256:f48a7ddc1f3acecbd8eb6a10a3146e8d0396e9a4dede77beafb76924f416df65
=======
    baseImage: docker.io/airbyte/source-declarative-manifest:5.11.1@sha256:f48a7ddc1f3acecbd8eb6a10a3146e8d0396e9a4dede77beafb76924f416df65
>>>>>>> a85502fa
metadataSpecVersion: "1.0"<|MERGE_RESOLUTION|>--- conflicted
+++ resolved
@@ -43,10 +43,5 @@
             type: GSM
             alias: airbyte-connector-testing-secret-store
   connectorBuildOptions:
-<<<<<<< HEAD
-    baseImage: 
-      docker.io/airbyte/source-declarative-manifest:5.11.1@sha256:f48a7ddc1f3acecbd8eb6a10a3146e8d0396e9a4dede77beafb76924f416df65
-=======
     baseImage: docker.io/airbyte/source-declarative-manifest:5.11.1@sha256:f48a7ddc1f3acecbd8eb6a10a3146e8d0396e9a4dede77beafb76924f416df65
->>>>>>> a85502fa
 metadataSpecVersion: "1.0"