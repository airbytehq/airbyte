--- conflicted
+++ resolved
@@ -9,11 +9,7 @@
   connectorSubtype: database
   connectorType: source
   definitionId: 561393ed-7e3a-4d0d-8b8b-90ded371754c
-<<<<<<< HEAD
-  dockerImageTag: 0.0.29
-=======
-  dockerImageTag: 0.0.30
->>>>>>> 711dfaaf
+  dockerImageTag: 0.0.31
   dockerRepository: airbyte/source-mysql-v2
   documentationUrl: https://docs.airbyte.com/integrations/sources/mysql
   githubIssueLabel: source-mysql-v2
