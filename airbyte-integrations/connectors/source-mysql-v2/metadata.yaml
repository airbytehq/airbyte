--- conflicted
+++ resolved
@@ -9,11 +9,7 @@
   connectorSubtype: database
   connectorType: source
   definitionId: 561393ed-7e3a-4d0d-8b8b-90ded371754c
-<<<<<<< HEAD
-  dockerImageTag: 0.0.27
-=======
   dockerImageTag: 0.0.28
->>>>>>> 0b4a8e3e
   dockerRepository: airbyte/source-mysql-v2
   documentationUrl: https://docs.airbyte.com/integrations/sources/mysql
   githubIssueLabel: source-mysql-v2
