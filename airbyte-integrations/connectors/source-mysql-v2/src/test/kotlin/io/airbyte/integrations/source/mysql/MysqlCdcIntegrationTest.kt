/*
 * Copyright (c) 2024 Airbyte, Inc., all rights reserved.
 */

package io.airbyte.integrations.source.mysql

import io.airbyte.cdk.StreamIdentifier
import io.airbyte.cdk.command.CliRunner
import io.airbyte.cdk.discover.CommonMetaField
import io.airbyte.cdk.discover.DiscoveredStream
import io.airbyte.cdk.discover.Field
import io.airbyte.cdk.discover.JdbcAirbyteStreamFactory
import io.airbyte.cdk.jdbc.IntFieldType
import io.airbyte.cdk.jdbc.JdbcConnectionFactory
import io.airbyte.cdk.jdbc.StringFieldType
import io.airbyte.cdk.output.BufferingOutputConsumer
import io.airbyte.cdk.util.Jsons
import io.airbyte.integrations.source.mysql.MysqlContainerFactory.execAsRoot
import io.airbyte.protocol.models.v0.AirbyteConnectionStatus
import io.airbyte.protocol.models.v0.AirbyteMessage
import io.airbyte.protocol.models.v0.AirbyteStateMessage
import io.airbyte.protocol.models.v0.AirbyteStream
import io.airbyte.protocol.models.v0.CatalogHelpers
import io.airbyte.protocol.models.v0.ConfiguredAirbyteCatalog
import io.airbyte.protocol.models.v0.ConfiguredAirbyteStream
import io.airbyte.protocol.models.v0.StreamDescriptor
import io.airbyte.protocol.models.v0.SyncMode
import io.github.oshai.kotlinlogging.KotlinLogging
import java.sql.Connection
import java.sql.Statement
import org.junit.jupiter.api.Assertions.assertEquals
import org.junit.jupiter.api.BeforeAll
import org.junit.jupiter.api.Test
import org.junit.jupiter.api.Timeout
import org.testcontainers.containers.MySQLContainer

class MysqlCdcIntegrationTest {

    @Test
    fun testCheck() {
        val run1: BufferingOutputConsumer = CliRunner.source("check", config(), null).run()

        assertEquals(run1.messages().size, 1)
        assertEquals(
            run1.messages().first().connectionStatus.status,
            AirbyteConnectionStatus.Status.SUCCEEDED
        )

        MysqlContainerFactory.exclusive(
                imageName = "mysql:8.0",
                MysqlContainerFactory.WithCdcOff,
            )
            .use { nonCdcDbContainer ->
                {
                    val invalidConfig: MysqlSourceConfigurationSpecification =
                        MysqlContainerFactory.config(nonCdcDbContainer).apply {
                            setCursorMethodValue(CdcCursor())
                        }

                    val nonCdcConnectionFactory =
                        JdbcConnectionFactory(MysqlSourceConfigurationFactory().make(invalidConfig))

                    provisionTestContainer(nonCdcDbContainer, nonCdcConnectionFactory)

                    val run2: BufferingOutputConsumer =
                        CliRunner.source("check", invalidConfig, null).run()

                    val messageInRun2 =
                        run2
                            .messages()
                            .filter { it.type == AirbyteMessage.Type.CONNECTION_STATUS }
                            .first()

                    assertEquals(
                        AirbyteConnectionStatus.Status.FAILED,
                        messageInRun2.connectionStatus.status
                    )
                }
            }
    }

    @Test
    fun test() {
        val run1: BufferingOutputConsumer =
            CliRunner.source("read", config(), configuredCatalog).run()
        // TODO: add assertions on run1 messages.

        connectionFactory.get().use { connection: Connection ->
            connection.isReadOnly = false
            connection.createStatement().use { stmt: Statement ->
                stmt.execute("INSERT INTO test.tbl (k, v) VALUES (3, 'baz')")
            }
        }

        val run2InputState: List<AirbyteStateMessage> = listOf(run1.states().last())
        val run2: BufferingOutputConsumer =
            CliRunner.source("read", config(), configuredCatalog, run2InputState).run()
        // TODO: add assertions on run2 messages.

        println()
        println()
        for (msg in run1.messages()) {
            println(Jsons.valueToTree(msg))
        }
        println()
        for (msg in run2.messages()) {
            println(Jsons.valueToTree(msg))
        }
    }

    companion object {
        val log = KotlinLogging.logger {}
        lateinit var dbContainer: MySQLContainer<*>

<<<<<<< HEAD
        fun config(): MysqlSourceConfigurationJsonObject =
            MysqlContainerFactory.config(dbContainer).apply { setMethodValue(CdcCursor()) }
=======
        fun config(): MysqlSourceConfigurationSpecification =
            MysqlContainerFactory.config(dbContainer).apply { setCursorMethodValue(CdcCursor()) }
>>>>>>> 3982fa3d

        val connectionFactory: JdbcConnectionFactory by lazy {
            JdbcConnectionFactory(MysqlSourceConfigurationFactory().make(config()))
        }

        val configuredCatalog: ConfiguredAirbyteCatalog = run {
            val desc = StreamDescriptor().withName("tbl").withNamespace("test")
            val discoveredStream =
                DiscoveredStream(
                    id = StreamIdentifier.Companion.from(desc),
                    columns = listOf(Field("k", IntFieldType), Field("v", StringFieldType)),
                    primaryKeyColumnIDs = listOf(listOf("k")),
                )
            val stream: AirbyteStream = JdbcAirbyteStreamFactory().createGlobal(discoveredStream)
            val configuredStream: ConfiguredAirbyteStream =
                CatalogHelpers.toDefaultConfiguredStream(stream)
                    .withSyncMode(SyncMode.INCREMENTAL)
                    .withPrimaryKey(discoveredStream.primaryKeyColumnIDs)
                    .withCursorField(listOf(CommonMetaField.CDC_LSN.id))
            ConfiguredAirbyteCatalog().withStreams(listOf(configuredStream))
        }

        @JvmStatic
        @BeforeAll
        @Timeout(value = 300)
        fun startAndProvisionTestContainer() {
            dbContainer =
                MysqlContainerFactory.exclusive(
                    imageName = "mysql:8.0",
                    MysqlContainerFactory.WithNetwork,
                )
            provisionTestContainer(dbContainer, connectionFactory)
        }

        fun provisionTestContainer(
            targetContainer: MySQLContainer<*>,
            targetConnectionFactory: JdbcConnectionFactory
        ) {
            val grant =
                "GRANT SELECT, RELOAD, SHOW DATABASES, REPLICATION SLAVE, REPLICATION CLIENT " +
                    "ON *.* TO '${targetContainer.username}'@'%';"
            targetContainer.execAsRoot(grant)
            targetContainer.execAsRoot("FLUSH PRIVILEGES;")

            targetConnectionFactory.get().use { connection: Connection ->
                connection.isReadOnly = false
                connection.createStatement().use { stmt: Statement ->
                    stmt.execute("CREATE TABLE test.tbl(k INT PRIMARY KEY, v VARCHAR(80))")
                }
                connection.createStatement().use { stmt: Statement ->
                    stmt.execute("INSERT INTO test.tbl (k, v) VALUES (1, 'foo'), (2, 'bar')")
                }
            }
        }
    }
}<|MERGE_RESOLUTION|>--- conflicted
+++ resolved
@@ -112,13 +112,8 @@
         val log = KotlinLogging.logger {}
         lateinit var dbContainer: MySQLContainer<*>
 
-<<<<<<< HEAD
-        fun config(): MysqlSourceConfigurationJsonObject =
+        fun config(): MysqlSourceConfigurationSpecification =
             MysqlContainerFactory.config(dbContainer).apply { setMethodValue(CdcCursor()) }
-=======
-        fun config(): MysqlSourceConfigurationSpecification =
-            MysqlContainerFactory.config(dbContainer).apply { setCursorMethodValue(CdcCursor()) }
->>>>>>> 3982fa3d
 
         val connectionFactory: JdbcConnectionFactory by lazy {
             JdbcConnectionFactory(MysqlSourceConfigurationFactory().make(config()))
