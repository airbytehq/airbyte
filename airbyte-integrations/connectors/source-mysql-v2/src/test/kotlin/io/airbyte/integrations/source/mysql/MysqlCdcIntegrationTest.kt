--- conflicted
+++ resolved
@@ -112,13 +112,7 @@
                 CatalogHelpers.toDefaultConfiguredStream(stream)
                     .withSyncMode(SyncMode.INCREMENTAL)
                     .withPrimaryKey(discoveredStream.primaryKeyColumnIDs)
-<<<<<<< HEAD
-                    .withCursorField(
-                        listOf(MysqlJdbcStreamFactory.MysqlCDCMetaFields.CDC_CURSOR.id)
-                    )
-=======
                     .withCursorField(listOf(MysqlCdcMetaFields.CDC_CURSOR.id))
->>>>>>> 0b4a8e3e
             ConfiguredAirbyteCatalog().withStreams(listOf(configuredStream))
         }
 
