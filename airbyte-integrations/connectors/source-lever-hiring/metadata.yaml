--- conflicted
+++ resolved
@@ -15,14 +15,7 @@
       enabled: true
       packageName: airbyte-source-lever-hiring
   connectorBuildOptions:
-    # Please update to the latest version of the connector base image.
-    # https://hub.docker.com/r/airbyte/python-connector-base
-    # Please use the full address with sha256 hash to guarantee build reproducibility.
-<<<<<<< HEAD
-    baseImage: docker.io/airbyte/python-connector-base:1.2.0@sha256:c22a9d97464b69d6ef01898edf3f8612dc11614f05a84984451dde195f337db9
-=======
     baseImage: docker.io/airbyte/python-connector-base:1.2.2@sha256:57703de3b4c4204bd68a7b13c9300f8e03c0189bffddaffc796f1da25d2dbea0
->>>>>>> 1038fb4e
   connectorSubtype: api
   connectorType: source
   definitionId: 3981c999-bd7d-4afc-849b-e53dea90c948
