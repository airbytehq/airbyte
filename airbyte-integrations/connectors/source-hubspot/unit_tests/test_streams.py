--- conflicted
+++ resolved
@@ -77,7 +77,6 @@
 @pytest.mark.parametrize(
     "stream, endpoint, cursor_value",
     [
-<<<<<<< HEAD
         (Campaigns, "campaigns", {"lastUpdatedTime": 1675121674226}),
         (Companies, "company", {"updatedAt": "2022-02-25T16:43:11Z"}),
         (ContactLists, "contact", {"updatedAt": "2022-02-25T16:43:11Z"}),
@@ -85,6 +84,7 @@
         (Deals, "deal", {"updatedAt": "2022-02-25T16:43:11Z"}),
         (DealPipelines, "deal", {"updatedAt": 1675121674226}),
         (EmailEvents, "", {"updatedAt": "2022-02-25T16:43:11Z"}),
+        (EmailSubscriptions, "", {"updatedAt": "2022-02-25T16:43:11Z"}),
         (EngagementsCalls, "calls", {"updatedAt": "2022-02-25T16:43:11Z"}),
         (EngagementsEmails, "emails", {"updatedAt": "2022-02-25T16:43:11Z"}),
         (EngagementsMeetings, "meetings", {"updatedAt": "2022-02-25T16:43:11Z"}),
@@ -99,30 +99,6 @@
         (TicketPipelines, "", {"updatedAt": "2022-02-25T16:43:11Z"}),
         (Tickets, "ticket", {"updatedAt": "2022-02-25T16:43:11Z"}),
         (Workflows, "", {"updatedAt": 0}),
-=======
-        (Campaigns, "campaigns"),
-        (Companies, "company"),
-        (ContactLists, "contact"),
-        (Contacts, "contact"),
-        (Deals, "deal"),
-        (DealPipelines, "deal"),
-        (EmailEvents, ""),
-        (EmailSubscriptions, ""),
-        (EngagementsCalls, "calls"),
-        (EngagementsEmails, "emails"),
-        (EngagementsMeetings, "meetings"),
-        (EngagementsNotes, "notes"),
-        (EngagementsTasks, "tasks"),
-        (Forms, "form"),
-        (FormSubmissions, "form"),
-        (LineItems, "line_item"),
-        (MarketingEmails, ""),
-        (Owners, ""),
-        (Products, "product"),
-        (TicketPipelines, ""),
-        (Tickets, "ticket"),
-        (Workflows, ""),
->>>>>>> bdc41c59
     ],
 )
 def test_streams_read(stream, endpoint, cursor_value, requests_mock, common_params, fake_properties_list):
@@ -134,8 +110,6 @@
                     {
                         "id": "test_id",
                         "created": "2022-02-25T16:43:11Z",
-                        # "updatedAt": "2022-02-25T16:43:11Z",
-                        # "lastUpdatedTime": 1675121674226,
                     } | cursor_value
                 ],
             }
