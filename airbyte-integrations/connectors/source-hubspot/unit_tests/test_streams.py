#
# Copyright (c) 2023 Airbyte, Inc., all rights reserved.
#

import json

import freezegun
import pytest

from airbyte_cdk.models import (
    AirbyteStateBlob,
    AirbyteStateMessage,
    AirbyteStateType,
    AirbyteStreamState,
    ConfiguredAirbyteCatalogSerializer,
    StreamDescriptor,
    SyncMode,
)
from airbyte_cdk.sources.types import Record
from airbyte_cdk.test.entrypoint_wrapper import discover, read
from airbyte_cdk.test.state_builder import StateBuilder

from .conftest import find_stream, get_source, mock_dynamic_schema_requests_with_skip, read_from_stream
from .utils import run_read


def test_updated_at_field_non_exist_handler(requests_mock, config, fake_properties_list, custom_object_schema):
    requests_mock.register_uri("GET", "/crm/v3/schemas", json={"results": [custom_object_schema]})
    stream = find_stream("contact_lists", config)
    created_at = "2022-03-25T16:43:11Z"
    responses = [
        {
            "json": {
                "lists": [
                    {
                        "id": "test_id",
                        "createdAt": created_at,
                    },
                ],
            }
        }
    ]

    requests_mock.register_uri("POST", "https://api.hubapi.com/crm/v3/lists/search", responses)

<<<<<<< HEAD
    stream_slices = list(stream.generate_partitions())
    assert len(stream_slices) == 1

    records = list(stream_slices[0].read())
=======
    partitions = list(stream._stream_partition_generator.generate())
    assert len(partitions) == 1

    records = list(partitions[0].read())
>>>>>>> fe0fee46
    assert len(records) == 1
    assert records[0]["updatedAt"] == created_at


@pytest.mark.parametrize(
    "stream_class, endpoint, cursor_value",
    [
        ("campaigns", "campaigns", {"lastUpdatedTime": 1675121674226}),
        ("companies", "company", {"updatedAt": "2022-02-25T16:43:11Z"}),
        ("contact_lists", "contact", {"createdAt": "2021-02-25T16:43:11Z", "updatedAt": "2022-02-25T16:43:11Z"}),
        ("contacts", "contact", {"updatedAt": "2022-02-25T16:43:11Z"}),
        ("deals", "deal", {"updatedAt": "2022-02-25T16:43:11Z"}),
        ("deals_archived", "deal", {"archivedAt": "2022-02-25T16:43:11Z"}),
        ("deal_pipelines", "deal", {"updatedAt": 1675121674226}),
        ("deal_splits", "deal_split", {"updatedAt": "2022-02-25T16:43:11Z"}),
        ("email_events", "", {"updatedAt": "2022-02-25T16:43:11Z"}),
        ("email_subscriptions", "", {"updatedAt": "2022-02-25T16:43:11Z"}),
        ("engagements_calls", "calls", {"updatedAt": "2022-02-25T16:43:11Z"}),
        ("engagements_emails", "emails", {"updatedAt": "2022-02-25T16:43:11Z"}),
        ("engagements_meetings", "meetings", {"updatedAt": "2022-02-25T16:43:11Z"}),
        ("engagements_notes", "notes", {"updatedAt": "2022-02-25T16:43:11Z"}),
        ("engagements_tasks", "tasks", {"updatedAt": "2022-02-25T16:43:11Z"}),
        ("forms", "form", {"updatedAt": "2022-02-25T16:43:11Z"}),
        ("form_submissions", "form", {"updatedAt": 1675121674227}),
        ("goals", "goal_targets", {"updatedAt": "2022-02-25T16:43:11Z"}),
        ("leads", "leads", {"updatedAt": "2022-02-25T16:43:11Z"}),
        ("line_items", "line_item", {"updatedAt": "2022-02-25T16:43:11Z"}),
        ("marketing_emails", "", {"updatedAt": "2022-02-25T16:43:11Z"}),
        ("owners", "", {"updatedAt": "2022-02-25T16:43:11Z"}),
        ("owners_archived", "", {"updatedAt": "2022-02-25T16:43:11Z"}),
        ("products", "product", {"updatedAt": "2022-02-25T16:43:11Z"}),
        ("ticket_pipelines", "", {"updatedAt": "2022-02-25T16:43:11Z"}),
        ("tickets", "ticket", {"updatedAt": "2022-02-25T16:43:11Z"}),
        ("workflows", "", {"updatedAt": 1675121674226}),
    ],
)
def test_streams_read(stream_class, endpoint, cursor_value, requests_mock, fake_properties_list, config):
    mock_dynamic_schema_requests_with_skip(requests_mock, [])
    stream = find_stream(stream_class, config)
    stream_retriever = stream._stream_partition_generator._partition_factory._retriever
    data_field = (
        stream_retriever.record_selector.extractor.field_path[0] if len(stream_retriever.record_selector.extractor.field_path) > 0 else None
    )
    list_entities = [
        {
            "id": "test_id",
            "created": "2022-02-25T16:43:11Z",
        }
        | cursor_value
    ]
    responses = [{"json": {data_field: list_entities} if data_field else list_entities}]

    is_form_submission = stream_class == "form_submissions"

    if is_form_submission:
        forms_response = [
            {
                "json": {
                    data_field: [{"id": "test_id", "created": "2022-02-25T16:43:11Z", "updatedAt": "2022-02-25T16:43:11Z"}],
                }
            }
        ]

    properties_response = [
        {
            "json": [
                {"name": property_name, "type": "string", "updatedAt": 1571085954360, "createdAt": 1565059306048}
                for property_name in fake_properties_list
            ],
            "status_code": 200,
        }
    ]

    contact_response = [
        {
            "json": {
                data_field: [
                    {"id": "test_id", "created": "2022-06-25T16:43:11Z", "properties": {"hs_merged_object_ids": "test_id"}} | cursor_value
                ],
            }
        }
    ]

    read_batch_contact_v1_response = [
        {
            "json": {
                "test_id": {"vid": "test_id", "merge-audits": [{"canonical-vid": 2, "vid-to-merge": 5608, "timestamp": 1653322839932}]}
            },
            "status_code": 200,
        }
    ]

    contact_lists_v1_response = [
        {
            "json": {
                "contacts": [{"vid": "test_id", "merge-audits": [{"canonical-vid": 2, "vid-to-merge": 5608, "timestamp": 1653322839932}]}]
            },
            "status_code": 200,
        }
    ]

    stream._sync_mode = SyncMode.full_refresh
    stream_slice = {}
    if is_form_submission:
        stream_slice = {"form_id": ["test_id"]}
    stream_url = stream_retriever.requester.url_base + "/" + stream_retriever.requester.get_path(stream_slice=stream_slice)
    stream._sync_mode = None

    requests_mock.register_uri(stream_retriever.requester._http_method.value, stream_url, responses)
    # mock associations calls
    if stream_retriever.requester._http_method.value == "POST":
        for association in stream_retriever.requester._parameters.get("associations", []):
            requests_mock.register_uri(
                "POST",
                f"https://api.hubapi.com/crm/v4/associations/{endpoint}/{association}/batch/read",
                [{"json": {"results": []}, "status_code": 200}],
            )
    requests_mock.register_uri("GET", "/crm/v3/objects/contact", contact_response)
    requests_mock.register_uri("GET", "/contacts/v1/lists/all/contacts/all", contact_lists_v1_response)
    requests_mock.register_uri("GET", "/marketing/v3/forms", responses if not is_form_submission else forms_response)
    requests_mock.register_uri("GET", "/email/public/v1/campaigns/test_id", responses)
    requests_mock.register_uri("GET", "/email/public/v1/campaigns?count=500", [{"json": {"campaigns": list_entities}}])
    requests_mock.register_uri("GET", f"/properties/v2/{endpoint}/properties", properties_response)
    requests_mock.register_uri("GET", "/contacts/v1/contact/vids/batch/", read_batch_contact_v1_response)
    requests_mock.register_uri("POST", "/crm/v3/lists/search", responses)

<<<<<<< HEAD
    records = read_from_stream(config, stream_class, SyncMode.full_refresh).records
=======
    records = run_read(stream)
>>>>>>> fe0fee46
    assert records


@pytest.mark.parametrize(
    "stream_class, endpoint, cursor_value",
    [
        ("contacts", "contact", {"updatedAt": "2022-02-25T16:43:11Z"}),
        ("deals", "deal", {"updatedAt": "2022-02-25T16:43:11Z"}),
        ("deals_archived", "deal", {"archivedAt": "2022-02-25T16:43:11Z"}),
    ],
    ids=[
        "Contacts stream with v2 field transformations",
        "Deals stream with v2 field transformations",
        "DealsArchived stream with v2 field transformations",
    ],
)
def test_stream_read_with_legacy_field_transformation(
    stream_class,
    endpoint,
    cursor_value,
    requests_mock,
    fake_properties_list,
    migrated_properties_list,
    config,
):
    requests_mock.get("https://api.hubapi.com/crm/v3/schemas", json={}, status_code=200)
    stream = find_stream(stream_class, config)
    stream_retriever = stream._stream_partition_generator._partition_factory._retriever
    data_field = stream_retriever.record_selector.extractor.field_path[0]
    responses = [
        {
            "json": {
                data_field: [
                    {
                        "id": "test_id",
                        "created": "2022-02-25T16:43:11Z",
                        "properties": {
                            "hs_v2_latest_time_in_prospect": "1 month",
                            "hs_v2_date_entered_prospect": "2024-01-01T00:00:00Z",
                            "hs_v2_date_exited_prospect": "2024-02-01T00:00:00Z",
                            "hs_v2_cumulative_time_in_prsopect": "1 month",
                            "hs_v2_some_other_property_in_prospect": "Great property",
                        },
                    }
                    | cursor_value
                ],
            }
        }
    ]
    fake_properties_list.extend(migrated_properties_list)
    properties_response = [
        {
            "json": [
                {"name": property_name, "type": "string", "updatedAt": 1571085954360, "createdAt": 1565059306048}
                for property_name in fake_properties_list
            ],
            "status_code": 200,
        }
    ]
    stream._sync_mode = SyncMode.full_refresh

    stream_url = stream_retriever.requester.url_base + "/" + stream_retriever.requester.get_path()

    requests_mock.register_uri(stream_retriever.requester._http_method.value, stream_url, responses)
    requests_mock.register_uri("GET", f"/properties/v2/{endpoint}/properties", properties_response)

    # mock associations calls
    if stream_retriever.requester._http_method.value == "POST":
        for association in stream_retriever.requester._parameters.get("associations", []):
            requests_mock.register_uri(
                "POST",
                f"https://api.hubapi.com/crm/v4/associations/{endpoint}/{association}/batch/read",
                [{"json": {"results": []}, "status_code": 200}],
            )

<<<<<<< HEAD
    records = read_from_stream(config, stream_class, SyncMode.full_refresh).records
=======
    records = run_read(stream)
>>>>>>> fe0fee46
    assert records
    expected_record = {
        "id": "test_id",
        "created": "2022-02-25T16:43:11Z",
        "properties": {
            "hs_v2_date_entered_prospect": "2024-01-01T00:00:00Z",
            "hs_v2_date_exited_prospect": "2024-02-01T00:00:00Z",
            "hs_v2_latest_time_in_prospect": "1 month",
            "hs_v2_cumulative_time_in_prsopect": "1 month",
            "hs_v2_some_other_property_in_prospect": "Great property",
            "hs_time_in_prospect": "1 month",
            "hs_date_exited_prospect": "2024-02-01T00:00:00Z",
        },
        "properties_hs_v2_date_entered_prospect": "2024-01-01T00:00:00Z",
        "properties_hs_v2_date_exited_prospect": "2024-02-01T00:00:00Z",
        "properties_hs_v2_latest_time_in_prospect": "1 month",
        "properties_hs_v2_cumulative_time_in_prsopect": "1 month",
        "properties_hs_v2_some_other_property_in_prospect": "Great property",
        "properties_hs_time_in_prospect": "1 month",
        "properties_hs_date_exited_prospect": "2024-02-01T00:00:00Z",
    } | cursor_value
    if stream_class == "contacts":
        expected_record = expected_record | {"properties_hs_lifecyclestage_prospect_date": "2024-01-01T00:00:00Z"}
        expected_record["properties"] = expected_record["properties"] | {"hs_lifecyclestage_prospect_date": "2024-01-01T00:00:00Z"}
    else:
        expected_record = expected_record | {"properties_hs_date_entered_prospect": "2024-01-01T00:00:00Z"}
        expected_record["properties"] = expected_record["properties"] | {"hs_date_entered_prospect": "2024-01-01T00:00:00Z"}
    assert json.dumps(records[0].record.data, sort_keys=True) == json.dumps(expected_record, sort_keys=True)


@pytest.mark.parametrize("sync_mode", [SyncMode.full_refresh, SyncMode.incremental])
def test_crm_search_streams_with_no_associations(sync_mode, requests_mock, fake_properties_list, config):
    requests_mock.get("https://api.hubapi.com/crm/v3/schemas", json={}, status_code=200)
<<<<<<< HEAD
    stream_state = [
        AirbyteStateMessage(
            type=AirbyteStateType.STREAM,
            stream=AirbyteStreamState(
                stream_descriptor=StreamDescriptor(name="deal_splits"),
                stream_state=AirbyteStateBlob(updatedAt="2021-01-01T00:00:00.000000Z"),
            ),
        )
    ]
=======
    stream_state = AirbyteStateMessage(
        type=AirbyteStateType.STREAM,
        stream=AirbyteStreamState(
            stream_descriptor=StreamDescriptor(name="deal_splits"),
            stream_state=AirbyteStateBlob(updatedAt="2021-01-01T00:00:00.000000Z"),
        ),
    )

    if sync_mode == SyncMode.incremental:
        stream = find_stream("deal_splits", config, [stream_state])
    else:
        stream = find_stream("deal_splits", config)
    data_field = stream._stream_partition_generator._partition_factory._retriever.record_selector.extractor.field_path[0]
>>>>>>> fe0fee46

    cursor_value = {"updatedAt": "2022-02-25T16:43:11Z"}
    responses = [
        {
            "json": {
                "results": [
                    {
                        "id": "test_id",
                        "created": "2022-02-25T16:43:11Z",
                    }
                    | cursor_value
                ],
            }
        }
    ]

    endpoint_path = "/crm/v3/objects/deal_split/search"
    requests_mock.register_uri("POST", endpoint_path, responses)

    properties_path = f"/properties/v2/deal_split/properties"
    properties_response = [
        {
            "json": [
                {"name": property_name, "type": "string", "updatedAt": 1571085954360, "createdAt": 1565059306048}
                for property_name in fake_properties_list
            ],
            "status_code": 200,
        }
    ]
    requests_mock.register_uri("POST", endpoint_path, responses)
    requests_mock.register_uri("GET", properties_path, properties_response)

<<<<<<< HEAD
    records = read_from_stream(config, "deal_splits", sync_mode, stream_state if sync_mode == SyncMode.incremental else None).records

=======
    records = run_read(stream)
>>>>>>> fe0fee46
    assert records

    state = stream.cursor.state
    assert state == {"updatedAt": "2022-02-25T16:43:11.000000Z"}


@freezegun.freeze_time("2022-02-25T17:00:00Z")
def test_crm_search_streams_requests_contain_custom_properties(requests_mock, fake_properties_list, config):
    requests_mock.get("https://api.hubapi.com/crm/v3/schemas", json={}, status_code=200)
    stream_state = AirbyteStateMessage(
        type=AirbyteStateType.STREAM,
        stream=AirbyteStreamState(
            stream_descriptor=StreamDescriptor(name="deal_splits"), stream_state=AirbyteStateBlob(updatedAt="2021-01-01T00:00:00.000000Z")
        ),
    )

    stream = find_stream("deal_splits", config, [stream_state])

    data_field = stream._stream_partition_generator._partition_factory._retriever.record_selector.extractor.field_path[0]

    cursor_value = {"updatedAt": "2022-02-25T16:43:11Z"}
    responses = [
        {
            "json": {
                data_field: [
                    {
                        "id": "test_id",
                        "created": "2022-02-25T16:43:11Z",
                    }
                    | cursor_value
                ],
            }
        }
    ]

    # Validates that the json request body contains all the custom properties that are injected via the
    # `fetch_properties_from_endpoint` component definition so that they are included in the API response
    def match_request_body(request):
        return request.json() == {
            "limit": 200,
            "sorts": [{"propertyName": "hs_object_id", "direction": "ASCENDING"}],
            "filters": [
                {"propertyName": "hs_lastmodifieddate", "operator": "GTE", "value": 1610236800000},
                {"propertyName": "hs_lastmodifieddate", "operator": "LTE", "value": 1645808400000},
                {"propertyName": "hs_object_id", "operator": "GTE", "value": 0},
            ],
            "properties": fake_properties_list,
            "after": 0,
        }

    endpoint_path = "/crm/v3/objects/deal_split/search"
    requests_mock.register_uri("POST", endpoint_path, responses, additional_matcher=match_request_body)
    properties_path = f"/properties/v2/deal_split/properties"
    properties_response = [
        {
            "json": [
                {"name": property_name, "type": "string", "updatedAt": 1571085954360, "createdAt": 1565059306048}
                for property_name in fake_properties_list
            ],
            "status_code": 200,
        }
    ]
    stream._sync_mode = SyncMode.incremental
    requests_mock.register_uri("GET", properties_path, properties_response)
    records = run_read(stream)

    assert records
    state = stream.cursor.state
    assert state == {"updatedAt": "2022-02-25T16:43:11.000000Z"}


@pytest.mark.parametrize(
    "error_response",
    [
        {"json": {}, "status_code": 401},
        {"json": {}, "status_code": 429},
        {"json": {}, "status_code": 502},
        {"json": {}, "status_code": 504},
    ],
)
def test_common_error_retry(error_response, requests_mock, config, fake_properties_list, mock_dynamic_schema_requests):
    """Error once, check that we retry and not fail"""
    requests_mock.get("https://api.hubapi.com/crm/v3/schemas", json={}, status_code=200)

    properties_response = [
        {"name": property_name, "type": "string", "updatedAt": 1571085954360, "createdAt": 1565059306048}
        for property_name in fake_properties_list
    ]
    responses = [
        error_response,
        {
            "json": properties_response,
            "status_code": 200,
        },
    ]

<<<<<<< HEAD
=======
    stream = find_stream("companies", config)
    data_field = stream._stream_partition_generator._partition_factory._retriever.record_selector.extractor.field_path[0]

>>>>>>> fe0fee46
    response = {
        "results": [
            {
                "id": "test_id",
                "created": "2022-02-25T16:43:11Z",
                "updatedAt": "2022-02-25T16:43:11Z",
                "lastUpdatedTime": "2022-02-25T16:43:11Z",
            }
        ],
    }
    requests_mock.register_uri("GET", "/properties/v2/company/properties", responses)
    requests_mock.register_uri("POST", "https://api.hubapi.com/crm/v3/objects/company/search", [{"json": response}])
    associations_responses = [{"json": {"results": []}, "status_code": 200}]

    requests_mock.register_uri("POST", "https://api.hubapi.com/crm/v4/associations/company/contacts/batch/read", associations_responses)
<<<<<<< HEAD
    records = read_from_stream(config, "companies", SyncMode.full_refresh).records
    assert records
=======
    records = run_read(stream)
>>>>>>> fe0fee46

    expected_record = response["results"][0]
    assert json.dumps(records[0].record.data, sort_keys=True) == json.dumps(expected_record, sort_keys=True)
    assert len(requests_mock.request_history) > 1


def test_contact_lists_transform(requests_mock, config, custom_object_schema, mock_dynamic_schema_requests):
    requests_mock.register_uri("GET", "/crm/v3/schemas", json={"results": [custom_object_schema]})
    responses = [
        {
            "json": {
                "lists": [
                    {
                        "listId": 1,
                        "createdAt": "2022-02-25T16:43:11Z",
                    },
                    {
                        "listId": 2,
                        "createdAt": "2022-02-25T16:43:11Z",
                    },
                    {
                        "listId": 3,
                        "createdAt": "2022-02-25T16:43:11Z",
                    },
                ]
            }
        }
    ]

    requests_mock.register_uri("POST", "https://api.hubapi.com/crm/v3/lists/search", responses)
    records = read_from_stream(config, "contact_lists", SyncMode.full_refresh).records

    assert len(records) > 0
    for record in records:
        assert isinstance(record.record.data["updatedAt"], str)


def test_client_side_incremental_stream(mock_dynamic_schema_requests, requests_mock, fake_properties_list, config):
    requests_mock.get("https://api.hubapi.com/crm/v3/schemas", json={}, status_code=200)
    data_field = "results"
    latest_cursor_value = "2024-01-30T23:46:36.287000Z"
    responses = [
        {
            "json": {
                data_field: [
                    {"id": "test_id_1", "createdAt": "2022-03-25T16:43:11Z", "updatedAt": "2023-01-30T23:46:36.287Z"},
                    {"id": "test_id_2", "createdAt": "2022-03-25T16:43:11Z", "updatedAt": latest_cursor_value},
                    {"id": "test_id_3", "createdAt": "2022-03-25T16:43:11Z", "updatedAt": "2023-02-20T23:46:36.287Z"},
                ],
            }
        }
    ]
    properties_response = [
        {
            "json": [
                {"name": property_name, "type": "string", "createdAt": "2023-01-30T23:46:24.355Z", "updatedAt": "2023-01-30T23:46:36.287Z"}
                for property_name in fake_properties_list
            ],
            "status_code": 200,
        }
    ]

    requests_mock.register_uri("GET", "https://api.hubapi.com/marketing/v3/forms", responses)
    requests_mock.register_uri("GET", "/properties/v2/form/properties", properties_response)

    output = read_from_stream(config, "forms", SyncMode.incremental)
    assert output.state_messages[-1].state.stream.stream_state.__dict__["updatedAt"] == latest_cursor_value


def test_custom_object_stream_doesnt_call_hubspot_to_get_json_schema_if_available(
    requests_mock, custom_object_schema, config, expected_custom_object_json_schema, mock_dynamic_schema_requests
):
    adapter = requests_mock.register_uri("GET", "/crm/v3/schemas", json={"results": [custom_object_schema]})
    streams = discover(get_source(config), config)
    json_schema = [s.json_schema for s in streams.catalog.catalog.streams if s.name == "animals"][0]

    assert json_schema == expected_custom_object_json_schema
    # called only once when creating dynamic streams
    assert adapter.call_count == 1


def test_get_custom_objects_metadata_success(
    requests_mock, custom_object_schema, expected_custom_object_json_schema, config, mock_dynamic_schema_requests
):
    requests_mock.register_uri("GET", "/crm/v3/schemas", json={"results": [custom_object_schema]})
    source_hubspot = get_source(config)
    streams = discover(source_hubspot, config)
    custom_stream = [s for s in source_hubspot.streams(config) if s.name == "animals"][0]
    custom_stream_json_schema = [s.json_schema for s in streams.catalog.catalog.streams if s.name == "animals"][0]

    assert custom_stream_json_schema == expected_custom_object_json_schema
    assert custom_stream._stream_partition_generator._partition_factory._retriever._parameters["entity"] == "p19936848_Animal"


@pytest.mark.parametrize(
    "stream_class, endpoint, cursor_value, fake_properties_list_response, data_to_cast, expected_casted_data",
    [
        (
            "deals",
            "deal",
            {"updatedAt": "2022-02-25T16:43:11Z"},
            [("hs_closed_amount", "string")],
            {"hs_closed_amount": 123456},
            {"hs_closed_amount": "123456"},
        ),
        (
            "deals",
            "deal",
            {"updatedAt": "2022-02-25T16:43:11Z"},
            [("hs_closed_amount", "integer")],
            {"hs_closed_amount": "123456"},
            {"hs_closed_amount": 123456},
        ),
        (
            "deals",
            "deal",
            {"updatedAt": "2022-02-25T16:43:11Z"},
            [("hs_closed_amount", "number")],
            {"hs_closed_amount": "123456.10"},
            {"hs_closed_amount": 123456.10},
        ),
        (
            "deals",
            "deal",
            {"updatedAt": "2022-02-25T16:43:11Z"},
            [("hs_closed_amount", "boolean")],
            {"hs_closed_amount": "1"},
            {"hs_closed_amount": True},
        ),
    ],
)
def test_cast_record_fields_if_needed(
    stream_class,
    endpoint,
    cursor_value,
    fake_properties_list_response,
    requests_mock,
    data_to_cast,
    expected_casted_data,
    custom_object_schema,
    config,
    mock_dynamic_schema_requests,
):
    """
    Test that the stream cast record fields in properties key with properties endpoint response if needed
    """
    requests_mock.get("https://api.hubapi.com/crm/v3/schemas", json={}, status_code=200)

<<<<<<< HEAD
=======
    stream = find_stream(stream_class, config)
    data_field = stream._stream_partition_generator._partition_factory._retriever.record_selector.extractor.field_path[0]

>>>>>>> fe0fee46
    responses = [
        {
            "json": {
                "results": [{"id": "test_id", "created": "2022-02-25T16:43:11Z", "properties": data_to_cast} | cursor_value],
            }
        }
    ]

    properties_response = [
        {
            "json": [
                {"name": property_name, "type": property_type, "updatedAt": 1571085954360, "createdAt": 1565059306048}
                for property_name, property_type in fake_properties_list_response
            ],
            "status_code": 200,
        }
    ]

    requests_mock.register_uri("POST", "https://api.hubapi.com/crm/v3/objects/deal/search", responses)
    requests_mock.register_uri("GET", f"/properties/v2/{endpoint}/properties", properties_response)

    associations_responses = [{"json": {"results": []}, "status_code": 200}]

    requests_mock.register_uri("POST", "https://api.hubapi.com/crm/v4/associations/deal/companies/batch/read", associations_responses)
    requests_mock.register_uri("POST", "https://api.hubapi.com/crm/v4/associations/deal/contacts/batch/read", associations_responses)
    requests_mock.register_uri("POST", "https://api.hubapi.com/crm/v4/associations/deal/line_items/batch/read", associations_responses)
    records = read_from_stream(config, "deals", SyncMode.full_refresh).records
    assert records
    record = records[0]
    for casted_key, casted_value in expected_casted_data.items():
        assert record.record.data["properties"][casted_key] == casted_value


@pytest.mark.parametrize(
    "stream, scopes, url, method",
    [
        ("campaigns", "crm.lists.read", "https://api.hubapi.com/email/public/v1/campaigns", "GET"),
        (
            "companies",
            "crm.objects.contacts.read, crm.objects.companies.read",
            "https://api.hubapi.com/crm/v3/objects/company/search",
            "POST",
        ),
        ("companies_property_history", "crm.objects.companies.read", "https://api.hubapi.com/properties/v2/companies/properties", "GET"),
        ("contact_lists", "crm.lists.read", "https://api.hubapi.com/crm/v3/lists/search", "POST"),
        ("contacts_property_history", "crm.objects.contacts.read", "https://api.hubapi.com/properties/v2/contacts/properties", "GET"),
        ("deal_pipelines", "crm.objects.contacts.read", "https://api.hubapi.com/crm-pipelines/v1/pipelines/deals", "GET"),
        ("deals", "crm.objects.deals.read", "https://api.hubapi.com/crm/v3/objects/deal/search", "POST"),
        ("deals_property_history", "crm.objects.deals.read", "https://api.hubapi.com/properties/v2/deals/properties", "GET"),
        ("email_events", "content", "https://api.hubapi.com/email/public/v1/events", "GET"),
        ("email_subscriptions", "content", "https://api.hubapi.com/email/public/v1/subscriptions", "GET"),
        (
            "engagements",
            "crm.objects.companies.read, crm.objects.contacts.read, crm.objects.deals.read, tickets, e-commerce",
            "https://api.hubapi.com/engagements/v1/engagements/paged",
            "GET",
        ),
        ("engagements_calls", "crm.objects.contacts.read", "https://api.hubapi.com/crm/v3/objects/calls/search", "POST"),
        (
            "engagements_emails",
            "crm.objects.contacts.read, sales-email-read",
            "https://api.hubapi.com/crm/v3/objects/emails/search",
            "POST",
        ),
        ("engagements_meetings", "crm.objects.contacts.read", "https://api.hubapi.com/crm/v3/objects/meetings/search", "POST"),
        ("engagements_notes", "crm.objects.contacts.read", "https://api.hubapi.com/crm/v3/objects/notes/search", "POST"),
        ("engagements_tasks", "crm.objects.contacts.read", "https://api.hubapi.com/crm/v3/objects/tasks/search", "POST"),
        ("marketing_emails", "content", "https://api.hubapi.com/marketing/v3/emails", "GET"),
        ("deals_archived", "contacts, crm.objects.deals.read", "https://api.hubapi.com/crm/v3/objects/deals", "GET"),
        ("forms", "forms", "https://api.hubapi.com/marketing/v3/forms", "GET"),
        # form_submissions have parent stream forms
        # ("form_submissions", "forms", "https://api.hubapi.com/marketing/v3/forms", "GET"),
        ("goals", "crm.objects.goals.read", "https://api.hubapi.com/crm/v3/objects/goal_targets", "GET"),
        ("line_items", "e-commerce, crm.objects.line_items.read", "https://api.hubapi.com/crm/v3/objects/line_item", "GET"),
        ("owners", "crm.objects.owners.read", "https://api.hubapi.com/crm/v3/owners", "GET"),
        ("owners_archived", "crm.objects.owners.read", "https://api.hubapi.com/crm/v3/owners", "GET"),
        ("products", "e-commerce", "https://api.hubapi.com/crm/v3/objects/product", "GET"),
        ("subscription_changes", "content", "https://api.hubapi.com/email/public/v1/subscriptions/timeline", "GET"),
        (
            "ticket_pipelines",
            "media_bridge.read, tickets, crm.schemas.custom.read, e-commerce, timeline, contacts, crm.schemas.contacts.read, crm.objects.contacts.read, crm.objects.contacts.write, crm.objects.deals.read, crm.schemas.quotes.read, crm.objects.deals.write, crm.objects.companies.read, crm.schemas.companies.read, crm.schemas.deals.read, crm.schemas.line_items.read, crm.objects.companies.write",
            "https://api.hubapi.com/crm/v3/pipelines/tickets",
            "GET",
        ),
        ("workflows", "automation", "https://api.hubapi.com/automation/v3/workflows", "GET"),
        ("contacts", "crm.objects.contacts.read", "https://api.hubapi.com/crm/v3/objects/contact/search", "POST"),
        ("deal_splits", "crm.objects.deals.read", "https://api.hubapi.com/crm/v3/objects/deal_split/search", "POST"),
        (
            "leads",
            "crm.objects.contacts.read, crm.objects.companies.read, crm.objects.leads.read",
            "https://api.hubapi.com/crm/v3/objects/leads/search",
            "POST",
        ),
        ("tickets", "tickets", "https://api.hubapi.com/crm/v3/objects/ticket/search", "POST"),
    ],
)
def test_streams_raise_error_message_if_scopes_missing(stream, scopes, url, method, requests_mock, config, mock_dynamic_schema_requests):
    requests_mock.get("https://api.hubapi.com/crm/v3/schemas", json={}, status_code=200)
    requests_mock.register_uri(method, url, [{"status_code": 403}])
    catalog = ConfiguredAirbyteCatalogSerializer.load(
        {
            "streams": [
                {
                    "stream": {"name": stream, "json_schema": {}, "supported_sync_modes": ["full_refresh"]},
                    "sync_mode": "full_refresh",
                    "destination_sync_mode": "append",
                }
            ]
        }
    )
    state = (
        StateBuilder()
        .with_stream_state(
            stream,
            {},
        )
        .build()
    )
    source_hubspot = get_source(config)
    output = read(source_hubspot, config=config, catalog=catalog, state=state)
    assert output.errors[0].trace.error.message == (
        "Access denied (403). The authenticated user does not have permissions to access the resource. "
        f"Verify your scopes: {scopes} to access stream {stream}. "
        f"See details: https://docs.airbyte.com/integrations/sources/hubspot#step-2-configure-the-scopes-for-your-streams-private-app-only"
    )


def test_discover_if_scopes_missing(config, requests_mock, mock_dynamic_schema_requests):
    requests_mock.get("https://api.hubapi.com/crm/v3/schemas", json={}, status_code=200)
    requests_mock.register_uri("GET", "https://api.hubapi.com/properties/v2/companies/properties", [{"status_code": 403}])
    source_hubspot = get_source(config)
    output = discover(source_hubspot, config=config)
    assert output.catalog


def test_read_catalog_with_missing_scopes(config, requests_mock, mock_dynamic_schema_requests):
    requests_mock.get("https://api.hubapi.com/crm/v3/schemas", json={}, status_code=200)
    requests_mock.get("https://api.hubapi.com/marketing/v3/emails", json={}, status_code=403)
    requests_mock.get("https://api.hubapi.com/email/public/v1/subscriptions", json={}, status_code=403)
    catalog = ConfiguredAirbyteCatalogSerializer.load(
        {
            "streams": [
                {
                    "stream": {"name": "marketing_emails", "json_schema": {}, "supported_sync_modes": ["full_refresh"]},
                    "sync_mode": "full_refresh",
                    "destination_sync_mode": "append",
                },
                {
                    "stream": {"name": "email_subscriptions", "json_schema": {}, "supported_sync_modes": ["full_refresh"]},
                    "sync_mode": "full_refresh",
                    "destination_sync_mode": "append",
                },
            ]
        }
    )
    state = (
        StateBuilder()
        .with_stream_state(
            "marketing_emails",
            {},
        )
        .with_stream_state(
            "email_subscriptions",
            {},
        )
        .build()
    )
    source_hubspot = get_source(config)
    output = read(source_hubspot, config=config, catalog=catalog, state=state)
    assert output.errors
    assert not output.records
    error_messages = [error.trace.error.message for error in output.errors]
    assert error_messages
    assert (
        "Access denied (403). The authenticated user does not have permissions to access the resource. "
        "Verify your scopes: content to access stream email_subscriptions. See details: "
        "https://docs.airbyte.com/integrations/sources/hubspot#step-2-configure-the-scopes-for-your-streams-private-app-only"
    ) in error_messages
    assert (
        "Access denied (403). The authenticated user does not have permissions to access the resource. "
        "Verify your scopes: content to access stream marketing_emails. See details: "
        "https://docs.airbyte.com/integrations/sources/hubspot#step-2-configure-the-scopes-for-your-streams-private-app-only"
    ) in error_messages<|MERGE_RESOLUTION|>--- conflicted
+++ resolved
@@ -43,17 +43,10 @@
 
     requests_mock.register_uri("POST", "https://api.hubapi.com/crm/v3/lists/search", responses)
 
-<<<<<<< HEAD
-    stream_slices = list(stream.generate_partitions())
-    assert len(stream_slices) == 1
-
-    records = list(stream_slices[0].read())
-=======
     partitions = list(stream._stream_partition_generator.generate())
     assert len(partitions) == 1
 
     records = list(partitions[0].read())
->>>>>>> fe0fee46
     assert len(records) == 1
     assert records[0]["updatedAt"] == created_at
 
@@ -180,11 +173,7 @@
     requests_mock.register_uri("GET", "/contacts/v1/contact/vids/batch/", read_batch_contact_v1_response)
     requests_mock.register_uri("POST", "/crm/v3/lists/search", responses)
 
-<<<<<<< HEAD
-    records = read_from_stream(config, stream_class, SyncMode.full_refresh).records
-=======
     records = run_read(stream)
->>>>>>> fe0fee46
     assert records
 
 
@@ -260,11 +249,7 @@
                 [{"json": {"results": []}, "status_code": 200}],
             )
 
-<<<<<<< HEAD
-    records = read_from_stream(config, stream_class, SyncMode.full_refresh).records
-=======
     records = run_read(stream)
->>>>>>> fe0fee46
     assert records
     expected_record = {
         "id": "test_id",
@@ -292,23 +277,13 @@
     else:
         expected_record = expected_record | {"properties_hs_date_entered_prospect": "2024-01-01T00:00:00Z"}
         expected_record["properties"] = expected_record["properties"] | {"hs_date_entered_prospect": "2024-01-01T00:00:00Z"}
-    assert json.dumps(records[0].record.data, sort_keys=True) == json.dumps(expected_record, sort_keys=True)
+    record = records[0].data if isinstance(records[0], Record) else records[0]
+    assert json.dumps(record, sort_keys=True) == json.dumps(expected_record, sort_keys=True)
 
 
 @pytest.mark.parametrize("sync_mode", [SyncMode.full_refresh, SyncMode.incremental])
 def test_crm_search_streams_with_no_associations(sync_mode, requests_mock, fake_properties_list, config):
     requests_mock.get("https://api.hubapi.com/crm/v3/schemas", json={}, status_code=200)
-<<<<<<< HEAD
-    stream_state = [
-        AirbyteStateMessage(
-            type=AirbyteStateType.STREAM,
-            stream=AirbyteStreamState(
-                stream_descriptor=StreamDescriptor(name="deal_splits"),
-                stream_state=AirbyteStateBlob(updatedAt="2021-01-01T00:00:00.000000Z"),
-            ),
-        )
-    ]
-=======
     stream_state = AirbyteStateMessage(
         type=AirbyteStateType.STREAM,
         stream=AirbyteStreamState(
@@ -322,13 +297,12 @@
     else:
         stream = find_stream("deal_splits", config)
     data_field = stream._stream_partition_generator._partition_factory._retriever.record_selector.extractor.field_path[0]
->>>>>>> fe0fee46
 
     cursor_value = {"updatedAt": "2022-02-25T16:43:11Z"}
     responses = [
         {
             "json": {
-                "results": [
+                data_field: [
                     {
                         "id": "test_id",
                         "created": "2022-02-25T16:43:11Z",
@@ -355,12 +329,7 @@
     requests_mock.register_uri("POST", endpoint_path, responses)
     requests_mock.register_uri("GET", properties_path, properties_response)
 
-<<<<<<< HEAD
-    records = read_from_stream(config, "deal_splits", sync_mode, stream_state if sync_mode == SyncMode.incremental else None).records
-
-=======
     records = run_read(stream)
->>>>>>> fe0fee46
     assert records
 
     state = stream.cursor.state
@@ -457,14 +426,11 @@
         },
     ]
 
-<<<<<<< HEAD
-=======
     stream = find_stream("companies", config)
     data_field = stream._stream_partition_generator._partition_factory._retriever.record_selector.extractor.field_path[0]
 
->>>>>>> fe0fee46
     response = {
-        "results": [
+        data_field: [
             {
                 "id": "test_id",
                 "created": "2022-02-25T16:43:11Z",
@@ -478,15 +444,11 @@
     associations_responses = [{"json": {"results": []}, "status_code": 200}]
 
     requests_mock.register_uri("POST", "https://api.hubapi.com/crm/v4/associations/company/contacts/batch/read", associations_responses)
-<<<<<<< HEAD
-    records = read_from_stream(config, "companies", SyncMode.full_refresh).records
-    assert records
-=======
     records = run_read(stream)
->>>>>>> fe0fee46
-
-    expected_record = response["results"][0]
-    assert json.dumps(records[0].record.data, sort_keys=True) == json.dumps(expected_record, sort_keys=True)
+
+    expected_record = response[data_field][0]
+    record = records[0].data if isinstance(records[0], Record) else records[0]
+    assert json.dumps(record, sort_keys=True) == json.dumps(expected_record, sort_keys=True)
     assert len(requests_mock.request_history) > 1
 
 
@@ -632,16 +594,13 @@
     """
     requests_mock.get("https://api.hubapi.com/crm/v3/schemas", json={}, status_code=200)
 
-<<<<<<< HEAD
-=======
     stream = find_stream(stream_class, config)
     data_field = stream._stream_partition_generator._partition_factory._retriever.record_selector.extractor.field_path[0]
 
->>>>>>> fe0fee46
     responses = [
         {
             "json": {
-                "results": [{"id": "test_id", "created": "2022-02-25T16:43:11Z", "properties": data_to_cast} | cursor_value],
+                data_field: [{"id": "test_id", "created": "2022-02-25T16:43:11Z", "properties": data_to_cast} | cursor_value],
             }
         }
     ]
