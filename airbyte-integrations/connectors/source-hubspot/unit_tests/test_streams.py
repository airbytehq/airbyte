#
# Copyright (c) 2023 Airbyte, Inc., all rights reserved.
#

import pendulum
import pytest
from airbyte_cdk.models import SyncMode
from source_hubspot.streams import (
    Campaigns,
    Companies,
    ContactLists,
    Contacts,
    CustomObject,
    DealPipelines,
    Deals,
    DealsArchived,
    EmailEvents,
    EmailSubscriptions,
    EngagementsCalls,
    EngagementsEmails,
    EngagementsMeetings,
    EngagementsNotes,
    EngagementsTasks,
    Forms,
    FormSubmissions,
    LineItems,
    MarketingEmails,
    Owners,
    Products,
    TicketPipelines,
    Tickets,
    Workflows,
)

from .utils import read_full_refresh, read_incremental


@pytest.fixture(autouse=True)
def time_sleep_mock(mocker):
    time_mock = mocker.patch("time.sleep", lambda x: None)
    yield time_mock


def test_updated_at_field_non_exist_handler(requests_mock, common_params, fake_properties_list):
    stream = ContactLists(**common_params)

    responses = [
        {
            "json": {
                stream.data_field: [
                    {
                        "id": "test_id",
                        "createdAt": "2022-03-25T16:43:11Z",
                    },
                ],
            }
        }
    ]
    properties_response = [
        {
            "json": [
                {"name": property_name, "type": "string", "updatedAt": 1571085954360, "createdAt": 1565059306048}
                for property_name in fake_properties_list
            ],
            "status_code": 200,
        }
    ]

    requests_mock.register_uri("GET", stream.url, responses)
    requests_mock.register_uri("GET", "/properties/v2/contact/properties", properties_response)

    _, stream_state = read_incremental(stream, {})

    expected = int(pendulum.parse(common_params["start_date"]).timestamp() * 1000)

    assert stream_state[stream.updated_at_field] == expected


@pytest.mark.parametrize(
    "stream, endpoint, cursor_value",
    [
        (Campaigns, "campaigns", {"lastUpdatedTime": 1675121674226}),
        (Companies, "company", {"updatedAt": "2022-02-25T16:43:11Z"}),
        (ContactLists, "contact", {"updatedAt": "2022-02-25T16:43:11Z"}),
        (Contacts, "contact", {"updatedAt": "2022-02-25T16:43:11Z"}),
        (Deals, "deal", {"updatedAt": "2022-02-25T16:43:11Z"}),
        (DealsArchived, "deal", {"archivedAt": "2022-02-25T16:43:11Z"}),
        (DealPipelines, "deal", {"updatedAt": 1675121674226}),
        (EmailEvents, "", {"updatedAt": "2022-02-25T16:43:11Z"}),
        (EmailSubscriptions, "", {"updatedAt": "2022-02-25T16:43:11Z"}),
        (EngagementsCalls, "calls", {"updatedAt": "2022-02-25T16:43:11Z"}),
        (EngagementsEmails, "emails", {"updatedAt": "2022-02-25T16:43:11Z"}),
        (EngagementsMeetings, "meetings", {"updatedAt": "2022-02-25T16:43:11Z"}),
        (EngagementsNotes, "notes", {"updatedAt": "2022-02-25T16:43:11Z"}),
        (EngagementsTasks, "tasks", {"updatedAt": "2022-02-25T16:43:11Z"}),
        (Forms, "form", {"updatedAt": "2022-02-25T16:43:11Z"}),
        (FormSubmissions, "form", {"updatedAt": "2022-02-25T16:43:11Z"}),
        (LineItems, "line_item", {"updatedAt": "2022-02-25T16:43:11Z"}),
        (MarketingEmails, "", {"updatedAt": "2022-02-25T16:43:11Z"}),
        (Owners, "", {"updatedAt": "2022-02-25T16:43:11Z"}),
        (Products, "product", {"updatedAt": "2022-02-25T16:43:11Z"}),
        (TicketPipelines, "", {"updatedAt": "2022-02-25T16:43:11Z"}),
        (Tickets, "ticket", {"updatedAt": "2022-02-25T16:43:11Z"}),
        (Workflows, "", {"updatedAt": 1675121674226}),
    ],
)
def test_streams_read(stream, endpoint, cursor_value, requests_mock, common_params, fake_properties_list):
    stream = stream(**common_params)
    responses = [
        {
            "json": {
                stream.data_field: [
                    {
                        "id": "test_id",
                        "created": "2022-02-25T16:43:11Z",
                    } | cursor_value
                ],
            }
        }
    ]
    properties_response = [
        {
            "json": [
                {"name": property_name, "type": "string", "updatedAt": 1571085954360, "createdAt": 1565059306048}
                for property_name in fake_properties_list
            ],
            "status_code": 200,
        }
    ]
    is_form_submission = isinstance(stream, FormSubmissions)
    stream._sync_mode = SyncMode.full_refresh
    stream_url = stream.url + "/test_id" if is_form_submission else stream.url
    stream._sync_mode = None

    requests_mock.register_uri("GET", stream_url, responses)
    requests_mock.register_uri("GET", "/marketing/v3/forms", responses)
    requests_mock.register_uri("GET", "/email/public/v1/campaigns/test_id", responses)
    requests_mock.register_uri("GET", f"/properties/v2/{endpoint}/properties", properties_response)

    records = read_full_refresh(stream)
    assert records


@pytest.mark.parametrize(
    "error_response",
    [
        {"json": {}, "status_code": 429},
        {"json": {}, "status_code": 502},
        {"json": {}, "status_code": 504},
    ],
)
def test_common_error_retry(error_response, requests_mock, common_params, fake_properties_list):
    """Error once, check that we retry and not fail"""
    properties_response = [
        {"name": property_name, "type": "string", "updatedAt": 1571085954360, "createdAt": 1565059306048}
        for property_name in fake_properties_list
    ]
    responses = [
        error_response,
        {
            "json": properties_response,
            "status_code": 200,
        },
    ]

    stream = Companies(**common_params)

    response = {
        stream.data_field: [
            {
                "id": "test_id",
                "created": "2022-02-25T16:43:11Z",
                "updatedAt": "2022-02-25T16:43:11Z",
                "lastUpdatedTime": "2022-02-25T16:43:11Z",
            }
        ],
    }
    requests_mock.register_uri("GET", "/properties/v2/company/properties", responses)
    stream._sync_mode = SyncMode.full_refresh
    stream_url = stream.url
    stream._sync_mode = None
    requests_mock.register_uri("GET", stream_url, [{"json": response}])
    records = read_full_refresh(stream)

    assert [response[stream.data_field][0]] == records


def test_contact_lists_transform(requests_mock, common_params):
    stream = ContactLists(**common_params)

    responses = [
        {
            "json": {
                stream.data_field: [
                    {
                        "listId": 1,
                        "createdAt": 1654117200000,
                        "filters": [[{"value": "@hubspot"}]],
                    },
                    {
                        "listId": 2,
                        "createdAt": 1654117200001,
                        "filters": [[{"value": True}, {"value": "FORM_ABUSE"}]],
                    },
                    {
                        "listId": 3,
                        "createdAt": 1654117200002,
                        "filters": [[{"value": 1000}]],
                    },
                ]
            }
        }
    ]

    requests_mock.register_uri("GET", stream.url, responses)
    records = read_full_refresh(stream)

    assert records[0]["filters"][0][0]["value"] == "@hubspot"
    assert records[1]["filters"][0][0]["value"] == "True"
    assert records[1]["filters"][0][1]["value"] == "FORM_ABUSE"
    assert records[2]["filters"][0][0]["value"] == "1000"


<<<<<<< HEAD
@pytest.fixture(name="custom_object_schema")
def custom_object_schema_fixture():
    return {
        "labels": {"this": "that"},
        "requiredProperties": ["name"],
        "searchableProperties": ["name"],
        "primaryDisplayProperty": "name",
        "secondaryDisplayProperties": [],
        "archived": False,
        "restorable": True,
        "metaType": "PORTAL_SPECIFIC",
        "id": "7232155",
        "fullyQualifiedName": "p19936848_Animal",
        "createdAt": "2022-06-17T18:40:27.019Z",
        "updatedAt": "2022-06-17T18:40:27.019Z",
        "objectTypeId": "2-7232155",
        "properties": [{
            "name": "name",
            "label": "Animal name",
            "type": "string",
            "fieldType": "text",
            "description": "The animal name.",
            "groupName": "animal_information",
            "options": [],
            "displayOrder": -1,
            "calculated": False,
            "externalOptions": False,
            "hasUniqueValue": False,
            "hidden": False,
            "hubspotDefined": False,
            "modificationMetadata": {
                "archivable": True,
                "readOnlyDefinition": True,
                "readOnlyValue": False
            },
            "formField": True
        }],
        "associations": [],
        "name": "animals"
    }


@pytest.fixture(name="expected_custom_object_json_schema")
def expected_custom_object_json_schema():
    return {
        "$schema": "http://json-schema.org/draft-07/schema#",
        "type": "object",
        "additionalProperties": True,
        "properties": {
            "id": {"type": ["null", "string"]},
            "createdAt": {"type": ["null", "string"], "format": "date-time"},
            "updatedAt": {"type": ["null", "string"], "format": "date-time"},
            "archived": {"type": ["null", "boolean"]},
            "properties": {"name": {"type": ["null", "string"]}}
        }
    }


def test_custom_object_stream_doesnt_call_hubspot_to_get_json_schema_if_available(requests_mock, custom_object_schema, expected_custom_object_json_schema, common_params):
    stream = CustomObject(entity="animals", schema=expected_custom_object_json_schema, **common_params)

    adapter = requests_mock.register_uri("GET", "/crm/v3/schemas", [{"json": {"results": [custom_object_schema]}}])
    json_schema = stream.get_json_schema()

    assert json_schema == expected_custom_object_json_schema
    assert not adapter.called


def test_custom_object_stream_calls_hubspot_to_get_json_schema(requests_mock, custom_object_schema, expected_custom_object_json_schema, common_params):
    stream = CustomObject(entity="animals", schema=None, **common_params)

    adapter = requests_mock.register_uri("GET", "/crm/v3/schemas", [{"json": {"results": [custom_object_schema]}}])
    json_schema = stream.get_json_schema()

    assert json_schema == expected_custom_object_json_schema
    assert adapter.called
=======
def test_client_side_incremental_stream(requests_mock, common_params, fake_properties_list):
    stream = Forms(**common_params)
    latest_cursor_value = "2030-01-30T23:46:36.287Z"
    responses = [
        {
            "json": {
                stream.data_field: [
                    {
                        "id": "test_id_1",
                        "createdAt": "2022-03-25T16:43:11Z",
                        "updatedAt": "2023-01-30T23:46:36.287Z"
                    },
                    {
                        "id": "test_id_2",
                        "createdAt": "2022-03-25T16:43:11Z",
                        "updatedAt": latest_cursor_value
                    },
                    {
                        "id": "test_id_3",
                        "createdAt": "2022-03-25T16:43:11Z",
                        "updatedAt": "2023-02-20T23:46:36.287Z"
                    },
                ],
            }
        }
    ]
    properties_response = [
        {
            "json": [
                {"name": property_name, "type": "string",
                 "createdAt": "2023-01-30T23:46:24.355Z",
                 "updatedAt": "2023-01-30T23:46:36.287Z"
                 }
                for property_name in fake_properties_list
            ],
            "status_code": 200,
        }
    ]

    requests_mock.register_uri("GET", stream.url, responses)
    requests_mock.register_uri("GET", "/properties/v2/form/properties", properties_response)

    list(stream.read_records(SyncMode.incremental))
    assert stream.state == {stream.cursor_field: pendulum.parse(latest_cursor_value).to_rfc3339_string()}
>>>>>>> 2e1f23cd
<|MERGE_RESOLUTION|>--- conflicted
+++ resolved
@@ -10,7 +10,6 @@
     Companies,
     ContactLists,
     Contacts,
-    CustomObject,
     DealPipelines,
     Deals,
     DealsArchived,
@@ -221,7 +220,52 @@
     assert records[2]["filters"][0][0]["value"] == "1000"
 
 
-<<<<<<< HEAD
+def test_client_side_incremental_stream(requests_mock, common_params, fake_properties_list):
+    stream = Forms(**common_params)
+    latest_cursor_value = "2030-01-30T23:46:36.287Z"
+    responses = [
+        {
+            "json": {
+                stream.data_field: [
+                    {
+                        "id": "test_id_1",
+                        "createdAt": "2022-03-25T16:43:11Z",
+                        "updatedAt": "2023-01-30T23:46:36.287Z"
+                    },
+                    {
+                        "id": "test_id_2",
+                        "createdAt": "2022-03-25T16:43:11Z",
+                        "updatedAt": latest_cursor_value
+                    },
+                    {
+                        "id": "test_id_3",
+                        "createdAt": "2022-03-25T16:43:11Z",
+                        "updatedAt": "2023-02-20T23:46:36.287Z"
+                    },
+                ],
+            }
+        }
+    ]
+    properties_response = [
+        {
+            "json": [
+                {"name": property_name, "type": "string",
+                 "createdAt": "2023-01-30T23:46:24.355Z",
+                 "updatedAt": "2023-01-30T23:46:36.287Z"
+                 }
+                for property_name in fake_properties_list
+            ],
+            "status_code": 200,
+        }
+    ]
+
+    requests_mock.register_uri("GET", stream.url, responses)
+    requests_mock.register_uri("GET", "/properties/v2/form/properties", properties_response)
+
+    list(stream.read_records(SyncMode.incremental))
+    assert stream.state == {stream.cursor_field: pendulum.parse(latest_cursor_value).to_rfc3339_string()}
+
+
 @pytest.fixture(name="custom_object_schema")
 def custom_object_schema_fixture():
     return {
@@ -297,50 +341,4 @@
     json_schema = stream.get_json_schema()
 
     assert json_schema == expected_custom_object_json_schema
-    assert adapter.called
-=======
-def test_client_side_incremental_stream(requests_mock, common_params, fake_properties_list):
-    stream = Forms(**common_params)
-    latest_cursor_value = "2030-01-30T23:46:36.287Z"
-    responses = [
-        {
-            "json": {
-                stream.data_field: [
-                    {
-                        "id": "test_id_1",
-                        "createdAt": "2022-03-25T16:43:11Z",
-                        "updatedAt": "2023-01-30T23:46:36.287Z"
-                    },
-                    {
-                        "id": "test_id_2",
-                        "createdAt": "2022-03-25T16:43:11Z",
-                        "updatedAt": latest_cursor_value
-                    },
-                    {
-                        "id": "test_id_3",
-                        "createdAt": "2022-03-25T16:43:11Z",
-                        "updatedAt": "2023-02-20T23:46:36.287Z"
-                    },
-                ],
-            }
-        }
-    ]
-    properties_response = [
-        {
-            "json": [
-                {"name": property_name, "type": "string",
-                 "createdAt": "2023-01-30T23:46:24.355Z",
-                 "updatedAt": "2023-01-30T23:46:36.287Z"
-                 }
-                for property_name in fake_properties_list
-            ],
-            "status_code": 200,
-        }
-    ]
-
-    requests_mock.register_uri("GET", stream.url, responses)
-    requests_mock.register_uri("GET", "/properties/v2/form/properties", properties_response)
-
-    list(stream.read_records(SyncMode.incremental))
-    assert stream.state == {stream.cursor_field: pendulum.parse(latest_cursor_value).to_rfc3339_string()}
->>>>>>> 2e1f23cd
+    assert adapter.called