--- conflicted
+++ resolved
@@ -4,15 +4,6 @@
 
 import json
 import pytest
-<<<<<<< HEAD
-=======
-from source_hubspot.streams import (
-    ContactsWebAnalytics,
-    CustomObject,
-    Deals,
-    RecordUnnester,
-)
->>>>>>> 6aa7389e
 
 from airbyte_cdk.sources.types import Record
 
@@ -21,6 +12,8 @@
 from airbyte_cdk.models import ConfiguredAirbyteCatalogSerializer, SyncMode
 from airbyte_cdk.test.state_builder import StateBuilder
 from airbyte_cdk.test.entrypoint_wrapper import read, discover
+from airbyte_cdk.models import AirbyteStateBlob, AirbyteStateMessage, AirbyteStateType, AirbyteStreamState, StreamDescriptor, SyncMode
+from .utils import read_incremental
 
 
 def test_updated_at_field_non_exist_handler(requests_mock, config, fake_properties_list, custom_object_schema):
@@ -54,15 +47,6 @@
     "stream_class, endpoint, cursor_value",
     [
         ("campaigns", "campaigns", {"lastUpdatedTime": 1675121674226}),
-<<<<<<< HEAD
-        # (Companies, "company", {"updatedAt": "2022-02-25T16:43:11Z"}),
-        ("contact_lists", "contact", {"createdAt": "2021-02-25T16:43:11Z", "updatedAt": "2022-02-25T16:43:11Z"}),
-        # (Contacts, "contact", {"updatedAt": "2022-02-25T16:43:11Z"}),
-        ("deals", "deal", {"updatedAt": "2022-02-25T16:43:11Z"}),
-        ("deals_archived", "deal", {"archivedAt": "2022-02-25T16:43:11Z"}),
-        ("deal_pipelines", "deal", {"updatedAt": 1675121674226}),
-        # (DealSplits, "deal_split", {"updatedAt": "2022-02-25T16:43:11Z"}),
-=======
         ("companies", "company", {"updatedAt": "2022-02-25T16:43:11Z"}),
         ("contact_lists", "contact", {"createdAt": "2021-02-25T16:43:11Z", "updatedAt": "2022-02-25T16:43:11Z"}),
         ("contacts", "contact", {"updatedAt": "2022-02-25T16:43:11Z"}),
@@ -70,7 +54,6 @@
         ("deals_archived", "deal", {"archivedAt": "2022-02-25T16:43:11Z"}),
         ("deal_pipelines", "deal", {"updatedAt": 1675121674226}),
         ("deal_splits", "deal_split", {"updatedAt": "2022-02-25T16:43:11Z"}),
->>>>>>> 6aa7389e
         ("email_events", "", {"updatedAt": "2022-02-25T16:43:11Z"}),
         ("email_subscriptions", "", {"updatedAt": "2022-02-25T16:43:11Z"}),
         ("engagements_calls", "calls", {"updatedAt": "2022-02-25T16:43:11Z"}),
@@ -81,22 +64,14 @@
         ("forms", "form", {"updatedAt": "2022-02-25T16:43:11Z"}),
         ("form_submissions", "form", {"updatedAt": 1675121674227}),
         ("goals", "goal_targets", {"updatedAt": "2022-02-25T16:43:11Z"}),
-<<<<<<< HEAD
-        # (Leads, "leads", {"updatedAt": "2022-02-25T16:43:11Z"}),
-=======
         ("leads", "leads", {"updatedAt": "2022-02-25T16:43:11Z"}),
->>>>>>> 6aa7389e
         ("line_items", "line_item", {"updatedAt": "2022-02-25T16:43:11Z"}),
         ("marketing_emails", "", {"updated": "1634050455543"}),
         ("owners", "", {"updatedAt": "2022-02-25T16:43:11Z"}),
         ("owners_archived", "", {"updatedAt": "2022-02-25T16:43:11Z"}),
         ("products", "product", {"updatedAt": "2022-02-25T16:43:11Z"}),
         ("ticket_pipelines", "", {"updatedAt": "2022-02-25T16:43:11Z"}),
-<<<<<<< HEAD
-        # (Tickets, "ticket", {"updatedAt": "2022-02-25T16:43:11Z"}),
-=======
         ("tickets", "ticket", {"updatedAt": "2022-02-25T16:43:11Z"}),
->>>>>>> 6aa7389e
         ("workflows", "", {"updatedAt": 1675121674226}),
     ],
 )
@@ -105,16 +80,10 @@
 ):
     stream = find_stream(stream_class, config)
     data_field = (
-<<<<<<< HEAD
         stream.retriever.record_selector.extractor.field_path[0]
         if len(stream.retriever.record_selector.extractor.field_path) > 0
         else None
     )
-=======
-        stream.retriever.record_selector.extractor.field_path[0] if len(stream.retriever.record_selector.extractor.field_path) > 0 else None
-    )
-
->>>>>>> 6aa7389e
     list_entities = [
         {
             "id": "test_id",
@@ -200,18 +169,13 @@
 @pytest.mark.parametrize(
     "stream_class, endpoint, cursor_value",
     [
-<<<<<<< HEAD
-        # (Contacts, "contact", {"updatedAt": "2022-02-25T16:43:11Z"}),
-        # (Deals, "deal", {"updatedAt": "2022-02-25T16:43:11Z"}),
-=======
         ("contacts", "contact", {"updatedAt": "2022-02-25T16:43:11Z"}),
         ("deals", "deal", {"updatedAt": "2022-02-25T16:43:11Z"}),
->>>>>>> 6aa7389e
         ("deals_archived", "deal", {"archivedAt": "2022-02-25T16:43:11Z"}),
     ],
     ids=[
-        # "Contacts stream with v2 field transformations",
-        # "Deals stream with v2 field transformations",
+        "Contacts stream with v2 field transformations",
+        "Deals stream with v2 field transformations",
         "DealsArchived stream with v2 field transformations",
     ],
 )
@@ -287,66 +251,6 @@
         "properties_hs_time_in_prospect": "1 month",
         "properties_hs_date_exited_prospect": "2024-02-01T00:00:00Z",
     } | cursor_value
-<<<<<<< HEAD
-    # if isinstance(stream, Contacts):
-    #     expected_record = expected_record | {"properties_hs_lifecyclestage_prospect_date": "2024-01-01T00:00:00Z"}
-    #     expected_record["properties"] = expected_record["properties"] | {"hs_lifecyclestage_prospect_date": "2024-01-01T00:00:00Z"}
-    # else:
-    expected_record = expected_record | {"properties_hs_date_entered_prospect": "2024-01-01T00:00:00Z"}
-    expected_record["properties"] = expected_record["properties"] | {"hs_date_entered_prospect": "2024-01-01T00:00:00Z"}
-    record = records[0].data if isinstance(records[0], Record) else records[0]
-    assert json.dumps(record, sort_keys=True) == json.dumps(expected_record, sort_keys=True)
-
-# TODO: uncomment when deal splits is low code
-# @pytest.mark.parametrize("sync_mode", [SyncMode.full_refresh, SyncMode.incremental])
-# def test_crm_search_streams_with_no_associations(sync_mode, common_params, requests_mock, fake_properties_list):
-#     stream = DealSplits(**common_params)
-#     stream_state = {
-#         "type": "STREAM",
-#         "stream": {"stream_descriptor": {"name": "deal_splits"}, "stream_state": {"updatedAt": "2021-01-01T00:00:00.000000Z"}},
-#     }
-#     cursor_value = {"updatedAt": "2022-02-25T16:43:11Z"}
-#     responses = [
-#         {
-#             "json": {
-#                 stream.data_field: [
-#                     {
-#                         "id": "test_id",
-#                         "created": "2022-02-25T16:43:11Z",
-#                     }
-#                     | cursor_value
-#                 ],
-#             }
-#         }
-#     ]
-#     if sync_mode == SyncMode.full_refresh:
-#         stream.set_sync(SyncMode.full_refresh, stream_state=None)
-#         endpoint_path = f"/crm/v3/objects/{stream.entity}"
-#         requests_mock.register_uri("GET", endpoint_path, responses)
-#     else:
-#         stream.set_sync(SyncMode.incremental, stream_state)
-#         endpoint_path = f"/crm/v3/objects/{stream.entity}/search"
-#         requests_mock.register_uri("POST", endpoint_path, responses)
-#     properties_path = f"/properties/v2/{stream.entity}/properties"
-#     properties_response = [
-#         {
-#             "json": [
-#                 {"name": property_name, "type": "string", "updatedAt": 1571085954360, "createdAt": 1565059306048}
-#                 for property_name in fake_properties_list
-#             ],
-#             "status_code": 200,
-#         }
-#     ]
-#     stream._sync_mode = sync_mode
-#     requests_mock.register_uri("POST", endpoint_path, responses)
-#     requests_mock.register_uri("GET", properties_path, properties_response)
-#     if sync_mode == SyncMode.incremental:
-#         records, state = read_incremental(stream, stream_state=stream_state)
-#         assert state
-#     else:
-#         records = read_full_refresh(stream)
-#     assert records
-=======
     if stream_class == "contacts":
         expected_record = expected_record | {"properties_hs_lifecyclestage_prospect_date": "2024-01-01T00:00:00Z"}
         expected_record["properties"] = expected_record["properties"] | {"hs_lifecyclestage_prospect_date": "2024-01-01T00:00:00Z"}
@@ -358,9 +262,8 @@
 
 
 @pytest.mark.parametrize("sync_mode", [SyncMode.full_refresh, SyncMode.incremental])
-@mock.patch("source_hubspot.source.SourceHubspot.get_custom_object_streams")
 def test_crm_search_streams_with_no_associations(
-    mock_get_custom_object_streams, sync_mode, common_params, requests_mock, fake_properties_list, config
+    sync_mode, requests_mock, fake_properties_list, config
 ):
     stream_state = AirbyteStateMessage(
         type=AirbyteStateType.STREAM,
@@ -414,7 +317,6 @@
     else:
         records = read_full_refresh(stream)
     assert records
->>>>>>> 6aa7389e
 
 
 @pytest.mark.parametrize(
@@ -425,12 +327,7 @@
         {"json": {}, "status_code": 504},
     ],
 )
-<<<<<<< HEAD
 def test_common_error_retry(error_response, requests_mock, config, fake_properties_list, mock_dynamic_schema_requests):
-=======
-@mock.patch("source_hubspot.source.SourceHubspot.get_custom_object_streams")
-def test_common_error_retry(mock_get_custom_object_streams, error_response, requests_mock, common_params, fake_properties_list, config):
->>>>>>> 6aa7389e
     """Error once, check that we retry and not fail"""
     properties_response = [
         {"name": property_name, "type": "string", "updatedAt": 1571085954360, "createdAt": 1565059306048}
@@ -443,14 +340,10 @@
             "status_code": 200,
         },
     ]
-<<<<<<< HEAD
-    data_field = "results"
-=======
 
     stream = find_stream("companies", config)
     data_field = stream.retriever.record_selector.extractor.field_path[0]
 
->>>>>>> 6aa7389e
     response = {
         data_field: [
             {
@@ -462,13 +355,6 @@
         ],
     }
     requests_mock.register_uri("GET", "/properties/v2/company/properties", responses)
-<<<<<<< HEAD
-
-    requests_mock.register_uri("GET", "https://api.hubapi.com/crm/v3/objects/company", [{"json": response}])
-    records = read_from_stream(config, "companies", SyncMode.full_refresh)
-
-    assert [response[data_field][0]] == [r.record.data for r in records.records]
-=======
     stream._sync_mode = SyncMode.full_refresh
     stream_url = stream.retriever.requester.url_base + "/" + stream.retriever.requester.get_path()
     stream._sync_mode = None
@@ -478,7 +364,6 @@
     expected_record = response[data_field][0]
     record = records[0].data if isinstance(records[0], Record) else records[0]
     assert json.dumps(record, sort_keys=True) == json.dumps(expected_record, sort_keys=True)
->>>>>>> 6aa7389e
     assert len(requests_mock.request_history) > 1
 
 
@@ -639,91 +524,8 @@
     for casted_key, casted_value in expected_casted_data.items():
         assert record[casted_key] == casted_value
 
-# TODO: Uncomment when Deals is low code
-# @pytest.mark.parametrize(
-#     "stream, endpoint, cursor_value, fake_properties_list_response, data_to_cast, expected_casted_data",
-#     [
-#         (
-#             Deals,
-#             "deal",
-#             {"updatedAt": "2022-02-25T16:43:11Z"},
-#             [("hs_closed_amount", "string")],
-#             {"hs_closed_amount": 123456},
-#             {"hs_closed_amount": "123456"},
-#         ),
-#         (
-#             Deals,
-#             "deal",
-#             {"updatedAt": "2022-02-25T16:43:11Z"},
-#             [("hs_closed_amount", "integer")],
-#             {"hs_closed_amount": "123456"},
-#             {"hs_closed_amount": 123456},
-#         ),
-#         (
-#             Deals,
-#             "deal",
-#             {"updatedAt": "2022-02-25T16:43:11Z"},
-#             [("hs_closed_amount", "number")],
-#             {"hs_closed_amount": "123456.10"},
-#             {"hs_closed_amount": 123456.10},
-#         ),
-#         (
-#             Deals,
-#             "deal",
-#             {"updatedAt": "2022-02-25T16:43:11Z"},
-#             [("hs_closed_amount", "boolean")],
-#             {"hs_closed_amount": "1"},
-#             {"hs_closed_amount": True},
-#         ),
-#     ],
-# )
-# def test_cast_record_fields_if_needed(
-#     stream, endpoint, cursor_value, fake_properties_list_response, requests_mock, common_params, data_to_cast, expected_casted_data
-# ):
-#     """
-#     Test that the stream cast record fields in properties key with properties endpoint response if needed
-#     """
-#     stream = stream(**common_params)
-#     responses = [
-#         {
-#             "json": {
-#                 stream.data_field: [{"id": "test_id", "created": "2022-02-25T16:43:11Z", "properties": data_to_cast} | cursor_value],
-#             }
-#         }
-#     ]
-#
-#     properties_response = [
-#         {
-#             "json": [
-#                 {"name": property_name, "type": property_type, "updatedAt": 1571085954360, "createdAt": 1565059306048}
-#                 for property_name, property_type in fake_properties_list_response
-#             ],
-#             "status_code": 200,
-#         }
-#     ]
-#
-#     stream._sync_mode = SyncMode.full_refresh
-#     stream_url = stream.url
-#     stream._sync_mode = None
-#
-#     requests_mock.register_uri("GET", stream_url, responses)
-#     requests_mock.register_uri("GET", f"/properties/v2/{endpoint}/properties", properties_response)
-#     records = read_full_refresh(stream)
-#     assert records
-#     record = records[0]
-#     for casted_key, casted_value in expected_casted_data.items():
-#         assert record["properties"][casted_key] == casted_value
 
 @pytest.mark.parametrize(
-<<<<<<< HEAD
-    "stream, scopes, url, method",
-    [
-        (
-            "campaigns", "crm.lists.read", "https://api.hubapi.com/email/public/v1/campaigns", "GET"
-        ),
-        (
-            "companies", "crm.objects.contacts.read, crm.objects.companies.read", "https://api.hubapi.com/crm/v3/objects/company", "GET"
-=======
     "stream_class, endpoint, cursor_value, fake_properties_list_response, data_to_cast, expected_casted_data",
     [
         (
@@ -733,7 +535,91 @@
             [("hs_closed_amount", "string")],
             {"hs_closed_amount": 123456},
             {"hs_closed_amount": "123456"},
->>>>>>> 6aa7389e
+        ),
+        (
+            "deals",
+            "deal",
+            {"updatedAt": "2022-02-25T16:43:11Z"},
+            [("hs_closed_amount", "integer")],
+            {"hs_closed_amount": "123456"},
+            {"hs_closed_amount": 123456},
+        ),
+        (
+            "deals",
+            "deal",
+            {"updatedAt": "2022-02-25T16:43:11Z"},
+            [("hs_closed_amount", "number")],
+            {"hs_closed_amount": "123456.10"},
+            {"hs_closed_amount": 123456.10},
+        ),
+        (
+            "deals",
+            "deal",
+            {"updatedAt": "2022-02-25T16:43:11Z"},
+            [("hs_closed_amount", "boolean")],
+            {"hs_closed_amount": "1"},
+            {"hs_closed_amount": True},
+        ),
+    ],
+)
+def test_cast_record_fields_if_needed(
+    stream_class,
+    endpoint,
+    cursor_value,
+    fake_properties_list_response,
+    requests_mock,
+    data_to_cast,
+    expected_casted_data,
+    custom_object_schema,
+    config,
+):
+    """
+    Test that the stream cast record fields in properties key with properties endpoint response if needed
+    """
+    stream = find_stream(stream_class, config)
+    data_field = stream.retriever.record_selector.extractor.field_path[0]
+
+    responses = [
+        {
+            "json": {
+                data_field: [{"id": "test_id", "created": "2022-02-25T16:43:11Z", "properties": data_to_cast} | cursor_value],
+            }
+        }
+    ]
+
+    properties_response = [
+        {
+            "json": [
+                {"name": property_name, "type": property_type, "updatedAt": 1571085954360, "createdAt": 1565059306048}
+                for property_name, property_type in fake_properties_list_response
+            ],
+            "status_code": 200,
+        }
+    ]
+
+    stream._sync_mode = SyncMode.full_refresh
+    if isinstance(stream_class, str):
+        stream_url = stream.retriever.requester.url_base + "/" + stream.retriever.requester.get_path()
+    else:
+        stream_url = stream.url
+    stream._sync_mode = None
+
+    requests_mock.register_uri("GET", stream_url, responses)
+    requests_mock.register_uri("GET", f"/properties/v2/{endpoint}/properties", properties_response)
+    records = read_full_refresh(stream)
+    assert records
+    record = records[0]
+    for casted_key, casted_value in expected_casted_data.items():
+        assert record["properties"][casted_key] == casted_value
+
+@pytest.mark.parametrize(
+    "stream, scopes, url, method",
+    [
+        (
+            "campaigns", "crm.lists.read", "https://api.hubapi.com/email/public/v1/campaigns", "GET"
+        ),
+        (
+            "companies", "crm.objects.contacts.read, crm.objects.companies.read", "https://api.hubapi.com/crm/v3/objects/company", "GET"
         ),
         (
             "companies_property_history", "crm.objects.companies.read", "https://api.hubapi.com/properties/v2/companies/properties", "GET"
@@ -790,46 +676,10 @@
         ("workflows", "automation", "https://api.hubapi.com/automation/v3/workflows", "GET")
     ],
 )
-<<<<<<< HEAD
 def test_streams_raise_error_message_if_scopes_missing(stream, scopes, url, method, requests_mock, config, mock_dynamic_schema_requests):
     requests_mock.get("https://api.hubapi.com/crm/v3/schemas", json={}, status_code=200)
     requests_mock.register_uri(method, url, [{"status_code": 403}])
     catalog = ConfiguredAirbyteCatalogSerializer.load(
-=======
-@mock.patch("source_hubspot.source.SourceHubspot.get_custom_object_streams")
-def test_cast_record_fields_if_needed(
-    mock_get_custom_object_streams,
-    stream_class,
-    endpoint,
-    cursor_value,
-    fake_properties_list_response,
-    requests_mock,
-    common_params,
-    data_to_cast,
-    expected_casted_data,
-    custom_object_schema,
-    config,
-):
-    """
-    Test that the stream cast record fields in properties key with properties endpoint response if needed
-    """
-    if isinstance(stream_class, str):
-        stream = find_stream(stream_class, config)
-        data_field = stream.retriever.record_selector.extractor.field_path[0]
-    else:
-        stream = stream_class(**common_params)
-        data_field = stream.data_field
-
-    responses = [
-        {
-            "json": {
-                data_field: [{"id": "test_id", "created": "2022-02-25T16:43:11Z", "properties": data_to_cast} | cursor_value],
-            }
-        }
-    ]
-
-    properties_response = [
->>>>>>> 6aa7389e
         {
             "streams": [
                 {
@@ -838,7 +688,6 @@
                 }
             ]
         }
-<<<<<<< HEAD
     )
     state = (StateBuilder().with_stream_state(stream, {},).build())
     source_hubspot = get_source(config)
@@ -847,16 +696,6 @@
         "Access denied (403). The authenticated user does not have permissions to access the resource. "
         f"Verify your scopes: {scopes} to access stream {stream}. See details: https://docs.airbyte.com/integrations/sources/hubspot#step-2-configure-the-scopes-for-your-streams-private-app-only"
     )
-=======
-    ]
-
-    stream._sync_mode = SyncMode.full_refresh
-    if isinstance(stream_class, str):
-        stream_url = stream.retriever.requester.url_base + "/" + stream.retriever.requester.get_path()
-    else:
-        stream_url = stream.url
-    stream._sync_mode = None
->>>>>>> 6aa7389e
 
 def test_discover_if_scopes_missing(config, requests_mock, mock_dynamic_schema_requests):
     requests_mock.get("https://api.hubapi.com/crm/v3/schemas", json={}, status_code=200)
