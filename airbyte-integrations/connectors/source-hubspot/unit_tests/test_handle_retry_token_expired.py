#
# Copyright (c) 2023 Airbyte, Inc., all rights reserved.
#
import pytest

from airbyte_cdk.models import SyncMode
from airbyte_cdk.sources.streams.http.exceptions import UserDefinedBackoffException

from .conftest import find_stream


def test_handle_request_with_retry(config, requests_mock):
    requests_mock.get(
        "https://api.hubapi.com/email/public/v1/campaigns?limit=500",
        json={"campaigns": [{"id": "test_id", "lastUpdatedTime": 1744969160000}]},
        status_code=200,
    )
    requests_mock.get("https://api.hubapi.com/email/public/v1/campaigns/test_id", json={"id": "test_id"}, status_code=200)

    stream_instance = find_stream("campaigns", config)
    stream_slices = list(stream_instance.retriever.stream_slicer.stream_slices())

    assert len(stream_slices) == 1
    list(stream_instance.read_records(sync_mode=SyncMode.full_refresh, stream_slice=stream_slices[0]))
    # one request per each mock
<<<<<<< HEAD
    assert requests_mock.call_count == 2
=======
    assert requests_mock.call_count == 4
>>>>>>> e8a44ab7


def test_handle_request_with_retry_token_expired(config, requests_mock):
    requests_mock.get("https://api.hubapi.com/crm/v3/schemas", json={}, status_code=200)
    requests_mock.get(
        "https://api.hubapi.com/email/public/v1/campaigns?limit=500",
        json={"campaigns": [{"id": "test_id", "lastUpdatedTime": 1744969160000}]},
        status_code=200,
    )
    rate_limited_mock = requests_mock.get(
        "https://api.hubapi.com/email/public/v1/campaigns/test_id", json={"message": "rate limited"}, status_code=429
    )

    stream_instance = find_stream("campaigns", config)
    stream_slices = list(stream_instance.retriever.stream_slicer.stream_slices())

    assert len(stream_slices) == 1
    with pytest.raises(UserDefinedBackoffException):
        list(stream_instance.read_records(sync_mode=SyncMode.full_refresh, stream_slice=stream_slices[0]))
    #  5 default retries + first call
    assert rate_limited_mock.call_count == 6<|MERGE_RESOLUTION|>--- conflicted
+++ resolved
@@ -5,11 +5,11 @@
 
 from airbyte_cdk.models import SyncMode
 from airbyte_cdk.sources.streams.http.exceptions import UserDefinedBackoffException
-
 from .conftest import find_stream
 
 
 def test_handle_request_with_retry(config, requests_mock):
+    requests_mock.get("https://api.hubapi.com/crm/v3/schemas", json={}, status_code=200)
     requests_mock.get(
         "https://api.hubapi.com/email/public/v1/campaigns?limit=500",
         json={"campaigns": [{"id": "test_id", "lastUpdatedTime": 1744969160000}]},
@@ -23,11 +23,7 @@
     assert len(stream_slices) == 1
     list(stream_instance.read_records(sync_mode=SyncMode.full_refresh, stream_slice=stream_slices[0]))
     # one request per each mock
-<<<<<<< HEAD
-    assert requests_mock.call_count == 2
-=======
-    assert requests_mock.call_count == 4
->>>>>>> e8a44ab7
+    assert requests_mock.call_count == 3
 
 
 def test_handle_request_with_retry_token_expired(config, requests_mock):
