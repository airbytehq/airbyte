--- conflicted
+++ resolved
@@ -1,11 +1,7 @@
 #
 # Copyright (c) 2023 Airbyte, Inc., all rights reserved.
 #
-<<<<<<< HEAD
-import mock
-=======
 
->>>>>>> fe0fee46
 import pytest
 
 from airbyte_cdk.sources.streams.http.http_client import MessageRepresentationAirbyteTracedErrors
@@ -23,17 +19,10 @@
     requests_mock.get("https://api.hubapi.com/email/public/v1/campaigns/test_id", json={"id": "test_id"}, status_code=200)
 
     stream_instance = find_stream("campaigns", config)
-<<<<<<< HEAD
-    stream_slices = list(stream_instance.generate_partitions())
-
-    assert len(stream_slices) == 1
-    list(stream_slices[0].read())
-=======
     partitions = list(stream_instance._stream_partition_generator.generate())
 
     assert len(partitions) == 1
     list(partitions[0].read())
->>>>>>> fe0fee46
     # one request per each mock
     assert requests_mock.call_count == 3
 
@@ -50,18 +39,10 @@
     )
 
     stream_instance = find_stream("campaigns", config)
-<<<<<<< HEAD
-    stream_slices = list(stream_instance.generate_partitions())
-
-    assert len(stream_slices) == 1
-    with pytest.raises(MessageRepresentationAirbyteTracedErrors):
-        list(stream_slices[0].read())
-=======
     partitions = list(stream_instance._stream_partition_generator.generate())
 
     assert len(partitions) == 1
     with pytest.raises(MessageRepresentationAirbyteTracedErrors):
         list(partitions[0].read())
->>>>>>> fe0fee46
     #  5 default retries + first call
     assert rate_limited_mock.call_count == 6