# Copyright (c) 2023 Airbyte, Inc., all rights reserved.

import copy
from datetime import datetime, timedelta
from typing import Any, Dict, List, Optional

import freezegun
import pytz
from airbyte_cdk.test.catalog_builder import CatalogBuilder
from airbyte_cdk.test.entrypoint_wrapper import EntrypointOutput, read
from airbyte_cdk.test.mock_http import HttpMocker
from airbyte_cdk.test.mock_http.response_builder import FieldPath, HttpResponseBuilder, RecordBuilder, create_record_builder, find_template
from airbyte_cdk.models import AirbyteStateMessage, SyncMode
from source_hubspot import SourceHubspot

from .config_builder import ConfigBuilder
from .request_builders.api import CustomObjectsRequestBuilder, OAuthRequestBuilder, PropertiesRequestBuilder, ScopesRequestBuilder
from .request_builders.streams import CRMStreamRequestBuilder, IncrementalCRMStreamRequestBuilder, WebAnalyticsRequestBuilder
from .response_builder.helpers import RootHttpResponseBuilder
from .response_builder.api import ScopesResponseBuilder
from .response_builder.streams import GenericResponseBuilder, HubspotStreamResponseBuilder

OBJECTS_WITH_DYNAMIC_SCHEMA = [
    "calls",
<<<<<<< HEAD
    "contact",
=======
    "company",
>>>>>>> 938e2a9e
    "deal",
    "deal_split",
    "emails",
    "form",
    "goal_targets",
    "leads",
    "line_item",
    "meetings",
    "notes",
    "tasks",
    "product",
    "ticket",
]

@freezegun.freeze_time("2024-03-03T14:42:00Z")
class HubspotTestCase:
    DT_FORMAT = "%Y-%m-%dT%H:%M:%SZ"
    OBJECT_ID = "testID"
    ACCESS_TOKEN = "new_access_token"
    CURSOR_FIELD = "occurredAt"
    MOCK_PROPERTIES_FOR_SCHEMA_LOADER = {
        # We do not need to include `closed_date` because the first property is automatically mocked
        # when we instantiate the properties in RootHttpResponseBuilder(templates).
        # "closed_date": "datetime",
        "createdate": "datetime",
    }
    PROPERTIES = {
        "closed_date": "datetime",
        "createdate": "datetime",
    }

    @classmethod
    def now(cls):
        return datetime.now(pytz.utc)

    @classmethod
    def start_date(cls):
        return cls.now() - timedelta(days=30)

    @classmethod
    def updated_at(cls):
        return cls.now() - timedelta(days=1)

    @classmethod
    def dt_str(cls, dt: datetime.date) -> str:
        return dt.strftime(cls.DT_FORMAT)

    @classmethod
    def oauth_config(cls, start_date: Optional[str] = None) -> Dict[str, Any]:
        start_date = start_date or cls.dt_str(cls.start_date())
        return (
            ConfigBuilder()
            .with_start_date(start_date)
            .with_auth(
                {
                    "credentials_title": "OAuth Credentials",
                    "redirect_uri": "https://airbyte.io",
                    "client_id": "client_id",
                    "client_secret": "client_secret",
                    "refresh_token": "refresh_token",
                }
            )
            .build()
        )

    @classmethod
    def private_token_config(cls, token: str, start_date: Optional[str] = None) -> Dict[str, Any]:
        start_date = start_date or cls.dt_str(cls.start_date())
        return (
            ConfigBuilder()
            .with_start_date(start_date)
            .with_auth(
                {
                    "credentials_title": "Private App Credentials",
                    "access_token": token,
                }
            )
            .build()
        )

    @classmethod
    def mock_oauth(cls, http_mocker: HttpMocker, token: str):
        creds = cls.oauth_config()["credentials"]
        req = (
            OAuthRequestBuilder()
            .with_client_id(creds["client_id"])
            .with_client_secret(creds["client_secret"])
            .with_refresh_token(creds["refresh_token"])
            .build()
        )
        response = GenericResponseBuilder().with_value("access_token", token).with_value("expires_in", 7200).build()
        http_mocker.post(req, response)

    @classmethod
    def mock_scopes(cls, http_mocker: HttpMocker, token: str, scopes: List[str]):
        http_mocker.get(ScopesRequestBuilder().with_access_token(token).build(), ScopesResponseBuilder(scopes).build())

    @classmethod
    def mock_custom_objects(cls, http_mocker: HttpMocker):
        http_mocker.get(
            CustomObjectsRequestBuilder().build(),
            HttpResponseBuilder({}, records_path=FieldPath("results"), pagination_strategy=None).build(),
        )

    @classmethod
    def mock_properties(cls, http_mocker: HttpMocker, object_type: str, properties: Dict[str, str]):
        templates = find_template("properties", __file__)
        record_builder = lambda: RecordBuilder(copy.deepcopy(templates[0]), id_path=None, cursor_path=None)

        response_builder = RootHttpResponseBuilder(templates)
        for name, type in properties.items():
            record = record_builder().with_field(FieldPath("name"), name).with_field(FieldPath("type"), type)
            response_builder = response_builder.with_record(record)

        http_mocker.get(PropertiesRequestBuilder().for_entity(object_type).build(), response_builder.build())

    @classmethod
    def mock_response(cls, http_mocker: HttpMocker, request, responses, method: str = "get"):
        if not isinstance(responses, (list, tuple)):
            responses = [responses]
        getattr(http_mocker, method)(request, responses)

    @classmethod
    def mock_dynamic_schema_requests(cls, http_mocker: HttpMocker, entities: Optional[List[str]] = None):
        entities = entities or OBJECTS_WITH_DYNAMIC_SCHEMA

        # figure out which entities are already mocked
        existing = set()
        for entity in entities:
            for request_mock in http_mocker._get_matchers():
                # check if dynamic stream was already mocked
                if f"properties/v2/{entity}" in request_mock.request._parsed_url.path:
                    existing.add(entity)

        templates = [{"name": "hs__test_field", "type": "enumeration"}]
        response_builder = RootHttpResponseBuilder(templates)

        for entity in entities:
            if entity in existing:
                continue  # skip if already mocked

            http_mocker.get(
                PropertiesRequestBuilder().for_entity(entity).build(),
                response_builder.build()
            )

    @classmethod
    def record_builder(cls, stream: str, record_cursor_path):
        return create_record_builder(
            find_template(stream, __file__), records_path=FieldPath("results"), record_id_path=None, record_cursor_path=record_cursor_path
        )

    @classmethod
    def catalog(cls, stream: str, sync_mode: SyncMode):
        return CatalogBuilder().with_stream(stream, sync_mode).build()

    @classmethod
    def read_from_stream(
        cls, cfg, stream: str, sync_mode: SyncMode, state: Optional[List[AirbyteStateMessage]] = None, expecting_exception: bool = False
    ) -> EntrypointOutput:
        return read(SourceHubspot(cfg, None, None), cfg, cls.catalog(stream, sync_mode), state, expecting_exception)<|MERGE_RESOLUTION|>--- conflicted
+++ resolved
@@ -22,11 +22,8 @@
 
 OBJECTS_WITH_DYNAMIC_SCHEMA = [
     "calls",
-<<<<<<< HEAD
+    "company",
     "contact",
-=======
-    "company",
->>>>>>> 938e2a9e
     "deal",
     "deal_split",
     "emails",
