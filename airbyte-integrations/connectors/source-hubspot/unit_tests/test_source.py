--- conflicted
+++ resolved
@@ -75,11 +75,7 @@
 
     streams = SourceHubspot().streams(config)
 
-<<<<<<< HEAD
-    assert len(streams) == 32
-=======
-    assert len(streams) == 28
->>>>>>> 35ebea8f
+    assert len(streams) == 33
 
 
 def test_check_credential_title_exception(config):
