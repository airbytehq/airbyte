--- conflicted
+++ resolved
@@ -76,7 +76,6 @@
     assert error_msg
 
 
-<<<<<<< HEAD
 def test_streams(requests_mock, config):
     requests_mock.get("https://api.hubapi.com/crm/v3/schemas", json={}, status_code=200)
     streams = get_source(config).streams(config)
@@ -84,62 +83,33 @@
     assert len(streams) == 32
 
 
-=======
-def test_check_connection_invalid_start_date_exception(config_invalid_date):
-    with pytest.raises(InvalidStartDateConfigError):
-        ok, error_msg = SourceHubspot(config_invalid_date, None, None).check_connection(logger, config=config_invalid_date)
-        assert not ok
-        assert error_msg
-
-
-@mock.patch("source_hubspot.source.SourceHubspot.get_custom_object_streams")
-def test_streams_forbidden_returns_default_streams(mock_get_custom_object_streams, requests_mock, config):
+def test_streams_forbidden_returns_default_streams(requests_mock, config):
     # 403 forbidden → no custom streams, should fall back to the 32 built-in ones
     requests_mock.get(
         "https://api.hubapi.com/crm/v3/schemas",
         json={"status": "error", "message": "This access_token does not have proper permissions!"},
         status_code=403,
     )
-    streams = SourceHubspot(config, None, None).streams(config)
+    streams = get_source(config).streams(config)
     assert len(streams) == 32
 
 
-# ToDo: This test works locally but fails in CI
-# @mock.patch("source_hubspot.source.SourceHubspot.get_custom_object_streams")
-# def test_streams_ok_with_one_custom_stream(mock_get_custom_object_streams, requests_mock, config):
-#     # 200 OK → one custom “cars” stream added to the 32 built-ins, total = 33
-#     requests_mock.get(
-#         "https://api.hubapi.com/crm/v3/schemas",
-#         json={"results": [{"name": "cars", "fullyQualifiedName": "cars", "properties": {}}]},
-#         status_code=200,
-#     )
-#     streams = SourceHubspot(config, None, None).streams(config)
-#     assert len(streams) == 33
-
-
-@mock.patch("source_hubspot.source.SourceHubspot.get_custom_object_streams")
-def test_streams_incremental(mock_get_custom_object_streams, requests_mock, config_experimental):
-    requests_mock.get("https://api.hubapi.com/crm/v3/schemas", json={}, status_code=200)
-    streams = SourceHubspot(config_experimental, None, None).streams(config_experimental)
-
-    assert len(streams) == 44
-
-
-def test_custom_streams(config_experimental):
-    custom_object_stream_instances = [MagicMock()]
-    streams = SourceHubspot(config_experimental, None, None).get_web_analytics_custom_objects_stream(
-        custom_object_stream_instances=custom_object_stream_instances,
-        common_params={"api": MagicMock(), "start_date": "2021-01-01T00:00:00Z", "credentials": config_experimental["credentials"]},
-    )
-    assert len(list(streams)) == 1
-
-
->>>>>>> 549b46f8
 def test_check_credential_title_exception(config):
     config["credentials"].pop("credentials_title")
     ok, message = get_source(config).check_connection(logger, config=config)
     assert ok == False
     assert "`authenticator_selection_path` is not found in the config" in message
+
+
+def test_streams_ok_with_one_custom_stream(requests_mock, config):
+    # 200 OK → one custom “cars” stream added to the 32 built-ins, total = 33
+    requests_mock.get(
+        "https://api.hubapi.com/crm/v3/schemas",
+        json={"results": [{"name": "cars", "fullyQualifiedName": "cars", "properties": {}}]},
+        status_code=200,
+    )
+    streams = get_source(config).streams(config)
+    assert len(streams) == 33
 
 
 def test_check_connection_backoff_on_limit_reached(requests_mock, config):
