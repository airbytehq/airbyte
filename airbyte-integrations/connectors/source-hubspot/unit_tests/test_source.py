#
# Copyright (c) 2023 Airbyte, Inc., all rights reserved.
#


import logging
import random
from datetime import timedelta
from http import HTTPStatus
from unittest.mock import MagicMock
from urllib.parse import urlencode

import mock
import pendulum
import pytest
from source_hubspot.errors import HubspotRateLimited, InvalidStartDateConfigError
from source_hubspot.helpers import APIv3Property
from source_hubspot.source import SourceHubspot
from source_hubspot.streams import API, BaseStream, Companies, Deals

from airbyte_cdk.models import ConfiguredAirbyteCatalog, ConfiguredAirbyteCatalogSerializer, SyncMode, Type
from airbyte_cdk.test.entrypoint_wrapper import read
from airbyte_cdk.test.state_builder import StateBuilder
from airbyte_cdk.utils.traced_exception import AirbyteTracedException

from .conftest import find_stream, mock_dynamic_schema_requests_with_skip
from .utils import read_full_refresh, read_incremental


NUMBER_OF_PROPERTIES = 2000

logger = logging.getLogger("test_client")


@pytest.fixture(autouse=True)
def time_sleep_mock(mocker):
    time_mock = mocker.patch("time.sleep", lambda x: None)
    yield time_mock


def test_check_connection_ok(requests_mock, config):
    responses = [
        {"json": [], "status_code": 200},
    ]

    requests_mock.register_uri("GET", "/properties/v2/contact/properties", responses)
    ok, error_msg = SourceHubspot(config, None, None).check_connection(logger, config=config)

    assert ok
    assert not error_msg


def test_check_connection_empty_config(config):
    config = {}

    with pytest.raises(KeyError):
        SourceHubspot(config, None, None).check_connection(logger, config=config)


def test_check_connection_invalid_config(config):
    config.pop("credentials")

    with pytest.raises(KeyError):
        SourceHubspot(config, None, None).check_connection(logger, config=config)


def test_check_connection_exception(config):
    ok, error_msg = SourceHubspot(config, None, None).check_connection(logger, config=config)

    assert not ok
    assert error_msg


def test_check_connection_bad_request_exception(requests_mock, config_invalid_client_id):
    responses = [
        {"json": {"message": "invalid client_id"}, "status_code": 400},
    ]
    requests_mock.register_uri("POST", "/oauth/v1/token", responses)
    ok, error_msg = SourceHubspot(config_invalid_client_id, None, None).check_connection(logger, config=config_invalid_client_id)
    assert not ok
    assert error_msg


def test_check_connection_invalid_start_date_exception(config_invalid_date):
    with pytest.raises(InvalidStartDateConfigError):
        ok, error_msg = SourceHubspot(config_invalid_date, None, None).check_connection(logger, config=config_invalid_date)
        assert not ok
        assert error_msg


@mock.patch("source_hubspot.source.SourceHubspot.get_custom_object_streams")
def test_streams(requests_mock, config):
    streams = SourceHubspot(config, None, None).streams(config)

    assert len(streams) == 32


@mock.patch("source_hubspot.source.SourceHubspot.get_custom_object_streams")
def test_streams_incremental(requests_mock, config_experimental):
    streams = SourceHubspot(config_experimental, None, None).streams(config_experimental)

    assert len(streams) == 44


def test_custom_streams(config_experimental):
    custom_object_stream_instances = [MagicMock()]
    streams = SourceHubspot(config_experimental, None, None).get_web_analytics_custom_objects_stream(
        custom_object_stream_instances=custom_object_stream_instances,
        common_params={"api": MagicMock(), "start_date": "2021-01-01T00:00:00Z", "credentials": config_experimental["credentials"]},
    )
    assert len(list(streams)) == 1


def test_check_credential_title_exception(config):
    config["credentials"].pop("credentials_title")

    with pytest.raises(Exception):
        SourceHubspot(config, None, None).check_connection(logger, config=config)


def test_parse_and_handle_errors(some_credentials):
    response = MagicMock()
    response.status_code = HTTPStatus.TOO_MANY_REQUESTS

    with pytest.raises(HubspotRateLimited):
        API(some_credentials)._parse_and_handle_errors(response)


def test_convert_datetime_to_string():
    pendulum_time = pendulum.now()

    assert BaseStream._convert_datetime_to_string(pendulum_time, declared_format="date")
    assert BaseStream._convert_datetime_to_string(pendulum_time, declared_format="date-time")


def test_cast_datetime(common_params, caplog):
    field_value = pendulum.now()
    field_name = "current_time"

    Companies(**common_params)._cast_datetime(field_name, field_value)

    expected_warning_message = {
        "type": "LOG",
        "log": {
            "level": "WARN",
            # if you find some diff locally try using "Ex: argument of type 'DateTime' is not iterable in the message". There could be a
            # difference in local environment when pendulum.parsing.__init__.py importing parse_iso8601. Anyway below is working fine
            # in container for now and I am not sure if this diff was just a problem with my setup.
            "message": f"Couldn't parse date/datetime string in {field_name}, trying to parse timestamp... Field value: {field_value}",
        },
    }
    assert expected_warning_message["log"]["message"] in caplog.text


def test_check_connection_backoff_on_limit_reached(requests_mock, config):
    """Error once, check that we retry and not fail"""
    responses = [
        {"json": {"error": "limit reached"}, "status_code": 429, "headers": {"Retry-After": "0"}},
        {"json": [], "status_code": 200},
    ]

    requests_mock.register_uri("GET", "/properties/v2/contact/properties", responses)
    source = SourceHubspot(config, None, None)
    alive, error = source.check_connection(logger=logger, config=config)

    assert alive
    assert not error


def test_check_connection_backoff_on_server_error(requests_mock, config):
    """Error once, check that we retry and not fail"""
    responses = [
        {"json": {"error": "something bad"}, "status_code": 500},
        {"json": [], "status_code": 200},
    ]
    requests_mock.register_uri("GET", "/properties/v2/contact/properties", responses)
    source = SourceHubspot(config, None, None)
    alive, error = source.check_connection(logger=logger, config=config)

    assert alive
    assert not error


def test_stream_forbidden(requests_mock, config, caplog, mock_dynamic_schema_requests):
    json = {
        "status": "error",
        "message": "This access_token does not have proper permissions!",
    }
    requests_mock.get("https://api.hubapi.com/automation/v3/workflows", json=json, status_code=403)
    requests_mock.get("https://api.hubapi.com/crm/v3/schemas", json=json, status_code=403)

    catalog = ConfiguredAirbyteCatalogSerializer.load(
        {
            "streams": [
                {
                    "stream": {
                        "name": "workflows",
                        "json_schema": {},
                        "supported_sync_modes": ["full_refresh"],
                    },
                    "sync_mode": "full_refresh",
                    "destination_sync_mode": "overwrite",
                }
            ]
        }
    )
    with pytest.raises(AirbyteTracedException):
        records = list(SourceHubspot(config, None, None).read(logger, config, catalog, {}))
        records = [r for r in records if r.type == Type.RECORD]
        assert not records
    assert json["message"] in caplog.text
    assert "The authenticated user does not have permissions to access the URL" in caplog.text


def test_parent_stream_forbidden(requests_mock, config, caplog, fake_properties_list, mock_dynamic_schema_requests):
    json = {
        "status": "error",
        "message": "This access_token does not have proper permissions!",
    }
    requests_mock.get("https://api.hubapi.com/marketing/v3/forms", json=json, status_code=403)
    properties_response = [
        {
            "json": [
                {"name": property_name, "type": "string", "updatedAt": 1571085954360, "createdAt": 1565059306048}
                for property_name in fake_properties_list
            ],
            "status_code": 200,
        }
    ]
    requests_mock.get("https://api.hubapi.com/properties/v2/form/properties", properties_response)
    requests_mock.get("https://api.hubapi.com/crm/v3/schemas", json=json, status_code=403)

    catalog = ConfiguredAirbyteCatalogSerializer.load(
        {
            "streams": [
                {
                    "stream": {
                        "name": "form_submissions",
                        "json_schema": {},
                        "supported_sync_modes": ["full_refresh"],
                    },
                    "sync_mode": "full_refresh",
                    "destination_sync_mode": "overwrite",
                }
            ]
        }
    )

    with pytest.raises(AirbyteTracedException):
        records = list(SourceHubspot(config, None, None).read(logger, config, catalog, {}))
        records = [r for r in records if r.type == Type.RECORD]
        assert not records
    assert json["message"] in caplog.text
    assert "The authenticated user does not have permissions to access the URL" in caplog.text


class TestSplittingPropertiesFunctionality:
    BASE_OBJECT_BODY = {
        "createdAt": "2020-12-10T07:58:09.554Z",
        "updatedAt": "2021-07-31T08:18:58.954Z",
        "archived": False,
    }

    @staticmethod
    def set_mock_properties(requests_mock, url, fake_properties_list):
        properties_response = [
            {
                "json": [
                    {"name": property_name, "type": "string", "updatedAt": 1571085954360, "createdAt": 1565059306048}
                    for property_name in fake_properties_list
                ],
                "status_code": 200,
            },
        ]
        requests_mock.register_uri("GET", url, properties_response)

    # Mock the getter method that handles requests.
    def get(self, url, api, params=None):
        response = api._session.get(api.BASE_URL + url, params=params)
        return api._parse_and_handle_errors(response)

    def test_stream_with_splitting_properties(self, requests_mock, api, fake_properties_list, common_params):
        """
        Check working stream `companies` with large list of properties using new functionality with splitting properties
        """
        test_stream = Companies(**common_params)

        parsed_properties = list(APIv3Property(fake_properties_list).split())
        self.set_mock_properties(requests_mock, "/properties/v2/company/properties", fake_properties_list)

        record_ids_paginated = [list(map(str, range(100))), list(map(str, range(100, 150, 1)))]

        test_stream._sync_mode = SyncMode.full_refresh
        test_stream_url = test_stream.url
        test_stream._sync_mode = None

        after_id = None
        for id_list in record_ids_paginated:
            for property_slice in parsed_properties:
                record_responses = [
                    {
                        "json": {
                            "results": [
                                {**self.BASE_OBJECT_BODY, **{"id": id, "properties": {p: "fake_data" for p in property_slice.properties}}}
                                for id in id_list
                            ],
                            "paging": {"next": {"after": id_list[-1]}} if len(id_list) == 100 else {},
                        },
                        "status_code": 200,
                    }
                ]
                prop_key, prop_val = next(iter(property_slice.as_url_param().items()))
                requests_mock.register_uri(
                    "GET",
                    f"{test_stream_url}?limit=100&{prop_key}={prop_val}{f'&after={after_id}' if after_id else ''}",
                    record_responses,
                )
            after_id = id_list[-1]

        # Read preudo-output from generator object
        stream_records = read_full_refresh(test_stream)

        # check that we have records for all set ids, and that each record has 2000 properties (not more, and not less)
        assert len(stream_records) == sum([len(ids) for ids in record_ids_paginated])
        for record in stream_records:
            assert len(record["properties"]) == NUMBER_OF_PROPERTIES
            properties = [field for field in record if field.startswith("properties_")]
            assert len(properties) == NUMBER_OF_PROPERTIES

    def test_stream_with_splitting_properties_with_pagination(self, requests_mock, config, common_params, api, fake_properties_list):
        """
        Check working stream `products` with large list of properties using new functionality with splitting properties
        """
        mock_dynamic_schema_requests_with_skip(requests_mock, ["product"])
        requests_mock.get("https://api.hubapi.com/crm/v3/schemas", json={}, status_code=200)

        self.set_mock_properties(requests_mock, "/properties/v2/product/properties", fake_properties_list)

        test_stream = find_stream("products", config)

        property_slices = [fake_properties_list[i : i + 50] for i in range(0, len(fake_properties_list), 50)]

        for property_slice in property_slices:
            data = {p: "fake_data" for p in property_slice}
            record_responses = [
                {
                    "json": {
                        "results": [
                            {**self.BASE_OBJECT_BODY, **{"id": id, "properties": data}}
                            for id in ["6043593519", "1092593519", "1092593518", "1092593517", "1092593516"]
                        ],
                        "paging": {},
                    },
                    "status_code": 200,
                }
            ]
            params = {
                "archived": "false",
                "properties": ",".join(property_slice),
                "limit": 100,
            }
            requests_mock.register_uri(
                "GET",
                f"{test_stream.retriever.requester.url_base}{test_stream.retriever.requester.path}?{urlencode(params)}",
                record_responses,
            )

        catalog = ConfiguredAirbyteCatalogSerializer.load(
            {
                "streams": [
                    {
                        "stream": {
                            "name": "products",
                            "json_schema": {},
                            "supported_sync_modes": ["full_refresh", "incremental"],
                        },
                        "sync_mode": "incremental",
                        "destination_sync_mode": "append",
                    }
                ]
            }
        )
        state = (
            StateBuilder()
            .with_stream_state(
                "products",
                {"updatedAt": "2006-01-01T00:03:18.336Z"},
            )
            .build()
        )

        stream_records = read(
            SourceHubspot(config=config, catalog=catalog, state=state), config=config, catalog=catalog, state=state
        ).records

        assert len(stream_records) == 5
        for record_ab_message in stream_records:
            record = record_ab_message.record.data
            assert len(record["properties"]) == NUMBER_OF_PROPERTIES
            properties = [field for field in record if field.startswith("properties_")]
            assert len(properties) == NUMBER_OF_PROPERTIES

    def test_stream_with_splitting_properties_with_new_record(self, requests_mock, common_params, api, fake_properties_list):
        """
        Check working stream `workflows` with large list of properties using new functionality with splitting properties
        """

        parsed_properties = list(APIv3Property(fake_properties_list).split())
        self.set_mock_properties(requests_mock, "/properties/v2/deal/properties", fake_properties_list)

        test_stream = Deals(**common_params)

        ids_list = ["6043593519", "1092593519", "1092593518", "1092593517", "1092593516"]
        for property_slice in parsed_properties:
            record_responses = [
                {
                    "json": {
                        "results": [
                            {**self.BASE_OBJECT_BODY, **{"id": id, "properties": {p: "fake_data" for p in property_slice.properties}}}
                            for id in ids_list
                        ],
                        "paging": {},
                    },
                    "status_code": 200,
                }
            ]
            test_stream._sync_mode = SyncMode.full_refresh
            prop_key, prop_val = next(iter(property_slice.as_url_param().items()))
            requests_mock.register_uri("GET", f"{test_stream.url}?{prop_key}={prop_val}", record_responses)
            test_stream._sync_mode = None
            ids_list.append("1092593513")

        stream_records = read_full_refresh(test_stream)

        assert len(stream_records) == 6


@pytest.fixture(name="configured_catalog")
def configured_catalog_fixture():
    configured_catalog = {
        "streams": [
            {
                "stream": {
                    "name": "quotes",
                    "json_schema": {},
                    "supported_sync_modes": ["full_refresh", "incremental"],
                    "source_defined_cursor": True,
                    "default_cursor_field": ["updatedAt"],
                },
                "sync_mode": "incremental",
                "cursor_field": ["updatedAt"],
                "destination_sync_mode": "append",
            }
        ]
    }
    return ConfiguredAirbyteCatalog.parse_obj(configured_catalog)


def test_search_based_stream_should_not_attempt_to_get_more_than_10k_records(requests_mock, common_params, fake_properties_list):
    """
    If there are more than 10,000 records that would be returned by the Hubspot search endpoint,
    the CRMSearchStream instance should stop at the 10Kth record
    """

    responses = [
        {
            "json": {
                "results": [{"id": f"{y}", "updatedAt": "2022-02-25T16:43:11Z"} for y in range(100)],
                "paging": {
                    "next": {
                        "after": f"{x * 100}",
                    }
                },
            },
            "status_code": 200,
        }
        for x in range(1, 101)
    ]
    # After reaching 10K records, it performs a new search query.
    responses.extend(
        [
            {
                "json": {
                    "results": [{"id": f"{y}", "updatedAt": "2022-03-01T00:00:00Z"} for y in range(100)],
                    "paging": {
                        "next": {
                            "after": f"{x * 100}",
                        }
                    },
                },
                "status_code": 200,
            }
            for x in range(1, 10)
        ]
    )
    # Last page... it does not have paging->next->after
    responses.append(
        {
            "json": {"results": [{"id": f"{y}", "updatedAt": "2022-03-01T00:00:00Z"} for y in range(100)], "paging": {}},
            "status_code": 200,
        }
    )

    properties_response = [
        {
            "json": [
                {"name": property_name, "type": "string", "updatedAt": 1571085954360, "createdAt": 1565059306048}
                for property_name in fake_properties_list
            ],
            "status_code": 200,
        }
    ]

    # Create test_stream instance with some state
    test_stream = Companies(**common_params)
    test_stream._init_sync = pendulum.parse("2022-02-24T16:43:11Z")
    test_stream.state = {"updatedAt": "2022-02-24T16:43:11Z"}

    # Mocking Request
    test_stream._sync_mode = SyncMode.incremental
    requests_mock.register_uri("POST", test_stream.url, responses)
    test_stream._sync_mode = None
    requests_mock.register_uri("GET", "/properties/v2/company/properties", properties_response)
    requests_mock.register_uri(
        "POST",
        "/crm/v4/associations/company/contacts/batch/read",
        [{"status_code": 200, "json": {"results": [{"from": {"id": "1"}, "to": [{"toObjectId": "2"}]}]}}],
    )

    records, _ = read_incremental(test_stream, {})
    # The stream should not attempt to get more than 10K records.
    # Instead, it should use the new state to start a new search query.
    assert len(records) == 11000
    assert test_stream.state["updatedAt"] == test_stream._init_sync.to_iso8601_string()


def test_search_based_incremental_stream_should_sort_by_id(requests_mock, common_params, fake_properties_list):
    """
    If there are more than 10,000 records that would be returned by the Hubspot search endpoint,
    the CRMSearchStream instance should stop at the 10Kth record
    """
    # Create test_stream instance with some state
    test_stream = Companies(**common_params)
    test_stream._init_sync = pendulum.parse("2022-02-24T16:43:11Z")
    test_stream.state = {"updatedAt": "2022-01-24T16:43:11Z"}
    test_stream.associations = []

    def random_date(start, end):
        return pendulum.from_timestamp(random.randint(start, end) / 1000).to_iso8601_string()

    after = 0

    # Custom callback to mock search endpoint filter and sort behavior, returns 100 records per request.
    # See _process_search in stream.py for details on the structure of the filter amd sort parameters.
    # The generated records will have an id that is the sum of the current id and the current "after" value
    # and the updatedAt field will be a random date between min_time and max_time.
    # Store "after" value in the record to check if it resets after 10k records.
    def custom_callback(request, context):
        post_data = request.json()  # Access JSON data from the request body
        after = int(post_data.get("after", 0))
        filters = post_data.get("filters", [])
        min_time = int(filters[0].get("value", 0))
        max_time = int(filters[1].get("value", 0))
        id = int(filters[2].get("value", 0))
        next = int(after) + 100
        results = [
            {"id": f"{y + id}", "updatedAt": random_date(min_time, max_time), "after": after} for y in range(int(after) + 1, next + 1)
        ]
        context.status_code = 200
        if (id + next) < 11000:
            return {"results": results, "paging": {"next": {"after": f"{next}"}}}
        else:
            return {"results": results, "paging": {}}  # Last page

    properties_response = [
        {
            "json": [],
            "status_code": 200,
        }
    ]

    # Mocking Request
    test_stream._sync_mode = SyncMode.incremental
    requests_mock.register_uri("POST", test_stream.url, json=custom_callback)
    # test_stream._sync_mode = None
    requests_mock.register_uri("GET", "/properties/v2/company/properties", properties_response)
    records, _ = read_incremental(test_stream, {})
    # The stream should not attempt to get more than 10K records.
    # Instead, it should use the new state to start a new search query.
    assert len(records) == 11000
    # Check that the records are sorted by id and that "after" resets after 10k records
    assert records[0]["id"] == "1"
    assert records[0]["after"] == 0
    assert records[10000 - 1]["id"] == "10000"
    assert records[10000 - 1]["after"] == 9900
    assert records[10000]["id"] == "10001"
    assert records[10000]["after"] == 0
    assert records[-1]["id"] == "11000"
    assert records[-1]["after"] == 900
    assert test_stream.state["updatedAt"] == test_stream._init_sync.to_iso8601_string()


def test_engagements_stream_pagination_works(requests_mock, common_params, config):
    """
    Tests the engagements stream handles pagination correctly, for both
    full_refresh and incremental sync modes.
    """

    requests_mock.get("https://api.hubapi.com/crm/v3/schemas", json={}, status_code=200)

    # Mocking Request
    requests_mock.register_uri(
        "GET",
        "/engagements/v1/engagements/paged?count=250",
        [
            {
                "json": {
                    "results": [{"engagement": {"id": f"{y}", "lastUpdated": 1641234593251}} for y in range(250)],
                    "hasMore": True,
                    "offset": 250,
                },
                "status_code": 200,
            },
            {
                "json": {
                    "results": [{"engagement": {"id": f"{y}", "lastUpdated": 1641234593251}} for y in range(250, 500)],
                    "hasMore": True,
                    "offset": 500,
                },
                "status_code": 200,
            },
            {
                "json": {
                    "results": [{"engagement": {"id": f"{y}", "lastUpdated": 1641234595251}} for y in range(500, 600)],
                    "hasMore": False,
                },
                "status_code": 200,
            },
        ],
    )

    requests_mock.register_uri(
        "GET",
        "/engagements/v1/engagements/recent/modified?count=250",
        [
            {
                "json": {
                    "results": [{"engagement": {"id": f"{y}", "lastUpdated": 1641234595252}} for y in range(100)],
                    "hasMore": True,
                    "offset": 100,
                },
                "status_code": 200,
            },
            {
                "json": {
                    "results": [{"engagement": {"id": f"{y}", "lastUpdated": 1641234595252}} for y in range(100, 200)],
                    "hasMore": True,
                    "offset": 200,
                },
                "status_code": 200,
            },
            {
                "json": {
                    "results": [{"engagement": {"id": f"{y}", "lastUpdated": 1641234595252}} for y in range(200, 250)],
                    "hasMore": False,
                },
                "status_code": 200,
            },
        ],
    )

    # Create test_stream instance for full refresh.
    test_stream = find_stream("engagements", config)

    records = read_full_refresh(test_stream)
    # The stream should handle pagination correctly and output 600 records.
    assert len(records) == 600

    test_stream = find_stream("engagements", config)
    records, _ = read_incremental(test_stream, {})
    # The stream should handle pagination correctly and output 250 records.
    assert len(records) == 100


<<<<<<< HEAD
def test_engagements_stream_since_old_date(requests_mock, common_params, fake_properties_list, config, mock_dynamic_schema_requests):
=======
def test_engagements_stream_since_old_date(mock_dynamic_schema_requests, requests_mock, common_params, fake_properties_list, config):
>>>>>>> c4fa6055
    """
    Connector should use 'All Engagements' API for old dates (more than 30 days)
    """
    requests_mock.get("https://api.hubapi.com/crm/v3/schemas", json={}, status_code=200)

    old_date = 1614038400000  # Tuesday, 23 February 2021, 0:00:00
    recent_date = 1645315200000
    responses = [
        {
            "json": {
                "results": [{"engagement": {"id": f"{y}", "lastUpdated": recent_date}} for y in range(100)],
                "hasMore": False,
                "offset": 0,
                "total": 100,
            },
            "status_code": 200,
        }
    ]

    # Mocking Request
    requests_mock.register_uri("GET", "/engagements/v1/engagements/paged?count=250", responses)
    catalog = ConfiguredAirbyteCatalogSerializer.load(
        {
            "streams": [
                {
                    "stream": {
                        "name": "engagements",
                        "json_schema": {},
                        "supported_sync_modes": ["full_refresh", "incremental"],
                    },
                    "sync_mode": "incremental",
                    "destination_sync_mode": "append",
                }
            ]
        }
    )
    state = (
        StateBuilder()
        .with_stream_state(
            "engagements",
            {"lastUpdated": old_date},
        )
        .build()
    )
    output = read(SourceHubspot(config=config, catalog=catalog, state=state), config=config, catalog=catalog, state=state)

    assert len(output.records) == 100
    assert int(output.state_messages[0].state.stream.stream_state.lastUpdated) == recent_date


<<<<<<< HEAD
def test_engagements_stream_since_recent_date(requests_mock, common_params, fake_properties_list, config, mock_dynamic_schema_requests):
=======
def test_engagements_stream_since_recent_date(mock_dynamic_schema_requests, requests_mock, common_params, fake_properties_list, config):
>>>>>>> c4fa6055
    """
    Connector should use 'Recent Engagements' API for recent dates (less than 30 days)
    """
    requests_mock.get("https://api.hubapi.com/crm/v3/schemas", json={}, status_code=200)

    recent_date = pendulum.now() - timedelta(days=10)  # 10 days ago
    recent_date = int(recent_date.timestamp() * 1000)
    responses = [
        {
            "json": {
                "results": [{"engagement": {"id": f"{y}", "lastUpdated": recent_date}} for y in range(100)],
                "hasMore": False,
                "offset": 0,
                "total": 100,
            },
            "status_code": 200,
        }
    ]

    # Create test_stream instance with some state
    catalog = ConfiguredAirbyteCatalogSerializer.load(
        {
            "streams": [
                {
                    "stream": {
                        "name": "engagements",
                        "json_schema": {},
                        "supported_sync_modes": ["full_refresh", "incremental"],
                    },
                    "sync_mode": "incremental",
                    "destination_sync_mode": "overwrite",
                }
            ]
        }
    )
    state = StateBuilder().with_stream_state("engagements", {"lastUpdated": recent_date}).build()

    # Mocking Request
    requests_mock.register_uri("GET", f"/engagements/v1/engagements/recent/modified?count=250&since={recent_date}", responses)

    output = read(SourceHubspot(config=config, catalog=catalog, state=state), config=config, catalog=catalog, state=state)
    # The stream should not attempt to get more than 10K records.
    assert len(output.records) == 100
    assert int(output.state_messages[0].state.stream.stream_state.lastUpdated) == recent_date


def test_engagements_stream_since_recent_date_more_than_10k(
<<<<<<< HEAD
    requests_mock, common_params, fake_properties_list, config, mock_dynamic_schema_requests
=======
    mock_dynamic_schema_requests, requests_mock, common_params, fake_properties_list, config
>>>>>>> c4fa6055
):
    """
    Connector should use 'Recent Engagements' API for recent dates (less than 30 days).
    If response from 'Recent Engagements' API returns 10k records, it means that there more records,
    so 'All Engagements' API should be used.
    """
    requests_mock.get("https://api.hubapi.com/crm/v3/schemas", json={}, status_code=200)

    recent_date = pendulum.now() - timedelta(days=10)  # 10 days ago
    recent_date = int(recent_date.timestamp() * 1000)
    responses = [
        {
            "json": {
                "results": [{"engagement": {"id": f"{y}", "lastUpdated": recent_date}} for y in range(100)],
                "hasMore": False,
                "offset": 0,
                "total": 10001,
            },
            "status_code": 200,
        }
    ]

    # Create test_stream instance with some state
    catalog = ConfiguredAirbyteCatalogSerializer.load(
        {
            "streams": [
                {
                    "stream": {
                        "name": "engagements",
                        "json_schema": {},
                        "supported_sync_modes": ["full_refresh", "incremental"],
                    },
                    "sync_mode": "incremental",
                    "destination_sync_mode": "overwrite",
                }
            ]
        }
    )
    state = StateBuilder().with_stream_state("engagements", {"lastUpdated": recent_date}).build()

    # Mocking Request
    requests_mock.register_uri("GET", f"/engagements/v1/engagements/recent/modified?count=250&since={recent_date}", responses)
    requests_mock.register_uri("GET", "/engagements/v1/engagements/paged?count=250", responses)

    output = read(SourceHubspot(config=config, catalog=catalog, state=state), config=config, catalog=catalog, state=state)
    assert len(output.records) == 100
    assert int(output.state_messages[0].state.stream.stream_state.lastUpdated) == recent_date


@mock.patch("source_hubspot.source.SourceHubspot.get_custom_object_streams")
def test_pagination_marketing_emails_stream(mock_get_custom_objects_stream, requests_mock, common_params, config):
    """
    Test pagination for Marketing Emails stream
    """

    requests_mock.register_uri(
        "GET",
        "/marketing-emails/v1/emails/with-statistics?limit=250",
        [
            {
                "json": {
                    "objects": [{"id": f"{y}", "updated": 1641234593251} for y in range(250)],
                    "limit": 250,
                    "offset": 0,
                    "total": 600,
                },
                "status_code": 200,
            },
            {
                "json": {
                    "objects": [{"id": f"{y}", "updated": 1641234593251} for y in range(250, 500)],
                    "limit": 250,
                    "offset": 250,
                    "total": 600,
                },
                "status_code": 200,
            },
            {
                "json": {
                    "objects": [{"id": f"{y}", "updated": 1641234595251} for y in range(500, 600)],
                    "limit": 250,
                    "offset": 500,
                    "total": 600,
                },
                "status_code": 200,
            },
        ],
    )
    test_stream = find_stream("marketing_emails", config)

    records = read_full_refresh(test_stream)
    # The stream should handle pagination correctly and output 600 records.
    assert len(records) == 600


def test_get_granted_scopes(requests_mock, mocker):
    authenticator = mocker.Mock()
    authenticator.get_access_token.return_value = "the-token"

    expected_scopes = ["a", "b", "c"]
    response = [
        {"json": {"scopes": expected_scopes}, "status_code": 200},
    ]
    requests_mock.register_uri("GET", "https://api.hubapi.com/oauth/v1/access-tokens/the-token", response)

    actual_scopes = SourceHubspot({}, None, None).get_granted_scopes(authenticator)

    assert expected_scopes == actual_scopes


def test_get_granted_scopes_retry(requests_mock, mocker):
    authenticator = mocker.Mock()
    expected_token = "the-token"
    authenticator.get_access_token.return_value = expected_token
    mock_url = f"https://api.hubapi.com/oauth/v1/access-tokens/{expected_token}"
    response = [
        {"json": {}, "status_code": 500},
    ]

    requests_mock.register_uri("GET", mock_url, response)
    actual_scopes = SourceHubspot({}, None, None).get_granted_scopes(authenticator)
    assert len(requests_mock.request_history) > 1


def test_streams_oauth_2_auth_no_suitable_scopes(requests_mock, mocker, config):
    authenticator = mocker.Mock()
    authenticator.get_access_token.return_value = "the-token"

    mocker.patch("source_hubspot.streams.API.is_oauth2", return_value=True)
    mocker.patch("source_hubspot.streams.API.get_authenticator", return_value=authenticator)

    requests_mock.get("https://api.hubapi.com/crm/v3/schemas", json={}, status_code=200)

    expected_scopes = ["no.scopes.granted"]
    response = [
        {"json": {"scopes": expected_scopes}, "status_code": 200},
    ]
    requests_mock.register_uri("GET", "https://api.hubapi.com/oauth/v1/access-tokens/the-token", response)

    streams = SourceHubspot(config, None, None).streams(config)

    assert len(streams) == 0<|MERGE_RESOLUTION|>--- conflicted
+++ resolved
@@ -682,11 +682,7 @@
     assert len(records) == 100
 
 
-<<<<<<< HEAD
-def test_engagements_stream_since_old_date(requests_mock, common_params, fake_properties_list, config, mock_dynamic_schema_requests):
-=======
 def test_engagements_stream_since_old_date(mock_dynamic_schema_requests, requests_mock, common_params, fake_properties_list, config):
->>>>>>> c4fa6055
     """
     Connector should use 'All Engagements' API for old dates (more than 30 days)
     """
@@ -737,11 +733,7 @@
     assert int(output.state_messages[0].state.stream.stream_state.lastUpdated) == recent_date
 
 
-<<<<<<< HEAD
-def test_engagements_stream_since_recent_date(requests_mock, common_params, fake_properties_list, config, mock_dynamic_schema_requests):
-=======
 def test_engagements_stream_since_recent_date(mock_dynamic_schema_requests, requests_mock, common_params, fake_properties_list, config):
->>>>>>> c4fa6055
     """
     Connector should use 'Recent Engagements' API for recent dates (less than 30 days)
     """
@@ -789,11 +781,7 @@
 
 
 def test_engagements_stream_since_recent_date_more_than_10k(
-<<<<<<< HEAD
-    requests_mock, common_params, fake_properties_list, config, mock_dynamic_schema_requests
-=======
     mock_dynamic_schema_requests, requests_mock, common_params, fake_properties_list, config
->>>>>>> c4fa6055
 ):
     """
     Connector should use 'Recent Engagements' API for recent dates (less than 30 days).
