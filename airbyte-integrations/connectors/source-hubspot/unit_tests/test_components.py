--- conflicted
+++ resolved
@@ -5,12 +5,8 @@
 from unittest.mock import Mock
 
 import pytest
-<<<<<<< HEAD
 import requests
-from source_hubspot.components import HubspotPropertyHistoryExtractor, NewtoLegacyFieldTransformation
-=======
-from source_hubspot.components import MigrateEmptyStringState, NewtoLegacyFieldTransformation
->>>>>>> 0c28f359
+from source_hubspot.components import HubspotPropertyHistoryExtractor, MigrateEmptyStringState, NewtoLegacyFieldTransformation
 from source_hubspot.streams import DEALS_NEW_TO_LEGACY_FIELDS_MAPPING
 
 
@@ -92,7 +88,27 @@
     assert input == expected
 
 
-<<<<<<< HEAD
+@pytest.mark.parametrize(
+    "state, expected_should_migrate, expected_state",
+    [
+        ({"updatedAt": ""}, True, {"updatedAt": "2021-01-10T00:00:00Z"}),
+        ({"updatedAt": "2022-01-10T00:00:00Z"}, False, {"updatedAt": "2022-01-10T00:00:00Z"}),
+    ],
+    ids=[
+        "Invalid state: empty string, should migrate",
+        "Valid state: date string, no need to migrate",
+    ],
+)
+def test_migrate_empty_string_state(config, state, expected_should_migrate, expected_state):
+    state_migration = MigrateEmptyStringState("updatedAt", config)
+
+    actual_should_migrate = state_migration.should_migrate(stream_state=state)
+    assert actual_should_migrate is expected_should_migrate
+
+    if actual_should_migrate:
+        assert state_migration.migrate(stream_state=state) == expected_state
+
+
 def test_property_history_extractor():
     expected_records = [
         {
@@ -298,25 +314,4 @@
 
     actual_records = list(extractor.extract_records(response=requests.Response()))
 
-    assert actual_records == expected_records
-=======
-@pytest.mark.parametrize(
-    "state, expected_should_migrate, expected_state",
-    [
-        ({"updatedAt": ""}, True, {"updatedAt": "2021-01-10T00:00:00Z"}),
-        ({"updatedAt": "2022-01-10T00:00:00Z"}, False, {"updatedAt": "2022-01-10T00:00:00Z"}),
-    ],
-    ids=[
-        "Invalid state: empty string, should migrate",
-        "Valid state: date string, no need to migrate",
-    ],
-)
-def test_migrate_empty_string_state(config, state, expected_should_migrate, expected_state):
-    state_migration = MigrateEmptyStringState("updatedAt", config)
-
-    actual_should_migrate = state_migration.should_migrate(stream_state=state)
-    assert actual_should_migrate is expected_should_migrate
-
-    if actual_should_migrate:
-        assert state_migration.migrate(stream_state=state) == expected_state
->>>>>>> 0c28f359
+    assert actual_records == expected_records