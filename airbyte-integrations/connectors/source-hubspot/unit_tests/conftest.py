--- conflicted
+++ resolved
@@ -13,6 +13,7 @@
 NUMBER_OF_PROPERTIES = 2000
 OBJECTS_WITH_DYNAMIC_SCHEMA = [
     "calls",
+    "company",
     "deal",
     "emails",
     "form",
@@ -136,11 +137,7 @@
 
 @pytest.fixture()
 def mock_dynamic_schema_requests(requests_mock):
-<<<<<<< HEAD
-    for entity in ["calls", "deal", "emails", "form", "meetings", "notes", "tasks", "company"]:
-=======
     for entity in OBJECTS_WITH_DYNAMIC_SCHEMA:
->>>>>>> 1979dd3b
         requests_mock.get(
             f"https://api.hubapi.com/properties/v2/{entity}/properties",
             json=[
