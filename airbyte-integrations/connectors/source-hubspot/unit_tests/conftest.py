--- conflicted
+++ resolved
@@ -11,7 +11,18 @@
 
 
 NUMBER_OF_PROPERTIES = 2000
-OBJECTS_WITH_DYNAMIC_SCHEMA = ["goal_targets", "product", "deal", "form", "line_item"]
+OBJECTS_WITH_DYNAMIC_SCHEMA = [
+    "calls",
+    "deal",
+    "emails",
+    "form",
+    "goal_targets",
+    "line_item",
+    "meetings",
+    "notes",
+    "tasks",
+    "product",
+]
 
 
 @pytest.fixture(name="oauth_config")
@@ -125,11 +136,7 @@
 
 @pytest.fixture()
 def mock_dynamic_schema_requests(requests_mock):
-<<<<<<< HEAD
     for entity in OBJECTS_WITH_DYNAMIC_SCHEMA:
-=======
-    for entity in ["calls", "deal", "emails", "form", "meetings", "notes", "tasks"]:
->>>>>>> 81827a1c
         requests_mock.get(
             f"https://api.hubapi.com/properties/v2/{entity}/properties",
             json=[
