#
# Copyright (c) 2023 Airbyte, Inc., all rights reserved.
#

import pytest

from airbyte_cdk.test.catalog_builder import CatalogBuilder
from airbyte_cdk.test.entrypoint_wrapper import EntrypointOutput, read
from pathlib import Path
import sys
from airbyte_cdk.sources.declarative.yaml_declarative_source import YamlDeclarativeSource

from airbyte_cdk.test.state_builder import StateBuilder
from airbyte_cdk.models import ConfiguredAirbyteCatalog


NUMBER_OF_PROPERTIES = 2000
OBJECTS_WITH_DYNAMIC_SCHEMA = [
    "calls",
    "company",
    "contact",
    "deal",
    "deal_split",
    "emails",
    "form",
    "goal_targets",
    "leads",
    "line_item",
    "meetings",
    "notes",
    "tasks",
    "product",
    "ticket",
]


@pytest.fixture(name="oauth_config")
def oauth_config_fixture():
    return {
        "start_date": "2021-10-10T00:00:00Z",
        "credentials": {
            "credentials_title": "OAuth Credentials",
            "redirect_uri": "https://airbyte.io",
            "client_id": "test_client_id",
            "client_secret": "test_client_secret",
            "refresh_token": "test_refresh_token",
            "access_token": "test_access_token",
            "token_expires": "2021-05-30T06:00:00Z",
        },
    }


@pytest.fixture(name="config_invalid_client_id")
def config_invalid_client_id_fixture():
    return {
        "start_date": "2021-01-10T00:00:00Z",
        "credentials": {
            "credentials_title": "OAuth Credentials",
            "client_id": "invalid_client_id",
            "client_secret": "invalid_client_secret",
            "access_token": "test_access_token",
            "refresh_token": "test_refresh_token",
        },
    }


@pytest.fixture(name="config")
def config_fixture():
    return {
        "start_date": "2021-01-10T00:00:00Z",
        "credentials": {"credentials_title": "Private App Credentials", "access_token": "test_access_token"},
        "enable_experimental_streams": False,
    }


@pytest.fixture(name="config_experimental")
def config_eperimantal_fixture():
    return {
        "start_date": "2021-01-10T00:00:00Z",
        "credentials": {"credentials_title": "Private App Credentials", "access_token": "test_access_token"},
        "enable_experimental_streams": True,
    }


@pytest.fixture(name="config_invalid_date")
def config_invalid_date_fixture():
    return {
        "start_date": "2000-00-00T00:00:00Z",
        "credentials": {"credentials_title": "Private App Credentials", "access_token": "test_access_token"},
    }


@pytest.fixture(name="some_credentials")
def some_credentials_fixture():
    return {"credentials_title": "Private App Credentials", "access_token": "wrong token"}


@pytest.fixture(name="fake_properties_list")
def fake_properties_list():
    return [f"property_number_{i}" for i in range(NUMBER_OF_PROPERTIES)]


@pytest.fixture(name="migrated_properties_list")
def migrated_properties_list():
    return [
        "hs_v2_date_entered_prospect",
        "hs_v2_date_exited_prospect",
        "hs_v2_cumulative_time_in_prsopect",
        "hs_v2_some_other_property_in_prospect",
    ]


# @pytest.fixture(name="api")
# def api(some_credentials):
#     return API(some_credentials)


@pytest.fixture
def http_mocker():
    return None


<<<<<<< HEAD
def _get_manifest_path() -> Path:
    source_declarative_manifest_path = Path("/airbyte/integration_code/source_declarative_manifest")
    if source_declarative_manifest_path.exists():
        return source_declarative_manifest_path
    return Path(__file__).parent.parent


_SOURCE_FOLDER_PATH = _get_manifest_path()
_YAML_FILE_PATH = _SOURCE_FOLDER_PATH / "manifest.yaml"

sys.path.append(str(_SOURCE_FOLDER_PATH))  # to allow loading custom components


def get_source(config, state=None) -> YamlDeclarativeSource:
    catalog = CatalogBuilder().build()
    state = StateBuilder().build() if not state else state
    return YamlDeclarativeSource(path_to_yaml=str(_YAML_FILE_PATH), catalog=catalog, config=config, state=state)

def find_stream(stream_name, config):
    streams = get_source(config).streams(config=config)
    for stream in streams:
=======
def find_stream(stream_name, config, state=None):
    for stream in SourceHubspot(config=config, catalog=None, state=state).streams(config=config):
>>>>>>> 6aa7389e
        if stream.name == stream_name:
            return stream
    raise ValueError(f"Stream {stream_name} not found")


@pytest.fixture(autouse=True)
def patch_time(mocker):
    mocker.patch("time.sleep")


def read_from_stream(cfg, stream: str, sync_mode, state=None, expecting_exception: bool = False) -> EntrypointOutput:
    return read(get_source(cfg, state), cfg, CatalogBuilder().with_stream(stream, sync_mode).build(), state, expecting_exception)


@pytest.fixture()
def mock_dynamic_schema_requests(requests_mock):
    for entity in OBJECTS_WITH_DYNAMIC_SCHEMA:
        requests_mock.get(
            f"https://api.hubapi.com/properties/v2/{entity}/properties",
            json=[
                {
                    "name": "hs__migration_soft_delete",
                    "label": "migration_soft_delete_deprecated",
                    "description": "Describes if the goal target can be treated as deleted.",
                    "groupName": "goal_target_information",
                    "type": "enumeration",
                }
            ],
            status_code=200,
        )


def mock_dynamic_schema_requests_with_skip(requests_mock, object_to_skip: list):
    for object_name in OBJECTS_WITH_DYNAMIC_SCHEMA:
        if object_name in object_to_skip:
            continue
        requests_mock.get(
            f"https://api.hubapi.com/properties/v2/{object_name}/properties",
            json=[{"name": "hs__test_field", "type": "enumeration"}],
            status_code=200,
        )

@pytest.fixture(name="custom_object_schema")
def custom_object_schema_fixture():
    return {
        "labels": {"this": "that"},
        "requiredProperties": ["name"],
        "searchableProperties": ["name"],
        "primaryDisplayProperty": "name",
        "secondaryDisplayProperties": [],
        "archived": False,
        "restorable": True,
        "metaType": "PORTAL_SPECIFIC",
        "id": "7232155",
        "fullyQualifiedName": "p19936848_Animal",
        "createdAt": "2022-06-17T18:40:27.019Z",
        "updatedAt": "2022-06-17T18:40:27.019Z",
        "objectTypeId": "2-7232155",
        "properties": [
            {
                "name": "name",
                "label": "Animal name",
                "type": "string",
                "fieldType": "text",
                "description": "The animal name.",
                "groupName": "animal_information",
                "options": [],
                "displayOrder": -1,
                "calculated": False,
                "externalOptions": False,
                "hasUniqueValue": False,
                "hidden": False,
                "hubspotDefined": False,
                "modificationMetadata": {"archivable": True, "readOnlyDefinition": True, "readOnlyValue": False},
                "formField": True,
            }
        ],
        "associations": [],
        "name": "animals",
    }

@pytest.fixture(name="configured_catalog")
def configured_catalog_fixture():
    configured_catalog = {
        "streams": [
            {
                "stream": {
                    "name": "quotes",
                    "json_schema": {},
                    "supported_sync_modes": ["full_refresh", "incremental"],
                    "source_defined_cursor": True,
                    "default_cursor_field": ["updatedAt"],
                },
                "sync_mode": "incremental",
                "cursor_field": ["updatedAt"],
                "destination_sync_mode": "append",
            }
        ]
    }
    return ConfiguredAirbyteCatalog.parse_obj(configured_catalog)<|MERGE_RESOLUTION|>--- conflicted
+++ resolved
@@ -120,7 +120,6 @@
     return None
 
 
-<<<<<<< HEAD
 def _get_manifest_path() -> Path:
     source_declarative_manifest_path = Path("/airbyte/integration_code/source_declarative_manifest")
     if source_declarative_manifest_path.exists():
@@ -139,13 +138,10 @@
     state = StateBuilder().build() if not state else state
     return YamlDeclarativeSource(path_to_yaml=str(_YAML_FILE_PATH), catalog=catalog, config=config, state=state)
 
-def find_stream(stream_name, config):
-    streams = get_source(config).streams(config=config)
+def find_stream(stream_name, config, state=None):
+    state = StateBuilder().build() if not state else state
+    streams = get_source(config, state).streams(config=config)
     for stream in streams:
-=======
-def find_stream(stream_name, config, state=None):
-    for stream in SourceHubspot(config=config, catalog=None, state=state).streams(config=config):
->>>>>>> 6aa7389e
         if stream.name == stream_name:
             return stream
     raise ValueError(f"Stream {stream_name} not found")
