#
# Copyright (c) 2023 Airbyte, Inc., all rights reserved.
#

import pytest
from source_hubspot.source import SourceHubspot
from source_hubspot.streams import API

from airbyte_cdk.test.catalog_builder import CatalogBuilder
from airbyte_cdk.test.entrypoint_wrapper import EntrypointOutput, read


NUMBER_OF_PROPERTIES = 2000
OBJECTS_WITH_DYNAMIC_SCHEMA = [
    "calls",
    "deal",
    "emails",
    "form",
    "goal_targets",
    "line_item",
    "meetings",
    "notes",
    "tasks",
    "product",
]


@pytest.fixture(name="oauth_config")
def oauth_config_fixture():
    return {
        "start_date": "2021-10-10T00:00:00Z",
        "credentials": {
            "credentials_title": "OAuth Credentials",
            "redirect_uri": "https://airbyte.io",
            "client_id": "test_client_id",
            "client_secret": "test_client_secret",
            "refresh_token": "test_refresh_token",
            "access_token": "test_access_token",
            "token_expires": "2021-05-30T06:00:00Z",
        },
    }


@pytest.fixture(name="common_params")
def common_params_fixture(config):
    source = SourceHubspot(config, None, None)
    common_params = source.get_common_params(config=config)
    return common_params


@pytest.fixture(name="config_invalid_client_id")
def config_invalid_client_id_fixture():
    return {
        "start_date": "2021-01-10T00:00:00Z",
        "credentials": {
            "credentials_title": "OAuth Credentials",
            "client_id": "invalid_client_id",
            "client_secret": "invalid_client_secret",
            "access_token": "test_access_token",
            "refresh_token": "test_refresh_token",
        },
    }


@pytest.fixture(name="config")
def config_fixture():
    return {
        "start_date": "2021-01-10T00:00:00Z",
        "credentials": {"credentials_title": "Private App Credentials", "access_token": "test_access_token"},
        "enable_experimental_streams": False,
    }


@pytest.fixture(name="config_experimental")
def config_eperimantal_fixture():
    return {
        "start_date": "2021-01-10T00:00:00Z",
        "credentials": {"credentials_title": "Private App Credentials", "access_token": "test_access_token"},
        "enable_experimental_streams": True,
    }


@pytest.fixture(name="config_invalid_date")
def config_invalid_date_fixture():
    return {
        "start_date": "2000-00-00T00:00:00Z",
        "credentials": {"credentials_title": "Private App Credentials", "access_token": "test_access_token"},
    }


@pytest.fixture(name="some_credentials")
def some_credentials_fixture():
    return {"credentials_title": "Private App Credentials", "access_token": "wrong token"}


@pytest.fixture(name="fake_properties_list")
def fake_properties_list():
    return [f"property_number_{i}" for i in range(NUMBER_OF_PROPERTIES)]


@pytest.fixture(name="migrated_properties_list")
def migrated_properties_list():
    return [
        "hs_v2_date_entered_prospect",
        "hs_v2_date_exited_prospect",
        "hs_v2_cumulative_time_in_prsopect",
        "hs_v2_some_other_property_in_prospect",
    ]


@pytest.fixture(name="api")
def api(some_credentials):
    return API(some_credentials)


@pytest.fixture
def http_mocker():
    return None


def find_stream(stream_name, config):
    for stream in SourceHubspot(config=config, catalog=None, state=None).streams(config=config):
        if stream.name == stream_name:
            return stream
    raise ValueError(f"Stream {stream_name} not found")


@pytest.fixture(autouse=True)
def patch_time(mocker):
    mocker.patch("time.sleep")


def read_from_stream(cfg, stream: str, sync_mode, state=None, expecting_exception: bool = False) -> EntrypointOutput:
    return read(SourceHubspot(cfg, None, None), cfg, CatalogBuilder().with_stream(stream, sync_mode).build(), state, expecting_exception)


@pytest.fixture()
def mock_dynamic_schema_requests(requests_mock):
<<<<<<< HEAD
    for entity in ["calls", "contact", "deal", "deal_split", "emails", "form", "leads", "meetings", "notes", "tasks", "ticket"]:
=======
    for entity in OBJECTS_WITH_DYNAMIC_SCHEMA:
>>>>>>> a3c816d3
        requests_mock.get(
            f"https://api.hubapi.com/properties/v2/{entity}/properties",
            json=[
                {
                    "name": "hs__migration_soft_delete",
                    "label": "migration_soft_delete_deprecated",
                    "description": "Describes if the goal target can be treated as deleted.",
                    "groupName": "goal_target_information",
                    "type": "enumeration",
                }
            ],
            status_code=200,
        )


def mock_dynamic_schema_requests_with_skip(requests_mock, object_to_skip: list):
    for object_name in OBJECTS_WITH_DYNAMIC_SCHEMA:
        if object_name in object_to_skip:
            continue
        requests_mock.get(
            f"https://api.hubapi.com/properties/v2/{object_name}/properties",
            json=[{"name": "hs__test_field", "type": "enumeration"}],
            status_code=200,
        )<|MERGE_RESOLUTION|>--- conflicted
+++ resolved
@@ -13,15 +13,19 @@
 NUMBER_OF_PROPERTIES = 2000
 OBJECTS_WITH_DYNAMIC_SCHEMA = [
     "calls",
+    "contact",
     "deal",
+    "deal_split",
     "emails",
     "form",
     "goal_targets",
+    "leads",
     "line_item",
     "meetings",
     "notes",
     "tasks",
     "product",
+    "ticket",
 ]
 
 
@@ -136,11 +140,7 @@
 
 @pytest.fixture()
 def mock_dynamic_schema_requests(requests_mock):
-<<<<<<< HEAD
-    for entity in ["calls", "contact", "deal", "deal_split", "emails", "form", "leads", "meetings", "notes", "tasks", "ticket"]:
-=======
     for entity in OBJECTS_WITH_DYNAMIC_SCHEMA:
->>>>>>> a3c816d3
         requests_mock.get(
             f"https://api.hubapi.com/properties/v2/{entity}/properties",
             json=[
