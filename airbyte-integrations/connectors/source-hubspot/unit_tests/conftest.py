#
# Copyright (c) 2023 Airbyte, Inc., all rights reserved.
#

import pytest
from source_hubspot.source import SourceHubspot
from source_hubspot.streams import API

from airbyte_cdk.test.catalog_builder import CatalogBuilder
from airbyte_cdk.test.entrypoint_wrapper import EntrypointOutput, read

NUMBER_OF_PROPERTIES = 2000


@pytest.fixture(name="oauth_config")
def oauth_config_fixture():
    return {
        "start_date": "2021-10-10T00:00:00Z",
        "credentials": {
            "credentials_title": "OAuth Credentials",
            "redirect_uri": "https://airbyte.io",
            "client_id": "test_client_id",
            "client_secret": "test_client_secret",
            "refresh_token": "test_refresh_token",
            "access_token": "test_access_token",
            "token_expires": "2021-05-30T06:00:00Z",
        },
    }


@pytest.fixture(name="common_params")
def common_params_fixture(config):
    source = SourceHubspot(config, None, None)
    common_params = source.get_common_params(config=config)
    return common_params


@pytest.fixture(name="config_invalid_client_id")
def config_invalid_client_id_fixture():
    return {
        "start_date": "2021-01-10T00:00:00Z",
        "credentials": {
            "credentials_title": "OAuth Credentials",
            "client_id": "invalid_client_id",
            "client_secret": "invalid_client_secret",
            "access_token": "test_access_token",
            "refresh_token": "test_refresh_token",
        },
    }


@pytest.fixture(name="config")
def config_fixture():
    return {
        "start_date": "2021-01-10T00:00:00Z",
        "credentials": {"credentials_title": "Private App Credentials", "access_token": "test_access_token"},
        "enable_experimental_streams": False,
    }


@pytest.fixture(name="config_experimental")
def config_eperimantal_fixture():
    return {
        "start_date": "2021-01-10T00:00:00Z",
        "credentials": {"credentials_title": "Private App Credentials", "access_token": "test_access_token"},
        "enable_experimental_streams": True,
    }


@pytest.fixture(name="config_invalid_date")
def config_invalid_date_fixture():
    return {
        "start_date": "2000-00-00T00:00:00Z",
        "credentials": {"credentials_title": "Private App Credentials", "access_token": "test_access_token"},
    }


@pytest.fixture(name="some_credentials")
def some_credentials_fixture():
    return {"credentials_title": "Private App Credentials", "access_token": "wrong token"}


@pytest.fixture(name="fake_properties_list")
def fake_properties_list():
    return [f"property_number_{i}" for i in range(NUMBER_OF_PROPERTIES)]


@pytest.fixture(name="migrated_properties_list")
def migrated_properties_list():
    return [
        "hs_v2_date_entered_prospect",
        "hs_v2_date_exited_prospect",
        "hs_v2_cumulative_time_in_prsopect",
        "hs_v2_some_other_property_in_prospect",
    ]


@pytest.fixture(name="api")
def api(some_credentials):
    return API(some_credentials)


@pytest.fixture
def http_mocker():
    return None


def find_stream(stream_name, config):
    for stream in SourceHubspot(config=config, catalog=None, state=None).streams(config=config):
        if stream.name == stream_name:
            return stream
    raise ValueError(f"Stream {stream_name} not found")


<<<<<<< HEAD
def read_from_stream(
    cfg, stream: str, sync_mode, state = None, expecting_exception: bool = False
) -> EntrypointOutput:
    return read(SourceHubspot(cfg, None, None), cfg, CatalogBuilder().with_stream(stream, sync_mode).build(), state, expecting_exception)
=======
@pytest.fixture(autouse=True)
def patch_time(mocker):
    mocker.patch("time.sleep")
>>>>>>> ff212a26
<|MERGE_RESOLUTION|>--- conflicted
+++ resolved
@@ -112,13 +112,12 @@
     raise ValueError(f"Stream {stream_name} not found")
 
 
-<<<<<<< HEAD
+@pytest.fixture(autouse=True)
+def patch_time(mocker):
+    mocker.patch("time.sleep")
+
+
 def read_from_stream(
     cfg, stream: str, sync_mode, state = None, expecting_exception: bool = False
 ) -> EntrypointOutput:
-    return read(SourceHubspot(cfg, None, None), cfg, CatalogBuilder().with_stream(stream, sync_mode).build(), state, expecting_exception)
-=======
-@pytest.fixture(autouse=True)
-def patch_time(mocker):
-    mocker.patch("time.sleep")
->>>>>>> ff212a26
+    return read(SourceHubspot(cfg, None, None), cfg, CatalogBuilder().with_stream(stream, sync_mode).build(), state, expecting_exception)