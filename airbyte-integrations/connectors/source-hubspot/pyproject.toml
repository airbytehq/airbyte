[build-system]
requires = [ "poetry-core>=1.0.0",]
build-backend = "poetry.core.masonry.api"

[tool.poetry]
<<<<<<< HEAD
version = "4.7.0"
=======
version = "4.7.0-rc.2"
>>>>>>> 04ac7b90
name = "source-hubspot"
description = "Source implementation for HubSpot."
authors = [ "Airbyte <contact@airbyte.io>",]
license = "ELv2"
readme = "README.md"
documentation = "https://docs.airbyte.com/integrations/sources/hubspot"
homepage = "https://airbyte.com"
repository = "https://github.com/airbytehq/airbyte"
[[tool.poetry.packages]]
include = "source_hubspot"

[tool.poetry.dependencies]
python = "^3.10,<3.12"
airbyte-cdk = "^6"
pendulum = "<3.0.0"

[tool.poetry.scripts]
source-hubspot = "source_hubspot.run:run"

[tool.poetry.group.dev.dependencies]
requests-mock = "^1.9.3"
mock = "^5.1.0"
pytest-mock = "^3.6"
pytest = "^8.0.0"
pytz = "2024.2"
freezegun = "0.3.4"


[tool.poe]
include = [
    # Shared tasks definition file(s) can be imported here.
    # Run `poe` or `poe --help` to see the list of available tasks.
    "${POE_GIT_DIR}/poe-tasks/poetry-connector-tasks.toml",
]<|MERGE_RESOLUTION|>--- conflicted
+++ resolved
@@ -3,11 +3,7 @@
 build-backend = "poetry.core.masonry.api"
 
 [tool.poetry]
-<<<<<<< HEAD
-version = "4.7.0"
-=======
-version = "4.7.0-rc.2"
->>>>>>> 04ac7b90
+version = "4.8.0-rc.1"
 name = "source-hubspot"
 description = "Source implementation for HubSpot."
 authors = [ "Airbyte <contact@airbyte.io>",]
