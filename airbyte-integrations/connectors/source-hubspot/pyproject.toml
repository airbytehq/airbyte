[build-system]
requires = [ "poetry-core>=1.0.0",]
build-backend = "poetry.core.masonry.api"

[tool.poetry]
<<<<<<< HEAD
version = "4.4.10"
=======
version = "4.5.5"
>>>>>>> 1c5b0b36
name = "source-hubspot"
description = "Source implementation for HubSpot."
authors = [ "Airbyte <contact@airbyte.io>",]
license = "ELv2"
readme = "README.md"
documentation = "https://docs.airbyte.com/integrations/sources/hubspot"
homepage = "https://airbyte.com"
repository = "https://github.com/airbytehq/airbyte"
[[tool.poetry.packages]]
include = "source_hubspot"

[tool.poetry.dependencies]
python = "^3.9,<3.12"
airbyte-cdk = "^2"

[tool.poetry.scripts]
source-hubspot = "source_hubspot.run:run"

[tool.poetry.group.dev.dependencies]
requests-mock = "^1.9.3"
mock = "^5.1.0"
pytest-mock = "^3.6"
pytest = "^8.0.0"
pytz = "2024.1"
freezegun = "0.3.4"


[tool.poe]
include = [
    # Shared tasks definition file(s) can be imported here.
    # Run `poe` or `poe --help` to see the list of available tasks.
    "${POE_GIT_DIR}/poe-tasks/poetry-connector-tasks.toml",
]<|MERGE_RESOLUTION|>--- conflicted
+++ resolved
@@ -3,11 +3,7 @@
 build-backend = "poetry.core.masonry.api"
 
 [tool.poetry]
-<<<<<<< HEAD
-version = "4.4.10"
-=======
-version = "4.5.5"
->>>>>>> 1c5b0b36
+version = "4.5.6"
 name = "source-hubspot"
 description = "Source implementation for HubSpot."
 authors = [ "Airbyte <contact@airbyte.io>",]
