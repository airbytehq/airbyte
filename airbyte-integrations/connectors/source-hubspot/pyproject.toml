--- conflicted
+++ resolved
@@ -3,11 +3,7 @@
 build-backend = "poetry.core.masonry.api"
 
 [tool.poetry]
-<<<<<<< HEAD
-version = "4.13.0"
-=======
-version = "5.1.0-rc.1"
->>>>>>> 75acf4f5
+version = "5.2.0-rc.1"
 name = "source-hubspot"
 description = "Source implementation for HubSpot."
 authors = [ "Airbyte <contact@airbyte.io>",]
