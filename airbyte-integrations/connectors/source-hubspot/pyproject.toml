[build-system]
requires = [ "poetry-core>=1.0.0",]
build-backend = "poetry.core.masonry.api"

[tool.poetry]
<<<<<<< HEAD
version = "5.3.0-rc.1"
=======
version = "5.3.0"
>>>>>>> 81827a1c
name = "source-hubspot"
description = "Source implementation for HubSpot."
authors = [ "Airbyte <contact@airbyte.io>",]
license = "ELv2"
readme = "README.md"
documentation = "https://docs.airbyte.com/integrations/sources/hubspot"
homepage = "https://airbyte.com"
repository = "https://github.com/airbytehq/airbyte"
[[tool.poetry.packages]]
include = "source_hubspot"

[tool.poetry.dependencies]
python = "^3.10,<3.12"
airbyte-cdk = "^6"
pendulum = "<3.0.0"

[tool.poetry.scripts]
source-hubspot = "source_hubspot.run:run"

[tool.poetry.group.dev.dependencies]
requests-mock = "^1.9.3"
mock = "^5.1.0"
pytest-mock = "^3.6"
pytest = "^8.0.0"
pytz = "2024.2"
freezegun = "0.3.4"


[tool.poe]
include = [
    # Shared tasks definition file(s) can be imported here.
    # Run `poe` or `poe --help` to see the list of available tasks.
    "${POE_GIT_DIR}/poe-tasks/poetry-connector-tasks.toml",
]<|MERGE_RESOLUTION|>--- conflicted
+++ resolved
@@ -3,11 +3,7 @@
 build-backend = "poetry.core.masonry.api"
 
 [tool.poetry]
-<<<<<<< HEAD
-version = "5.3.0-rc.1"
-=======
-version = "5.3.0"
->>>>>>> 81827a1c
+version = "5.4.0"
 name = "source-hubspot"
 description = "Source implementation for HubSpot."
 authors = [ "Airbyte <contact@airbyte.io>",]
