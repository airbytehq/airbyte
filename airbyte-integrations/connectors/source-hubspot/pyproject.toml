--- conflicted
+++ resolved
@@ -3,11 +3,7 @@
 build-backend = "poetry.core.masonry.api"
 
 [tool.poetry]
-<<<<<<< HEAD
-version = "4.13.0-rc.1"
-=======
-version = "5.0.0"
->>>>>>> bf3d5c06
+version = "5.1.0-rc.1"
 name = "source-hubspot"
 description = "Source implementation for HubSpot."
 authors = [ "Airbyte <contact@airbyte.io>",]
