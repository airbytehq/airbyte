--- conflicted
+++ resolved
@@ -3,11 +3,7 @@
 build-backend = "poetry.core.masonry.api"
 
 [tool.poetry]
-<<<<<<< HEAD
-version = "4.5.0"
-=======
-version = "4.4.1"
->>>>>>> 0b367704
+version = "4.5.0-rc.1"
 name = "source-hubspot"
 description = "Source implementation for HubSpot."
 authors = [ "Airbyte <contact@airbyte.io>",]
