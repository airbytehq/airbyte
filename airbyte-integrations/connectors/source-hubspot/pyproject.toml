--- conflicted
+++ resolved
@@ -3,11 +3,7 @@
 build-backend = "poetry.core.masonry.api"
 
 [tool.poetry]
-<<<<<<< HEAD
-version = "4.9.0"
-=======
-version = "4.11.0"
->>>>>>> 02968945
+version = "5.0.0"
 name = "source-hubspot"
 description = "Source implementation for HubSpot."
 authors = [ "Airbyte <contact@airbyte.io>",]
