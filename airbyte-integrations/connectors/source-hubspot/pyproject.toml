[build-system]
requires = [ "poetry-core>=1.0.0",]
build-backend = "poetry.core.masonry.api"

[tool.poetry]
<<<<<<< HEAD
version = "4.2.14"
=======
version = "4.2.15"
>>>>>>> 973ccb4e
name = "source-hubspot"
description = "Source implementation for HubSpot."
authors = [ "Airbyte <contact@airbyte.io>",]
license = "ELv2"
readme = "README.md"
documentation = "https://docs.airbyte.com/integrations/sources/hubspot"
homepage = "https://airbyte.com"
repository = "https://github.com/airbytehq/airbyte"
[[tool.poetry.packages]]
include = "source_hubspot"

[tool.poetry.dependencies]
python = "^3.9,<3.12"
airbyte-cdk = "^2"

[tool.poetry.scripts]
source-hubspot = "source_hubspot.run:run"

[tool.poetry.group.dev.dependencies]
requests-mock = "^1.9.3"
mock = "^5.1.0"
pytest-mock = "^3.6"
pytest = "^6.2"
pytz = "2024.1"
freezegun = "0.3.4"<|MERGE_RESOLUTION|>--- conflicted
+++ resolved
@@ -3,11 +3,7 @@
 build-backend = "poetry.core.masonry.api"
 
 [tool.poetry]
-<<<<<<< HEAD
-version = "4.2.14"
-=======
 version = "4.2.15"
->>>>>>> 973ccb4e
 name = "source-hubspot"
 description = "Source implementation for HubSpot."
 authors = [ "Airbyte <contact@airbyte.io>",]
