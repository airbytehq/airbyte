--- conflicted
+++ resolved
@@ -113,23 +113,7 @@
     },
     {
       "stream": {
-<<<<<<< HEAD
-        "name": "feedback_submissions",
-        "json_schema": {},
-        "supported_sync_modes": ["full_refresh", "incremental"],
-        "source_defined_cursor": true,
-        "default_cursor_field": ["updatedAt"]
-      },
-      "sync_mode": "incremental",
-      "cursor_field": ["updatedAt"],
-      "destination_sync_mode": "append"
-    },
-    {
-      "stream": {
-        "name": "forms",
-=======
         "name": "form_submissions",
->>>>>>> 3f7908e6
         "json_schema": {},
         "supported_sync_modes": ["full_refresh"]
       },
