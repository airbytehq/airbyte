--- conflicted
+++ resolved
@@ -88,8 +88,6 @@
     "stream": {
       "stream_state": { "timestamp": 1700681340514 },
       "stream_descriptor": { "name": "property_history" }
-<<<<<<< HEAD
-=======
     }
   },
   {
@@ -122,7 +120,6 @@
           "occurredAt": "2023-12-01T22:07:51.996Z"
         }
       }
->>>>>>> ec88953e
     }
   }
 ]