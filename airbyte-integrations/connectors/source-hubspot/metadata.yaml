--- conflicted
+++ resolved
@@ -10,11 +10,7 @@
   connectorSubtype: api
   connectorType: source
   definitionId: 36c891d9-4bd9-43ac-bad2-10e12756272c
-<<<<<<< HEAD
-  dockerImageTag: 6.0.7
-=======
-  dockerImageTag: 6.0.10-rc.1
->>>>>>> 0f7b23f1
+  dockerImageTag: 6.0.11
   dockerRepository: airbyte/source-hubspot
   documentationUrl: https://docs.airbyte.com/integrations/sources/hubspot
   resourceRequirements:
