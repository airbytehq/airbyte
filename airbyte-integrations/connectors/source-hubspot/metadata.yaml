--- conflicted
+++ resolved
@@ -10,11 +10,7 @@
   connectorSubtype: api
   connectorType: source
   definitionId: 36c891d9-4bd9-43ac-bad2-10e12756272c
-<<<<<<< HEAD
-  dockerImageTag: 5.8.16
-=======
-  dockerImageTag: 6.0.4
->>>>>>> 922d2443
+  dockerImageTag: 6.0.5-rc.1
   dockerRepository: airbyte/source-hubspot
   documentationUrl: https://docs.airbyte.com/integrations/sources/hubspot
   resourceRequirements:
@@ -45,7 +41,7 @@
   releaseStage: generally_available
   releases:
     rolloutConfiguration:
-      enableProgressiveRollout: false
+      enableProgressiveRollout: true
     breakingChanges:
       6.0.0:
         message: >-
