data:
  allowedHosts:
    hosts:
      - api.hubapi.com
  connectorSubtype: api
  connectorType: source
  definitionId: 36c891d9-4bd9-43ac-bad2-10e12756272c
<<<<<<< HEAD
  dockerImageTag: 0.8.5
=======
  dockerImageTag: 0.9.0
>>>>>>> 5a06aa30
  dockerRepository: airbyte/source-hubspot
  githubIssueLabel: source-hubspot
  icon: hubspot.svg
  license: ELv2
  name: HubSpot
  registries:
    cloud:
      enabled: true
    oss:
      enabled: true
  releaseStage: generally_available
  documentationUrl: https://docs.airbyte.com/integrations/sources/hubspot
  tags:
    - language:python
metadataSpecVersion: "1.0"<|MERGE_RESOLUTION|>--- conflicted
+++ resolved
@@ -5,11 +5,7 @@
   connectorSubtype: api
   connectorType: source
   definitionId: 36c891d9-4bd9-43ac-bad2-10e12756272c
-<<<<<<< HEAD
-  dockerImageTag: 0.8.5
-=======
-  dockerImageTag: 0.9.0
->>>>>>> 5a06aa30
+  dockerImageTag: 0.9.1
   dockerRepository: airbyte/source-hubspot
   githubIssueLabel: source-hubspot
   icon: hubspot.svg
