[
  {
    "type": "STREAM",
    "stream": {
      "stream_descriptor": {
        "name": "campaigns"
      },
      "stream_state": {
        "lastUpdatedTime": 7945393076000
      }
    }
  }, {
  "type": "STREAM",
  "stream": {
    "stream_descriptor": {
      "name": "companies"
    },
    "stream_state": {
      "updatedAt": "2221-10-12T13:37:56.412000+00:00"
    }
  }
}, {
  "type": "STREAM",
  "stream": {
    "stream_descriptor": {
      "name": "contact_lists"
    },
    "stream_state": {
      "updatedAt": 7945393076000
    }
<<<<<<< HEAD
  },
  {
    "type": "STREAM",
    "stream": {
      "stream_state": { "archivedAt": "2221-10-12T13:37:56.412000+00:00" },
      "stream_descriptor": { "name": "deals_archived" }
    }
  },
  {
    "type": "STREAM",
    "stream": {
      "stream_state": { "created": "2221-10-12T13:37:56.412000+00:00" },
      "stream_descriptor": { "name": "email_events" }
=======
  }
}, {
  "type": "STREAM",
  "stream": {
    "stream_descriptor": {
      "name": "contacts"
    },
    "stream_state": {
      "updatedAt": "2221-10-12T13:37:56.412000+00:00"
>>>>>>> 56038d03
    }
  }
}, {
  "type": "STREAM",
  "stream": {
    "stream_descriptor": {
      "name": "deal_pipelines"
    },
    "stream_state": {
      "updatedAt": 7945393076000
    }
  }
}, {
  "type": "STREAM",
  "stream": {
    "stream_descriptor": {
      "name": "deals"
    },
    "stream_state": {
      "updatedAt": "2221-10-12T13:37:56.412000+00:00"
    }
  }
}, {
  "type": "STREAM",
  "stream": {
    "stream_descriptor": {
      "name": "email_events"
    },
    "stream_state": {
      "created": 7945393076000
    }
  }
}, {
  "type": "STREAM",
  "stream": {
    "stream_descriptor": {
      "name": "engagements"
    },
    "stream_state": {
      "lastUpdated": 7945393076000
    }
  }
}, {
  "type": "STREAM",
  "stream": {
    "stream_descriptor": { "name": "engagements_calls" },
    "stream_state": { "updatedAt": "2221-10-12T13:37:56.412000+00:00" }
  }
}, {
  "type": "STREAM",
  "stream": {
    "stream_descriptor": { "name": "engagements_emails" },
    "stream_state": {
      "updatedAt": "2221-10-12T13:37:56.412000+00:00"
    }
  }
}, {
  "type": "STREAM",
  "stream": {
    "stream_descriptor": {
      "name": "engagements_meetings"
    },
    "stream_state": { "updatedAt": "2221-10-12T13:37:56.412000+00:00" }
  }
}, {
  "type": "STREAM",
  "stream": {
    "stream_descriptor": { "name": "engagements_notes" },
    "stream_state": { "updatedAt": "2221-10-12T13:37:56.412000+00:00" }
  }
}, {
  "type": "STREAM",
  "stream": {
    "stream_descriptor": { "name": "engagements_tasks" },
    "stream_state": { "updatedAt": "2221-10-12T13:37:56.412000+00:00" }
  }
},
  {
  "type": "STREAM",
  "stream": {
    "stream_descriptor": { "name": "forms" },
    "stream_state": { "updatedAt": "2221-10-12T13:37:56.412000+00:00" }
  }
  },
  {
    "type": "STREAM",
    "stream": {
      "stream_state": { "updatedAt": "2221-10-12T13:37:56.412000+00:00" },
      "stream_descriptor": { "name": "line_items" }
    }
  },
  {
  "type": "STREAM",
  "stream": {
    "stream_descriptor": { "name": "owners" },
    "stream_state": { "updatedAt": "2221-10-12T13:37:56.412000+00:00" }
  }
}, {
  "type": "STREAM",
  "stream": {
    "stream_descriptor": { "name": "products" },
    "stream_state": { "updatedAt": "2221-10-12T13:37:56.412000+00:00" }
  }
}, {
  "type": "STREAM",
  "stream": {
    "stream_descriptor": { "name": "subscription_changes" },
    "stream_state": { "timestamp": 7945393076000 }
  }
}, {
  "type": "STREAM",
  "stream": {
    "stream_descriptor": { "name": "tickets" },
    "stream_state": { "updatedAt": "2221-10-12T13:37:56.412000+00:00" }
  }
}, {
  "type": "STREAM",
  "stream": {
    "stream_descriptor": { "name": "workflows" },
    "stream_state": { "updatedAt": 7945393076000 }
  }
}
]<|MERGE_RESOLUTION|>--- conflicted
+++ resolved
@@ -28,21 +28,6 @@
     "stream_state": {
       "updatedAt": 7945393076000
     }
-<<<<<<< HEAD
-  },
-  {
-    "type": "STREAM",
-    "stream": {
-      "stream_state": { "archivedAt": "2221-10-12T13:37:56.412000+00:00" },
-      "stream_descriptor": { "name": "deals_archived" }
-    }
-  },
-  {
-    "type": "STREAM",
-    "stream": {
-      "stream_state": { "created": "2221-10-12T13:37:56.412000+00:00" },
-      "stream_descriptor": { "name": "email_events" }
-=======
   }
 }, {
   "type": "STREAM",
@@ -52,7 +37,6 @@
     },
     "stream_state": {
       "updatedAt": "2221-10-12T13:37:56.412000+00:00"
->>>>>>> 56038d03
     }
   }
 }, {
@@ -65,17 +49,22 @@
       "updatedAt": 7945393076000
     }
   }
-}, {
+},
+  {
   "type": "STREAM",
   "stream": {
-    "stream_descriptor": {
-      "name": "deals"
-    },
-    "stream_state": {
-      "updatedAt": "2221-10-12T13:37:56.412000+00:00"
+    "stream_descriptor": { "name": "deals" },
+    "stream_state": { "updatedAt": "2221-10-12T13:37:56.412000+00:00" }
+  }
+},
+  {
+    "type": "STREAM",
+    "stream": {
+      "stream_state": { "archivedAt": "2221-10-12T13:37:56.412000+00:00" },
+      "stream_descriptor": { "name": "deals_archived" }
     }
-  }
-}, {
+  },
+  {
   "type": "STREAM",
   "stream": {
     "stream_descriptor": {
