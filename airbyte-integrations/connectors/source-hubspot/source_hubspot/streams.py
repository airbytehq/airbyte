--- conflicted
+++ resolved
@@ -1703,7 +1703,6 @@
     last_modified_field = "hs_lastmodifieddate"
 
 
-<<<<<<< HEAD
 class CustomObject(CRMSearchStream, ABC):
     last_modified_field = "hs_lastmodifieddate"
     associations = []
@@ -1728,7 +1727,7 @@
         if not self.schema:
             self.schema = self._api.get_custom_object_schemas()[self.entity]
         return self.schema
-=======
+
 class EmailSubscriptions(Stream):
     """EMAIL SUBSCRIPTION, API v1
     Docs: https://legacydocs.hubspot.com/docs/methods/email/get_subscriptions
@@ -1738,5 +1737,4 @@
     data_field = "subscriptionDefinitions"
     primary_key = "id"
     scopes = {"content"}
-    filter_old_records = False
->>>>>>> 2e1f23cd
+    filter_old_records = False