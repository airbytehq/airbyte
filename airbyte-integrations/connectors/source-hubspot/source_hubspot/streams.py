#
# Copyright (c) 2023 Airbyte, Inc., all rights reserved.
#

import json
import logging
import sys
import time
from abc import ABC, abstractmethod
from datetime import timedelta
from functools import cached_property, lru_cache
from http import HTTPStatus
from typing import Any, Callable, Dict, Iterable, List, Mapping, MutableMapping, Optional, Set, Tuple, Union

import backoff
import pendulum as pendulum
import requests
from requests import HTTPError, codes

from airbyte_cdk.entrypoint import logger
from airbyte_cdk.models import FailureType, SyncMode
from airbyte_cdk.sources import Source
from airbyte_cdk.sources.declarative.transformations import RecordTransformation
from airbyte_cdk.sources.streams import CheckpointMixin, Stream
from airbyte_cdk.sources.streams.core import StreamData
from airbyte_cdk.sources.streams.http import HttpStream, HttpSubStream
from airbyte_cdk.sources.streams.http.error_handlers import DefaultBackoffStrategy, HttpStatusErrorHandler
from airbyte_cdk.sources.streams.http.requests_native_auth import Oauth2Authenticator, TokenAuthenticator
from airbyte_cdk.sources.utils import casing
from airbyte_cdk.sources.utils.schema_helpers import ResourceSchemaLoader
from airbyte_cdk.sources.utils.transform import TransformConfig, TypeTransformer
from airbyte_cdk.utils import AirbyteTracedException
from source_hubspot.components import NewtoLegacyFieldTransformation
from source_hubspot.constants import OAUTH_CREDENTIALS, PRIVATE_APP_CREDENTIALS
from source_hubspot.errors import HubspotAccessDenied, HubspotInvalidAuth, HubspotRateLimited, HubspotTimeout, InvalidStartDateConfigError
from source_hubspot.helpers import (
    APIv1Property,
    APIv2Property,
    APIv3Property,
    GroupByKey,
    IRecordPostProcessor,
    IURLPropertyRepresentation,
    StoreAsIs,
)


# we got this when provided API Token has incorrect format
CLOUDFLARE_ORIGIN_DNS_ERROR = 530

VALID_JSON_SCHEMA_TYPES = {
    "string",
    "integer",
    "number",
    "boolean",
    "object",
    "array",
}

KNOWN_CONVERTIBLE_SCHEMA_TYPES = {
    "bool": ("boolean", None),
    "enumeration": ("string", None),
    "date": ("string", "date"),
    "date-time": ("string", "date-time"),
    "datetime": ("string", "date-time"),
    "json": ("string", None),
    "phone_number": ("string", None),
}

CUSTOM_FIELD_TYPE_TO_VALUE = {
    bool: "boolean",
    str: "string",
    float: "number",
    int: "integer",
}

CUSTOM_FIELD_VALUE_TO_TYPE = {v: k for k, v in CUSTOM_FIELD_TYPE_TO_VALUE.items()}

CONTACTS_NEW_TO_LEGACY_FIELDS_MAPPING = {
    "hs_lifecyclestage_": "hs_v2_date_entered_",
    "hs_date_exited_": "hs_v2_date_exited_",
    "hs_time_in_": "hs_v2_latest_time_in_",
}

DEALS_NEW_TO_LEGACY_FIELDS_MAPPING = {
    "hs_date_entered_": "hs_v2_date_entered_",
    "hs_date_exited_": "hs_v2_date_exited_",
    "hs_time_in_": "hs_v2_latest_time_in_",
}


def retry_token_expired_handler(**kwargs):
    """Retry helper when token expired"""

    return backoff.on_exception(
        backoff.expo,
        HubspotInvalidAuth,
        **kwargs,
    )


class RecordUnnester:
    def __init__(self, fields: Optional[List[str]] = None):
        self.fields = fields or []

    def unnest(self, records: Iterable[MutableMapping[str, Any]]) -> Iterable[MutableMapping[str, Any]]:
        """
        In order to not make the users query their destinations for complicated json fields, duplicate some nested data as top level fields.
        For instance:
        {"id": 1, "updatedAt": "2020-01-01", "properties": {"hs_note_body": "World's best boss", "hs_created_by": "Michael Scott"}}
        becomes
        {
            "id": 1,
            "updatedAt": "2020-01-01",
            "properties": {"hs_note_body": "World's best boss", "hs_created_by": "Michael Scott"},
            "properties_hs_note_body": "World's best boss",
            "properties_hs_created_by": "Michael Scott"
        }
        """

        for record in records:
            fields_to_unnest = self.fields + ["properties"]
            data_to_unnest = {field: record.get(field, {}) for field in fields_to_unnest}
            unnested_data = {
                f"{top_level_name}_{name}": value for (top_level_name, data) in data_to_unnest.items() for (name, value) in data.items()
            }
            final = {**record, **unnested_data}
            yield final


def retry_connection_handler(**kwargs):
    """Retry helper, log each attempt"""

    def log_retry_attempt(details):
        _, exc, _ = sys.exc_info()
        logger.info(str(exc))
        logger.info(f"Caught retryable error after {details['tries']} tries. Waiting {details['wait']} more seconds then retrying...")

    def giveup_handler(exc):
        if isinstance(exc, json.decoder.JSONDecodeError):
            return False
        if isinstance(exc, (HubspotInvalidAuth, HubspotAccessDenied)):
            return True
        return exc.response is not None and HTTPStatus.BAD_REQUEST <= exc.response.status_code < HTTPStatus.INTERNAL_SERVER_ERROR

    return backoff.on_exception(
        backoff.expo,
        requests.exceptions.RequestException,
        jitter=None,
        on_backoff=log_retry_attempt,
        giveup=giveup_handler,
        **kwargs,
    )


def retry_after_handler(fixed_retry_after=None, **kwargs):
    """Retry helper when we hit the call limit, sleeps for specific duration"""

    def sleep_on_ratelimit(_details):
        _, exc, _ = sys.exc_info()
        if isinstance(exc, HubspotRateLimited):
            # HubSpot API does not always return Retry-After value for 429 HTTP error
            retry_after = fixed_retry_after if fixed_retry_after else int(exc.response.headers.get("Retry-After", 3))
            logger.info(f"Rate limit reached. Sleeping for {retry_after} seconds")
            time.sleep(retry_after + 1)  # extra second to cover any fractions of second

    def log_giveup(_details):
        logger.error("Max retry limit reached")

    return backoff.on_exception(
        backoff.constant,
        HubspotRateLimited,
        jitter=None,
        on_backoff=sleep_on_ratelimit,
        on_giveup=log_giveup,
        interval=0,  # skip waiting part, we will wait in on_backoff handler
        **kwargs,
    )


class HubspotErrorHandler(HttpStatusErrorHandler):
    def interpret_response(self, response_or_exception=None):
        if isinstance(response_or_exception, requests.Response):
            if response_or_exception.status_code == HTTPStatus.UNAUTHORIZED:
                message = response_or_exception.json().get("message")
                raise HubspotInvalidAuth(message, response=response_or_exception)
        return super().interpret_response(response_or_exception)


class HubspotBackoffStrategy(DefaultBackoffStrategy):
    def backoff_time(self, response_or_exception, **kwargs):
        if isinstance(response_or_exception, requests.Response):
            if response_or_exception.status_code == 429:
                return float(response_or_exception.headers.get("Retry-After", 3))
        return super().backoff_time(response_or_exception, **kwargs)


class API:
    """HubSpot API interface, authorize, retrieve and post, supports backoff logic."""

    BASE_URL = "https://api.hubapi.com"
    USER_AGENT = "Airbyte"
    logger = logger

    def is_oauth2(self) -> bool:
        credentials_title = self.credentials.get("credentials_title")

        return credentials_title == OAUTH_CREDENTIALS

    def is_private_app(self) -> bool:
        credentials_title = self.credentials.get("credentials_title")

        return credentials_title == PRIVATE_APP_CREDENTIALS

    def get_authenticator(self) -> Optional[Oauth2Authenticator]:
        if self.is_oauth2():
            return Oauth2Authenticator(
                token_refresh_endpoint=self.BASE_URL + "/oauth/v1/token",
                client_id=self.credentials["client_id"],
                client_secret=self.credentials["client_secret"],
                refresh_token=self.credentials["refresh_token"],
            )
        elif self.is_private_app():
            return TokenAuthenticator(token=self.credentials["access_token"])
        else:
            return None

    def __init__(self, credentials: Mapping[str, Any]):
        self._session = requests.Session()
        self.credentials = credentials

        if self.is_oauth2() or self.is_private_app():
            self._session.auth = self.get_authenticator()
        else:
            raise Exception("No supported `credentials_title` specified. See spec.yaml for references")

        self._session.headers = {
            "Content-Type": "application/json",
            "User-Agent": self.USER_AGENT,
        }

    @staticmethod
    def _parse_and_handle_errors(response) -> Union[MutableMapping[str, Any], List[MutableMapping[str, Any]]]:
        """Handle response"""
        message = "Unknown error"
        if response.headers.get("content-type") == "application/json;charset=utf-8" and response.status_code != HTTPStatus.OK:
            message = response.json().get("message")

        if response.status_code == HTTPStatus.BAD_REQUEST:
            message = f"Request to {response.url} didn't succeed. Please verify your credentials and try again.\nError message from Hubspot API: {message}"
            logger.warning(message)
        elif response.status_code == HTTPStatus.FORBIDDEN:
            message = f"The authenticated user does not have permissions to access the URL {response.url}. Verify your permissions to access this endpoint."
            logger.warning(message)
        elif response.status_code in (HTTPStatus.UNAUTHORIZED, CLOUDFLARE_ORIGIN_DNS_ERROR):
            message = (
                "The user cannot be authorized with provided credentials. Please verify that your credentails are valid and try again."
            )
            raise HubspotInvalidAuth(internal_message=message, failure_type=FailureType.config_error, response=response)
        elif response.status_code == HTTPStatus.TOO_MANY_REQUESTS:
            retry_after = response.headers.get("Retry-After")
            message = f"You have reached your Hubspot API limit. We will resume replication once after {retry_after} seconds.\nSee https://developers.hubspot.com/docs/api/usage-details"
            raise HubspotRateLimited(
                message,
                response=response,
            )
        elif response.status_code in (HTTPStatus.BAD_GATEWAY, HTTPStatus.SERVICE_UNAVAILABLE):
            raise HubspotTimeout(message, response)
        else:
            response.raise_for_status()

        return response.json()

    @retry_connection_handler(max_tries=5, factor=5)
    @retry_after_handler(max_tries=3)
    def get(
        self, url: str, params: MutableMapping[str, Any] = None
    ) -> Tuple[Union[MutableMapping[str, Any], List[MutableMapping[str, Any]]], requests.Response]:
        response = self._session.get(self.BASE_URL + url, params=params)
        return self._parse_and_handle_errors(response), response

    def post(
        self, url: str, data: Mapping[str, Any], params: MutableMapping[str, Any] = None
    ) -> Tuple[Union[Mapping[str, Any], List[Mapping[str, Any]]], requests.Response]:
        response = self._session.post(self.BASE_URL + url, params=params, json=data)
        return self._parse_and_handle_errors(response), response

    def get_custom_objects_metadata(self) -> Iterable[Tuple[str, str, Mapping[str, Any]]]:
        data, response = self.get("/crm/v3/schemas", {})
        if not response.ok or "results" not in data:
            self.logger.warn(self._parse_and_handle_errors(response))
            return ()
        for metadata in data["results"]:
            properties = self.get_properties(raw_schema=metadata)
            schema = self.generate_schema(properties)
            yield metadata["name"], metadata["fullyQualifiedName"], schema, properties

    def get_properties(self, raw_schema: Mapping[str, Any]) -> Mapping[str, Any]:
        return {field["name"]: self._field_to_property_schema(field) for field in raw_schema["properties"]}

    def generate_schema(self, properties: Mapping[str, Any]) -> Mapping[str, Any]:
        unnested_properties = {f"properties_{property_name}": property_value for (property_name, property_value) in properties.items()}
        schema = {
            "$schema": "http://json-schema.org/draft-07/schema#",
            "type": ["null", "object"],
            "additionalProperties": True,
            "properties": {
                "id": {"type": ["null", "string"]},
                "createdAt": {"type": ["null", "string"], "format": "date-time"},
                "updatedAt": {"type": ["null", "string"], "format": "date-time"},
                "archived": {"type": ["null", "boolean"]},
                "properties": {"type": ["null", "object"], "properties": properties},
                **unnested_properties,
            },
        }

        return schema

    def _field_to_property_schema(self, field: Dict[str, Any]) -> Mapping[str, Any]:
        field_type = field["type"]
        property_schema = {}
        if field_type == "enumeration" or field_type == "string":
            property_schema = {"type": ["null", "string"]}
        elif field_type == "datetime" or field_type == "date":
            property_schema = {"type": ["null", "string"], "format": "date-time"}
        elif field_type == "number":
            property_schema = {"type": ["null", "number"]}
        elif field_type == "boolean" or field_type == "bool":
            property_schema = {"type": ["null", "boolean"]}
        else:
            self.logger.warn(f"Field {field['name']} has unrecognized type: {field['type']} casting to string.")
            property_schema = {"type": ["null", "string"]}

        return property_schema


class BaseStream(HttpStream, ABC):
    """Base class for all streams. Responsible for data fetching and pagination"""

    entity: str = None
    cast_fields: List = None
    updated_at_field: str = None
    created_at_field: str = None

    more_key: str = None
    data_field = "results"

    page_filter = "offset"
    page_field = "offset"
    limit_field = "limit"
    limit = 100
    offset = 0
    primary_key = None
    filter_old_records: bool = True
    denormalize_records: bool = False  # one record from API response can result in multiple records emitted
    granted_scopes: Set = None
    properties_scopes: Set = None
    unnest_fields: Optional[List[str]] = None
    checkpoint_by_page = False
    _transformations: Optional[List[RecordTransformation]] = None

    @cached_property
    def record_unnester(self):
        return RecordUnnester(self.unnest_fields)

    @property
    @abstractmethod
    def scopes(self) -> Set[str]:
        """Set of required scopes. Users need to grant at least one of the scopes for the stream to be avaialble to them"""

    def scope_is_granted(self, granted_scopes: Set[str]) -> bool:
        self.granted_scopes = set(granted_scopes)
        if not self.scopes:
            return True
        else:
            return len(self.scopes.intersection(granted_scopes)) > 0

    @property
    def url_base(self) -> str:
        return "https://api.hubapi.com"

    @property
    @abstractmethod
    def url(self):
        """Default URL to read from"""

    def path(
        self,
        *,
        stream_state: Mapping[str, Any] = None,
        stream_slice: Mapping[str, Any] = None,
        next_page_token: Mapping[str, Any] = None,
        properties: IURLPropertyRepresentation = None,
    ) -> str:
        return self.url

    @cached_property
    def _property_wrapper(self) -> IURLPropertyRepresentation:
        properties = list(self.properties.keys())
        if "v1" in self.url:
            return APIv1Property(properties)
        if "v2" in self.url:
            return APIv2Property(properties)
        return APIv3Property(properties)

    def __init__(
        self,
        api: API,
        start_date: Union[str, pendulum.datetime],
        credentials: Mapping[str, Any] = None,
        acceptance_test_config: Mapping[str, Any] = None,
        **kwargs,
    ):
        super().__init__(**kwargs)
        self._api: API = api
        self._credentials = credentials

        self._start_date = start_date
        if isinstance(self._start_date, str):
            try:
                self._start_date = pendulum.parse(self._start_date)
            except pendulum.parsing.exceptions.ParserError as e:
                raise InvalidStartDateConfigError(self._start_date, e)
        creds_title = self._credentials["credentials_title"]
        if creds_title in (OAUTH_CREDENTIALS, PRIVATE_APP_CREDENTIALS):
            self._authenticator = api.get_authenticator()

        # Additional configuration is necessary for testing certain streams due to their specific restrictions.
        if acceptance_test_config is None:
            acceptance_test_config = {}
        self._is_test = self.name in acceptance_test_config
        self._acceptance_test_config = acceptance_test_config.get(self.name, {})

    def get_backoff_strategy(self):
        return HubspotBackoffStrategy()

    def get_error_handler(self):
        return HubspotErrorHandler(logger=self.logger)

    def request_headers(
        self, stream_state: Mapping[str, Any], stream_slice: Mapping[str, Any] = None, next_page_token: Mapping[str, Any] = None
    ) -> Mapping[str, Any]:
        return {
            "Content-Type": "application/json",
            "User-Agent": self._api.USER_AGENT,
        }

    def get_json_schema(self) -> Mapping[str, Any]:
        json_schema = super().get_json_schema()
        if self.properties:
            properties = {"properties": {"type": "object", "properties": self.properties}}
            unnested_properties = {
                f"properties_{property_name}": property_value for (property_name, property_value) in self.properties.items()
            }
            default_props = json_schema["properties"]
            json_schema["properties"] = {**default_props, **properties, **unnested_properties}
        return json_schema

    def update_request_properties(self, params: Mapping[str, Any], properties: IURLPropertyRepresentation) -> None:
        if properties:
            params.update(properties.as_url_param())

    @retry_token_expired_handler(max_tries=5)
    def handle_request(
        self,
        stream_slice: Mapping[str, Any] = None,
        stream_state: Mapping[str, Any] = None,
        next_page_token: Mapping[str, Any] = None,
        properties: IURLPropertyRepresentation = None,
    ) -> requests.Response:
        request_headers = self.request_headers(stream_state=stream_state, stream_slice=stream_slice, next_page_token=next_page_token)
        request_params = self.request_params(stream_state=stream_state, stream_slice=stream_slice, next_page_token=next_page_token)
        self.update_request_properties(request_params, properties)

        request_kwargs = self.request_kwargs(stream_state=stream_state, stream_slice=stream_slice, next_page_token=next_page_token)

        request, response = self._http_client.send_request(
            http_method=self.http_method,
            url=self._join_url(
                self.url_base,
                self.path(stream_state=stream_state, stream_slice=stream_slice, next_page_token=next_page_token, properties=properties),
            ),
            request_kwargs=request_kwargs,
            headers=dict(request_headers, **self._authenticator.get_auth_header()),
            params=request_params,
            json=self.request_body_json(stream_state=stream_state, stream_slice=stream_slice, next_page_token=next_page_token),
            data=self.request_body_data(stream_state=stream_state, stream_slice=stream_slice, next_page_token=next_page_token),
        )

        return response

    def _read_stream_records(
        self,
        stream_slice: Mapping[str, Any] = None,
        stream_state: Mapping[str, Any] = None,
        next_page_token: Mapping[str, Any] = None,
    ) -> Tuple[List, Any]:
        #  TODO: Additional processing was added due to the fact that users receive 414 errors while syncing their streams
        #  (issues #3977 and #5835). We will need to fix this code when the HubSpot developers add the ability to use a special parameter
        #  to get all properties for an entity. According to HubSpot Community
        #  (https://community.hubspot.com/t5/APIs-Integrations/Get-all-contact-properties-without-explicitly-listing-them/m-p/447950)
        #  and the official documentation, this does not exist at the moment.

        group_by_pk = self.primary_key and not self.denormalize_records
        post_processor: IRecordPostProcessor = GroupByKey(self.primary_key) if group_by_pk else StoreAsIs()
        response = None

        properties = self._property_wrapper
        for chunk in properties.split():
            response = self.handle_request(
                stream_slice=stream_slice, stream_state=stream_state, next_page_token=next_page_token, properties=chunk
            )
            for record in self._transform(self.parse_response(response, stream_state=stream_state)):
                post_processor.add_record(record)

        return post_processor.flat, response

    def read_records(
        self,
        sync_mode: SyncMode,
        cursor_field: List[str] = None,
        stream_slice: Mapping[str, Any] = None,
        stream_state: Mapping[str, Any] = None,
    ) -> Iterable[Mapping[str, Any]]:
        next_page_token = None
        yield from self.read_paged_records(next_page_token=next_page_token, stream_slice=stream_slice, stream_state=stream_state)

    def read_paged_records(
        self,
        next_page_token: Optional[Mapping[str, Any]],
        stream_slice: Mapping[str, Any] = None,
        stream_state: Mapping[str, Any] = None,
    ) -> Iterable[Mapping[str, Any]]:
        stream_state = stream_state or {}
        pagination_complete = False

        try:
            while not pagination_complete:
                properties = self._property_wrapper
                if properties and properties.too_many_properties:
                    records, response = self._read_stream_records(
                        stream_slice=stream_slice,
                        stream_state=stream_state,
                        next_page_token=next_page_token,
                    )
                else:
                    response = self.handle_request(
                        stream_slice=stream_slice,
                        stream_state=stream_state,
                        next_page_token=next_page_token,
                        properties=properties,
                    )
                    records = self._transform(self.parse_response(response, stream_state=stream_state, stream_slice=stream_slice))

                if self.filter_old_records:
                    records = self._filter_old_records(records)
                yield from self.record_unnester.unnest(records)

                next_page_token = self.next_page_token(response)
                if self.checkpoint_by_page and isinstance(self, CheckpointMixin):
                    self.state = next_page_token or {"__ab_full_refresh_sync_complete": True}
                    pagination_complete = True  # For RFR streams that checkpoint by page, a single page is read per invocation
                elif not next_page_token:
                    pagination_complete = True

            # Always return an empty generator just in case no records were ever yielded
            yield from []
        except requests.exceptions.HTTPError as e:
            response = e.response
            if response.status_code == HTTPStatus.UNAUTHORIZED:
                raise AirbyteTracedException("The authentication to HubSpot has expired. Re-authenticate to restore access to HubSpot.")
            else:
                raise e

    def parse_response_error_message(self, response: requests.Response) -> Optional[str]:
        try:
            body = response.json()
        except json.decoder.JSONDecodeError:
            return response.text
        if body.get("category") == "MISSING_SCOPES":
            if "errors" in body:
                errors = body["errors"]
                if len(errors) > 0:
                    error = errors[0]
                    missing_scopes = error.get("context", {}).get("requiredScopes")
                    return f"Invalid permissions for {self.name}. Please ensure the all scopes are authorized for. Missing scopes {missing_scopes}"
        return super().parse_response_error_message(response)

    @staticmethod
    def _convert_datetime_to_string(dt: pendulum.datetime, declared_format: str = None) -> str:
        if declared_format == "date":
            return dt.to_date_string()
        elif declared_format == "date-time":
            return dt.to_rfc3339_string()

    @classmethod
    def _cast_datetime(cls, field_name: str, field_value: Any, declared_format: str = None) -> Any:
        """
        If format is date/date-time, but actual value is timestamp, convert timestamp to date/date-time string.
        """
        if not field_value:
            return field_value

        try:
            dt = pendulum.parse(field_value)
            return cls._convert_datetime_to_string(dt, declared_format=declared_format)
        except (ValueError, TypeError) as ex:
            logger.warning(
                f"Couldn't parse date/datetime string in {field_name}, trying to parse timestamp... Field value: {field_value}. Ex: {ex}"
            )

        try:
            dt = pendulum.from_timestamp(int(field_value) / 1000)
            return cls._convert_datetime_to_string(dt, declared_format=declared_format)
        except (ValueError, TypeError) as ex:
            logger.warning(f"Couldn't parse timestamp in {field_name}. Field value: {field_value}. Ex: {ex}")

        return field_value

    @classmethod
    def _cast_value(cls, declared_field_types: List, field_name: str, field_value: Any, declared_format: str = None) -> Any:
        """
        Convert record's received value according to its declared catalog json schema type / format / attribute name.
        :param declared_field_types type from catalog schema
        :param field_name value's attribute name
        :param field_value actual value to cast
        :param declared_format format field value from catalog schema
        :return Converted value for record
        """

        if "null" in declared_field_types:
            if field_value is None:
                return field_value
            # Sometime hubspot output empty string on field with format set.
            # Set it to null to avoid errors on destination' normalization stage.
            if declared_format and field_value == "":
                return None

        if declared_format in ["date", "date-time"]:
            field_value = cls._cast_datetime(field_name, field_value, declared_format=declared_format)

        actual_field_type = type(field_value)
        actual_field_type_name = CUSTOM_FIELD_TYPE_TO_VALUE.get(actual_field_type)
        if actual_field_type_name in declared_field_types:
            return field_value

        target_type_name = next(filter(lambda t: t != "null", declared_field_types))
        target_type = CUSTOM_FIELD_VALUE_TO_TYPE.get(target_type_name)

        if target_type_name == "boolean" and actual_field_type_name == "string":
            # do not cast string with bool function to prevent : bool("false") = True
            if str(field_value).lower() in ["true", "false"]:
                field_value = str(field_value).lower() == "true"
                return field_value

        if target_type_name == "number":
            # do not cast numeric IDs into float, use integer instead
            target_type = int if field_value.isnumeric() else target_type
            field_value = field_value.replace(",", "")

        if target_type_name != "string" and field_value == "":
            # do not cast empty strings, return None instead to be properly casted.
            field_value = None
            return field_value

        try:
            casted_value = target_type(field_value)
        except ValueError:
            logger.exception(f"Could not cast in stream `{cls.__name__}` `{field_name}` {field_value=} to `{target_type}`")
            return field_value

        return casted_value

    def _cast_record(
        self,
        record: Mapping,
        properties: Mapping[str, Any] = None,
        properties_key: str = None,
        logging_message: str = "",
        field_validation: Callable = None,
    ):
        """
        Cast record fields by provided properties schema.
        They can be either fields in record root or in properties key provided.
        :param record: record to cast

        :param properties: properties schema to cast record by
        :param properties_key: key in record where properties are stored
        :param logging_message: message to log when field is discarded
        :param field_validation: function to validate field before casting
        :return: record
        """

        def get_record_items():
            if properties_key:
                return record[properties_key].items()
            return record.items()

        for field_name, field_value in get_record_items():
            if field_validation and not field_validation(field_name, field_value):
                continue
            if field_name not in properties:
                self.logger.info("{}: record id:{}, property_value: {}".format(logging_message, record.get("id"), field_name))
                continue
            declared_field_types = properties[field_name].get("type", [])
            if not isinstance(declared_field_types, Iterable):
                declared_field_types = [declared_field_types]
            declared_format = properties[field_name].get("format")
            record_to_cast = record[properties_key] if properties_key else record
            record_to_cast[field_name] = self._cast_value(
                declared_field_types=declared_field_types, field_name=field_name, field_value=field_value, declared_format=declared_format
            )
        return record

    def _cast_record_fields_if_needed(self, record: Mapping, properties: Mapping[str, Any] = None) -> Mapping:
        """
        Cast fields in properties key in record to the Schema returned by "/properties/v2/{self.entity}/properties" endpoint.
        Properties request (self.properties) is cached, so it is not called for each record.
        """
        if not self.entity or not record.get("properties"):
            return record

        properties = properties or self.properties

        return self._cast_record(
            record=record,
            properties=properties,
            logging_message="Property discarded: not matching with properties schema",
            properties_key="properties",
        )

    def _cast_record_fields_with_schema_if_needed(self, record: Mapping) -> Mapping:
        """
        Cast specific record items from the response to the JSON Schema type.
        We've found hubspot changing types and not properly documented, then we cast to expected schema.
        For now, we just cast specific fields.
        """
        if not self.cast_fields:
            return record

        properties = self.get_json_schema().get("properties")

        def field_validation(field_name: str, field_value: Any):
            # properties fields is cast by _cast_record_fields_if_needed
            return field_name in self.cast_fields and field_name != "properties"

        return self._cast_record(
            record=record,
            properties=properties,
            logging_message="Property discarded: not matching with stream schema",
            field_validation=field_validation,
        )

    def _transform(self, records: Iterable) -> Iterable:
        """Preprocess record before emitting"""
        for record in records:
            record = self._cast_record_fields_if_needed(record)
            record = self._cast_record_fields_with_schema_if_needed(record)
            if self.created_at_field and self.updated_at_field and record.get(self.updated_at_field) is None:
                record[self.updated_at_field] = record[self.created_at_field]
            if self._transformations:
                for transformation in self._transformations:
                    transformation.transform(record_or_schema=record)
            yield record

    @staticmethod
    def _field_to_datetime(value: Union[int, str]) -> pendulum.datetime:
        if isinstance(value, int):
            value = pendulum.from_timestamp(value / 1000.0)
        elif isinstance(value, str):
            value = pendulum.parse(value)
        else:
            raise ValueError(f"Unsupported type of datetime field {type(value)}")
        return value

    def _filter_old_records(self, records: Iterable) -> Iterable:
        """Skip records that was updated before our start_date"""
        for record in records:
            updated_at = record[self.updated_at_field]
            if updated_at:
                updated_at = self._field_to_datetime(updated_at)
                if updated_at < self._start_date:
                    continue
            yield record

    def request_params(
        self,
        stream_state: Mapping[str, Any],
        stream_slice: Mapping[str, Any] = None,
        next_page_token: Mapping[str, Any] = None,
    ) -> MutableMapping[str, Any]:
        default_params = {self.limit_field: self.limit}
        params = {**default_params}
        if next_page_token:
            params.update(next_page_token)
        return params

    def _parse_response(self, response: requests.Response):
        return self._api._parse_and_handle_errors(response)

    def parse_response(
        self,
        response: requests.Response,
        *,
        stream_state: Mapping[str, Any],
        stream_slice: Mapping[str, Any] = None,
        next_page_token: Mapping[str, Any] = None,
    ) -> Iterable[Mapping]:
        response = self._parse_response(response)

        if isinstance(response, Mapping):
            if response.get("status", None) == "error":
                """
                When the API Key doen't have the permissions to access the endpoint,
                we break the read, skip this stream and log warning message for the user.

                Example:

                response.json() = {
                    'status': 'error',
                    'message': 'This hapikey (....) does not have proper permissions! (requires any of [automation-access])',
                    'correlationId': '111111-2222-3333-4444-55555555555'}
                """
                self.logger.warning(f"Stream `{self.name}` cannot be procced. {response.get('message')}")
                return

            if response.get(self.data_field) is None:
                """
                When the response doen't have the stream's data, raise an exception.
                """
                raise RuntimeError("Unexpected API response: {} not in {}".format(self.data_field, response.keys()))

            yield from response[self.data_field]

        else:
            response = list(response)
            yield from response

    def next_page_token(self, response: requests.Response) -> Optional[Mapping[str, Any]]:
        response = self._parse_response(response)

        if isinstance(response, Mapping):
            if "paging" in response:  # APIv3 pagination
                if "next" in response["paging"]:
                    return {"after": response["paging"]["next"]["after"]}
            else:
                if self.more_key:
                    if not response.get(self.more_key, False):
                        return
                    if self.page_field in response:
                        return {self.page_filter: response[self.page_field]}
                if self.page_field in response and response[self.page_filter] + self.limit < response.get("total"):
                    return {self.page_filter: response[self.page_filter] + self.limit}
        else:
            if len(response) >= self.limit:
                self.offset += self.limit
                return {self.page_filter: self.offset}

    @staticmethod
    def _get_field_props(field_type: str) -> Mapping[str, List[str]]:
        if field_type in VALID_JSON_SCHEMA_TYPES:
            return {
                "type": ["null", field_type],
            }

        converted_type, field_format = KNOWN_CONVERTIBLE_SCHEMA_TYPES.get(field_type) or (None, None)

        if not converted_type:
            converted_type = "string"
            logger.warning(f"Unsupported type {field_type} found")

        field_props = {
            "type": ["null", converted_type or field_type],
        }

        if field_format:
            field_props["format"] = field_format

        return field_props

    @property
    @lru_cache()
    def properties(self) -> Mapping[str, Any]:
        """Some entities have dynamic set of properties, so we're trying to resolve those at runtime"""
        props = {}
        if not self.entity:
            return props
        if not self.properties_scope_is_granted():
            logger.warning(
                f"Check your API key has the following permissions granted: {self.properties_scopes}, "
                f"to be able to fetch all properties available."
            )
            return props
        data, response = self._api.get(f"/properties/v2/{self.entity}/properties")
        for row in data:
            props[row["name"]] = self._get_field_props(row["type"])

        if self._transformations:
            for transformation in self._transformations:
                transformation.transform(record_or_schema=props)

        return props

    def properties_scope_is_granted(self):
        return not self.properties_scopes - self.granted_scopes if self.properties_scopes and self.granted_scopes else True

    def _flat_associations(self, records: Iterable[MutableMapping]) -> Iterable[MutableMapping]:
        """When result has associations we prefer to have it flat, so we transform this:

        "associations": {
            "contacts": {
                "results": [{"id": "201", "type": "company_to_contact"}, {"id": "251", "type": "company_to_contact"}]}
            }
        }

        to this:

        "contacts": [201, 251]
        """
        for record in records:
            if "associations" in record:
                associations = record.pop("associations")
                for name, association in associations.items():
                    record[name.replace(" ", "_")] = [row["id"] for row in association.get("results", [])]
            yield record


class ClientSideIncrementalStream(BaseStream, CheckpointMixin):
    _cursor_value = ""

    @property
    def cursor_field(self) -> Union[str, List[str]]:
        return self.updated_at_field

    @property
    @abstractmethod
    def updated_at_field(self):
        """Name of the field associated with the state"""

    @property
    @abstractmethod
    def cursor_field_datetime_format(self):
        """Date-time expressed in pendulum formats, see: https://pendulum.eustace.io/docs/#formatter"""

    @property
    def state(self) -> Mapping[str, Any]:
        return {self.cursor_field: self._cursor_value}

    @state.setter
    def state(self, value: Mapping[str, Any]):
        self._cursor_value = value.get(self.cursor_field, "")

    def filter_by_state(self, stream_state: Mapping[str, Any] = None, record: Mapping[str, Any] = None) -> bool:
        """
        Filter out old records that come from source in unsorted order.
        Hubspot API uses 2 date-time formats for different endpoints:
        1. "YYYY-MM-DDTHH:mm:ss.SSSSSSZ" - date-time in ISO format
        2. "x" - date-time in timestamp in milliseconds
        """
        int_field_type = "integer" in self.get_json_schema().get("properties").get(self.cursor_field).get("type")
        record_value = (
            pendulum.parse(record.get(self.cursor_field))
            if isinstance(record.get(self.cursor_field), str)
            else pendulum.from_format(str(record.get(self.cursor_field)), self.cursor_field_datetime_format)
        )
        # default state value before all futher checks
        state_value = self._start_date
        # we should check the presence of `stream_state` to overcome `availability strategy` check issues
        if stream_state:
            state_value = stream_state.get(self.cursor_field)
            # sometimes the state is saved as `EMPTY STRING` explicitly
            state_value = (
                self._start_date if str(state_value) == "" else pendulum.from_format(str(state_value), self.cursor_field_datetime_format)
            )
        # compare the state with record values and get the max value between of two
        cursor_value = max(state_value, record_value)
        max_state = max(str(self.state.get(self.cursor_field)), cursor_value.format(self.cursor_field_datetime_format))
        # save the state
        self.state = {self.cursor_field: int(max_state) if int_field_type else max_state}
        # emmit record if it has bigger cursor value compare to the state (`True` only)
        return record_value >= state_value

    def read_records(
        self,
        sync_mode: SyncMode,
        cursor_field: List[str] = None,
        stream_slice: Mapping[str, Any] = None,
        stream_state: Mapping[str, Any] = None,
    ) -> Iterable[StreamData]:
        for record in super().read_records(sync_mode, cursor_field, stream_slice, stream_state):
            if self.filter_by_state(stream_state=stream_state, record=record):
                yield record


class AssociationsStream(BaseStream):
    """
    Designed to read associations of CRM objects during incremental syncs, since Search API does not support
    retrieving associations.
    """

    http_method = "POST"
    filter_old_records = False

    def __init__(self, parent_stream: Stream, identifiers: Iterable[Union[int, str]], *args, **kwargs):
        super().__init__(*args, **kwargs)
        self.parent_stream = parent_stream
        self.identifiers = identifiers

    @property
    def url(self):
        """
        although it is not used, it needs to be implemented because it is an abstract property
        """
        return ""

    def path(
        self,
        *,
        stream_state: Mapping[str, Any] = None,
        stream_slice: Mapping[str, Any] = None,
        next_page_token: Mapping[str, Any] = None,
        properties: IURLPropertyRepresentation = None,
    ) -> str:
        return f"/crm/v4/associations/{self.parent_stream.entity}/{stream_slice}/batch/read"

    def scopes(self) -> Set[str]:
        return self.parent_stream.scopes

    def stream_slices(self, sync_mode: SyncMode, cursor_field: List[str] = None, stream_state: Mapping[str, Any] = None) -> Iterable[str]:
        return self.parent_stream.associations

    def request_body_json(
        self,
        stream_state: Mapping[str, Any],
        stream_slice: Mapping[str, Any] = None,
        next_page_token: Mapping[str, Any] = None,
    ) -> Optional[Mapping]:
        return {"inputs": [{"id": str(id_)} for id_ in self.identifiers]}


class IncrementalStream(BaseStream, ABC):
    """Stream that supports state and incremental read"""

    state_pk = "timestamp"
    limit = 1000
    # Flag which enable/disable chunked read in read_chunked method
    # False -> chunk size is max (only one slice), True -> chunk_size is 30 days
    need_chunk = True
    state_checkpoint_interval = 500
    last_slice = None

    @property
    def cursor_field(self) -> Union[str, List[str]]:
        return self.updated_at_field

    @property
    @abstractmethod
    def updated_at_field(self):
        """Name of the field associated with the state"""

    def read_records(
        self,
        sync_mode: SyncMode,
        cursor_field: List[str] = None,
        stream_slice: Mapping[str, Any] = None,
        stream_state: Mapping[str, Any] = None,
    ) -> Iterable[Mapping[str, Any]]:
        records = super().read_records(sync_mode, cursor_field=cursor_field, stream_slice=stream_slice, stream_state=stream_state)
        latest_cursor = None
        for record in records:
            cursor = self._field_to_datetime(record[self.updated_at_field])
            latest_cursor = max(cursor, latest_cursor) if latest_cursor else cursor
            yield record

        is_last_slice = False
        if self.last_slice:
            is_last_slice = stream_slice == self.last_slice
        self._update_state(latest_cursor=latest_cursor, is_last_record=is_last_slice)

    @property
    def state(self) -> MutableMapping[str, Any]:
        if self._state:
            if self.state_pk == "timestamp":
                return {self.cursor_field: int(self._state.timestamp() * 1000)}
            return {self.cursor_field: self._state.to_iso8601_string()}
        return {}

    @state.setter
    def state(self, value: MutableMapping[str, Any]):
        if value.get(self.cursor_field):
            self._state = self._field_to_datetime(value[self.cursor_field])

    def set_sync(self, sync_mode: SyncMode):
        self._sync_mode = sync_mode
        if self._sync_mode == SyncMode.incremental:
            if not self._state:
                self._state = self._start_date
            self._state = self._start_date = max(self._state, self._start_date)

    def __init__(self, *args, **kwargs):
        super().__init__(*args, **kwargs)
        self._state = None
        self._sync_mode = None
        self._init_sync = pendulum.now("utc")

    def _update_state(self, latest_cursor, is_last_record=False):
        """
        The first run uses an endpoint that is not sorted by updated_at but is
        sorted by id because of this instead of updating the state by reading
        the latest cursor the state will set it at the end with the time the synch
        started. With the proposed `state strategy`, it would capture all possible
        updated entities in incremental synch.
        """
        if latest_cursor:
            new_state = max(latest_cursor, self._state) if self._state else latest_cursor
            if new_state != self._state:
                logger.info(f"Advancing bookmark for {self.name} stream from {self._state} to {latest_cursor}")
                self._state = new_state
                self._start_date = self._state
        if is_last_record:
            self._state = self._init_sync

    def stream_slices(
        self, *, sync_mode: SyncMode, cursor_field: List[str] = None, stream_state: Mapping[str, Any] = None
    ) -> Iterable[Optional[Mapping[str, Any]]]:
        self.set_sync(sync_mode)
        chunk_size = pendulum.duration(days=30)
        slices = []

        now_ts = int(pendulum.now().timestamp() * 1000)
        start_ts = int(self._start_date.timestamp() * 1000)
        max_delta = now_ts - start_ts
        chunk_size = int(chunk_size.total_seconds() * 1000) if self.need_chunk else max_delta

        for ts in range(start_ts, now_ts, chunk_size):
            end_ts = ts + chunk_size
            slices.append(
                {
                    "startTimestamp": ts,
                    "endTimestamp": end_ts,
                }
            )
        # Save the last slice to ensure we save the lastest state as the initial sync date
        if len(slices) > 0:
            self.last_slice = slices[-1]

        return slices

    def request_params(
        self,
        stream_state: Mapping[str, Any],
        stream_slice: Mapping[str, Any] = None,
        next_page_token: Mapping[str, Any] = None,
    ) -> MutableMapping[str, Any]:
        params = super().request_params(stream_state=stream_state, stream_slice=stream_slice, next_page_token=next_page_token)
        if stream_slice:
            params.update(stream_slice)
        return params


class CRMSearchStream(IncrementalStream, ABC):
    limit = 100  # This value is used only when state is None.
    state_pk = "updatedAt"
    updated_at_field = "updatedAt"
    last_modified_field: str = None
    associations: List[str] = []
    fully_qualified_name: str = None

    # added to guarantee the data types, declared for the stream's schema
    transformer = TypeTransformer(TransformConfig.DefaultSchemaNormalization)

    @property
    def url(self):
        return f"/crm/v3/objects/{self.entity}/search" if self.state else f"/crm/v3/objects/{self.entity}"

    def __init__(
        self,
        include_archived_only: bool = False,
        **kwargs,
    ):
        super().__init__(**kwargs)
        self._state = None
        self._include_archived_only = include_archived_only

    @retry_connection_handler(max_tries=5, factor=5)
    @retry_after_handler(fixed_retry_after=1, max_tries=3)
    def search(
        self, url: str, data: Mapping[str, Any], params: MutableMapping[str, Any] = None
    ) -> Tuple[Union[Mapping[str, Any], List[Mapping[str, Any]]], requests.Response]:
        # We can safely retry this POST call, because it's a search operation.
        # Given Hubspot does not return any Retry-After header (https://developers.hubspot.com/docs/api/crm/search)
        # from the search endpoint, it waits one second after trying again.
        # As per their docs: `These search endpoints are rate limited to four requests per second per authentication token`.
        return self._api.post(url=url, data=data, params=params)

    def _process_search(
        self,
        stream_slice: Mapping[str, Any] = None,
        stream_state: Mapping[str, Any] = None,
        next_page_token: Mapping[str, Any] = None,
        last_id=None,
    ) -> Tuple[List, requests.Response]:
        stream_records = {}
        properties_list = list(self.properties.keys())
        if last_id == None:
            last_id = 0
        # The search query below uses the following criteria:
        #   - Last modified >= timestemp of previous sync
        #   - Last modified <= timestamp of current sync to avoid open ended queries
        #   - Object primary key <= last_id with initial value 0, then max(last_id) returned from previous pagination loop
        #   - Sort results by primary key ASC
        # Note: Although results return out of chronological order, sorting on primary key ensures retrieval of *all* records
        #     once the final pagination loop completes. This is preferable to sorting by a non-unique value, such as
        #     last modified date, which may result in an infinite loop in some edge cases.
        key = self.primary_key
        if key == "id":
            key = "hs_object_id"
        payload = (
            {
                "filters": [
                    {"value": int(self._state.timestamp() * 1000), "propertyName": self.last_modified_field, "operator": "GTE"},
                    {"value": int(self._init_sync.timestamp() * 1000), "propertyName": self.last_modified_field, "operator": "LTE"},
                    {"value": last_id, "propertyName": key, "operator": "GTE"},
                ],
                "sorts": [{"propertyName": key, "direction": "ASCENDING"}],
                "properties": properties_list,
                "limit": 100,
            }
            if self.state
            else {}
        )
        if next_page_token:
            payload.update(next_page_token["payload"])

        response, raw_response = self.search(url=self.url, data=payload)
        for record in self._transform(self.parse_response(raw_response, stream_state=stream_state, stream_slice=stream_slice)):
            stream_records[record["id"]] = record

        return list(stream_records.values()), raw_response

    def _read_associations(self, records: Iterable) -> Iterable[Mapping[str, Any]]:
        records_by_pk = {record[self.primary_key]: record for record in records}
        identifiers = list(map(lambda x: x[self.primary_key], records))
        associations_stream = AssociationsStream(
            api=self._api, start_date=self._start_date, credentials=self._credentials, parent_stream=self, identifiers=identifiers
        )
        slices = associations_stream.stream_slices(sync_mode=SyncMode.full_refresh)

        for _slice in slices:
            logger.info(f"Reading {_slice} associations of {self.entity}")
            associations = associations_stream.read_records(stream_slice=_slice, sync_mode=SyncMode.full_refresh)
            for group in associations:
                current_record = records_by_pk[group["from"]["id"]]
                associations_list = current_record.get(_slice, [])
                associations_list.extend(association["toObjectId"] for association in group["to"])
                current_record[_slice] = associations_list
        return records_by_pk.values()

    def get_max(self, val1, val2):
        try:
            # Try to convert both values to integers
            int_val1 = int(val1)
            int_val2 = int(val2)
            return max(int_val1, int_val2)
        except ValueError:
            # If conversion fails, fall back to string comparison
            return max(str(val1), str(val2))

    def read_records(
        self,
        sync_mode: SyncMode,
        cursor_field: List[str] = None,
        stream_slice: Mapping[str, Any] = None,
        stream_state: Mapping[str, Any] = None,
    ) -> Iterable[Mapping[str, Any]]:
        stream_state = stream_state or {}
        pagination_complete = False
        next_page_token = None
        last_id = None
        max_last_id = None

        while not pagination_complete:
            if self.state:
                records, raw_response = self._process_search(
                    next_page_token=next_page_token, stream_state=stream_state, stream_slice=stream_slice, last_id=max_last_id
                )
                if self.associations:
                    records = self._read_associations(records)
            else:
                records, raw_response = self._read_stream_records(
                    stream_slice=stream_slice,
                    stream_state=stream_state,
                    next_page_token=next_page_token,
                )
                records = self._flat_associations(records)
            records = self._filter_old_records(records)
            records = self.record_unnester.unnest(records)

            for record in records:
                last_id = self.get_max(record[self.primary_key], last_id) if last_id else record[self.primary_key]
                yield record

            next_page_token = self.next_page_token(raw_response)
            if not next_page_token:
                pagination_complete = True
            elif self.state and next_page_token["payload"]["after"] >= 10000:
                # Hubspot documentation states that the search endpoints are limited to 10,000 total results
                # for any given query. Attempting to page beyond 10,000 will result in a 400 error.
                # https://developers.hubspot.com/docs/api/crm/search. We stop getting data at 10,000 and
                # start a new search query with the latest id that has been collected.
                max_last_id = self.get_max(max_last_id, last_id) if max_last_id else last_id
                next_page_token = None

        # Since Search stream does not have slices is safe to save the latest
        # state as the initial sync date
        self._update_state(latest_cursor=self._init_sync, is_last_record=True)
        # Always return an empty generator just in case no records were ever yielded
        yield from []

    def request_params(
        self,
        stream_state: Mapping[str, Any],
        stream_slice: Mapping[str, Any] = None,
        next_page_token: Mapping[str, Any] = None,
    ) -> MutableMapping[str, Any]:
        params = {"archived": str(self._include_archived_only).lower(), "associations": self.associations, "limit": self.limit}
        if next_page_token:
            params.update(next_page_token.get("params", {}))
        return params

    def next_page_token(self, response: requests.Response) -> Optional[Mapping[str, Any]]:
        response = self._parse_response(response)
        params = {}
        payload = {}

        if "paging" in response and "next" in response["paging"] and "after" in response["paging"]["next"]:
            params["after"] = int(response["paging"]["next"]["after"])
            payload["after"] = int(response["paging"]["next"]["after"])

            return {"params": params, "payload": payload}

    def stream_slices(
        self, *, sync_mode: SyncMode, cursor_field: List[str] = None, stream_state: Mapping[str, Any] = None
    ) -> Iterable[Optional[Mapping[str, Any]]]:
        self.set_sync(sync_mode, stream_state)
        return [{}]  # I changed this from [None] since this is a more accurate depiction of what is actually being done. Sync one slice

    def set_sync(self, sync_mode: SyncMode, stream_state):
        self._sync_mode = sync_mode
        if self._sync_mode == SyncMode.incremental:
            if stream_state:
                if not self._state:
                    self._state = self._start_date
                else:
                    self._state = self._start_date = max(self._state, self._start_date)


class CRMObjectStream(BaseStream):
    """Unified stream interface for CRM objects.
    You need to provide `entity` parameter to read concrete stream, possible values are:
        company, contact, deal, line_item, owner, product, ticket, quote
    You can also include associated records (IDs), provide associations parameter - a list of entity names:
        contacts, tickets, deals, engagements
    see https://developers.hubspot.com/docs/api/crm/understanding-the-crm for more details
    """

    entity: Optional[str] = None
    associations: List[str] = []
    updated_at_field = "updatedAt"
    created_at_field = "createdAt"

    @property
    def url(self):
        """Entity URL"""
        return f"/crm/v3/objects/{self.entity}"

    def __init__(self, include_archived_only: bool = False, **kwargs):
        super().__init__(**kwargs)
        self._include_archived_only = include_archived_only

        if not self.entity:
            raise ValueError("Entity must be set either on class or instance level")


class CRMObjectIncrementalStream(CRMObjectStream, IncrementalStream):
    state_pk = "updatedAt"
    limit = 100
    need_chunk = False

    def __init__(self, **kwargs):
        super().__init__(**kwargs)

    def request_params(
        self,
        stream_state: Mapping[str, Any],
        stream_slice: Mapping[str, Any] = None,
        next_page_token: Mapping[str, Any] = None,
    ) -> MutableMapping[str, Any]:
        params = IncrementalStream.request_params(
            self, stream_state=stream_state, stream_slice=stream_slice, next_page_token=next_page_token
        )
        params.update(
            {
                "archived": str(self._include_archived_only).lower(),
                "associations": self.associations,
            }
        )
        return params

    def read_records(
        self,
        sync_mode: SyncMode,
        cursor_field: List[str] = None,
        stream_slice: Mapping[str, Any] = None,
        stream_state: Mapping[str, Any] = None,
    ) -> Iterable[Mapping[str, Any]]:
        records = IncrementalStream.read_records(
            self,
            sync_mode,
            cursor_field=cursor_field,
            stream_slice=stream_slice,
            stream_state=stream_state,
        )
        yield from self._flat_associations(records)


class Campaigns(ClientSideIncrementalStream):
    """Email campaigns, API v1
    There is some confusion between emails and campaigns in docs, this endpoint returns actual emails
    Docs: https://legacydocs.hubspot.com/docs/methods/email/get_campaign_data
    """

    url = "/email/public/v1/campaigns"
    more_key = "hasMore"
    data_field = "campaigns"
    limit = 500
    updated_at_field = "lastUpdatedTime"
    cursor_field_datetime_format = "x"
    primary_key = "id"
    scopes = {"crm.lists.read"}
    unnest_fields = ["counters"]

    def read_records(
        self,
        sync_mode: SyncMode,
        cursor_field: List[str] = None,
        stream_slice: Mapping[str, Any] = None,
        stream_state: Mapping[str, Any] = None,
    ) -> Iterable[Mapping[str, Any]]:
        for row in super().read_records(sync_mode, cursor_field=cursor_field, stream_slice=stream_slice, stream_state=stream_state):
            record, response = self._api.get(f"/email/public/v1/campaigns/{row['id']}")
            if self.filter_by_state(stream_state=stream_state, record=row):
                yield from self.record_unnester.unnest([{**row, **record}])


# class ContactsAllBase(ClientSideIncrementalStream):
class ContactsAllBase(BaseStream):
    url = "/contacts/v1/lists/all/contacts/all"
    updated_at_field = "timestamp"
    more_key = "has-more"
    data_field = "contacts"
    page_filter = "vidOffset"
    page_field = "vid-offset"
    primary_key = "canonical-vid"
    limit_field = "count"
    scopes = {"crm.objects.contacts.read"}
    properties_scopes = {"crm.schemas.contacts.read"}
    records_field = None
    filter_field = None
    filter_value = None
    _state = {}
    limit_field = "count"
    limit = 100

    def _transform(self, records: Iterable) -> Iterable:
        for record in super()._transform(records):
            canonical_vid = record.get("canonical-vid")
            for item in record.get(self.records_field, []):
                yield {"canonical-vid": canonical_vid, **item}

    def request_params(
        self,
        stream_state: Mapping[str, Any],
        stream_slice: Mapping[str, Any] = None,
        next_page_token: Mapping[str, Any] = None,
    ) -> MutableMapping[str, Any]:
        params = super().request_params(stream_state=stream_state, stream_slice=stream_slice, next_page_token=next_page_token)
        if self.filter_field and self.filter_value:
            params.update({self.filter_field: self.filter_value})
        return params


class ResumableFullRefreshMixin(BaseStream, CheckpointMixin, ABC):
    checkpoint_by_page = True

    @property
    def state(self) -> MutableMapping[str, Any]:
        return self._state

    @state.setter
    def state(self, value: MutableMapping[str, Any]) -> None:
        self._state = value

    def read_records(
        self,
        sync_mode: SyncMode,
        cursor_field: List[str] = None,
        stream_slice: Mapping[str, Any] = None,
        stream_state: Mapping[str, Any] = None,
    ) -> Iterable[Mapping[str, Any]]:
        """
        This is a specialized read_records for resumable full refresh that only attempts to read a single page of records
        at a time and updates the state w/ a synthetic cursor based on the Hubspot cursor pagination value `vidOffset`
        """

        next_page_token = stream_slice
        yield from self.read_paged_records(next_page_token=next_page_token, stream_slice=stream_slice, stream_state=stream_state)


class ContactsListMemberships(ContactsAllBase, ClientSideIncrementalStream):
    """Contacts list Memberships, API v1
    The Stream was created due to issue #8477, where supporting List Memberships in Contacts stream was requested.
    According to the issue this feature is supported in API v1 by setting parameter showListMemberships=true
    in get all contacts endpoint. API will return list memberships for each contact record.
    But for syncing Contacts API v3 is used, where list memberships for contacts isn't supported.
    Therefore, new stream was created based on get all contacts endpoint of API V1.
    Docs: https://legacydocs.hubspot.com/docs/methods/contacts/get_contacts
    """

    records_field = "list-memberships"
    filter_field = "showListMemberships"
    filter_value = True
    checkpoint_by_page = False

    @property
    def updated_at_field(self) -> str:
        """Name of the field associated with the state"""
        return "timestamp"

    @property
    def cursor_field_datetime_format(self) -> str:
        """Cursor value expected to be a timestamp in milliseconds"""
        return "x"


class ContactsFormSubmissions(ContactsAllBase, ResumableFullRefreshMixin, ABC):
    records_field = "form-submissions"
    filter_field = "formSubmissionMode"
    filter_value = "all"


class ContactsMergedAudit(ContactsAllBase, ResumableFullRefreshMixin, ABC):
    records_field = "merge-audits"
    unnest_fields = ["merged_from_email", "merged_to_email"]


class Deals(CRMSearchStream):
    """Deals, API v3"""

    entity = "deal"
    last_modified_field = "hs_lastmodifieddate"
    associations = ["contacts", "companies", "line_items"]
    primary_key = "id"
    scopes = {"contacts", "crm.objects.deals.read"}
    _transformations = [NewtoLegacyFieldTransformation(field_mapping=DEALS_NEW_TO_LEGACY_FIELDS_MAPPING)]


class DealsArchived(ClientSideIncrementalStream):
    """Archived Deals, API v3"""

    url = "/crm/v3/objects/deals"
    entity = "deal"
    updated_at_field = "archivedAt"
    created_at_field = "createdAt"
    associations = ["contacts", "companies", "line_items"]
    cursor_field_datetime_format = "YYYY-MM-DDTHH:mm:ss.SSSSSSZ"
    primary_key = "id"
    scopes = {"contacts", "crm.objects.deals.read"}
    _transformations = [NewtoLegacyFieldTransformation(field_mapping=DEALS_NEW_TO_LEGACY_FIELDS_MAPPING)]

    def request_params(
        self,
        stream_state: Mapping[str, Any],
        stream_slice: Mapping[str, Any] = None,
        next_page_token: Mapping[str, Any] = None,
    ) -> MutableMapping[str, Any]:
        params = super().request_params(stream_state, stream_slice, next_page_token)
        params.update({"archived": "true", "associations": self.associations})
        return params


class DealPipelines(ClientSideIncrementalStream):
    """Deal pipelines, API v1,
    This endpoint requires the contacts scope the tickets scope.
    Docs: https://legacydocs.hubspot.com/docs/methods/pipelines/get_pipelines_for_object_type
    """

    url = "/crm-pipelines/v1/pipelines/deals"
    updated_at_field = "updatedAt"
    created_at_field = "createdAt"
    cursor_field_datetime_format = "x"
    primary_key = "pipelineId"
    scopes = {"crm.objects.contacts.read"}


class DealSplits(CRMSearchStream):
    """Deal splits, API v3"""

    entity = "deal_split"
    last_modified_field = "hs_lastmodifieddate"
    primary_key = "id"
    scopes = {"crm.objects.deals.read"}


class Forms(ClientSideIncrementalStream):
    """Marketing Forms, API v3
    by default non-marketing forms are filtered out of this endpoint
    Docs: https://developers.hubspot.com/docs/api/marketing/forms
    """

    entity = "form"
    url = "/marketing/v3/forms"
    updated_at_field = "updatedAt"
    created_at_field = "createdAt"
    cursor_field_datetime_format = "YYYY-MM-DDTHH:mm:ss.SSSSSSZ"
    primary_key = "id"
    scopes = {"forms"}

    def request_params(
        self,
        stream_state: Mapping[str, Any],
        stream_slice: Mapping[str, Any] = None,
        next_page_token: Mapping[str, Any] = None,
    ) -> MutableMapping[str, Any]:
        params = super().request_params(stream_state, stream_slice, next_page_token)
        params["formTypes"] = [
            "hubspot",
            "captured",
            "flow",
            # Not supported by `v1` api version used by the FormSubmissions stream
            # TODO: consider migrating FormSubmissions stream to use `/v3` api version
            # then uncomment the last 2 form types.
            # "blog_comment",
            # "all",
        ]
        return params


class FormSubmissions(ClientSideIncrementalStream):
    """Marketing Forms, API v1
    This endpoint requires the forms scope.
    Docs: https://legacydocs.hubspot.com/docs/methods/forms/get-submissions-for-a-form
    """

    url = "/form-integrations/v1/submissions/forms"
    limit = 50
    updated_at_field = "updatedAt"
    cursor_field_datetime_format = "x"
    scopes = {"forms"}

    def path(
        self,
        *,
        stream_state: Mapping[str, Any] = None,
        stream_slice: Mapping[str, Any] = None,
        next_page_token: Mapping[str, Any] = None,
        properties: IURLPropertyRepresentation = None,
    ) -> str:
        return f"{self.url}/{stream_slice['form_id']}"

    def __init__(self, **kwargs):
        super().__init__(**kwargs)
        self.forms = Forms(**kwargs)

    def _transform(self, records: Iterable) -> Iterable:
        for record in super()._transform(records):
            keys = record.keys()

            # There's no updatedAt field in the submission however forms fetched by using this field,
            # so it has to be added to the submissions otherwise it would fail when calling _filter_old_records
            if "updatedAt" not in keys:
                record["updatedAt"] = record["submittedAt"]

            yield record

    def stream_slices(
        self, *, sync_mode: SyncMode, cursor_field: List[str] = None, stream_state: Mapping[str, Any] = None
    ) -> Iterable[Optional[Mapping[str, Any]]]:
        slices = []
        seen = set()
        # To get submissions for all forms date filtering has to be disabled
        self.forms.filter_old_records = False
        for form in self.forms.read_records(sync_mode):
            if form["id"] not in seen:
                seen.add(form["id"])
                slices.append({"form_id": form["id"]})
        return slices

    def read_records(
        self,
        sync_mode: SyncMode,
        cursor_field: List[str] = None,
        stream_slice: Mapping[str, Any] = None,
        stream_state: Mapping[str, Any] = None,
    ) -> Iterable[Mapping[str, Any]]:
        for record in super().read_records(sync_mode, cursor_field=cursor_field, stream_slice=stream_slice, stream_state=stream_state):
            if self.filter_by_state(stream_state=stream_state, record=record):
                record["formId"] = stream_slice["form_id"]
                yield record


class Owners(ClientSideIncrementalStream):
    """Owners, API v3
    Docs: https://legacydocs.hubspot.com/docs/methods/owners/get_owners
    """

    url = "/crm/v3/owners"
    updated_at_field = "updatedAt"
    created_at_field = "createdAt"
    cursor_field_datetime_format = "YYYY-MM-DDTHH:mm:ss.SSSSSSZ"
    primary_key = "id"
    scopes = {"crm.objects.owners.read"}


class OwnersArchived(ClientSideIncrementalStream):
    """Archived Owners, API v3"""

    url = "/crm/v3/owners"
    updated_at_field = "updatedAt"
    created_at_field = "createdAt"
    cursor_field_datetime_format = "YYYY-MM-DDTHH:mm:ss.SSSSSSZ"
    primary_key = "id"
    scopes = {"crm.objects.owners.read"}

    def request_params(
        self,
        stream_state: Mapping[str, Any],
        stream_slice: Mapping[str, Any] = None,
        next_page_token: Mapping[str, Any] = None,
    ) -> MutableMapping[str, Any]:
        params = super().request_params(stream_state, stream_slice, next_page_token)
        params["archived"] = "true"
        return params


<<<<<<< HEAD
class PropertyHistory(ClientSideIncrementalStream):
    """Contacts Endpoint, API v1
    Is used to get all Contacts and the history of their respective
    Properties. Whenever a property is changed it is added here.
    Docs: https://legacydocs.hubspot.com/docs/methods/contacts/get_contacts
    """

    updated_at_field = "timestamp"
    created_at_field = "timestamp"
    denormalize_records = True
    limit = 100

    @property
    @abstractmethod
    def page_field(self) -> str:
        """Page offset field"""

    @property
    @abstractmethod
    def limit_field(self) -> str:
        """Limit query field"""

    @property
    @abstractmethod
    def page_filter(self) -> str:
        """Query param name that indicates page offset"""

    @property
    @abstractmethod
    def more_key(self) -> str:
        """Field that indicates that are more records"""

    @property
    @abstractmethod
    def scopes(self) -> set:
        """Scopes needed to get access to CRM object"""

    @property
    @abstractmethod
    def properties_scopes(self) -> set:
        """Scopes needed to get access to CRM object properies"""

    @property
    @abstractmethod
    def entity(self) -> str:
        """
        CRM object entity name.
        This is usually a part of some URL or key that contains data in response
        """

    @property
    @abstractmethod
    def primary_key(self) -> str:
        """Indicates a field name which is considered to be a primary key of the stream"""

    @property
    @abstractmethod
    def entity_primary_key(self) -> str:
        """Indicates a field name which is considered to be a primary key of the parent entity"""

    @property
    @abstractmethod
    def additional_keys(self) -> list:
        """The root keys to be placed into each record while iterating through versions"""

    @property
    @abstractmethod
    def last_modified_date_field_name(self) -> str:
        """Last modified date field name"""

    @property
    @abstractmethod
    def data_field(self) -> str:
        """A key that contains data in response"""

    @property
    @abstractmethod
    def url(self) -> str:
        """An API url"""

    @property
    def cursor_field_datetime_format(self) -> str:
        """Cursor value expected to be a timestamp in milliseconds"""
        return "x"

    def request_params(
        self,
        stream_state: Mapping[str, Any],
        stream_slice: Mapping[str, Any] = None,
        next_page_token: Mapping[str, Any] = None,
    ) -> MutableMapping[str, Any]:
        params = {self.limit_field: self.limit, "propertyMode": "value_and_history"}
        if next_page_token:
            params.update(next_page_token)
        return params

    def _transform(self, records: Iterable) -> Iterable:
        for record in records:
            properties = record.get("properties")
            primary_key = record.get(self.entity_primary_key)
            additional_keys = {additional_key: record.get(additional_key) for additional_key in self.additional_keys}
            value_dict: Dict
            for property_name, value_dict in properties.items():
                versions = value_dict.get("versions")
                if property_name == self.last_modified_date_field_name:
                    # Skipping the lastmodifieddate since it only returns the value
                    # when one field of a contact was changed no matter which
                    # field was changed. It therefore creates overhead, since for
                    # every changed property there will be the date it was changed in itself
                    # and a change in the lastmodifieddate field.
                    continue
                if versions:
                    for version in versions:
                        version["property"] = property_name
                        version[self.entity_primary_key] = primary_key
                        yield version | additional_keys


class ContactsPropertyHistory(PropertyHistory):
    @property
    def scopes(self):
        return {"crm.objects.contacts.read"}

    @property
    def properties_scopes(self):
        return {"crm.schemas.contacts.read"}

    @property
    def page_field(self) -> str:
        return "vid-offset"

    @property
    def limit_field(self) -> str:
        return "count"

    @property
    def page_filter(self) -> str:
        return "vidOffset"

    @property
    def more_key(self) -> str:
        return "has-more"

    @property
    def entity(self):
        return "contacts"

    @property
    def entity_primary_key(self) -> list:
        return "vid"

    @property
    def primary_key(self) -> list:
        return ["vid", "property", "timestamp"]

    @property
    def additional_keys(self) -> list:
        return ["portal-id", "is-contact", "canonical-vid"]

    @property
    def last_modified_date_field_name(self):
        return "lastmodifieddate"

    @property
    def data_field(self):
        return "contacts"

    @property
    def url(self):
        return "/contacts/v1/lists/all/contacts/all"


class PropertyHistoryV3(PropertyHistory):
    @cached_property
    def _property_wrapper(self) -> IURLPropertyRepresentation:
        properties = list(self.properties.keys())
        return APIPropertiesWithHistory(properties=properties)

    limit = 50
    more_key = page_filter = page_field = None
    limit_field = "limit"
    data_field = "results"
    additional_keys = ["archived"]
    last_modified_date_field_name = "hs_lastmodifieddate"

    def update_request_properties(self, params: Mapping[str, Any], properties: IURLPropertyRepresentation) -> None:
        pass

    def _transform(self, records: Iterable) -> Iterable:
        for record in records:
            properties_with_history = record.get("propertiesWithHistory")
            primary_key = record.get("id")
            additional_keys = {additional_key: record.get(additional_key) for additional_key in self.additional_keys}

            for property_name, value_dict in properties_with_history.items():
                if property_name == self.last_modified_date_field_name:
                    # Skipping the lastmodifieddate since it only returns the value
                    # when one field of a record was changed no matter which
                    # field was changed. It therefore creates overhead, since for
                    # every changed property there will be the date it was changed in itself
                    # and a change in the lastmodifieddate field.
                    continue
                for version in value_dict:
                    version["property"] = property_name
                    version[self.entity_primary_key] = primary_key
                    yield version | additional_keys


class CompaniesPropertyHistory(PropertyHistoryV3):
    scopes = {"crm.objects.companies.read"}
    properties_scopes = {"crm.schemas.companies.read"}
    entity = "companies"
    entity_primary_key = "companyId"
    primary_key = ["companyId", "property", "timestamp"]

    @property
    def url(self) -> str:
        return "/crm/v3/objects/companies"

    def path(
        self,
        *,
        stream_state: Mapping[str, Any] = None,
        stream_slice: Mapping[str, Any] = None,
        next_page_token: Mapping[str, Any] = None,
        properties: IURLPropertyRepresentation = None,
    ) -> str:
        return f"{self.url}?{properties.as_url_param()}"


class DealsPropertyHistory(PropertyHistoryV3):
    scopes = {"crm.objects.deals.read"}
    properties_scopes = {"crm.schemas.deals.read"}
    entity = "deals"
    entity_primary_key = "dealId"
    primary_key = ["dealId", "property", "timestamp"]

    @property
    def url(self) -> str:
        return "/crm/v3/objects/deals"

    def path(
        self,
        *,
        stream_state: Mapping[str, Any] = None,
        stream_slice: Mapping[str, Any] = None,
        next_page_token: Mapping[str, Any] = None,
        properties: IURLPropertyRepresentation = None,
    ) -> str:
        return f"{self.url}?{properties.as_url_param()}"
=======
class SubscriptionChanges(IncrementalStream):
    """Subscriptions timeline for a portal, API v1
    Docs: https://legacydocs.hubspot.com/docs/methods/email/get_subscriptions_timeline
    """

    url = "/email/public/v1/subscriptions/timeline"
    data_field = "timeline"
    more_key = "hasMore"
    updated_at_field = "timestamp"
    scopes = {"content"}
>>>>>>> 06fadb85


class Workflows(ClientSideIncrementalStream):
    """Workflows, API v3
    Docs: https://legacydocs.hubspot.com/docs/methods/workflows/v3/get_workflows
    """

    url = "/automation/v3/workflows"
    data_field = "workflows"
    updated_at_field = "updatedAt"
    created_at_field = "insertedAt"
    cursor_field_datetime_format = "x"
    primary_key = "id"
    scopes = {"automation"}
    unnest_fields = ["contactListIds"]


class Companies(CRMSearchStream):
    entity = "company"
    last_modified_field = "hs_lastmodifieddate"
    associations = ["contacts"]
    primary_key = "id"
    scopes = {"crm.objects.contacts.read", "crm.objects.companies.read"}


class Contacts(CRMSearchStream):
    entity = "contact"
    last_modified_field = "lastmodifieddate"
    associations = ["contacts", "companies"]
    primary_key = "id"
    scopes = {"crm.objects.contacts.read"}
    _transformations = [NewtoLegacyFieldTransformation(field_mapping=CONTACTS_NEW_TO_LEGACY_FIELDS_MAPPING)]


class EngagementsCalls(CRMSearchStream):
    entity = "calls"
    last_modified_field = "hs_lastmodifieddate"
    associations = ["contacts", "deals", "companies", "tickets"]
    primary_key = "id"
    scopes = {"crm.objects.contacts.read"}


class EngagementsEmails(CRMSearchStream):
    entity = "emails"
    last_modified_field = "hs_lastmodifieddate"
    associations = ["contacts", "deals", "companies", "tickets"]
    primary_key = "id"
    scopes = {"crm.objects.contacts.read", "sales-email-read"}


class EngagementsMeetings(CRMSearchStream):
    entity = "meetings"
    last_modified_field = "hs_lastmodifieddate"
    associations = ["contacts", "deals", "companies", "tickets"]
    primary_key = "id"
    scopes = {"crm.objects.contacts.read"}


class EngagementsNotes(CRMSearchStream):
    entity = "notes"
    last_modified_field = "hs_lastmodifieddate"
    associations = ["contacts", "deals", "companies", "tickets"]
    primary_key = "id"
    scopes = {"crm.objects.contacts.read"}


class EngagementsTasks(CRMSearchStream):
    entity = "tasks"
    last_modified_field = "hs_lastmodifieddate"
    associations = ["contacts", "deals", "companies", "tickets"]
    primary_key = "id"
    scopes = {"crm.objects.contacts.read"}


# this stream uses a beta endpoint thus is unstable and disabled
class FeedbackSubmissions(CRMObjectIncrementalStream):
    entity = "feedback_submissions"
    associations = ["contacts"]
    primary_key = "id"
    scopes = {"crm.objects.feedback_submissions.read"}


class Goals(CRMObjectIncrementalStream):
    entity = "goal_targets"
    last_modified_field = "hs_lastmodifieddate"
    primary_key = "id"
    scopes = {"crm.objects.goals.read"}


class Leads(CRMSearchStream):
    entity = "leads"
    last_modified_field = "hs_lastmodifieddate"
    associations = ["contacts", "companies"]
    primary_key = "id"
    scopes = {"crm.objects.contacts.read", "crm.objects.companies.read", "crm.objects.leads.read"}


class LineItems(CRMObjectIncrementalStream):
    entity = "line_item"
    primary_key = "id"
    scopes = {"e-commerce", "crm.objects.line_items.read"}


class Products(CRMObjectIncrementalStream):
    entity = "product"
    primary_key = "id"
    scopes = {"e-commerce"}


class Tickets(CRMSearchStream):
    entity = "ticket"
    associations = ["contacts", "deals", "companies"]
    primary_key = "id"
    scopes = {"tickets"}
    last_modified_field = "hs_lastmodifieddate"


class CustomObject(CRMSearchStream, ABC):
    last_modified_field = "hs_lastmodifieddate"
    primary_key = "id"
    scopes = {"crm.schemas.custom.read", "crm.objects.custom.read"}

    def __init__(self, entity: str, schema: Mapping[str, Any], fully_qualified_name: str, custom_properties: Mapping[str, Any], **kwargs):
        super().__init__(**kwargs)
        self.entity = entity
        self.schema = schema
        self.fully_qualified_name = fully_qualified_name
        self.custom_properties = custom_properties

    @property
    def url(self):
        object_type_id = self.fully_qualified_name or f"p_{self.entity}"
        return f"/crm/v3/objects/{object_type_id}/search" if self.state else f"/crm/v3/objects/{object_type_id}"

    @property
    def name(self) -> str:
        return self.entity

    def get_json_schema(self) -> Mapping[str, Any]:
        return self.schema

    @property
    def properties(self) -> Mapping[str, Any]:
        # do not make extra api calls
        return self.custom_properties


class WebAnalyticsStream(HttpSubStream, BaseStream):
    """
    A base class for Web Analytics API
    Docs: https://developers.hubspot.com/docs/api/events/web-analytics
    """

    transformer: TypeTransformer = TypeTransformer(TransformConfig.DefaultSchemaNormalization)

    cursor_field: str = "occurredAt"
    slicing_period: int = 30
    state_checkpoint_interval: int = 100

    # Set this flag to `False` as we don't need client side incremental logic
    filter_old_records: bool = False

    def __init__(self, parent: HttpStream, **kwargs: Any):
        super().__init__(parent, **kwargs)
        self._state: MutableMapping[str, Any] = {}

    @property
    def scopes(self) -> Set[str]:
        return getattr(self.parent, "scopes") | {"oauth"}

    @property
    def state(self) -> MutableMapping[str, Any]:
        return self._state

    @state.setter
    def state(self, value: MutableMapping[str, Any]):
        self._state = value

    def get_json_schema(self):
        raw_schema = {
            "$schema": "http://json-schema.org/draft-07/schema#",
            "type": ["null", "object"],
            "$ref": "default_event_properties.json",
        }
        return ResourceSchemaLoader("source_hubspot")._resolve_schema_references(raw_schema=raw_schema)

    def get_latest_state(
        self, current_stream_state: MutableMapping[str, Any], latest_record: Mapping[str, Any]
    ) -> MutableMapping[str, Any]:
        """
        State is a composite object that keeps latest datetime of an event for each parent object:
        {
            "100": {"occurredAt": "2023-11-24T23:23:23.000Z"},
            "200": {"occurredAt": "2023-11-24T23:23:23.000Z"},
            ...,
            "<parent object id>": {"occurredAt": "<datetime string in iso8601 format>"}
        }
        """
        if latest_record["objectId"] in current_stream_state:
            # Not sure whether records are sorted and what kind of sorting is used,
            # so trying to keep higher datetime value
            latest_datetime = max(
                current_stream_state[latest_record["objectId"]][self.cursor_field],
                latest_record[self.cursor_field],
            )
        else:
            latest_datetime = latest_record[self.cursor_field]
        return {**self.state, latest_record["objectId"]: {self.cursor_field: latest_datetime}}

    def records_transformer(self, records: Iterable[Mapping[str, Any]]) -> Iterable[Mapping[str, Any]]:
        for record in records:
            # We don't need `properties` as all the fields are unnested to the root
            if "properties" in record:
                record.pop("properties")
            yield record

    def stream_slices(
        self, sync_mode: SyncMode, cursor_field: Optional[List[str]] = None, stream_state: Optional[Mapping[str, Any]] = None
    ) -> Iterable[Optional[Mapping[str, Any]]]:
        now = pendulum.now(tz="UTC")
        for parent_slice in super().stream_slices(sync_mode, cursor_field, stream_state):
            object_id = parent_slice["parent"][self.object_id_field]

            # We require this workaround to shorten the duration of the acceptance test run.
            # The web analytics stream alone takes over 3 hours to complete.
            # Consequently, we aim to run the test against a limited number of object IDs.
            if self._is_test and object_id not in self._acceptance_test_config.get("object_ids", []):
                continue

            # Take the initial datetime either form config or from state depending whichever value is higher
            # In case when state is detected add a 1 millisecond to avoid duplicates from previous sync
            from_datetime = (
                max(
                    self._start_date,
                    self._field_to_datetime(self.state[object_id][self.cursor_field]) + timedelta(milliseconds=1),
                )
                if object_id in self.state
                else self._start_date
            )

            # Making slices of given slice period
            while (
                (to_datetime := min(from_datetime.add(days=self.slicing_period), now)) <= now
                and from_datetime != now
                and from_datetime <= to_datetime
            ):
                yield {
                    "occurredAfter": from_datetime.to_iso8601_string(),
                    "occurredBefore": to_datetime.to_iso8601_string(),
                    "objectId": object_id,
                    "objectType": self.object_type,
                }
                # Shift time window to the next checkpoint interval
                from_datetime = to_datetime

    @property
    def object_type(self) -> str:
        """
        The name of the CRM Object for which Web Analytics is requested
        List of available CRM objects: https://developers.hubspot.com/docs/api/crm/understanding-the-crm
        """
        return getattr(self.parent, "entity")

    @property
    def object_id_field(self) -> str:
        """
        The ID field name of the CRM Object for which Web Analytics is requested
        List of available CRM objects: https://developers.hubspot.com/docs/api/crm/understanding-the-crm
        """
        return getattr(self.parent, "primary_key")

    @property
    def url(self) -> str:
        return "/events/v3/events"

    def request_params(
        self, stream_state: Mapping[str, Any], stream_slice: Mapping[str, Any] = None, next_page_token: Mapping[str, Any] = None
    ) -> MutableMapping[str, Any]:
        """
        Preparing the request params dictionary for the following query string:
        <url>?objectType=<parent-type>
             &objectId=<parent-id>
             &occurredAfter=<event-datetime-iso8601>
             &occurredBefore=<event-datetime-iso8601>
        """
        params = super().request_params(stream_state, stream_slice, next_page_token)
        return params | stream_slice

    def read_records(
        self,
        sync_mode: SyncMode,
        cursor_field: List[str] = None,
        stream_slice: Mapping[str, Any] = None,
        stream_state: Mapping[str, Any] = None,
    ) -> Iterable[Mapping[str, Any]]:
        record_generator = super().read_records(sync_mode, cursor_field, stream_slice, stream_state)

        record_generator = self.records_transformer(record_generator)
        for record in record_generator:
            yield record
            # Update state with latest datetime each time we have a record
            if sync_mode == SyncMode.incremental:
                self.state = self.get_latest_state(self.state, record)


class ContactsWebAnalytics(WebAnalyticsStream):
    def __init__(self, **kwargs: Any):
        super().__init__(parent=Contacts(**kwargs), **kwargs)


class CompaniesWebAnalytics(WebAnalyticsStream):
    def __init__(self, **kwargs: Any):
        super().__init__(parent=Companies(**kwargs), **kwargs)


class DealsWebAnalytics(WebAnalyticsStream):
    def __init__(self, **kwargs: Any):
        super().__init__(parent=Deals(**kwargs), **kwargs)


class TicketsWebAnalytics(WebAnalyticsStream):
    def __init__(self, **kwargs: Any):
        super().__init__(parent=Tickets(**kwargs), **kwargs)


class EngagementsCallsWebAnalytics(WebAnalyticsStream):
    def __init__(self, **kwargs: Any):
        super().__init__(parent=EngagementsCalls(**kwargs), **kwargs)


class EngagementsEmailsWebAnalytics(WebAnalyticsStream):
    def __init__(self, **kwargs: Any):
        super().__init__(parent=EngagementsEmails(**kwargs), **kwargs)


class EngagementsMeetingsWebAnalytics(WebAnalyticsStream):
    def __init__(self, **kwargs: Any):
        super().__init__(parent=EngagementsMeetings(**kwargs), **kwargs)


class EngagementsNotesWebAnalytics(WebAnalyticsStream):
    def __init__(self, **kwargs: Any):
        super().__init__(parent=EngagementsNotes(**kwargs), **kwargs)


class EngagementsTasksWebAnalytics(WebAnalyticsStream):
    def __init__(self, **kwargs: Any):
        super().__init__(parent=EngagementsTasks(**kwargs), **kwargs)


class GoalsWebAnalytics(WebAnalyticsStream):
    def __init__(self, **kwargs: Any):
        super().__init__(parent=Goals(**kwargs), **kwargs)


class LineItemsWebAnalytics(WebAnalyticsStream):
    def __init__(self, **kwargs: Any):
        super().__init__(parent=LineItems(**kwargs), **kwargs)


class ProductsWebAnalytics(WebAnalyticsStream):
    def __init__(self, **kwargs: Any):
        super().__init__(parent=Products(**kwargs), **kwargs)


class FeedbackSubmissionsWebAnalytics(WebAnalyticsStream):
    def __init__(self, **kwargs: Any):
        super().__init__(parent=FeedbackSubmissions(**kwargs), **kwargs)<|MERGE_RESOLUTION|>--- conflicted
+++ resolved
@@ -1742,271 +1742,6 @@
         return params
 
 
-<<<<<<< HEAD
-class PropertyHistory(ClientSideIncrementalStream):
-    """Contacts Endpoint, API v1
-    Is used to get all Contacts and the history of their respective
-    Properties. Whenever a property is changed it is added here.
-    Docs: https://legacydocs.hubspot.com/docs/methods/contacts/get_contacts
-    """
-
-    updated_at_field = "timestamp"
-    created_at_field = "timestamp"
-    denormalize_records = True
-    limit = 100
-
-    @property
-    @abstractmethod
-    def page_field(self) -> str:
-        """Page offset field"""
-
-    @property
-    @abstractmethod
-    def limit_field(self) -> str:
-        """Limit query field"""
-
-    @property
-    @abstractmethod
-    def page_filter(self) -> str:
-        """Query param name that indicates page offset"""
-
-    @property
-    @abstractmethod
-    def more_key(self) -> str:
-        """Field that indicates that are more records"""
-
-    @property
-    @abstractmethod
-    def scopes(self) -> set:
-        """Scopes needed to get access to CRM object"""
-
-    @property
-    @abstractmethod
-    def properties_scopes(self) -> set:
-        """Scopes needed to get access to CRM object properies"""
-
-    @property
-    @abstractmethod
-    def entity(self) -> str:
-        """
-        CRM object entity name.
-        This is usually a part of some URL or key that contains data in response
-        """
-
-    @property
-    @abstractmethod
-    def primary_key(self) -> str:
-        """Indicates a field name which is considered to be a primary key of the stream"""
-
-    @property
-    @abstractmethod
-    def entity_primary_key(self) -> str:
-        """Indicates a field name which is considered to be a primary key of the parent entity"""
-
-    @property
-    @abstractmethod
-    def additional_keys(self) -> list:
-        """The root keys to be placed into each record while iterating through versions"""
-
-    @property
-    @abstractmethod
-    def last_modified_date_field_name(self) -> str:
-        """Last modified date field name"""
-
-    @property
-    @abstractmethod
-    def data_field(self) -> str:
-        """A key that contains data in response"""
-
-    @property
-    @abstractmethod
-    def url(self) -> str:
-        """An API url"""
-
-    @property
-    def cursor_field_datetime_format(self) -> str:
-        """Cursor value expected to be a timestamp in milliseconds"""
-        return "x"
-
-    def request_params(
-        self,
-        stream_state: Mapping[str, Any],
-        stream_slice: Mapping[str, Any] = None,
-        next_page_token: Mapping[str, Any] = None,
-    ) -> MutableMapping[str, Any]:
-        params = {self.limit_field: self.limit, "propertyMode": "value_and_history"}
-        if next_page_token:
-            params.update(next_page_token)
-        return params
-
-    def _transform(self, records: Iterable) -> Iterable:
-        for record in records:
-            properties = record.get("properties")
-            primary_key = record.get(self.entity_primary_key)
-            additional_keys = {additional_key: record.get(additional_key) for additional_key in self.additional_keys}
-            value_dict: Dict
-            for property_name, value_dict in properties.items():
-                versions = value_dict.get("versions")
-                if property_name == self.last_modified_date_field_name:
-                    # Skipping the lastmodifieddate since it only returns the value
-                    # when one field of a contact was changed no matter which
-                    # field was changed. It therefore creates overhead, since for
-                    # every changed property there will be the date it was changed in itself
-                    # and a change in the lastmodifieddate field.
-                    continue
-                if versions:
-                    for version in versions:
-                        version["property"] = property_name
-                        version[self.entity_primary_key] = primary_key
-                        yield version | additional_keys
-
-
-class ContactsPropertyHistory(PropertyHistory):
-    @property
-    def scopes(self):
-        return {"crm.objects.contacts.read"}
-
-    @property
-    def properties_scopes(self):
-        return {"crm.schemas.contacts.read"}
-
-    @property
-    def page_field(self) -> str:
-        return "vid-offset"
-
-    @property
-    def limit_field(self) -> str:
-        return "count"
-
-    @property
-    def page_filter(self) -> str:
-        return "vidOffset"
-
-    @property
-    def more_key(self) -> str:
-        return "has-more"
-
-    @property
-    def entity(self):
-        return "contacts"
-
-    @property
-    def entity_primary_key(self) -> list:
-        return "vid"
-
-    @property
-    def primary_key(self) -> list:
-        return ["vid", "property", "timestamp"]
-
-    @property
-    def additional_keys(self) -> list:
-        return ["portal-id", "is-contact", "canonical-vid"]
-
-    @property
-    def last_modified_date_field_name(self):
-        return "lastmodifieddate"
-
-    @property
-    def data_field(self):
-        return "contacts"
-
-    @property
-    def url(self):
-        return "/contacts/v1/lists/all/contacts/all"
-
-
-class PropertyHistoryV3(PropertyHistory):
-    @cached_property
-    def _property_wrapper(self) -> IURLPropertyRepresentation:
-        properties = list(self.properties.keys())
-        return APIPropertiesWithHistory(properties=properties)
-
-    limit = 50
-    more_key = page_filter = page_field = None
-    limit_field = "limit"
-    data_field = "results"
-    additional_keys = ["archived"]
-    last_modified_date_field_name = "hs_lastmodifieddate"
-
-    def update_request_properties(self, params: Mapping[str, Any], properties: IURLPropertyRepresentation) -> None:
-        pass
-
-    def _transform(self, records: Iterable) -> Iterable:
-        for record in records:
-            properties_with_history = record.get("propertiesWithHistory")
-            primary_key = record.get("id")
-            additional_keys = {additional_key: record.get(additional_key) for additional_key in self.additional_keys}
-
-            for property_name, value_dict in properties_with_history.items():
-                if property_name == self.last_modified_date_field_name:
-                    # Skipping the lastmodifieddate since it only returns the value
-                    # when one field of a record was changed no matter which
-                    # field was changed. It therefore creates overhead, since for
-                    # every changed property there will be the date it was changed in itself
-                    # and a change in the lastmodifieddate field.
-                    continue
-                for version in value_dict:
-                    version["property"] = property_name
-                    version[self.entity_primary_key] = primary_key
-                    yield version | additional_keys
-
-
-class CompaniesPropertyHistory(PropertyHistoryV3):
-    scopes = {"crm.objects.companies.read"}
-    properties_scopes = {"crm.schemas.companies.read"}
-    entity = "companies"
-    entity_primary_key = "companyId"
-    primary_key = ["companyId", "property", "timestamp"]
-
-    @property
-    def url(self) -> str:
-        return "/crm/v3/objects/companies"
-
-    def path(
-        self,
-        *,
-        stream_state: Mapping[str, Any] = None,
-        stream_slice: Mapping[str, Any] = None,
-        next_page_token: Mapping[str, Any] = None,
-        properties: IURLPropertyRepresentation = None,
-    ) -> str:
-        return f"{self.url}?{properties.as_url_param()}"
-
-
-class DealsPropertyHistory(PropertyHistoryV3):
-    scopes = {"crm.objects.deals.read"}
-    properties_scopes = {"crm.schemas.deals.read"}
-    entity = "deals"
-    entity_primary_key = "dealId"
-    primary_key = ["dealId", "property", "timestamp"]
-
-    @property
-    def url(self) -> str:
-        return "/crm/v3/objects/deals"
-
-    def path(
-        self,
-        *,
-        stream_state: Mapping[str, Any] = None,
-        stream_slice: Mapping[str, Any] = None,
-        next_page_token: Mapping[str, Any] = None,
-        properties: IURLPropertyRepresentation = None,
-    ) -> str:
-        return f"{self.url}?{properties.as_url_param()}"
-=======
-class SubscriptionChanges(IncrementalStream):
-    """Subscriptions timeline for a portal, API v1
-    Docs: https://legacydocs.hubspot.com/docs/methods/email/get_subscriptions_timeline
-    """
-
-    url = "/email/public/v1/subscriptions/timeline"
-    data_field = "timeline"
-    more_key = "hasMore"
-    updated_at_field = "timestamp"
-    scopes = {"content"}
->>>>>>> 06fadb85
-
-
 class Workflows(ClientSideIncrementalStream):
     """Workflows, API v3
     Docs: https://legacydocs.hubspot.com/docs/methods/workflows/v3/get_workflows
