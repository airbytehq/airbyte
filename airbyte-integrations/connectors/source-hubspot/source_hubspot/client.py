--- conflicted
+++ resolved
@@ -52,11 +52,7 @@
             "deals": DealStream(associations=["contacts"], **common_params),
             "email_events": EmailEventStream(**common_params),
             "engagements": EngagementStream(**common_params),
-<<<<<<< HEAD
-            "form_submissions": FormSubmissionStream(entity="form_submissions", **common_params),
-=======
             "feedback_submissions": CRMObjectIncrementalStream(entity="feedback_submissions", associations=["contacts"], **common_params),
->>>>>>> 805c8d9a
             "forms": FormStream(**common_params),
             "form_submissions": FormSubmissionStream(**common_params),
             "line_items": CRMObjectIncrementalStream(entity="line_item", **common_params),
