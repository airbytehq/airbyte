--- conflicted
+++ resolved
@@ -12,12 +12,9 @@
     API,
     CampaignStream,
     ContactListStream,
-<<<<<<< HEAD
     CRMObjectStream,
     CRMSearchStream,
-=======
     CRMObjectIncrementalStream,
->>>>>>> 86e08d0f
     DealPipelineStream,
     DealStream,
     EmailEventStream,
@@ -40,15 +37,9 @@
         common_params = dict(api=self._api, start_date=self._start_date)
         self._apis = {
             "campaigns": CampaignStream(**common_params),
-<<<<<<< HEAD
             "companies": CRMSearchStream(entity="company", last_modified_field="hs_lastmodifieddate", associations=["contacts"], **common_params),
             "contact_lists": ContactListStream(**common_params),
             "contacts": CRMSearchStream(entity="contact", last_modified_field="lastmodifieddate", associations=["contacts"], **common_params),
-=======
-            "companies": CRMObjectIncrementalStream(entity="company", associations=["contacts"], **common_params),
-            "contact_lists": ContactListStream(**common_params),
-            "contacts": CRMObjectIncrementalStream(entity="contact", **common_params),
->>>>>>> 86e08d0f
             "deal_pipelines": DealPipelineStream(**common_params),
             "deals": DealStream(associations=["contacts"], **common_params),
             "email_events": EmailEventStream(**common_params),
