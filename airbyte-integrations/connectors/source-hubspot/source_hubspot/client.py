--- conflicted
+++ resolved
@@ -58,11 +58,7 @@
             "contact_lists": ContactListStream(**common_params),
             "contacts": CRMObjectStream(entity="contact", **common_params),
             "deal_pipelines": DealPipelineStream(**common_params),
-<<<<<<< HEAD
             "deals": DealStream(**common_params),
-=======
-            "deals": CRMObjectStream(entity="deal", associations=["contacts", "companies"], **common_params),
->>>>>>> 87552b25
             "email_events": EmailEventStream(**common_params),
             "engagements": EngagementStream(**common_params),
             "forms": FormStream(**common_params),
