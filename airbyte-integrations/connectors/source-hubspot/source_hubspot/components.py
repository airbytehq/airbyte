--- conflicted
+++ resolved
@@ -3,10 +3,7 @@
 #
 
 from dataclasses import InitVar, dataclass, field
-<<<<<<< HEAD
-=======
 from datetime import timedelta
->>>>>>> a88a90b8
 from typing import Any, Dict, Iterable, List, Mapping, MutableMapping, Optional, Union
 
 import dpath
@@ -22,12 +19,8 @@
 from airbyte_cdk.sources.declarative.requesters.requester import Requester
 from airbyte_cdk.sources.declarative.transformations import RecordTransformation
 from airbyte_cdk.sources.types import Config, StreamSlice, StreamState
-<<<<<<< HEAD
 from airbyte_cdk.sources.utils.transform import TransformConfig, TypeTransformer
-from airbyte_cdk.utils.datetime_helpers import ab_datetime_format, ab_datetime_parse
-=======
-from airbyte_cdk.utils.datetime_helpers import ab_datetime_now, ab_datetime_parse
->>>>>>> a88a90b8
+from airbyte_cdk.utils.datetime_helpers import ab_datetime_format, ab_datetime_now, ab_datetime_parse
 
 
 class NewtoLegacyFieldTransformation(RecordTransformation):
@@ -161,7 +154,118 @@
 
 
 @dataclass
-<<<<<<< HEAD
+class AddFieldsFromEndpointTransformation(RecordTransformation):
+    """
+    Makes request to provided endpoint and updates record with retrieved data.
+
+    requester: Requester
+    record_selector: HttpSelector
+    """
+
+    requester: Requester
+    record_selector: HttpSelector
+
+    def transform(
+        self,
+        record: Dict[str, Any],
+        config: Optional[Config] = None,
+        stream_state: Optional[StreamState] = None,
+        stream_slice: Optional[StreamSlice] = None,
+    ) -> None:
+        additional_data_response = self.requester.send_request(
+            stream_slice=StreamSlice(partition={"parent_id": record["id"]}, cursor_slice={})
+        )
+        additional_data = self.record_selector.select_records(response=additional_data_response, stream_state={}, records_schema={})
+
+        for data in additional_data:
+            record.update(data)
+
+
+class EngagementsHttpRequester(HttpRequester):
+    """
+    Engagements stream uses different endpoints:
+    - Engagements Recent if start_date/state is less than 30 days and API is able to return all records (<10k), or
+    - Engagements All which extracts all records, but supports filter on connector side
+
+    Recent Engagements API:
+    https://legacydocs.hubspot.com/docs/methods/engagements/get-recent-engagements
+
+    Important: This endpoint returns only last 10k most recently updated records in the last 30 days.
+
+    All Engagements API:
+    https://legacydocs.hubspot.com/docs/methods/engagements/get-all-engagements
+
+    Important:
+
+    1. The stream is declared to use one stream slice from start date(default/config/state) to time.now(). It doesn't have step.
+    Based on this we can use stream_slice["start_time"] and be sure that this is equal to value in initial state.
+    Stream Slice [start_time] is used to define _use_recent_api, concurrent processing of date windows is incompatible and therefore does not support using a step
+    2.The stream is declared to use 250 as page size param in pagination.
+    Recent Engagements API have 100 as max param but doesn't fail is bigger value was provided and returns to 100 as default.
+    3. The stream has is_client_side_incremental=true to filter Engagements All response.
+    """
+
+    recent_api_total_records_limit = 10000
+    recent_api_last_days_limit = 29
+
+    recent_api_path = "/engagements/v1/engagements/recent/modified"
+    all_api_path = "/engagements/v1/engagements/paged"
+
+    _use_recent_api = None
+
+    def should_use_recent_api(self, stream_slice: StreamSlice) -> bool:
+        if self._use_recent_api is not None:
+            return self._use_recent_api
+
+        # Recent engagements API returns records updated in the last 30 days only. If start time is older All engagements API should be used
+        if int(stream_slice["start_time"]) >= int(
+            DatetimeParser().format((ab_datetime_now() - timedelta(days=self.recent_api_last_days_limit)), "%ms")
+        ):
+            # Recent engagements API returns only 10k most recently updated records.
+            # API response indicates that there are more records so All engagements API should be used
+            _, response = self._http_client.send_request(
+                http_method=self.get_method().value,
+                url=self._join_url(self.get_url_base(), self.recent_api_path),
+                headers=self._request_headers({}, stream_slice, {}, {}),
+                params={"count": 250, "since": stream_slice["start_time"]},
+                request_kwargs={"stream": self.stream_response},
+            )
+            if response.json().get("total") <= self.recent_api_total_records_limit:
+                self._use_recent_api = True
+        else:
+            self._use_recent_api = False
+
+        return self._use_recent_api
+
+    def get_path(
+        self,
+        *,
+        stream_state: Optional[StreamState] = None,
+        stream_slice: Optional[StreamSlice] = None,
+        next_page_token: Optional[Mapping[str, Any]] = None,
+    ) -> str:
+        if self.should_use_recent_api(stream_slice):
+            return self.recent_api_path
+        return self.all_api_path
+
+    def get_request_params(
+        self,
+        *,
+        stream_state: Optional[StreamState] = None,
+        stream_slice: Optional[StreamSlice] = None,
+        next_page_token: Optional[Mapping[str, Any]] = None,
+    ) -> MutableMapping[str, Any]:
+        request_params = self._request_options_provider.get_request_params(
+            stream_state=stream_state,
+            stream_slice=stream_slice,
+            next_page_token=next_page_token,
+        )
+        if self.should_use_recent_api(stream_slice):
+            request_params.update({"since": stream_slice["start_time"]})
+        return request_params
+
+
+@dataclass
 class HubspotSchemaExtractor(RecordExtractor):
     """
     Transformation that encapsulates the list of properties under a single object because DynamicSchemaLoader only
@@ -179,19 +283,6 @@
 
 @dataclass
 class HubspotRenamePropertiesTransformation(RecordTransformation):
-=======
-class AddFieldsFromEndpointTransformation(RecordTransformation):
-    """
-    Makes request to provided endpoint and updates record with retrieved data.
-
-    requester: Requester
-    record_selector: HttpSelector
-    """
-
-    requester: Requester
-    record_selector: HttpSelector
-
->>>>>>> a88a90b8
     def transform(
         self,
         record: Dict[str, Any],
@@ -199,7 +290,6 @@
         stream_state: Optional[StreamState] = None,
         stream_slice: Optional[StreamSlice] = None,
     ) -> None:
-<<<<<<< HEAD
         transformed_record = {}
         for key, value in record.items():
             if key == "properties":
@@ -263,97 +353,4 @@
 
             return original_value
 
-        return transform_function
-=======
-        additional_data_response = self.requester.send_request(
-            stream_slice=StreamSlice(partition={"parent_id": record["id"]}, cursor_slice={})
-        )
-        additional_data = self.record_selector.select_records(response=additional_data_response, stream_state={}, records_schema={})
-
-        for data in additional_data:
-            record.update(data)
-
-
-class EngagementsHttpRequester(HttpRequester):
-    """
-    Engagements stream uses different endpoints:
-    - Engagements Recent if start_date/state is less than 30 days and API is able to return all records (<10k), or
-    - Engagements All which extracts all records, but supports filter on connector side
-
-    Recent Engagements API:
-    https://legacydocs.hubspot.com/docs/methods/engagements/get-recent-engagements
-
-    Important: This endpoint returns only last 10k most recently updated records in the last 30 days.
-
-    All Engagements API:
-    https://legacydocs.hubspot.com/docs/methods/engagements/get-all-engagements
-
-    Important:
-
-    1. The stream is declared to use one stream slice from start date(default/config/state) to time.now(). It doesn't have step.
-    Based on this we can use stream_slice["start_time"] and be sure that this is equal to value in initial state.
-    Stream Slice [start_time] is used to define _use_recent_api, concurrent processing of date windows is incompatible and therefore does not support using a step
-    2.The stream is declared to use 250 as page size param in pagination.
-    Recent Engagements API have 100 as max param but doesn't fail is bigger value was provided and returns to 100 as default.
-    3. The stream has is_client_side_incremental=true to filter Engagements All response.
-    """
-
-    recent_api_total_records_limit = 10000
-    recent_api_last_days_limit = 29
-
-    recent_api_path = "/engagements/v1/engagements/recent/modified"
-    all_api_path = "/engagements/v1/engagements/paged"
-
-    _use_recent_api = None
-
-    def should_use_recent_api(self, stream_slice: StreamSlice) -> bool:
-        if self._use_recent_api is not None:
-            return self._use_recent_api
-
-        # Recent engagements API returns records updated in the last 30 days only. If start time is older All engagements API should be used
-        if int(stream_slice["start_time"]) >= int(
-            DatetimeParser().format((ab_datetime_now() - timedelta(days=self.recent_api_last_days_limit)), "%ms")
-        ):
-            # Recent engagements API returns only 10k most recently updated records.
-            # API response indicates that there are more records so All engagements API should be used
-            _, response = self._http_client.send_request(
-                http_method=self.get_method().value,
-                url=self._join_url(self.get_url_base(), self.recent_api_path),
-                headers=self._request_headers({}, stream_slice, {}, {}),
-                params={"count": 250, "since": stream_slice["start_time"]},
-                request_kwargs={"stream": self.stream_response},
-            )
-            if response.json().get("total") <= self.recent_api_total_records_limit:
-                self._use_recent_api = True
-        else:
-            self._use_recent_api = False
-
-        return self._use_recent_api
-
-    def get_path(
-        self,
-        *,
-        stream_state: Optional[StreamState] = None,
-        stream_slice: Optional[StreamSlice] = None,
-        next_page_token: Optional[Mapping[str, Any]] = None,
-    ) -> str:
-        if self.should_use_recent_api(stream_slice):
-            return self.recent_api_path
-        return self.all_api_path
-
-    def get_request_params(
-        self,
-        *,
-        stream_state: Optional[StreamState] = None,
-        stream_slice: Optional[StreamSlice] = None,
-        next_page_token: Optional[Mapping[str, Any]] = None,
-    ) -> MutableMapping[str, Any]:
-        request_params = self._request_options_provider.get_request_params(
-            stream_state=stream_state,
-            stream_slice=stream_slice,
-            next_page_token=next_page_token,
-        )
-        if self.should_use_recent_api(stream_slice):
-            request_params.update({"since": stream_slice["start_time"]})
-        return request_params
->>>>>>> a88a90b8
+        return transform_function