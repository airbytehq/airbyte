--- conflicted
+++ resolved
@@ -1,6 +1,7 @@
 #
 # Copyright (c) 2025 Airbyte, Inc., all rights reserved.
 #
+
 from dataclasses import InitVar, dataclass, field
 from datetime import timedelta
 from typing import Any, Dict, Iterable, List, Mapping, MutableMapping, Optional, Union
@@ -14,11 +15,8 @@
 from airbyte_cdk.sources.declarative.extractors.record_extractor import RecordExtractor
 from airbyte_cdk.sources.declarative.interpolation import InterpolatedString
 from airbyte_cdk.sources.declarative.migrations.state_migration import StateMigration
-<<<<<<< HEAD
 from airbyte_cdk.sources.declarative.requesters import HttpRequester
-=======
 from airbyte_cdk.sources.declarative.requesters.requester import Requester
->>>>>>> ad166066
 from airbyte_cdk.sources.declarative.transformations import RecordTransformation
 from airbyte_cdk.sources.types import Config, StreamSlice, StreamState
 from airbyte_cdk.utils.datetime_helpers import ab_datetime_now
@@ -147,7 +145,34 @@
                             yield version | additional_keys
 
 
-<<<<<<< HEAD
+@dataclass
+class AddFieldsFromEndpointTransformation(RecordTransformation):
+    """
+    Makes request to provided endpoint and updates record with retrieved data.
+
+    requester: Requester
+    record_selector: HttpSelector
+    """
+
+    requester: Requester
+    record_selector: HttpSelector
+
+    def transform(
+        self,
+        record: Dict[str, Any],
+        config: Optional[Config] = None,
+        stream_state: Optional[StreamState] = None,
+        stream_slice: Optional[StreamSlice] = None,
+    ) -> None:
+        additional_data_response = self.requester.send_request(
+            stream_slice=StreamSlice(partition={"parent_id": record["id"]}, cursor_slice={})
+        )
+        additional_data = self.record_selector.select_records(response=additional_data_response, stream_state={}, records_schema={})
+
+        for data in additional_data:
+            record.update(data)
+
+
 class EngagementsHttpRequester(HttpRequester):
     """
     Engagements stream uses different endpoints:
@@ -228,32 +253,4 @@
         )
         if self.should_use_recent_api(stream_slice):
             request_params.update({"since": stream_slice["start_time"]})
-        return request_params
-=======
-@dataclass
-class AddFieldsFromEndpointTransformation(RecordTransformation):
-    """
-    Makes request to provided endpoint and updates record with retrieved data.
-
-    requester: Requester
-    record_selector: HttpSelector
-    """
-
-    requester: Requester
-    record_selector: HttpSelector
-
-    def transform(
-        self,
-        record: Dict[str, Any],
-        config: Optional[Config] = None,
-        stream_state: Optional[StreamState] = None,
-        stream_slice: Optional[StreamSlice] = None,
-    ) -> None:
-        additional_data_response = self.requester.send_request(
-            stream_slice=StreamSlice(partition={"parent_id": record["id"]}, cursor_slice={})
-        )
-        additional_data = self.record_selector.select_records(response=additional_data_response, stream_state={}, records_schema={})
-
-        for data in additional_data:
-            record.update(data)
->>>>>>> ad166066
+        return request_params