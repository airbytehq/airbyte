#
# Copyright (c) 2024 Airbyte, Inc., all rights reserved.
#

<<<<<<< HEAD
from dataclasses import InitVar, dataclass, field
from typing import Any, Dict, Iterable, List, Mapping, Optional, Union

import dpath
import requests
from airbyte_cdk.sources.declarative.partition_routers.list_partition_router import ListPartitionRouter
from airbyte_cdk.sources.declarative.auth.token_provider import InterpolatedStringTokenProvider
from airbyte_cdk.sources.declarative.requesters.request_options import InterpolatedRequestOptionsProvider
from airbyte_cdk import (
    BearerAuthenticator,
    CursorPaginationStrategy,
    DeclarativeStream,
    DefaultPaginator,
    DpathExtractor,
    HttpMethod,
    HttpRequester,
    JsonDecoder,
    MessageRepository,
    RecordSelector,
    RequestOption,
    RequestOptionType,
    SimpleRetriever,
    StreamSlice,
)
from airbyte_cdk.sources.utils.transform import TransformConfig, TypeTransformer

from airbyte_cdk.entrypoint import logger
from airbyte_cdk.models import SyncMode
from airbyte_cdk.sources.declarative.decoders import Decoder, JsonDecoder
from airbyte_cdk.sources.declarative.extractors.record_extractor import RecordExtractor
from airbyte_cdk.sources.declarative.interpolation import InterpolatedString
from airbyte_cdk.sources.declarative.requesters.paginators.strategies.pagination_strategy import PaginationStrategy
=======
from typing import Any, Dict, Mapping, Optional

from airbyte_cdk.sources.declarative.migrations.state_migration import StateMigration
>>>>>>> b486f268
from airbyte_cdk.sources.declarative.transformations import RecordTransformation
from airbyte_cdk.sources.types import Config, Record, StreamSlice, StreamState
# from source_hubspot.streams import AssociationsStream


@dataclass
class NewtoLegacyFieldTransformation(RecordTransformation):
    """
    Implements a custom transformation which adds the legacy field equivalent of v2 fields for streams which contain Deals and Contacts entities.

    This custom implmentation was developed in lieu of the AddFields component due to the dynamic-nature of the record properties for the HubSpot source. Each

    For example:
    hs_v2_date_exited_{stage_id} -> hs_date_exited_{stage_id} where {stage_id} is a user-generated value
    """

    field_mapping: Mapping[str, str]

    def transform(
        self,
        record_or_schema: Dict[str, Any],
        config: Optional[Config] = None,
        stream_state: Optional[StreamState] = None,
        stream_slice: Optional[StreamSlice] = None,
    ) -> None:
        """
        Transform a record in place by adding fields directly to the record by manipulating the injected fields into a legacy field to avoid breaking syncs.

        :param record_or_schema: The input record or schema to be transformed.
        """
        is_record = record_or_schema.get("properties") is not None

        for field, value in list(record_or_schema.get("properties", record_or_schema).items()):
            for legacy_field, new_field in self.field_mapping.items():
                if new_field in field:
                    transformed_field = field.replace(new_field, legacy_field)

                    if legacy_field == "hs_lifecyclestage_" and not transformed_field.endswith("_date"):
                        transformed_field += "_date"

                    if is_record:
                        if record_or_schema["properties"].get(transformed_field) is None:
                            record_or_schema["properties"][transformed_field] = value
                    else:
                        if record_or_schema.get(transformed_field) is None:
                            record_or_schema[transformed_field] = value


<<<<<<< HEAD
@dataclass
class HubspotAssociationsExtractor(RecordExtractor):
    """
    Custom record extractor which parses the JSON response from Hubspot and for each instance returned for the specified
    object type (ex. Contacts, Deals, etc.), yields records for every requested property. Because this is a property
    history stream, an individual property can yield multiple records representing the previous version of that property.

    The custom behavior of this component is:
    - Iterating over and extracting property history instances as individual records
    - Injecting fields from out levels of the response into yielded records to be used as primary keys
    """

    field_path: List[Union[InterpolatedString, str]]
    entity_primary_key: str
    associations_list: List[str]
    config: Config
    parameters: InitVar[Mapping[str, Any]]
    decoder: Decoder = field(default_factory=lambda: JsonDecoder(parameters={}))

    def __post_init__(self, parameters: Mapping[str, Any]) -> None:
        self._field_path = [InterpolatedString.create(path, parameters=parameters) for path in self.field_path]
        for path_index in range(len(self.field_path)):
            if isinstance(self.field_path[path_index], str):
                self._field_path[path_index] = InterpolatedString.create(self.field_path[path_index], parameters=parameters)

    def extract_records(self, response: requests.Response) -> Iterable[Mapping[str, Any]]:
        for body in self.decoder.decode(response):
            if len(self._field_path) == 0:
                extracted = body
            else:
                path = [path.eval(self.config) for path in self._field_path]
                if "*" in path:
                    extracted = dpath.values(body, path)
                else:
                    extracted = dpath.get(body, path, default=[])  # type: ignore # extracted will be a MutableMapping, given input data structure
            if isinstance(extracted, list):
                records = extracted
            elif extracted:
                raise ValueError(f"field_path should always point towards a list field in the response body")

            records_by_pk = {record["id"]: record for record in records}
            identifiers = list(map(lambda x: x["id"], records))

            assoc_retriever = build_associations_retriever(
                associations_list=self.associations_list,
                ids=identifiers,
                parent_entity=self.entity_primary_key,
                config=self.config,
            )

            slices = assoc_retriever.stream_slices()

            for _slice in slices:
                logger.info(f"Reading {_slice} associations of {self.entity_primary_key}")
                associations = assoc_retriever.read_records({}, stream_slice=_slice)
                for group in associations:
                    slice_value = _slice["association_name"]
                    current_record = records_by_pk[group["from"]["id"]]
                    associations_list = current_record.get(slice_value, [])
                    associations_list.extend(association["toObjectId"] for association in group["to"])
                    current_record[slice_value] = associations_list
            yield from records_by_pk.values()


def build_associations_retriever(
    *,
    associations_list: List[str],
    ids: List[str],
    parent_entity: str,
    config: Config,
) -> SimpleRetriever:
    """
    Returns a SimpleRetriever that hits
      POST /crm/v4/associations/{self.parent_stream.entity}/{stream_slice.association}/batch/read
    """

    parameters: Mapping[str, Any] = {}

    access_token = config["credentials"]["access_token"]
    authenticator = BearerAuthenticator(
        token_provider=InterpolatedStringTokenProvider(
            api_token=access_token,
            config=config,
            parameters=parameters,
        ),
        config=config,
        parameters=parameters,
    )

    # HTTP requester
    requester = HttpRequester(
        name="associations",
        url_base="https://api.hubapi.com",
        path=f"/crm/v4/associations/{parent_entity}/" + "{{ stream_slice['association_name'] }}/batch/read",
        http_method="POST",
        authenticator=authenticator,
        request_options_provider=InterpolatedRequestOptionsProvider(
            request_body_json={
                "inputs": [{"id": id} for id in ids],
            },
            config=config,
            parameters=parameters,
        ),
        config=config,
        parameters=parameters,
    )

    # Slice over IDs emitted by the parent stream
    slicer = ListPartitionRouter(
        values=associations_list,
        cursor_field="association_name",
        config=config,
        parameters=parameters
    )

    # Record selector
    selector = RecordSelector(
        extractor=DpathExtractor(field_path=["results"], config=config, parameters=parameters),
        schema_normalization=TypeTransformer(TransformConfig.NoTransform),
        record_filter=None,
        transformations=[],
        config=config,
        parameters=parameters,
    )

    # The retriever
    return SimpleRetriever(
        name="associations",
        requester=requester,
        record_selector=selector,
        paginator=None,  # batch/read never paginates
        stream_slicer=slicer,
        config=config,
        parameters=parameters,
    )


@dataclass
class HubspotCRMSearchPaginationStrategy(PaginationStrategy):
    """
    This pagination strategy will return latest record cursor for the next_page_token after hitting records count limit
    """

    page_size: int
    primary_key: str = "id"
    RECORDS_LIMIT = 20

    @property
    def initial_token(self) -> Optional[Any]:
        return {"after": 0}

    def next_page_token(
            self,
            response: requests.Response,
            last_page_size: int,
            last_record: Optional[Record],
            last_page_token_value: Optional[Any] = None,
    ) -> Optional[Any]:
        if last_page_token_value and last_page_token_value.get("after", 0) + last_page_size > self.RECORDS_LIMIT:
            return {"after": 0, "id": int(last_record[self.primary_key]) + 1}

        # Stop paginating when there are fewer records than the page size or the current page has no records
        if (last_page_size < self.page_size) or last_page_size == 0:
            return None

        return {"after": last_page_token_value["after"] + last_page_size}

    def get_page_size(self) -> Optional[int]:
        return self.page_size
=======
class MigrateEmptyStringState(StateMigration):
    cursor_field: str
    config: Config

    def __init__(self, cursor_field, config: Config):
        self.cursor_field = cursor_field
        self.config = config

    def migrate(self, stream_state: Mapping[str, Any]) -> Mapping[str, Any]:
        # if start date wasn't provided in the config default date will be used
        start_date = self.config.get("start_date", "2006-06-01T00:00:00.000Z")
        return {self.cursor_field: start_date}

    def should_migrate(self, stream_state: Mapping[str, Any]) -> bool:
        return stream_state.get(self.cursor_field) == ""
>>>>>>> b486f268
<|MERGE_RESOLUTION|>--- conflicted
+++ resolved
@@ -2,10 +2,10 @@
 # Copyright (c) 2024 Airbyte, Inc., all rights reserved.
 #
 
-<<<<<<< HEAD
 from dataclasses import InitVar, dataclass, field
 from typing import Any, Dict, Iterable, List, Mapping, Optional, Union
 
+from airbyte_cdk.sources.declarative.migrations.state_migration import StateMigration
 import dpath
 import requests
 from airbyte_cdk.sources.declarative.partition_routers.list_partition_router import ListPartitionRouter
@@ -35,11 +35,6 @@
 from airbyte_cdk.sources.declarative.extractors.record_extractor import RecordExtractor
 from airbyte_cdk.sources.declarative.interpolation import InterpolatedString
 from airbyte_cdk.sources.declarative.requesters.paginators.strategies.pagination_strategy import PaginationStrategy
-=======
-from typing import Any, Dict, Mapping, Optional
-
-from airbyte_cdk.sources.declarative.migrations.state_migration import StateMigration
->>>>>>> b486f268
 from airbyte_cdk.sources.declarative.transformations import RecordTransformation
 from airbyte_cdk.sources.types import Config, Record, StreamSlice, StreamState
 # from source_hubspot.streams import AssociationsStream
@@ -88,7 +83,23 @@
                             record_or_schema[transformed_field] = value
 
 
-<<<<<<< HEAD
+class MigrateEmptyStringState(StateMigration):
+    cursor_field: str
+    config: Config
+
+    def __init__(self, cursor_field, config: Config):
+        self.cursor_field = cursor_field
+        self.config = config
+
+    def migrate(self, stream_state: Mapping[str, Any]) -> Mapping[str, Any]:
+        # if start date wasn't provided in the config default date will be used
+        start_date = self.config.get("start_date", "2006-06-01T00:00:00.000Z")
+        return {self.cursor_field: start_date}
+
+    def should_migrate(self, stream_state: Mapping[str, Any]) -> bool:
+        return stream_state.get(self.cursor_field) == ""
+
+
 @dataclass
 class HubspotAssociationsExtractor(RecordExtractor):
     """
@@ -257,21 +268,4 @@
         return {"after": last_page_token_value["after"] + last_page_size}
 
     def get_page_size(self) -> Optional[int]:
-        return self.page_size
-=======
-class MigrateEmptyStringState(StateMigration):
-    cursor_field: str
-    config: Config
-
-    def __init__(self, cursor_field, config: Config):
-        self.cursor_field = cursor_field
-        self.config = config
-
-    def migrate(self, stream_state: Mapping[str, Any]) -> Mapping[str, Any]:
-        # if start date wasn't provided in the config default date will be used
-        start_date = self.config.get("start_date", "2006-06-01T00:00:00.000Z")
-        return {self.cursor_field: start_date}
-
-    def should_migrate(self, stream_state: Mapping[str, Any]) -> bool:
-        return stream_state.get(self.cursor_field) == ""
->>>>>>> b486f268
+        return self.page_size