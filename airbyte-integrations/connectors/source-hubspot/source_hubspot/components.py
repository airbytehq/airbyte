--- conflicted
+++ resolved
@@ -1,17 +1,12 @@
 #
 # Copyright (c) 2025 Airbyte, Inc., all rights reserved.
 #
+from dataclasses import InitVar, dataclass, field
 from datetime import timedelta
-from typing import Any, Dict, Mapping, MutableMapping, Optional
-
-<<<<<<< HEAD
+from typing import Any, Dict, Iterable, List, Mapping, MutableMapping, Optional, Union
+
+import dpath
 import pendulum
-=======
-from dataclasses import InitVar, dataclass, field
-from typing import Any, Dict, Iterable, List, Mapping, Optional, Union
->>>>>>> 06fadb85
-
-import dpath
 import requests
 
 from airbyte_cdk.sources.declarative.decoders import Decoder, JsonDecoder
@@ -83,9 +78,70 @@
         return stream_state.get(self.cursor_field) == ""
 
 
-<<<<<<< HEAD
+@dataclass
+class HubspotPropertyHistoryExtractor(RecordExtractor):
+    """
+    Custom record extractor which parses the JSON response from Hubspot and for each instance returned for the specified
+    object type (ex. Contacts, Deals, etc.), yields records for every requested property. Because this is a property
+    history stream, an individual property can yield multiple records representing the previous version of that property.
+
+    The custom behavior of this component is:
+    - Iterating over and extracting property history instances as individual records
+    - Injecting fields from out levels of the response into yielded records to be used as primary keys
+    """
+
+    field_path: List[Union[InterpolatedString, str]]
+    entity_primary_key: str
+    additional_keys: Optional[List[str]]
+    config: Config
+    parameters: InitVar[Mapping[str, Any]]
+    decoder: Decoder = field(default_factory=lambda: JsonDecoder(parameters={}))
+
+    def __post_init__(self, parameters: Mapping[str, Any]) -> None:
+        self._field_path = [InterpolatedString.create(path, parameters=parameters) for path in self.field_path]
+        for path_index in range(len(self.field_path)):
+            if isinstance(self.field_path[path_index], str):
+                self._field_path[path_index] = InterpolatedString.create(self.field_path[path_index], parameters=parameters)
+
+    def extract_records(self, response: requests.Response) -> Iterable[Mapping[str, Any]]:
+        for body in self.decoder.decode(response):
+            results = []
+            if len(self._field_path) == 0:
+                extracted = body
+            else:
+                path = [path.eval(self.config) for path in self._field_path]
+                if "*" in path:
+                    extracted = dpath.values(body, path)
+                else:
+                    extracted = dpath.get(body, path, default=[])  # type: ignore # extracted will be a MutableMapping, given input data structure
+            if isinstance(extracted, list):
+                results = extracted
+            elif extracted:
+                raise ValueError(f"field_path should always point towards a list field in the response body for property_history streams")
+
+            for result in results:
+                properties_with_history = result.get("propertiesWithHistory")
+                primary_key = result.get("id")
+                additional_keys = (
+                    {additional_key: result.get(additional_key) for additional_key in self.additional_keys} if self.additional_keys else {}
+                )
+
+                if properties_with_history:
+                    for property_name, value_dict in properties_with_history.items():
+                        if property_name == "hs_lastmodifieddate":
+                            # Skipping the lastmodifieddate since it only returns the value
+                            # when one field of a record was changed no matter which
+                            # field was changed. It therefore creates overhead, since for
+                            # every changed property there will be the date it was changed in itself
+                            # and a change in the lastmodifieddate field.
+                            continue
+                        for version in value_dict:
+                            version["property"] = property_name
+                            version[self.entity_primary_key] = primary_key
+                            yield version | additional_keys
+
+
 class EngagementsHttpRequester(HttpRequester):
-
     recent_api_total_records_limit = 10000
     recent_api_last_days_limit = 29
 
@@ -141,67 +197,4 @@
         )
         if self.should_use_recent_api(stream_slice):
             request_params.update({"since": stream_slice["start_time"]})
-        return request_params
-=======
-@dataclass
-class HubspotPropertyHistoryExtractor(RecordExtractor):
-    """
-    Custom record extractor which parses the JSON response from Hubspot and for each instance returned for the specified
-    object type (ex. Contacts, Deals, etc.), yields records for every requested property. Because this is a property
-    history stream, an individual property can yield multiple records representing the previous version of that property.
-
-    The custom behavior of this component is:
-    - Iterating over and extracting property history instances as individual records
-    - Injecting fields from out levels of the response into yielded records to be used as primary keys
-    """
-
-    field_path: List[Union[InterpolatedString, str]]
-    entity_primary_key: str
-    additional_keys: Optional[List[str]]
-    config: Config
-    parameters: InitVar[Mapping[str, Any]]
-    decoder: Decoder = field(default_factory=lambda: JsonDecoder(parameters={}))
-
-    def __post_init__(self, parameters: Mapping[str, Any]) -> None:
-        self._field_path = [InterpolatedString.create(path, parameters=parameters) for path in self.field_path]
-        for path_index in range(len(self.field_path)):
-            if isinstance(self.field_path[path_index], str):
-                self._field_path[path_index] = InterpolatedString.create(self.field_path[path_index], parameters=parameters)
-
-    def extract_records(self, response: requests.Response) -> Iterable[Mapping[str, Any]]:
-        for body in self.decoder.decode(response):
-            results = []
-            if len(self._field_path) == 0:
-                extracted = body
-            else:
-                path = [path.eval(self.config) for path in self._field_path]
-                if "*" in path:
-                    extracted = dpath.values(body, path)
-                else:
-                    extracted = dpath.get(body, path, default=[])  # type: ignore # extracted will be a MutableMapping, given input data structure
-            if isinstance(extracted, list):
-                results = extracted
-            elif extracted:
-                raise ValueError(f"field_path should always point towards a list field in the response body for property_history streams")
-
-            for result in results:
-                properties_with_history = result.get("propertiesWithHistory")
-                primary_key = result.get("id")
-                additional_keys = (
-                    {additional_key: result.get(additional_key) for additional_key in self.additional_keys} if self.additional_keys else {}
-                )
-
-                if properties_with_history:
-                    for property_name, value_dict in properties_with_history.items():
-                        if property_name == "hs_lastmodifieddate":
-                            # Skipping the lastmodifieddate since it only returns the value
-                            # when one field of a record was changed no matter which
-                            # field was changed. It therefore creates overhead, since for
-                            # every changed property there will be the date it was changed in itself
-                            # and a change in the lastmodifieddate field.
-                            continue
-                        for version in value_dict:
-                            version["property"] = property_name
-                            version[self.entity_primary_key] = primary_key
-                            yield version | additional_keys
->>>>>>> 06fadb85
+        return request_params