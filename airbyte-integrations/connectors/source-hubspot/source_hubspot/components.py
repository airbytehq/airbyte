--- conflicted
+++ resolved
@@ -674,7 +674,6 @@
         return self.page_size
 
 
-<<<<<<< HEAD
 @dataclass
 class HubspotCustomObjectsSchemaLoader(SchemaLoader):
     """
@@ -732,7 +731,8 @@
 
     def get_json_schema(self) -> Mapping[str, Any]:
         return self._schema
-=======
+
+
 _TRUTHY_STRINGS = ("y", "yes", "t", "true", "on", "1")
 _FALSEY_STRINGS = ("n", "no", "f", "false", "off", "0")
 
@@ -753,5 +753,4 @@
     if normalized_str in _FALSEY_STRINGS:
         return 0
 
-    raise ValueError(f"Invalid boolean value: {normalized_str}")
->>>>>>> 6aa7389e
+    raise ValueError(f"Invalid boolean value: {normalized_str}")