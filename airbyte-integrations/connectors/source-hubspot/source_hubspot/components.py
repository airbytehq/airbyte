--- conflicted
+++ resolved
@@ -2,12 +2,6 @@
 # Copyright (c) 2025 Airbyte, Inc., all rights reserved.
 #
 
-<<<<<<< HEAD
-from dataclasses import dataclass
-from typing import Any, Dict, Mapping, Optional
-
-from airbyte_cdk.sources.declarative.extractors.http_selector import HttpSelector
-=======
 from dataclasses import InitVar, dataclass, field
 from typing import Any, Dict, Iterable, List, Mapping, Optional, Union
 
@@ -15,9 +9,9 @@
 import requests
 
 from airbyte_cdk.sources.declarative.decoders import Decoder, JsonDecoder
+from airbyte_cdk.sources.declarative.extractors.http_selector import HttpSelector
 from airbyte_cdk.sources.declarative.extractors.record_extractor import RecordExtractor
 from airbyte_cdk.sources.declarative.interpolation import InterpolatedString
->>>>>>> 587dc8c7
 from airbyte_cdk.sources.declarative.migrations.state_migration import StateMigration
 from airbyte_cdk.sources.declarative.requesters.requester import Requester
 from airbyte_cdk.sources.declarative.transformations import RecordTransformation
@@ -85,33 +79,6 @@
 
 
 @dataclass
-<<<<<<< HEAD
-class AddFieldsFromEndpointTransformation(RecordTransformation):
-    """
-    Makes request to provided endpoint and updates record with retrieved data.
-
-    requester: Requester
-    record_selector: HttpSelector
-    """
-
-    requester: Requester
-    record_selector: HttpSelector
-
-    def transform(
-        self,
-        record: Dict[str, Any],
-        config: Optional[Config] = None,
-        stream_state: Optional[StreamState] = None,
-        stream_slice: Optional[StreamSlice] = None,
-    ) -> None:
-        additional_data_response = self.requester.send_request(
-            stream_slice=StreamSlice(partition={"parent_id": record["id"]}, cursor_slice={})
-        )
-        additional_data = self.record_selector.select_records(response=additional_data_response, stream_state={}, records_schema={})
-
-        for data in additional_data:
-            record.update(data)
-=======
 class HubspotPropertyHistoryExtractor(RecordExtractor):
     """
     Custom record extractor which parses the JSON response from Hubspot and for each instance returned for the specified
@@ -172,4 +139,31 @@
                             version["property"] = property_name
                             version[self.entity_primary_key] = primary_key
                             yield version | additional_keys
->>>>>>> 587dc8c7
+
+
+@dataclass
+class AddFieldsFromEndpointTransformation(RecordTransformation):
+    """
+    Makes request to provided endpoint and updates record with retrieved data.
+
+    requester: Requester
+    record_selector: HttpSelector
+    """
+
+    requester: Requester
+    record_selector: HttpSelector
+
+    def transform(
+        self,
+        record: Dict[str, Any],
+        config: Optional[Config] = None,
+        stream_state: Optional[StreamState] = None,
+        stream_slice: Optional[StreamSlice] = None,
+    ) -> None:
+        additional_data_response = self.requester.send_request(
+            stream_slice=StreamSlice(partition={"parent_id": record["id"]}, cursor_slice={})
+        )
+        additional_data = self.record_selector.select_records(response=additional_data_response, stream_state={}, records_schema={})
+
+        for data in additional_data:
+            record.update(data)