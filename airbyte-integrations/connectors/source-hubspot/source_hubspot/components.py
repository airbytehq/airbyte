--- conflicted
+++ resolved
@@ -180,7 +180,6 @@
             record.update(data)
 
 
-<<<<<<< HEAD
 @dataclass
 class HubspotSchemaExtractor(RecordExtractor):
     """
@@ -226,7 +225,8 @@
 
         record.clear()
         record.update(transformed_record)
-=======
+
+
 class EngagementsHttpRequester(HttpRequester):
     """
     Engagements stream uses different endpoints:
@@ -308,5 +308,4 @@
         )
         if self.should_use_recent_api(stream_slice):
             request_params.update({"since": stream_slice["start_time"]})
-        return request_params
->>>>>>> a88a90b8
+        return request_params