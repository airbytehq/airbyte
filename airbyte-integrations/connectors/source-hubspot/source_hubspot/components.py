--- conflicted
+++ resolved
@@ -2,17 +2,12 @@
 # Copyright (c) 2024 Airbyte, Inc., all rights reserved.
 #
 
-<<<<<<< HEAD
 from dataclasses import dataclass
-from typing import Any, Dict, Optional
+from typing import Any, Dict, Mapping, Optional
 
 from airbyte_cdk.sources.declarative.extractors.http_selector import HttpSelector
+from airbyte_cdk.sources.declarative.migrations.state_migration import StateMigration
 from airbyte_cdk.sources.declarative.requesters.requester import Requester
-=======
-from typing import Any, Dict, Mapping, Optional
-
-from airbyte_cdk.sources.declarative.migrations.state_migration import StateMigration
->>>>>>> 04ac7b90
 from airbyte_cdk.sources.declarative.transformations import RecordTransformation
 from airbyte_cdk.sources.types import Config, StreamSlice, StreamState
 
@@ -60,7 +55,23 @@
                             record_or_schema[transformed_field] = value
 
 
-<<<<<<< HEAD
+class MigrateEmptyStringState(StateMigration):
+    cursor_field: str
+    config: Config
+
+    def __init__(self, cursor_field, config: Config):
+        self.cursor_field = cursor_field
+        self.config = config
+
+    def migrate(self, stream_state: Mapping[str, Any]) -> Mapping[str, Any]:
+        # if start date wasn't provided in the config default date will be used
+        start_date = self.config.get("start_date", "2006-06-01T00:00:00.000Z")
+        return {self.cursor_field: start_date}
+
+    def should_migrate(self, stream_state: Mapping[str, Any]) -> bool:
+        return stream_state.get(self.cursor_field) == ""
+
+
 @dataclass
 class AddFieldsFromEndpointTransformation(RecordTransformation):
     """
@@ -86,21 +97,4 @@
         additional_data = self.record_selector.select_records(response=additional_data_response, stream_state={}, records_schema={})
 
         for data in additional_data:
-            record.update(data)
-=======
-class MigrateEmptyStringState(StateMigration):
-    cursor_field: str
-    config: Config
-
-    def __init__(self, cursor_field, config: Config):
-        self.cursor_field = cursor_field
-        self.config = config
-
-    def migrate(self, stream_state: Mapping[str, Any]) -> Mapping[str, Any]:
-        # if start date wasn't provided in the config default date will be used
-        start_date = self.config.get("start_date", "2006-06-01T00:00:00.000Z")
-        return {self.cursor_field: start_date}
-
-    def should_migrate(self, stream_state: Mapping[str, Any]) -> bool:
-        return stream_state.get(self.cursor_field) == ""
->>>>>>> 04ac7b90
+            record.update(data)