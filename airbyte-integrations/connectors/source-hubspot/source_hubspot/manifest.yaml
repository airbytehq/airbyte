--- conflicted
+++ resolved
@@ -508,155 +508,15 @@
         class_name: source_hubspot.components.MigrateEmptyStringState
         cursor_field: updatedAt
 
-<<<<<<< HEAD
-  goals_stream:
-    $ref: "#/definitions/stream_base"
-    name: goals
-=======
   campaigns_stream:
     $ref: "#/definitions/stream_base"
     name: campaigns
->>>>>>> a88a90b8
     primary_key:
       - id
     retriever:
       $ref: "#/definitions/base_retriever"
       requester:
         $ref: "#/definitions/base_requester"
-<<<<<<< HEAD
-        path: /crm/v3/objects/goal_targets
-        request_parameters:
-          archived: 'false'
-          startTimestamp: '{{ format_datetime(stream_partition["start_time"], "%ms") }}'
-          endTimestamp: '{{ format_datetime(stream_partition["end_time"], "%ms") }}'
-          properties:
-            type: QueryProperties
-            property_list:
-              type: PropertiesFromEndpoint
-              property_field_path: [ "name" ]
-              retriever:
-                type: SimpleRetriever
-                requester:
-                  type: HttpRequester
-                  url_base: https://api.hubapi.com
-                  authenticator:
-                    $ref: "#/definitions/authenticator"
-                  path: /properties/v2/goal_targets/properties
-                  http_method: GET
-                  request_headers:
-                    Content-Type: "application/json"
-                record_selector:
-                  type: RecordSelector
-                  extractor:
-                    type: DpathExtractor
-                    field_path: [ ]
-            property_chunking:
-              type: PropertyChunking
-              property_limit_type: property_count
-              property_limit: 50
-      record_selector:
-        $ref: "#/definitions/base_selector"
-        schema_normalization:
-          type: CustomSchemaNormalization
-          class_name: source_hubspot.components.EntitySchemaNormalization
-    incremental_sync:
-      type: DatetimeBasedCursor
-      cursor_field: hs_lastmodifieddate
-      start_datetime:
-        type: MinMaxDatetime
-        datetime: "{{ format_datetime(config.get('start_date', '2006-06-01T00:00:00Z'), '%Y-%m-%dT%H:%M:%S.%fZ', '%Y-%m-%dT%H:%M:%SZ') }}"
-        datetime_format: "%Y-%m-%dT%H:%M:%S.%fZ"
-      datetime_format: "%Y-%m-%dT%H:%M:%S.%fZ"
-      lookback_window: P{{ config.get('lookback_window', 0) }}D
-      cursor_datetime_formats:
-        - "%Y-%m-%dT%H:%M:%S.%fZ"
-        - "%Y-%m-%dT%H:%M:%S.%f%z"
-        - "%Y-%m-%dT%H:%M:%SZ"
-    transformations:
-      - type: DpathFlattenFields
-        field_path:
-          - properties
-        key_transformation:
-          type: KeyTransformation
-          prefix: properties_
-
-    schema_loader:
-      type: DynamicSchemaLoader
-      retriever:
-        type: SimpleRetriever
-        requester:
-          $ref: "#/definitions/base_requester"
-          path: /properties/v2/goal_targets/properties
-        record_selector:
-          type: RecordSelector
-          extractor:
-            type: CustomRecordExtractor
-            class_name: source_hubspot.components.HubspotSchemaExtractor
-            field_path: []
-      schema_transformations:
-        - type: AddFields
-          fields:
-            - path: [ "properties" ]
-              value: "{{ record }}"
-        - type: CustomTransformation
-          class_name: source_hubspot.components.HubspotRenamePropertiesTransformation
-        - type: AddFields
-          fields:
-            - path: [ "id" ]
-              value: '{{ { "description": "Unique identifier for the goal.", "type": ["null", "string"] } }}'
-            - path: [ "properties_hs_created_by_user_id" ]
-              value: '{{ { "description": "ID of the user who created the goal.", "type": ["null", "string"] } if record.get("properties_hs_created_by_user_id") is none else record["properties_hs_created_by_user_id"] }}'
-            - path: [ "properties_hs_createdate" ]
-              value: '{{ {"description": "Date and time when the goal was created.", "type": ["null", "string"], "format": "date-time"} if record.get("properties_hs_createdate") is none else record["properties_hs_createdate"] }}'
-            - path: [ "properties_hs_start_datetime" ]
-              value: '{{ {"description": "Start date and time of the goal period.", "type": ["null", "string"], "format": "date-time"} if record.get("properties_hs_start_datetime") is none else record["properties_hs_start_datetime"] }}'
-            - path: [ "properties_hs_end_datetime" ]
-              value: '{{ {"description": "End date and time of the goal period.", "type": ["null", "string"], "format": "date-time"} if record.get("properties_hs_end_datetime") is none else record["properties_hs_end_datetime"] }}'
-            - path: [ "properties_hs_goal_name" ]
-              value: '{{ {"description": "Name of the goal.", "type": ["null", "string"]} if record.get("properties_hs_goal_name") is none else record["properties_hs_goal_name"] }}'
-            - path: [ "properties_hs_lastmodifieddate" ]
-              value: '{{ {"description": "Date and time when the goal was last modified.", "type": ["null", "string"], "format": "date-time"} if record.get("properties_hs_lastmodifieddate") is none else record["properties_hs_lastmodifieddate"] }}'
-            - path: [ "properties_hs_kpi_value_last_calculated_at" ]
-              value: '{{ {"description": "Date and time when the KPI value was last calculated.", "type": ["null", "string"], "format": "date-time"} if record.get("properties_hs_kpi_value_last_calculated_at") is none else record["properties_hs_kpi_value_last_calculated_at"] }}'
-            - path: [ "properties_hs_object_id" ]
-              value: '{{ {"description": "ID of the object associated with the goal.", "type": ["null", "string"]} if record.get("properties_hs_object_id") is none else record["properties_hs_object_id"] }}'
-            - path: [ "properties_hs_target_amount" ]
-              value: '{{ {"description": "Target amount set for the goal.", "type": ["null", "string"]} if record.get("properties_hs_target_amount") is none else record["properties_hs_target_amount"] }}'
-            - path: [ "createdAt" ]
-              value: '{{ {"description": "Date and time when the goal was created.", "type": ["null", "string"], "format": "date-time", "apply_cast_datetime": False} }}'
-            - path: [ "updatedAt" ]
-              value: '{{ {"description": "Date and time when the goal was last updated.", "type": ["null", "string"], "format": "date-time", "apply_cast_datetime": False} }}'
-            - path: [ "archived" ]
-              value: '{{ {"description": "Indicates if the goal is archived or not.", "type": ["null", "boolean"]} }}'
-      schema_type_identifier:
-        type: SchemaTypeIdentifier
-        key_pointer: ["name"]
-        type_pointer: ["type"]
-        schema_pointer: ["properties"]
-        types_mapping:
-          - type: TypesMap
-            target_type: string
-            current_type: enumeration
-          - type: TypesMap
-            target_type: timestamp_with_timezone
-            current_type: datetime
-          - type: TypesMap
-            target_type: timestamp_with_timezone
-            current_type: date-time
-          - type: TypesMap
-            target_type: boolean
-            current_type: bool
-          - type: TypesMap
-            target_type: date
-            current_type: date
-          - type: TypesMap
-            target_type: string
-            current_type: json
-          - type: TypesMap
-            target_type: string
-            current_type: phone_number
-
-=======
         path: /email/public/v1/campaigns
       record_selector:
         type: RecordSelector
@@ -1023,7 +883,148 @@
         class_name: source_hubspot.components.MigrateEmptyStringState
         cursor_field: timestamp
         cursor_format: "%ms"
->>>>>>> a88a90b8
+
+  goals_stream:
+    $ref: "#/definitions/stream_base"
+    name: goals
+    primary_key:
+      - id
+    retriever:
+      $ref: "#/definitions/base_retriever"
+      requester:
+        $ref: "#/definitions/base_requester"
+        path: /crm/v3/objects/goal_targets
+        request_parameters:
+          archived: 'false'
+          startTimestamp: '{{ format_datetime(stream_partition["start_time"], "%ms") }}'
+          endTimestamp: '{{ format_datetime(stream_partition["end_time"], "%ms") }}'
+          properties:
+            type: QueryProperties
+            property_list:
+              type: PropertiesFromEndpoint
+              property_field_path: [ "name" ]
+              retriever:
+                type: SimpleRetriever
+                requester:
+                  type: HttpRequester
+                  url_base: https://api.hubapi.com
+                  authenticator:
+                    $ref: "#/definitions/authenticator"
+                  path: /properties/v2/goal_targets/properties
+                  http_method: GET
+                  request_headers:
+                    Content-Type: "application/json"
+                record_selector:
+                  type: RecordSelector
+                  extractor:
+                    type: DpathExtractor
+                    field_path: [ ]
+            property_chunking:
+              type: PropertyChunking
+              property_limit_type: property_count
+              property_limit: 50
+      record_selector:
+        $ref: "#/definitions/base_selector"
+        schema_normalization:
+          type: CustomSchemaNormalization
+          class_name: source_hubspot.components.EntitySchemaNormalization
+    incremental_sync:
+      type: DatetimeBasedCursor
+      cursor_field: hs_lastmodifieddate
+      start_datetime:
+        type: MinMaxDatetime
+        datetime: "{{ format_datetime(config.get('start_date', '2006-06-01T00:00:00Z'), '%Y-%m-%dT%H:%M:%S.%fZ', '%Y-%m-%dT%H:%M:%SZ') }}"
+        datetime_format: "%Y-%m-%dT%H:%M:%S.%fZ"
+      datetime_format: "%Y-%m-%dT%H:%M:%S.%fZ"
+      lookback_window: P{{ config.get('lookback_window', 0) }}D
+      cursor_datetime_formats:
+        - "%Y-%m-%dT%H:%M:%S.%fZ"
+        - "%Y-%m-%dT%H:%M:%S.%f%z"
+        - "%Y-%m-%dT%H:%M:%SZ"
+    transformations:
+      - type: DpathFlattenFields
+        field_path:
+          - properties
+        key_transformation:
+          type: KeyTransformation
+          prefix: properties_
+
+    schema_loader:
+      type: DynamicSchemaLoader
+      retriever:
+        type: SimpleRetriever
+        requester:
+          $ref: "#/definitions/base_requester"
+          path: /properties/v2/goal_targets/properties
+        record_selector:
+          type: RecordSelector
+          extractor:
+            type: CustomRecordExtractor
+            class_name: source_hubspot.components.HubspotSchemaExtractor
+            field_path: []
+      schema_transformations:
+        - type: AddFields
+          fields:
+            - path: [ "properties" ]
+              value: "{{ record }}"
+        - type: CustomTransformation
+          class_name: source_hubspot.components.HubspotRenamePropertiesTransformation
+        - type: AddFields
+          fields:
+            - path: [ "id" ]
+              value: '{{ { "description": "Unique identifier for the goal.", "type": ["null", "string"] } }}'
+            - path: [ "properties_hs_created_by_user_id" ]
+              value: '{{ { "description": "ID of the user who created the goal.", "type": ["null", "string"] } if record.get("properties_hs_created_by_user_id") is none else record["properties_hs_created_by_user_id"] }}'
+            - path: [ "properties_hs_createdate" ]
+              value: '{{ {"description": "Date and time when the goal was created.", "type": ["null", "string"], "format": "date-time"} if record.get("properties_hs_createdate") is none else record["properties_hs_createdate"] }}'
+            - path: [ "properties_hs_start_datetime" ]
+              value: '{{ {"description": "Start date and time of the goal period.", "type": ["null", "string"], "format": "date-time"} if record.get("properties_hs_start_datetime") is none else record["properties_hs_start_datetime"] }}'
+            - path: [ "properties_hs_end_datetime" ]
+              value: '{{ {"description": "End date and time of the goal period.", "type": ["null", "string"], "format": "date-time"} if record.get("properties_hs_end_datetime") is none else record["properties_hs_end_datetime"] }}'
+            - path: [ "properties_hs_goal_name" ]
+              value: '{{ {"description": "Name of the goal.", "type": ["null", "string"]} if record.get("properties_hs_goal_name") is none else record["properties_hs_goal_name"] }}'
+            - path: [ "properties_hs_lastmodifieddate" ]
+              value: '{{ {"description": "Date and time when the goal was last modified.", "type": ["null", "string"], "format": "date-time"} if record.get("properties_hs_lastmodifieddate") is none else record["properties_hs_lastmodifieddate"] }}'
+            - path: [ "properties_hs_kpi_value_last_calculated_at" ]
+              value: '{{ {"description": "Date and time when the KPI value was last calculated.", "type": ["null", "string"], "format": "date-time"} if record.get("properties_hs_kpi_value_last_calculated_at") is none else record["properties_hs_kpi_value_last_calculated_at"] }}'
+            - path: [ "properties_hs_object_id" ]
+              value: '{{ {"description": "ID of the object associated with the goal.", "type": ["null", "string"]} if record.get("properties_hs_object_id") is none else record["properties_hs_object_id"] }}'
+            - path: [ "properties_hs_target_amount" ]
+              value: '{{ {"description": "Target amount set for the goal.", "type": ["null", "string"]} if record.get("properties_hs_target_amount") is none else record["properties_hs_target_amount"] }}'
+            - path: [ "createdAt" ]
+              value: '{{ {"description": "Date and time when the goal was created.", "type": ["null", "string"], "format": "date-time", "apply_cast_datetime": False} }}'
+            - path: [ "updatedAt" ]
+              value: '{{ {"description": "Date and time when the goal was last updated.", "type": ["null", "string"], "format": "date-time", "apply_cast_datetime": False} }}'
+            - path: [ "archived" ]
+              value: '{{ {"description": "Indicates if the goal is archived or not.", "type": ["null", "boolean"]} }}'
+      schema_type_identifier:
+        type: SchemaTypeIdentifier
+        key_pointer: ["name"]
+        type_pointer: ["type"]
+        schema_pointer: ["properties"]
+        types_mapping:
+          - type: TypesMap
+            target_type: string
+            current_type: enumeration
+          - type: TypesMap
+            target_type: timestamp_with_timezone
+            current_type: datetime
+          - type: TypesMap
+            target_type: timestamp_with_timezone
+            current_type: date-time
+          - type: TypesMap
+            target_type: boolean
+            current_type: bool
+          - type: TypesMap
+            target_type: date
+            current_type: date
+          - type: TypesMap
+            target_type: string
+            current_type: json
+          - type: TypesMap
+            target_type: string
+            current_type: phone_number
+
 
 streams:
   - "#/definitions/campaigns_stream"
@@ -1034,14 +1035,11 @@
   - "#/definitions/email_subscriptions_stream"
   - "#/definitions/marketing_emails_stream"
   - "#/definitions/ticket_pipelines_stream"
-<<<<<<< HEAD
-  - "#/definitions/goals_stream"
-=======
   - "#/definitions/workflows_stream"
   - "#/definitions/email_events_stream"
   - "#/definitions/engagements_stream"
   - "#/definitions/subscription_changes_stream"
->>>>>>> a88a90b8
+  - "#/definitions/goals_stream"
 
 # HubSpot account is limited to 110 requests every 10 seconds https://developers.hubspot.com/docs/guides/apps/api-usage/usage-details#rate-limits
 concurrency_level:
