--- conflicted
+++ resolved
@@ -94,7 +94,7 @@
     pagination_strategy:
       type: OffsetIncrement
       page_size: 100
-      
+
   cursor_paginator:
     type: DefaultPaginator
     page_token_option:
@@ -502,22 +502,15 @@
       schema:
         $ref: "#/schemas/email_subscriptions"
 
-<<<<<<< HEAD
   deals_archived_stream:
     primary_key:
       - id
     $ref: "#/definitions/stream_base"
     name: deals_archived
-=======
-  ticket_pipelines_stream:
-    $ref: "#/definitions/stream_base"
-    name: ticket_pipelines
->>>>>>> ff212a26
     retriever:
       $ref: "#/definitions/base_retriever"
       requester:
         $ref: "#/definitions/base_requester"
-<<<<<<< HEAD
         path: /crm/v3/objects/deals
         request_parameters:
           associations: "['contacts', 'companies', 'line_items']"
@@ -585,48 +578,10 @@
       - id
     $ref: "#/definitions/stream_base"
     name: forms
-=======
-        path: /crm/v3/pipelines/tickets
-    incremental_sync:
-      type: DatetimeBasedCursor
-      cursor_field: updatedAt
-      start_datetime:
-        type: MinMaxDatetime
-        datetime: "{{ format_datetime(config.get('start_date', '2006-06-01T00:00:00Z'), '%Y-%m-%dT%H:%M:%S.%fZ', '%Y-%m-%dT%H:%M:%SZ') }}"
-        datetime_format: "%Y-%m-%dT%H:%M:%S.%fZ"
-      datetime_format: "%Y-%m-%dT%H:%M:%S.%fZ"
-      lookback_window: P{{ config.get('lookback_window', 0) }}D
-      cursor_datetime_formats:
-        - "%Y-%m-%dT%H:%M:%S.%fZ"
-        - "%Y-%m-%dT%H:%M:%S.%f%z"
-        - "%Y-%m-%dT%H:%M:%SZ"
-      is_client_side_incremental: true
-    transformations:
-      - type: AddFields
-        fields:
-          - path: ["updatedAt"]
-            value: "{{ record['createdAt'] }}"
-        condition: "{{ record.get('updatedAt') is none }}"
-    schema_loader:
-      type: InlineSchemaLoader
-      schema:
-        $ref: "#/schemas/ticket_pipelines"
-    state_migrations:
-      - type: CustomStateMigration
-        class_name: source_hubspot.components.MigrateEmptyStringState
-        cursor_field: updatedAt
-
-  campaigns_stream:
-    $ref: "#/definitions/stream_base"
-    name: campaigns
-    primary_key:
-      - id
->>>>>>> ff212a26
     retriever:
       $ref: "#/definitions/base_retriever"
       requester:
         $ref: "#/definitions/base_requester"
-<<<<<<< HEAD
         path: /marketing/v3/forms
         request_parameters:
           formTypes: "['hubspot', 'captured', 'flow']"
@@ -729,7 +684,127 @@
       start_datetime:
         type: MinMaxDatetime
         datetime: "{{ format_datetime(config.get('start_date', '2006-06-01T00:00:00.000Z'), '%ms') }}"
-=======
+        datetime_format: "%ms"
+      datetime_format: "%ms"
+      lookback_window: P{{ config.get('lookback_window', 0) }}D
+      cursor_datetime_formats:
+        - "%ms"
+      is_client_side_incremental: true
+    schema_loader:
+      type: InlineSchemaLoader
+      schema:
+        $ref: "#/schemas/form_submissions"
+
+  owners_stream:
+    primary_key:
+      - id
+    $ref: "#/definitions/stream_base"
+    name: owners
+    retriever:
+      $ref: "#/definitions/base_retriever"
+      requester:
+        $ref: "#/definitions/base_requester"
+        path: /crm/v3/owners
+      paginator:
+        $ref: "#/definitions/cursor_paginator"
+      record_selector:
+        type: RecordSelector
+        extractor:
+          type: DpathExtractor
+          field_path:
+            - results
+    transformations:
+      - type: AddFields
+        fields:
+          - path: [ "updatedAt" ]
+            value: "{{ record.get('updatedAt') or record['createdAt'] }}"
+    incremental_sync:
+      $ref: "#/definitions/incremental_sync"
+      is_client_side_incremental: true
+    schema_loader:
+      type: InlineSchemaLoader
+      schema:
+        $ref: "#/schemas/owners"
+
+  owners_archived_stream:
+    primary_key:
+      - id
+    $ref: "#/definitions/stream_base"
+    name: owners_archived
+    retriever:
+      $ref: "#/definitions/base_retriever"
+      requester:
+        $ref: "#/definitions/base_requester"
+        path: /crm/v3/owners
+        request_parameters:
+          archived: "true"
+      paginator:
+        $ref: "#/definitions/cursor_paginator"
+      record_selector:
+        type: RecordSelector
+        extractor:
+          type: DpathExtractor
+          field_path:
+            - results
+    transformations:
+      - type: AddFields
+        fields:
+          - path: [ "updatedAt" ]
+            value: "{{ record.get('updatedAt') or record['createdAt'] }}"
+    incremental_sync:
+      $ref: "#/definitions/incremental_sync"
+      is_client_side_incremental: true
+    schema_loader:
+      type: InlineSchemaLoader
+      schema:
+        $ref: "#/schemas/owners_archived"
+
+  ticket_pipelines_stream:
+    $ref: "#/definitions/stream_base"
+    name: ticket_pipelines
+    retriever:
+      $ref: "#/definitions/base_retriever"
+      requester:
+        $ref: "#/definitions/base_requester"
+        path: /crm/v3/pipelines/tickets
+    incremental_sync:
+      type: DatetimeBasedCursor
+      cursor_field: updatedAt
+      start_datetime:
+        type: MinMaxDatetime
+        datetime: "{{ format_datetime(config.get('start_date', '2006-06-01T00:00:00Z'), '%Y-%m-%dT%H:%M:%S.%fZ', '%Y-%m-%dT%H:%M:%SZ') }}"
+        datetime_format: "%Y-%m-%dT%H:%M:%S.%fZ"
+      datetime_format: "%Y-%m-%dT%H:%M:%S.%fZ"
+      lookback_window: P{{ config.get('lookback_window', 0) }}D
+      cursor_datetime_formats:
+        - "%Y-%m-%dT%H:%M:%S.%fZ"
+        - "%Y-%m-%dT%H:%M:%S.%f%z"
+        - "%Y-%m-%dT%H:%M:%SZ"
+      is_client_side_incremental: true
+    transformations:
+      - type: AddFields
+        fields:
+          - path: ["updatedAt"]
+            value: "{{ record['createdAt'] }}"
+        condition: "{{ record.get('updatedAt') is none }}"
+    schema_loader:
+      type: InlineSchemaLoader
+      schema:
+        $ref: "#/schemas/ticket_pipelines"
+    state_migrations:
+      - type: CustomStateMigration
+        class_name: source_hubspot.components.MigrateEmptyStringState
+        cursor_field: updatedAt
+
+  campaigns_stream:
+    $ref: "#/definitions/stream_base"
+    name: campaigns
+    primary_key:
+      - id
+    retriever:
+      $ref: "#/definitions/base_retriever"
+      requester:
+        $ref: "#/definitions/base_requester"
         path: /email/public/v1/campaigns
       record_selector:
         type: RecordSelector
@@ -761,7 +836,6 @@
       start_datetime:
         type: MinMaxDatetime
         datetime: "{{ format_datetime(config.get('start_date', '2006-06-01T00:00:00Z'), '%ms', '%Y-%m-%dT%H:%M:%SZ') }}"
->>>>>>> ff212a26
         datetime_format: "%ms"
       datetime_format: "%ms"
       lookback_window: P{{ config.get('lookback_window', 0) }}D
@@ -771,24 +845,6 @@
     schema_loader:
       type: InlineSchemaLoader
       schema:
-<<<<<<< HEAD
-        $ref: "#/schemas/form_submissions"
-
-  owners_stream:
-    primary_key:
-      - id
-    $ref: "#/definitions/stream_base"
-    name: owners
-    retriever:
-      $ref: "#/definitions/base_retriever"
-      requester:
-        $ref: "#/definitions/base_requester"
-        path: /crm/v3/owners
-      paginator:
-        $ref: "#/definitions/cursor_paginator"
-      record_selector:
-        type: RecordSelector
-=======
         $ref: "#/schemas/campaigns"
     transformations:
       - type: CustomTransformation
@@ -824,20 +880,10 @@
       record_selector:
         type: RecordSelector
         transform_before_filtering: true
->>>>>>> ff212a26
         extractor:
           type: DpathExtractor
           field_path:
             - results
-<<<<<<< HEAD
-    transformations:
-      - type: AddFields
-        fields:
-          - path: [ "updatedAt" ]
-            value: "{{ record.get('updatedAt') or record['createdAt'] }}"
-    incremental_sync:
-      $ref: "#/definitions/incremental_sync"
-=======
       decoder:
         type: JsonDecoder
     incremental_sync:
@@ -851,54 +897,16 @@
       lookback_window: P{{ config.get('lookback_window', 0) }}D
       cursor_datetime_formats:
         - "%ms"
->>>>>>> ff212a26
       is_client_side_incremental: true
     schema_loader:
       type: InlineSchemaLoader
       schema:
-<<<<<<< HEAD
-        $ref: "#/schemas/owners"
-
-  owners_archived_stream:
-    primary_key:
-      - id
-    $ref: "#/definitions/stream_base"
-    name: owners_archived
-    retriever:
-      $ref: "#/definitions/base_retriever"
-      requester:
-        $ref: "#/definitions/base_requester"
-        path: /crm/v3/owners
-        request_parameters:
-          archived: "true"
-      paginator:
-        $ref: "#/definitions/cursor_paginator"
-      record_selector:
-        type: RecordSelector
-        extractor:
-          type: DpathExtractor
-          field_path:
-            - results
-    transformations:
-      - type: AddFields
-        fields:
-          - path: [ "updatedAt" ]
-            value: "{{ record.get('updatedAt') or record['createdAt'] }}"
-    incremental_sync:
-      $ref: "#/definitions/incremental_sync"
-      is_client_side_incremental: true
-    schema_loader:
-      type: InlineSchemaLoader
-      schema:
-        $ref: "#/schemas/owners_archived"
-=======
         $ref: "#/schemas/deal_pipelines"
     transformations:
       - type: AddFields
         fields:
           - path: ["updatedAt"]
             value: "{{ record.get('updatedAt') or record['createdAt'] }}"
->>>>>>> ff212a26
 
 streams:
   - "#/definitions/campaigns_stream"
@@ -907,16 +915,13 @@
   - "#/definitions/deal_pipelines_stream"
   - "#/definitions/deals_property_history_stream"
   - "#/definitions/email_subscriptions_stream"
-<<<<<<< HEAD
   - "#/definitions/deals_archived_stream"
   - "#/definitions/forms_stream"
   - "#/definitions/form_submissions_stream"
   - "#/definitions/owners_stream"
   - "#/definitions/owners_archived_stream"
-=======
   - "#/definitions/marketing_emails_stream"
   - "#/definitions/ticket_pipelines_stream"
->>>>>>> ff212a26
 
 # HubSpot account is limited to 110 requests every 10 seconds https://developers.hubspot.com/docs/guides/apps/api-usage/usage-details#rate-limits
 concurrency_level:
@@ -925,666 +930,13 @@
   max_concurrency: 40
 
 schemas:
-<<<<<<< HEAD
-  deals_archived:
-    $schema: http://json-schema.org/schema#
-=======
   deal_pipelines:
     $schema: http://json-schema.org/draft-07/schema#
->>>>>>> ff212a26
     type:
       - "null"
       - object
     additionalProperties: true
     properties:
-<<<<<<< HEAD
-      id:
-        type:
-          - "null"
-          - string
-      properties:
-        type:
-          - "null"
-          - object
-        properties:
-          amount:
-            type:
-              - "null"
-              - string
-          amount_in_home_currency:
-            type:
-              - "null"
-              - string
-          closed_lost_reason:
-            type:
-              - "null"
-              - string
-          closed_won_reason:
-            type:
-              - "null"
-              - string
-          closedate:
-            type:
-              - "null"
-              - string
-            format: date-time
-          createdate:
-            type:
-              - "null"
-              - string
-            format: date-time
-          days_to_close:
-            type:
-              - "null"
-              - string
-          dealname:
-            type:
-              - "null"
-              - string
-          dealstage:
-            type:
-              - "null"
-              - string
-          dealtype:
-            type:
-              - "null"
-              - string
-          description:
-            type:
-              - "null"
-              - string
-          engagements_last_meeting_booked:
-            type:
-              - "null"
-              - string
-          engagements_last_meeting_booked_campaign:
-            type:
-              - "null"
-              - string
-          engagements_last_meeting_booked_medium:
-            type:
-              - "null"
-              - string
-          engagements_last_meeting_booked_source:
-            type:
-              - "null"
-              - string
-          hs_acv:
-            type:
-              - "null"
-              - string
-          hs_all_accessible_team_ids:
-            type:
-              - "null"
-              - string
-          hs_all_assigned_business_unit_ids:
-            type:
-              - "null"
-              - string
-          hs_all_owner_ids:
-            type:
-              - "null"
-              - string
-          hs_all_team_ids:
-            type:
-              - "null"
-              - string
-          hs_analytics_source:
-            type:
-              - "null"
-              - string
-          hs_analytics_source_data_1:
-            type:
-              - "null"
-              - string
-          hs_analytics_source_data_2:
-            type:
-              - "null"
-              - string
-          hs_arr:
-            type:
-              - "null"
-              - string
-          hs_closed_amount:
-            type:
-              - "null"
-              - string
-          hs_closed_amount_in_home_currency:
-            type:
-              - "null"
-              - string
-          hs_created_by_user_id:
-            type:
-              - "null"
-              - string
-          hs_createdate:
-            type:
-              - "null"
-              - string
-            format: date-time
-          hs_date_entered_9567448:
-            type:
-              - "null"
-              - string
-          hs_date_entered_9567449:
-            type:
-              - "null"
-              - string
-          hs_date_entered_appointmentscheduled:
-            type:
-              - "null"
-              - string
-            format: date-time
-          hs_date_entered_closedlost:
-            type:
-              - "null"
-              - string
-            format: date-time
-          hs_date_entered_closedwon:
-            type:
-              - "null"
-              - string
-            format: date-time
-          hs_date_entered_contractsent:
-            type:
-              - "null"
-              - string
-            format: date-time
-          hs_date_entered_customclosedwonstage:
-            type:
-              - "null"
-              - string
-            format: date-time
-          hs_date_entered_decisionmakerboughtin:
-            type:
-              - "null"
-              - string
-            format: date-time
-          hs_date_entered_presentationscheduled:
-            type:
-              - "null"
-              - string
-            format: date-time
-          hs_date_entered_qualifiedtobuy:
-            type:
-              - "null"
-              - string
-            format: date-time
-          hs_date_exited_9567448:
-            type:
-              - "null"
-              - string
-          hs_date_exited_9567449:
-            type:
-              - "null"
-              - string
-          hs_date_exited_appointmentscheduled:
-            type:
-              - "null"
-              - string
-            format: date-time
-          hs_date_exited_closedlost:
-            type:
-              - "null"
-              - string
-            format: date-time
-          hs_date_exited_closedwon:
-            type:
-              - "null"
-              - string
-            format: date-time
-          hs_date_exited_contractsent:
-            type:
-              - "null"
-              - string
-            format: date-time
-          hs_date_exited_customclosedwonstage:
-            type:
-              - "null"
-              - string
-            format: date-time
-          hs_date_exited_decisionmakerboughtin:
-            type:
-              - "null"
-              - string
-            format: date-time
-          hs_date_exited_presentationscheduled:
-            type:
-              - "null"
-              - string
-            format: date-time
-          hs_date_exited_qualifiedtobuy:
-            type:
-              - "null"
-              - string
-            format: date-time
-          hs_deal_amount_calculation_preference:
-            type:
-              - "null"
-              - string
-          hs_deal_stage_probability:
-            type:
-              - "null"
-              - string
-          hs_deal_stage_probability_shadow:
-            type:
-              - "null"
-              - string
-          hs_forecast_amount:
-            type:
-              - "null"
-              - string
-          hs_forecast_probability:
-            type:
-              - "null"
-              - string
-          hs_is_closed:
-            type:
-              - "null"
-              - string
-          hs_is_closed_won:
-            type:
-              - "null"
-              - string
-          hs_lastmodifieddate:
-            type:
-              - "null"
-              - string
-            format: date-time
-          hs_latest_meeting_activity:
-            type:
-              - "null"
-              - string
-          hs_likelihood_to_close:
-            type:
-              - "null"
-              - string
-          hs_line_item_global_term_hs_discount_percentage:
-            type:
-              - "null"
-              - string
-          hs_line_item_global_term_hs_discount_percentage_enabled:
-            type:
-              - "null"
-              - string
-          hs_line_item_global_term_hs_recurring_billing_period:
-            type:
-              - "null"
-              - string
-          hs_line_item_global_term_hs_recurring_billing_period_enabled:
-            type:
-              - "null"
-              - string
-          hs_line_item_global_term_hs_recurring_billing_start_date:
-            type:
-              - "null"
-              - string
-          hs_line_item_global_term_hs_recurring_billing_start_date_enabled:
-            type:
-              - "null"
-              - string
-          hs_line_item_global_term_recurringbillingfrequency:
-            type:
-              - "null"
-              - string
-          hs_line_item_global_term_recurringbillingfrequency_enabled:
-            type:
-              - "null"
-              - string
-          hs_manual_forecast_category:
-            type:
-              - "null"
-              - string
-          hs_merged_object_ids:
-            type:
-              - "null"
-              - string
-          hs_mrr:
-            type:
-              - "null"
-              - string
-          hs_next_step:
-            type:
-              - "null"
-              - string
-          hs_num_target_accounts:
-            type:
-              - "null"
-              - string
-          hs_object_id:
-            type:
-              - "null"
-              - string
-          hs_predicted_amount:
-            type:
-              - "null"
-              - string
-          hs_predicted_amount_in_home_currency:
-            type:
-              - "null"
-              - string
-          hs_priority:
-            type:
-              - "null"
-              - string
-          hs_projected_amount:
-            type:
-              - "null"
-              - string
-          hs_projected_amount_in_home_currency:
-            type:
-              - "null"
-              - string
-          hs_sales_email_last_replied:
-            type:
-              - "null"
-              - string
-          hs_tcv:
-            type:
-              - "null"
-              - string
-          hs_unique_creation_key:
-            type:
-              - "null"
-              - string
-          hs_updated_by_user_id:
-            type:
-              - "null"
-              - string
-          hs_user_ids_of_all_notification_followers:
-            type:
-              - "null"
-              - string
-          hs_user_ids_of_all_notification_unfollowers:
-            type:
-              - "null"
-              - string
-          hs_user_ids_of_all_owners:
-            type:
-              - "null"
-              - string
-          hubspot_owner_assigneddate:
-            type:
-              - "null"
-              - string
-            format: date-time
-          hubspot_owner_id:
-            type:
-              - "null"
-              - string
-          hubspot_team_id:
-            type:
-              - "null"
-              - string
-          notes_last_contacted:
-            type:
-              - "null"
-              - string
-          notes_last_updated:
-            type:
-              - "null"
-              - string
-          notes_next_activity_date:
-            type:
-              - "null"
-              - string
-          num_associated_contacts:
-            type:
-              - "null"
-              - string
-          num_contacted_notes:
-            type:
-              - "null"
-              - string
-          num_notes:
-            type:
-              - "null"
-              - string
-          pipeline:
-            type:
-              - "null"
-              - string
-      properties_amount:
-        type:
-          - "null"
-          - string
-      properties_amount_in_home_currency:
-        type:
-          - "null"
-          - string
-      properties_closed_lost_reason:
-        type:
-          - "null"
-          - string
-      properties_closed_won_reason:
-        type:
-          - "null"
-          - string
-      properties_closedate:
-        type:
-          - "null"
-          - string
-        format: date-time
-      properties_createdate:
-        type:
-          - "null"
-          - string
-        format: date-time
-      properties_days_to_close:
-        type:
-          - "null"
-          - string
-      properties_dealname:
-        type:
-          - "null"
-          - string
-      properties_dealstage:
-        type:
-          - "null"
-          - string
-      properties_dealtype:
-        type:
-          - "null"
-          - string
-      properties_description:
-        type:
-          - "null"
-          - string
-      properties_engagements_last_meeting_booked:
-        type:
-          - "null"
-          - string
-      properties_engagements_last_meeting_booked_campaign:
-        type:
-          - "null"
-          - string
-      properties_engagements_last_meeting_booked_medium:
-        type:
-          - "null"
-          - string
-      properties_engagements_last_meeting_booked_source:
-        type:
-          - "null"
-          - string
-      properties_hs_acv:
-        type:
-          - "null"
-          - string
-      properties_hs_all_accessible_team_ids:
-        type:
-          - "null"
-          - string
-      properties_hs_all_assigned_business_unit_ids:
-        type:
-          - "null"
-          - string
-      properties_hs_all_owner_ids:
-        type:
-          - "null"
-          - string
-      properties_hs_all_team_ids:
-        type:
-          - "null"
-          - string
-      properties_hs_analytics_source:
-        type:
-          - "null"
-          - string
-      properties_hs_analytics_source_data_1:
-        type:
-          - "null"
-          - string
-      properties_hs_analytics_source_data_2:
-        type:
-          - "null"
-          - string
-      properties_hs_arr:
-        type:
-          - "null"
-          - string
-      properties_hs_closed_amount:
-        type:
-          - "null"
-          - string
-      properties_hs_closed_amount_in_home_currency:
-        type:
-          - "null"
-          - string
-      properties_hs_created_by_user_id:
-        type:
-          - "null"
-          - string
-      properties_hs_createdate:
-        type:
-          - "null"
-          - string
-        format: date-time
-      properties_hs_date_entered_9567448:
-        type:
-          - "null"
-          - string
-      properties_hs_date_entered_9567449:
-        type:
-          - "null"
-          - string
-      properties_hs_date_entered_appointmentscheduled:
-        type:
-          - "null"
-          - string
-        format: date-time
-      properties_hs_date_entered_closedlost:
-        type:
-          - "null"
-          - string
-        format: date-time
-      properties_hs_date_entered_closedwon:
-        type:
-          - "null"
-          - string
-        format: date-time
-      properties_hs_date_entered_contractsent:
-        type:
-          - "null"
-          - string
-        format: date-time
-      properties_hs_date_entered_customclosedwonstage:
-        type:
-          - "null"
-          - string
-        format: date-time
-      properties_hs_date_entered_decisionmakerboughtin:
-        type:
-          - "null"
-          - string
-        format: date-time
-      properties_hs_date_entered_presentationscheduled:
-        type:
-          - "null"
-          - string
-        format: date-time
-      properties_hs_date_entered_qualifiedtobuy:
-        type:
-          - "null"
-          - string
-        format: date-time
-      properties_hs_date_exited_9567448:
-        type:
-          - "null"
-          - string
-      properties_hs_date_exited_9567449:
-        type:
-          - "null"
-          - string
-      properties_hs_date_exited_appointmentscheduled:
-        type:
-          - "null"
-          - string
-        format: date-time
-      properties_hs_date_exited_closedlost:
-        type:
-          - "null"
-          - string
-        format: date-time
-      properties_hs_date_exited_closedwon:
-        type:
-          - "null"
-          - string
-        format: date-time
-      properties_hs_date_exited_contractsent:
-        type:
-          - "null"
-          - string
-        format: date-time
-      properties_hs_date_exited_customclosedwonstage:
-        type:
-          - "null"
-          - string
-        format: date-time
-      properties_hs_date_exited_decisionmakerboughtin:
-        type:
-          - "null"
-          - string
-        format: date-time
-      properties_hs_date_exited_presentationscheduled:
-        type:
-          - "null"
-          - string
-        format: date-time
-      properties_hs_date_exited_qualifiedtobuy:
-        type:
-          - "null"
-          - string
-        format: date-time
-      properties_hs_deal_amount_calculation_preference:
-        type:
-          - "null"
-          - string
-      properties_hs_deal_stage_probability:
-        type:
-          - "null"
-          - string
-      properties_hs_deal_stage_probability_shadow:
-        type:
-          - "null"
-          - string
-      properties_hs_forecast_amount:
-        type:
-          - "null"
-          - string
-      properties_hs_forecast_probability:
-        type:
-          - "null"
-          - string
-      properties_hs_is_closed:
-        type:
-          - "null"
-          - string
-      properties_hs_is_closed_won:
-        type:
-          - "null"
-          - string
-      properties_hs_lastmodifieddate:
-=======
       label:
         description: The label or name of the deal pipeline.
         type:
@@ -1697,126 +1049,10 @@
           - number
       timestamp:
         description: The date and time when the property update occurred.
->>>>>>> ff212a26
         type:
           - "null"
           - string
         format: date-time
-<<<<<<< HEAD
-      properties_hs_latest_meeting_activity:
-        type:
-          - "null"
-          - string
-      properties_hs_likelihood_to_close:
-        type:
-          - "null"
-          - string
-      properties_hs_line_item_global_term_hs_discount_percentage:
-        type:
-          - "null"
-          - string
-      properties_hs_line_item_global_term_hs_discount_percentage_enabled:
-        type:
-          - "null"
-          - string
-      properties_hs_line_item_global_term_hs_recurring_billing_period:
-        type:
-          - "null"
-          - string
-      properties_hs_line_item_global_term_hs_recurring_billing_period_enabled:
-        type:
-          - "null"
-          - string
-      properties_hs_line_item_global_term_hs_recurring_billing_start_date:
-        type:
-          - "null"
-          - string
-      properties_hs_line_item_global_term_hs_recurring_billing_start_date_enabled:
-        type:
-          - "null"
-          - string
-      properties_hs_line_item_global_term_recurringbillingfrequency:
-        type:
-          - "null"
-          - string
-      properties_hs_line_item_global_term_recurringbillingfrequency_enabled:
-        type:
-          - "null"
-          - string
-      properties_hs_manual_forecast_category:
-        type:
-          - "null"
-          - string
-      properties_hs_merged_object_ids:
-        type:
-          - "null"
-          - string
-      properties_hs_mrr:
-        type:
-          - "null"
-          - string
-      properties_hs_next_step:
-        type:
-          - "null"
-          - string
-      properties_hs_num_target_accounts:
-        type:
-          - "null"
-          - string
-      properties_hs_object_id:
-        type:
-          - "null"
-          - string
-      properties_hs_predicted_amount:
-        type:
-          - "null"
-          - string
-      properties_hs_predicted_amount_in_home_currency:
-        type:
-          - "null"
-          - string
-      properties_hs_priority:
-        type:
-          - "null"
-          - string
-      properties_hs_projected_amount:
-        type:
-          - "null"
-          - string
-      properties_hs_projected_amount_in_home_currency:
-        type:
-          - "null"
-          - string
-      properties_hs_sales_email_last_replied:
-        type:
-          - "null"
-          - string
-      properties_hs_tcv:
-        type:
-          - "null"
-          - string
-      properties_hs_unique_creation_key:
-        type:
-          - "null"
-          - string
-      properties_hs_updated_by_user_id:
-        type:
-          - "null"
-          - string
-      properties_hs_user_ids_of_all_notification_followers:
-        type:
-          - "null"
-          - string
-      properties_hs_user_ids_of_all_notification_unfollowers:
-        type:
-          - "null"
-          - string
-      properties_hs_user_ids_of_all_owners:
-        type:
-          - "null"
-          - string
-      properties_hubspot_owner_assigneddate:
-=======
         airbyte_type: timestamp_with_timezone
       property:
         description: The specific property that was updated in the company record.
@@ -1951,12 +1187,816 @@
           - number
       timestamp:
         description: The date and time when the property was updated
->>>>>>> ff212a26
         type:
           - "null"
           - string
         format: date-time
-<<<<<<< HEAD
+        airbyte_type: timestamp_with_timezone
+      property:
+        description: The name of the property that was updated
+        type:
+          - "null"
+          - string
+      dealId:
+        description: The unique identifier of the deal associated with this property history
+        type:
+          - "null"
+          - string
+      sourceType:
+        description: The type of source that triggered this update
+        type:
+          - "null"
+          - string
+      sourceId:
+        description: The unique identifier of the source of this update
+        type:
+          - "null"
+          - string
+      value:
+        description: The new value of the property
+        type:
+          - "null"
+          - string
+      archived:
+        description: Indicates if the deal property history is archived
+        type:
+          - "null"
+          - boolean
+
+  deals_archived:
+    $schema: http://json-schema.org/schema#
+    type:
+      - "null"
+      - object
+    additionalProperties: true
+    properties:
+      id:
+        type:
+          - "null"
+          - string
+      properties:
+        type:
+          - "null"
+          - object
+        properties:
+          amount:
+            type:
+              - "null"
+              - string
+          amount_in_home_currency:
+            type:
+              - "null"
+              - string
+          closed_lost_reason:
+            type:
+              - "null"
+              - string
+          closed_won_reason:
+            type:
+              - "null"
+              - string
+          closedate:
+            type:
+              - "null"
+              - string
+            format: date-time
+          createdate:
+            type:
+              - "null"
+              - string
+            format: date-time
+          days_to_close:
+            type:
+              - "null"
+              - string
+          dealname:
+            type:
+              - "null"
+              - string
+          dealstage:
+            type:
+              - "null"
+              - string
+          dealtype:
+            type:
+              - "null"
+              - string
+          description:
+            type:
+              - "null"
+              - string
+          engagements_last_meeting_booked:
+            type:
+              - "null"
+              - string
+          engagements_last_meeting_booked_campaign:
+            type:
+              - "null"
+              - string
+          engagements_last_meeting_booked_medium:
+            type:
+              - "null"
+              - string
+          engagements_last_meeting_booked_source:
+            type:
+              - "null"
+              - string
+          hs_acv:
+            type:
+              - "null"
+              - string
+          hs_all_accessible_team_ids:
+            type:
+              - "null"
+              - string
+          hs_all_assigned_business_unit_ids:
+            type:
+              - "null"
+              - string
+          hs_all_owner_ids:
+            type:
+              - "null"
+              - string
+          hs_all_team_ids:
+            type:
+              - "null"
+              - string
+          hs_analytics_source:
+            type:
+              - "null"
+              - string
+          hs_analytics_source_data_1:
+            type:
+              - "null"
+              - string
+          hs_analytics_source_data_2:
+            type:
+              - "null"
+              - string
+          hs_arr:
+            type:
+              - "null"
+              - string
+          hs_closed_amount:
+            type:
+              - "null"
+              - string
+          hs_closed_amount_in_home_currency:
+            type:
+              - "null"
+              - string
+          hs_created_by_user_id:
+            type:
+              - "null"
+              - string
+          hs_createdate:
+            type:
+              - "null"
+              - string
+            format: date-time
+          hs_date_entered_9567448:
+            type:
+              - "null"
+              - string
+          hs_date_entered_9567449:
+            type:
+              - "null"
+              - string
+          hs_date_entered_appointmentscheduled:
+            type:
+              - "null"
+              - string
+            format: date-time
+          hs_date_entered_closedlost:
+            type:
+              - "null"
+              - string
+            format: date-time
+          hs_date_entered_closedwon:
+            type:
+              - "null"
+              - string
+            format: date-time
+          hs_date_entered_contractsent:
+            type:
+              - "null"
+              - string
+            format: date-time
+          hs_date_entered_customclosedwonstage:
+            type:
+              - "null"
+              - string
+            format: date-time
+          hs_date_entered_decisionmakerboughtin:
+            type:
+              - "null"
+              - string
+            format: date-time
+          hs_date_entered_presentationscheduled:
+            type:
+              - "null"
+              - string
+            format: date-time
+          hs_date_entered_qualifiedtobuy:
+            type:
+              - "null"
+              - string
+            format: date-time
+          hs_date_exited_9567448:
+            type:
+              - "null"
+              - string
+          hs_date_exited_9567449:
+            type:
+              - "null"
+              - string
+          hs_date_exited_appointmentscheduled:
+            type:
+              - "null"
+              - string
+            format: date-time
+          hs_date_exited_closedlost:
+            type:
+              - "null"
+              - string
+            format: date-time
+          hs_date_exited_closedwon:
+            type:
+              - "null"
+              - string
+            format: date-time
+          hs_date_exited_contractsent:
+            type:
+              - "null"
+              - string
+            format: date-time
+          hs_date_exited_customclosedwonstage:
+            type:
+              - "null"
+              - string
+            format: date-time
+          hs_date_exited_decisionmakerboughtin:
+            type:
+              - "null"
+              - string
+            format: date-time
+          hs_date_exited_presentationscheduled:
+            type:
+              - "null"
+              - string
+            format: date-time
+          hs_date_exited_qualifiedtobuy:
+            type:
+              - "null"
+              - string
+            format: date-time
+          hs_deal_amount_calculation_preference:
+            type:
+              - "null"
+              - string
+          hs_deal_stage_probability:
+            type:
+              - "null"
+              - string
+          hs_deal_stage_probability_shadow:
+            type:
+              - "null"
+              - string
+          hs_forecast_amount:
+            type:
+              - "null"
+              - string
+          hs_forecast_probability:
+            type:
+              - "null"
+              - string
+          hs_is_closed:
+            type:
+              - "null"
+              - string
+          hs_is_closed_won:
+            type:
+              - "null"
+              - string
+          hs_lastmodifieddate:
+            type:
+              - "null"
+              - string
+            format: date-time
+          hs_latest_meeting_activity:
+            type:
+              - "null"
+              - string
+          hs_likelihood_to_close:
+            type:
+              - "null"
+              - string
+          hs_line_item_global_term_hs_discount_percentage:
+            type:
+              - "null"
+              - string
+          hs_line_item_global_term_hs_discount_percentage_enabled:
+            type:
+              - "null"
+              - string
+          hs_line_item_global_term_hs_recurring_billing_period:
+            type:
+              - "null"
+              - string
+          hs_line_item_global_term_hs_recurring_billing_period_enabled:
+            type:
+              - "null"
+              - string
+          hs_line_item_global_term_hs_recurring_billing_start_date:
+            type:
+              - "null"
+              - string
+          hs_line_item_global_term_hs_recurring_billing_start_date_enabled:
+            type:
+              - "null"
+              - string
+          hs_line_item_global_term_recurringbillingfrequency:
+            type:
+              - "null"
+              - string
+          hs_line_item_global_term_recurringbillingfrequency_enabled:
+            type:
+              - "null"
+              - string
+          hs_manual_forecast_category:
+            type:
+              - "null"
+              - string
+          hs_merged_object_ids:
+            type:
+              - "null"
+              - string
+          hs_mrr:
+            type:
+              - "null"
+              - string
+          hs_next_step:
+            type:
+              - "null"
+              - string
+          hs_num_target_accounts:
+            type:
+              - "null"
+              - string
+          hs_object_id:
+            type:
+              - "null"
+              - string
+          hs_predicted_amount:
+            type:
+              - "null"
+              - string
+          hs_predicted_amount_in_home_currency:
+            type:
+              - "null"
+              - string
+          hs_priority:
+            type:
+              - "null"
+              - string
+          hs_projected_amount:
+            type:
+              - "null"
+              - string
+          hs_projected_amount_in_home_currency:
+            type:
+              - "null"
+              - string
+          hs_sales_email_last_replied:
+            type:
+              - "null"
+              - string
+          hs_tcv:
+            type:
+              - "null"
+              - string
+          hs_unique_creation_key:
+            type:
+              - "null"
+              - string
+          hs_updated_by_user_id:
+            type:
+              - "null"
+              - string
+          hs_user_ids_of_all_notification_followers:
+            type:
+              - "null"
+              - string
+          hs_user_ids_of_all_notification_unfollowers:
+            type:
+              - "null"
+              - string
+          hs_user_ids_of_all_owners:
+            type:
+              - "null"
+              - string
+          hubspot_owner_assigneddate:
+            type:
+              - "null"
+              - string
+            format: date-time
+          hubspot_owner_id:
+            type:
+              - "null"
+              - string
+          hubspot_team_id:
+            type:
+              - "null"
+              - string
+          notes_last_contacted:
+            type:
+              - "null"
+              - string
+          notes_last_updated:
+            type:
+              - "null"
+              - string
+          notes_next_activity_date:
+            type:
+              - "null"
+              - string
+          num_associated_contacts:
+            type:
+              - "null"
+              - string
+          num_contacted_notes:
+            type:
+              - "null"
+              - string
+          num_notes:
+            type:
+              - "null"
+              - string
+          pipeline:
+            type:
+              - "null"
+              - string
+      properties_amount:
+        type:
+          - "null"
+          - string
+      properties_amount_in_home_currency:
+        type:
+          - "null"
+          - string
+      properties_closed_lost_reason:
+        type:
+          - "null"
+          - string
+      properties_closed_won_reason:
+        type:
+          - "null"
+          - string
+      properties_closedate:
+        type:
+          - "null"
+          - string
+        format: date-time
+      properties_createdate:
+        type:
+          - "null"
+          - string
+        format: date-time
+      properties_days_to_close:
+        type:
+          - "null"
+          - string
+      properties_dealname:
+        type:
+          - "null"
+          - string
+      properties_dealstage:
+        type:
+          - "null"
+          - string
+      properties_dealtype:
+        type:
+          - "null"
+          - string
+      properties_description:
+        type:
+          - "null"
+          - string
+      properties_engagements_last_meeting_booked:
+        type:
+          - "null"
+          - string
+      properties_engagements_last_meeting_booked_campaign:
+        type:
+          - "null"
+          - string
+      properties_engagements_last_meeting_booked_medium:
+        type:
+          - "null"
+          - string
+      properties_engagements_last_meeting_booked_source:
+        type:
+          - "null"
+          - string
+      properties_hs_acv:
+        type:
+          - "null"
+          - string
+      properties_hs_all_accessible_team_ids:
+        type:
+          - "null"
+          - string
+      properties_hs_all_assigned_business_unit_ids:
+        type:
+          - "null"
+          - string
+      properties_hs_all_owner_ids:
+        type:
+          - "null"
+          - string
+      properties_hs_all_team_ids:
+        type:
+          - "null"
+          - string
+      properties_hs_analytics_source:
+        type:
+          - "null"
+          - string
+      properties_hs_analytics_source_data_1:
+        type:
+          - "null"
+          - string
+      properties_hs_analytics_source_data_2:
+        type:
+          - "null"
+          - string
+      properties_hs_arr:
+        type:
+          - "null"
+          - string
+      properties_hs_closed_amount:
+        type:
+          - "null"
+          - string
+      properties_hs_closed_amount_in_home_currency:
+        type:
+          - "null"
+          - string
+      properties_hs_created_by_user_id:
+        type:
+          - "null"
+          - string
+      properties_hs_createdate:
+        type:
+          - "null"
+          - string
+        format: date-time
+      properties_hs_date_entered_9567448:
+        type:
+          - "null"
+          - string
+      properties_hs_date_entered_9567449:
+        type:
+          - "null"
+          - string
+      properties_hs_date_entered_appointmentscheduled:
+        type:
+          - "null"
+          - string
+        format: date-time
+      properties_hs_date_entered_closedlost:
+        type:
+          - "null"
+          - string
+        format: date-time
+      properties_hs_date_entered_closedwon:
+        type:
+          - "null"
+          - string
+        format: date-time
+      properties_hs_date_entered_contractsent:
+        type:
+          - "null"
+          - string
+        format: date-time
+      properties_hs_date_entered_customclosedwonstage:
+        type:
+          - "null"
+          - string
+        format: date-time
+      properties_hs_date_entered_decisionmakerboughtin:
+        type:
+          - "null"
+          - string
+        format: date-time
+      properties_hs_date_entered_presentationscheduled:
+        type:
+          - "null"
+          - string
+        format: date-time
+      properties_hs_date_entered_qualifiedtobuy:
+        type:
+          - "null"
+          - string
+        format: date-time
+      properties_hs_date_exited_9567448:
+        type:
+          - "null"
+          - string
+      properties_hs_date_exited_9567449:
+        type:
+          - "null"
+          - string
+      properties_hs_date_exited_appointmentscheduled:
+        type:
+          - "null"
+          - string
+        format: date-time
+      properties_hs_date_exited_closedlost:
+        type:
+          - "null"
+          - string
+        format: date-time
+      properties_hs_date_exited_closedwon:
+        type:
+          - "null"
+          - string
+        format: date-time
+      properties_hs_date_exited_contractsent:
+        type:
+          - "null"
+          - string
+        format: date-time
+      properties_hs_date_exited_customclosedwonstage:
+        type:
+          - "null"
+          - string
+        format: date-time
+      properties_hs_date_exited_decisionmakerboughtin:
+        type:
+          - "null"
+          - string
+        format: date-time
+      properties_hs_date_exited_presentationscheduled:
+        type:
+          - "null"
+          - string
+        format: date-time
+      properties_hs_date_exited_qualifiedtobuy:
+        type:
+          - "null"
+          - string
+        format: date-time
+      properties_hs_deal_amount_calculation_preference:
+        type:
+          - "null"
+          - string
+      properties_hs_deal_stage_probability:
+        type:
+          - "null"
+          - string
+      properties_hs_deal_stage_probability_shadow:
+        type:
+          - "null"
+          - string
+      properties_hs_forecast_amount:
+        type:
+          - "null"
+          - string
+      properties_hs_forecast_probability:
+        type:
+          - "null"
+          - string
+      properties_hs_is_closed:
+        type:
+          - "null"
+          - string
+      properties_hs_is_closed_won:
+        type:
+          - "null"
+          - string
+      properties_hs_lastmodifieddate:
+        type:
+          - "null"
+          - string
+        format: date-time
+      properties_hs_latest_meeting_activity:
+        type:
+          - "null"
+          - string
+      properties_hs_likelihood_to_close:
+        type:
+          - "null"
+          - string
+      properties_hs_line_item_global_term_hs_discount_percentage:
+        type:
+          - "null"
+          - string
+      properties_hs_line_item_global_term_hs_discount_percentage_enabled:
+        type:
+          - "null"
+          - string
+      properties_hs_line_item_global_term_hs_recurring_billing_period:
+        type:
+          - "null"
+          - string
+      properties_hs_line_item_global_term_hs_recurring_billing_period_enabled:
+        type:
+          - "null"
+          - string
+      properties_hs_line_item_global_term_hs_recurring_billing_start_date:
+        type:
+          - "null"
+          - string
+      properties_hs_line_item_global_term_hs_recurring_billing_start_date_enabled:
+        type:
+          - "null"
+          - string
+      properties_hs_line_item_global_term_recurringbillingfrequency:
+        type:
+          - "null"
+          - string
+      properties_hs_line_item_global_term_recurringbillingfrequency_enabled:
+        type:
+          - "null"
+          - string
+      properties_hs_manual_forecast_category:
+        type:
+          - "null"
+          - string
+      properties_hs_merged_object_ids:
+        type:
+          - "null"
+          - string
+      properties_hs_mrr:
+        type:
+          - "null"
+          - string
+      properties_hs_next_step:
+        type:
+          - "null"
+          - string
+      properties_hs_num_target_accounts:
+        type:
+          - "null"
+          - string
+      properties_hs_object_id:
+        type:
+          - "null"
+          - string
+      properties_hs_predicted_amount:
+        type:
+          - "null"
+          - string
+      properties_hs_predicted_amount_in_home_currency:
+        type:
+          - "null"
+          - string
+      properties_hs_priority:
+        type:
+          - "null"
+          - string
+      properties_hs_projected_amount:
+        type:
+          - "null"
+          - string
+      properties_hs_projected_amount_in_home_currency:
+        type:
+          - "null"
+          - string
+      properties_hs_sales_email_last_replied:
+        type:
+          - "null"
+          - string
+      properties_hs_tcv:
+        type:
+          - "null"
+          - string
+      properties_hs_unique_creation_key:
+        type:
+          - "null"
+          - string
+      properties_hs_updated_by_user_id:
+        type:
+          - "null"
+          - string
+      properties_hs_user_ids_of_all_notification_followers:
+        type:
+          - "null"
+          - string
+      properties_hs_user_ids_of_all_notification_unfollowers:
+        type:
+          - "null"
+          - string
+      properties_hs_user_ids_of_all_owners:
+        type:
+          - "null"
+          - string
+      properties_hubspot_owner_assigneddate:
+        type:
+          - "null"
+          - string
+        format: date-time
       properties_hubspot_owner_id:
         type:
           - "null"
@@ -2037,39 +2077,6 @@
           type:
             - "null"
             - string
-=======
-        airbyte_type: timestamp_with_timezone
-      property:
-        description: The name of the property that was updated
-        type:
-          - "null"
-          - string
-      dealId:
-        description: The unique identifier of the deal associated with this property history
-        type:
-          - "null"
-          - string
-      sourceType:
-        description: The type of source that triggered this update
-        type:
-          - "null"
-          - string
-      sourceId:
-        description: The unique identifier of the source of this update
-        type:
-          - "null"
-          - string
-      value:
-        description: The new value of the property
-        type:
-          - "null"
-          - string
-      archived:
-        description: Indicates if the deal property history is archived
-        type:
-          - "null"
-          - boolean
->>>>>>> ff212a26
 
   email_subscriptions:
     $schema: http://json-schema.org/draft-07/schema#
@@ -3614,165 +3621,6 @@
             - "null"
             - integer
 
-<<<<<<< HEAD
-  owners:
-    $schema: http://json-schema.org/schema#
-    type:
-    - 'null'
-    - object
-    additionalProperties: true
-    properties:
-      id:
-        description: The unique identifier of the owner.
-        type:
-        - 'null'
-        - string
-      email:
-        description: The email address of the owner.
-        type:
-        - 'null'
-        - string
-      firstName:
-        description: The first name of the owner.
-        type:
-        - 'null'
-        - string
-      lastName:
-        description: The last name of the owner.
-        type:
-        - 'null'
-        - string
-      userId:
-        description: The unique identifier of the user associated with the owner.
-        type:
-        - 'null'
-        - integer
-      userIdIncludingInactive:
-        description: The unique identifier of the user associated with the owner,
-          including inactive users.
-        type:
-        - 'null'
-        - integer
-      createdAt:
-        description: The date and time when the owner was created.
-        type:
-        - 'null'
-        - string
-        format: date-time
-      updatedAt:
-        description: The date and time when the owner was last updated.
-        type:
-        - 'null'
-        - string
-        format: date-time
-      archived:
-        description: Indicates if the owner is archived or not.
-        type:
-        - 'null'
-        - boolean
-      teams:
-        description: An array of teams the owner belongs to.
-        type:
-        - 'null'
-        - array
-        items:
-          type: object
-          properties:
-            id:
-              description: The unique identifier of the team.
-              type:
-              - 'null'
-              - string
-            name:
-              description: The name of the team.
-              type:
-              - 'null'
-              - string
-            membership:
-              description: The membership status of the owner in the team.
-              type:
-              - 'null'
-              - string
-
-  owners_archived:
-    $schema: http://json-schema.org/schema#
-    type:
-    - 'null'
-    - object
-    additionalProperties: true
-    properties:
-      id:
-        description: The unique identifier of the owner.
-        type:
-        - 'null'
-        - string
-      email:
-        description: The email address of the owner.
-        type:
-        - 'null'
-        - string
-      firstName:
-        description: The first name of the owner.
-        type:
-        - 'null'
-        - string
-      lastName:
-        description: The last name of the owner.
-        type:
-        - 'null'
-        - string
-      userId:
-        description: The user ID associated with the owner.
-        type:
-        - 'null'
-        - integer
-      userIdIncludingInactive:
-        description: The unique identifier of the user associated with the owner,
-          including inactive users.
-        type:
-        - 'null'
-        - integer
-      createdAt:
-        description: The date and time the owner was created.
-        type:
-        - 'null'
-        - string
-        format: date-time
-      updatedAt:
-        description: The date and time the owner was last updated.
-        type:
-        - 'null'
-        - string
-        format: date-time
-      archived:
-        description: Indicates if the owner is archived or not.
-        type:
-        - 'null'
-        - boolean
-      teams:
-        description: A list of teams the owner belongs to.
-        type:
-        - 'null'
-        - array
-        items:
-          type: object
-          properties:
-            id:
-              description: The unique identifier of the team.
-              type:
-              - 'null'
-              - string
-            name:
-              description: The name of the team.
-              type:
-              - 'null'
-              - string
-            membership:
-              description: The membership status of the owner within the team.
-              type:
-              - 'null'
-              - string
-=======
   ticket_pipelines:
     $schema: http://json-schema.org/draft-07/schema#
     type:
@@ -4131,4 +3979,161 @@
         type:
           - "null"
           - integer
->>>>>>> ff212a26
+
+  owners:
+    $schema: http://json-schema.org/schema#
+    type:
+    - 'null'
+    - object
+    additionalProperties: true
+    properties:
+      id:
+        description: The unique identifier of the owner.
+        type:
+        - 'null'
+        - string
+      email:
+        description: The email address of the owner.
+        type:
+        - 'null'
+        - string
+      firstName:
+        description: The first name of the owner.
+        type:
+        - 'null'
+        - string
+      lastName:
+        description: The last name of the owner.
+        type:
+        - 'null'
+        - string
+      userId:
+        description: The unique identifier of the user associated with the owner.
+        type:
+        - 'null'
+        - integer
+      userIdIncludingInactive:
+        description: The unique identifier of the user associated with the owner,
+          including inactive users.
+        type:
+        - 'null'
+        - integer
+      createdAt:
+        description: The date and time when the owner was created.
+        type:
+        - 'null'
+        - string
+        format: date-time
+      updatedAt:
+        description: The date and time when the owner was last updated.
+        type:
+        - 'null'
+        - string
+        format: date-time
+      archived:
+        description: Indicates if the owner is archived or not.
+        type:
+        - 'null'
+        - boolean
+      teams:
+        description: An array of teams the owner belongs to.
+        type:
+        - 'null'
+        - array
+        items:
+          type: object
+          properties:
+            id:
+              description: The unique identifier of the team.
+              type:
+              - 'null'
+              - string
+            name:
+              description: The name of the team.
+              type:
+              - 'null'
+              - string
+            membership:
+              description: The membership status of the owner in the team.
+              type:
+              - 'null'
+              - string
+
+  owners_archived:
+    $schema: http://json-schema.org/schema#
+    type:
+    - 'null'
+    - object
+    additionalProperties: true
+    properties:
+      id:
+        description: The unique identifier of the owner.
+        type:
+        - 'null'
+        - string
+      email:
+        description: The email address of the owner.
+        type:
+        - 'null'
+        - string
+      firstName:
+        description: The first name of the owner.
+        type:
+        - 'null'
+        - string
+      lastName:
+        description: The last name of the owner.
+        type:
+        - 'null'
+        - string
+      userId:
+        description: The user ID associated with the owner.
+        type:
+        - 'null'
+        - integer
+      userIdIncludingInactive:
+        description: The unique identifier of the user associated with the owner,
+          including inactive users.
+        type:
+        - 'null'
+        - integer
+      createdAt:
+        description: The date and time the owner was created.
+        type:
+        - 'null'
+        - string
+        format: date-time
+      updatedAt:
+        description: The date and time the owner was last updated.
+        type:
+        - 'null'
+        - string
+        format: date-time
+      archived:
+        description: Indicates if the owner is archived or not.
+        type:
+        - 'null'
+        - boolean
+      teams:
+        description: A list of teams the owner belongs to.
+        type:
+        - 'null'
+        - array
+        items:
+          type: object
+          properties:
+            id:
+              description: The unique identifier of the team.
+              type:
+              - 'null'
+              - string
+            name:
+              description: The name of the team.
+              type:
+              - 'null'
+              - string
+            membership:
+              description: The membership status of the owner within the team.
+              type:
+              - 'null'
+              - string