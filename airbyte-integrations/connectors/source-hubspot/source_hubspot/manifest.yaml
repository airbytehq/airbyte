--- conflicted
+++ resolved
@@ -508,27 +508,6 @@
         class_name: source_hubspot.components.MigrateEmptyStringState
         cursor_field: updatedAt
 
-<<<<<<< HEAD
-  workflows_stream:
-    type: DeclarativeStream
-    name: workflows
-    primary_key:
-      - id
-    retriever:
-      type: SimpleRetriever
-      requester:
-        type: HttpRequester
-        url_base: "https://api.hubapi.com"
-        path: /automation/v3/workflows
-        authenticator:
-          $ref: "#/definitions/authenticator"
-        http_method: GET
-        request_headers:
-          Content-Type: application/json
-          User-Agent: Airbyte
-        error_handler:
-          $ref: "#/definitions/base_error_handler"
-=======
   campaigns_stream:
     $ref: "#/definitions/stream_base"
     name: campaigns
@@ -539,16 +518,12 @@
       requester:
         $ref: "#/definitions/base_requester"
         path: /email/public/v1/campaigns
->>>>>>> 4602dbb6
       record_selector:
         type: RecordSelector
         transform_before_filtering: false
         extractor:
           type: DpathExtractor
           field_path:
-<<<<<<< HEAD
-            - workflows
-=======
             - campaigns
       paginator:
         type: DefaultPaginator
@@ -565,16 +540,11 @@
           page_size: 500
           cursor_value: "{{ response.get('offset') }}"
           stop_condition: "{{ not response.get('hasMore') }}"
->>>>>>> 4602dbb6
       decoder:
         type: JsonDecoder
     incremental_sync:
       type: DatetimeBasedCursor
-<<<<<<< HEAD
-      cursor_field: updatedAt
-=======
       cursor_field: lastUpdatedTime
->>>>>>> 4602dbb6
       start_datetime:
         type: MinMaxDatetime
         datetime: "{{ format_datetime(config.get('start_date', '2006-06-01T00:00:00Z'), '%ms', '%Y-%m-%dT%H:%M:%SZ') }}"
@@ -584,27 +554,6 @@
       cursor_datetime_formats:
         - "%ms"
       is_client_side_incremental: true
-<<<<<<< HEAD
-    transformations:
-      - type: AddFields
-        fields:
-          - path: ["updatedAt"]
-            value: "{{ record.get('updatedAt') or record['insertedAt'] }}"
-      - type: DpathFlattenFields
-        field_path:
-          - contactListIds
-        key_transformation:
-          type: KeyTransformation
-          prefix: contactListIds_
-    schema_loader:
-      type: InlineSchemaLoader
-      schema:
-        $ref: "#/schemas/workflows"
-    state_migrations:
-      - type: CustomStateMigration
-        class_name: source_hubspot.components.MigrateEmptyStringState
-        cursor_field: updatedAt
-=======
     schema_loader:
       type: InlineSchemaLoader
       schema:
@@ -629,20 +578,76 @@
         key_transformation:
           type: KeyTransformation
           prefix: counters_
->>>>>>> 4602dbb6
+
+  workflows_stream:
+    type: DeclarativeStream
+    name: workflows
+    primary_key:
+      - id
+    retriever:
+      type: SimpleRetriever
+      requester:
+        type: HttpRequester
+        url_base: "https://api.hubapi.com"
+        path: /automation/v3/workflows
+        authenticator:
+          $ref: "#/definitions/authenticator"
+        http_method: GET
+        request_headers:
+          Content-Type: application/json
+          User-Agent: Airbyte
+        error_handler:
+          $ref: "#/definitions/base_error_handler"
+      record_selector:
+        type: RecordSelector
+        transform_before_filtering: false
+        extractor:
+          type: DpathExtractor
+          field_path:
+            - workflows
+      decoder:
+        type: JsonDecoder
+    incremental_sync:
+      type: DatetimeBasedCursor
+      cursor_field: updatedAt
+      start_datetime:
+        type: MinMaxDatetime
+        datetime: "{{ format_datetime(config.get('start_date', '2006-06-01T00:00:00Z'), '%ms', '%Y-%m-%dT%H:%M:%SZ') }}"
+        datetime_format: "%ms"
+      datetime_format: "%ms"
+      lookback_window: P{{ config.get('lookback_window', 0) }}D
+      cursor_datetime_formats:
+        - "%ms"
+      is_client_side_incremental: true
+    transformations:
+      - type: AddFields
+        fields:
+          - path: ["updatedAt"]
+            value: "{{ record.get('updatedAt') or record['insertedAt'] }}"
+      - type: DpathFlattenFields
+        field_path:
+          - contactListIds
+        key_transformation:
+          type: KeyTransformation
+          prefix: contactListIds_
+    schema_loader:
+      type: InlineSchemaLoader
+      schema:
+        $ref: "#/schemas/workflows"
+    state_migrations:
+      - type: CustomStateMigration
+        class_name: source_hubspot.components.MigrateEmptyStringState
+        cursor_field: updatedAt
 
 streams:
+  - "#/definitions/campaigns_stream"
   - "#/definitions/companies_property_history_stream"
   - "#/definitions/contacts_property_history_stream"
   - "#/definitions/deals_property_history_stream"
   - "#/definitions/email_subscriptions_stream"
   - "#/definitions/marketing_emails_stream"
   - "#/definitions/ticket_pipelines_stream"
-<<<<<<< HEAD
   - "#/definitions/workflows_stream"
-=======
-  - "#/definitions/campaigns_stream"
->>>>>>> 4602dbb6
 
 # HubSpot account is limited to 110 requests every 10 seconds https://developers.hubspot.com/docs/guides/apps/api-usage/usage-details#rate-limits
 concurrency_level:
@@ -2129,56 +2134,6 @@
           - string
         format: date-time
 
-<<<<<<< HEAD
-  workflows:
-    $schema: "http://json-schema.org/draft-07/schema#"
-    type:
-      - "null"
-      - object
-    properties:
-      name:
-        description: Name of the workflow
-        type:
-          - "null"
-          - string
-      id:
-        description: Unique identifier of the workflow
-        type:
-          - "null"
-          - integer
-      type:
-        description: Type of the workflow
-        type:
-          - "null"
-          - string
-      enabled:
-        description: Flag indicating if the workflow is enabled
-        type:
-          - "null"
-          - boolean
-      insertedAt:
-        description: Timestamp when the workflow was inserted
-        type:
-          - "null"
-          - integer
-      updatedAt:
-        description: Timestamp when the workflow was last updated
-        type:
-          - "null"
-          - integer
-      personaTagIds:
-        description: IDs of persona tags associated with the workflow
-        type:
-          - "null"
-          - array
-        items:
-          description: Individual persona tag ID
-          type:
-            - "null"
-            - integer
-      contactListIds:
-        description: IDs of contact lists associated with the workflow
-=======
   campaigns:
     $schema: http://json-schema.org/draft-07/schema#
     type:
@@ -2205,12 +2160,280 @@
           - integer
       counters:
         description: Object containing different counters related to the campaign's performance.
->>>>>>> 4602dbb6
         type:
           - "null"
           - object
         properties:
-<<<<<<< HEAD
+          open:
+            description: Number of email opens.
+            type:
+              - "null"
+              - integer
+          processed:
+            description: Number of emails processed by the campaign.
+            type:
+              - "null"
+              - integer
+          sent:
+            description: Number of emails sent.
+            type:
+              - "null"
+              - integer
+          deferred:
+            description: Number of deferred emails.
+            type:
+              - "null"
+              - integer
+          unsubscribed:
+            description: Number of recipients unsubscribed from the campaign.
+            type:
+              - "null"
+              - integer
+          statuschange:
+            description: Number of status changes related to the campaign.
+            type:
+              - "null"
+              - integer
+          bounce:
+            description: Number of bounced emails.
+            type:
+              - "null"
+              - integer
+          mta_dropped:
+            description: Number of emails dropped at the MTA level.
+            type:
+              - "null"
+              - integer
+          dropped:
+            description: Number of dropped emails.
+            type:
+              - "null"
+              - integer
+          suppressed:
+            description: Number of emails suppressed from sending.
+            type:
+              - "null"
+              - integer
+          click:
+            description: Number of clicks on the campaign.
+            type:
+              - "null"
+              - integer
+          delivered:
+            description: Number of successfully delivered emails.
+            type:
+              - "null"
+              - integer
+          forward:
+            description: Number of emails forwarded by recipients.
+            type:
+              - "null"
+              - integer
+          print:
+            description: Number of emails printed by recipients.
+            type:
+              - "null"
+              - integer
+          reply:
+            description: Number of replies received to the campaign.
+            type:
+              - "null"
+              - integer
+          spamreport:
+            description: Number of spam reports received for the campaign.
+            type:
+              - "null"
+              - integer
+      counters_open:
+        description: Alias for the open counter value.
+        type:
+          - "null"
+          - integer
+      counters_processed:
+        description: Alias for the processed counter value.
+        type:
+          - "null"
+          - integer
+      counters_sent:
+        description: Alias for the sent counter value.
+        type:
+          - "null"
+          - integer
+      counters_deferred:
+        description: Alias for the deferred counter value.
+        type:
+          - "null"
+          - integer
+      counters_unsubscribed:
+        description: Alias for the unsubscribed counter value.
+        type:
+          - "null"
+          - integer
+      counters_statuschange:
+        description: Alias for the status change counter value.
+        type:
+          - "null"
+          - integer
+      counters_bounce:
+        description: Alias for the bounce counter value.
+        type:
+          - "null"
+          - integer
+      counters_mta_dropped:
+        description: Alias for the MTA dropped counter value.
+        type:
+          - "null"
+          - integer
+      counters_dropped:
+        description: Alias for the dropped counter value.
+        type:
+          - "null"
+          - integer
+      counters_suppressed:
+        description: Alias for the suppressed counter value.
+        type:
+          - "null"
+          - integer
+      counters_click:
+        description: Alias for the click counter value.
+        type:
+          - "null"
+          - integer
+      counters_delivered:
+        description: Alias for the delivered counter value.
+        type:
+          - "null"
+          - integer
+      counters_forward:
+        description: Alias for the forward counter value.
+        type:
+          - "null"
+          - integer
+      counters_print:
+        description: Alias for the print counter value.
+        type:
+          - "null"
+          - integer
+      counters_reply:
+        description: Alias for the reply counter value.
+        type:
+          - "null"
+          - integer
+      counters_spamreport:
+        description: Alias for the spam report counter value.
+        type:
+          - "null"
+          - integer
+      id:
+        description: The unique identifier of the campaign.
+        type:
+          - "null"
+          - integer
+      lastProcessingFinishedAt:
+        description: Timestamp indicating when the last processing of the campaign was finished.
+        type:
+          - "null"
+          - integer
+      lastProcessingStateChangeAt:
+        description: Timestamp indicating the last state change time of the processing state.
+        type:
+          - "null"
+          - integer
+      lastProcessingStartedAt:
+        description: Timestamp indicating when the last processing of the campaign started.
+        type:
+          - "null"
+          - integer
+      processingState:
+        description: Current processing state of the campaign.
+        type:
+          - "null"
+          - string
+      name:
+        description: The name of the campaign.
+        type:
+          - "null"
+          - string
+      numIncluded:
+        description: Number of recipients included in the campaign.
+        type:
+          - "null"
+          - integer
+      numQueued:
+        description: Number of emails queued for sending.
+        type:
+          - "null"
+          - integer
+      subType:
+        description: Subtype of the campaign.
+        type:
+          - "null"
+          - string
+      subject:
+        description: The subject line of the campaign.
+        type:
+          - "null"
+          - string
+      type:
+        description: Type classification of the campaign.
+        type:
+          - "null"
+          - string
+      lastUpdatedTime:
+        description: Timestamp indicating when the campaign data was last updated.
+
+  workflows:
+    $schema: "http://json-schema.org/draft-07/schema#"
+    type:
+      - "null"
+      - object
+    properties:
+      name:
+        description: Name of the workflow
+        type:
+          - "null"
+          - string
+      id:
+        description: Unique identifier of the workflow
+        type:
+          - "null"
+          - integer
+      type:
+        description: Type of the workflow
+        type:
+          - "null"
+          - string
+      enabled:
+        description: Flag indicating if the workflow is enabled
+        type:
+          - "null"
+          - boolean
+      insertedAt:
+        description: Timestamp when the workflow was inserted
+        type:
+          - "null"
+          - integer
+      updatedAt:
+        description: Timestamp when the workflow was last updated
+        type:
+          - "null"
+          - integer
+      personaTagIds:
+        description: IDs of persona tags associated with the workflow
+        type:
+          - "null"
+          - array
+        items:
+          description: Individual persona tag ID
+          type:
+            - "null"
+            - integer
+      contactListIds:
+        description: IDs of contact lists associated with the workflow
+        type:
+          - "null"
+          - object
+        properties:
           enrolled:
             description: ID of the contact list containing enrolled contacts
             type:
@@ -2441,225 +2664,6 @@
                   - string
       portalId:
         description: ID of the portal associated with the workflow
-=======
-          open:
-            description: Number of email opens.
-            type:
-              - "null"
-              - integer
-          processed:
-            description: Number of emails processed by the campaign.
-            type:
-              - "null"
-              - integer
-          sent:
-            description: Number of emails sent.
-            type:
-              - "null"
-              - integer
-          deferred:
-            description: Number of deferred emails.
-            type:
-              - "null"
-              - integer
-          unsubscribed:
-            description: Number of recipients unsubscribed from the campaign.
-            type:
-              - "null"
-              - integer
-          statuschange:
-            description: Number of status changes related to the campaign.
-            type:
-              - "null"
-              - integer
-          bounce:
-            description: Number of bounced emails.
-            type:
-              - "null"
-              - integer
-          mta_dropped:
-            description: Number of emails dropped at the MTA level.
-            type:
-              - "null"
-              - integer
-          dropped:
-            description: Number of dropped emails.
-            type:
-              - "null"
-              - integer
-          suppressed:
-            description: Number of emails suppressed from sending.
-            type:
-              - "null"
-              - integer
-          click:
-            description: Number of clicks on the campaign.
-            type:
-              - "null"
-              - integer
-          delivered:
-            description: Number of successfully delivered emails.
-            type:
-              - "null"
-              - integer
-          forward:
-            description: Number of emails forwarded by recipients.
-            type:
-              - "null"
-              - integer
-          print:
-            description: Number of emails printed by recipients.
-            type:
-              - "null"
-              - integer
-          reply:
-            description: Number of replies received to the campaign.
-            type:
-              - "null"
-              - integer
-          spamreport:
-            description: Number of spam reports received for the campaign.
-            type:
-              - "null"
-              - integer
-      counters_open:
-        description: Alias for the open counter value.
-        type:
-          - "null"
-          - integer
-      counters_processed:
-        description: Alias for the processed counter value.
-        type:
-          - "null"
-          - integer
-      counters_sent:
-        description: Alias for the sent counter value.
-        type:
-          - "null"
-          - integer
-      counters_deferred:
-        description: Alias for the deferred counter value.
-        type:
-          - "null"
-          - integer
-      counters_unsubscribed:
-        description: Alias for the unsubscribed counter value.
-        type:
-          - "null"
-          - integer
-      counters_statuschange:
-        description: Alias for the status change counter value.
-        type:
-          - "null"
-          - integer
-      counters_bounce:
-        description: Alias for the bounce counter value.
-        type:
-          - "null"
-          - integer
-      counters_mta_dropped:
-        description: Alias for the MTA dropped counter value.
-        type:
-          - "null"
-          - integer
-      counters_dropped:
-        description: Alias for the dropped counter value.
-        type:
-          - "null"
-          - integer
-      counters_suppressed:
-        description: Alias for the suppressed counter value.
-        type:
-          - "null"
-          - integer
-      counters_click:
-        description: Alias for the click counter value.
-        type:
-          - "null"
-          - integer
-      counters_delivered:
-        description: Alias for the delivered counter value.
-        type:
-          - "null"
-          - integer
-      counters_forward:
-        description: Alias for the forward counter value.
-        type:
-          - "null"
-          - integer
-      counters_print:
-        description: Alias for the print counter value.
-        type:
-          - "null"
-          - integer
-      counters_reply:
-        description: Alias for the reply counter value.
-        type:
-          - "null"
-          - integer
-      counters_spamreport:
-        description: Alias for the spam report counter value.
-        type:
-          - "null"
-          - integer
-      id:
-        description: The unique identifier of the campaign.
-        type:
-          - "null"
-          - integer
-      lastProcessingFinishedAt:
-        description: Timestamp indicating when the last processing of the campaign was finished.
-        type:
-          - "null"
-          - integer
-      lastProcessingStateChangeAt:
-        description: Timestamp indicating the last state change time of the processing state.
-        type:
-          - "null"
-          - integer
-      lastProcessingStartedAt:
-        description: Timestamp indicating when the last processing of the campaign started.
-        type:
-          - "null"
-          - integer
-      processingState:
-        description: Current processing state of the campaign.
-        type:
-          - "null"
-          - string
-      name:
-        description: The name of the campaign.
-        type:
-          - "null"
-          - string
-      numIncluded:
-        description: Number of recipients included in the campaign.
-        type:
-          - "null"
-          - integer
-      numQueued:
-        description: Number of emails queued for sending.
-        type:
-          - "null"
-          - integer
-      subType:
-        description: Subtype of the campaign.
-        type:
-          - "null"
-          - string
-      subject:
-        description: The subject line of the campaign.
-        type:
-          - "null"
-          - string
-      type:
-        description: Type classification of the campaign.
-        type:
-          - "null"
-          - string
-      lastUpdatedTime:
-        description: Timestamp indicating when the campaign data was last updated.
->>>>>>> 4602dbb6
         type:
           - "null"
           - integer