--- conflicted
+++ resolved
@@ -2016,6 +2016,46 @@
       default:
         description: Indicates if this pipeline is the default one in the system.
 
+  companies:
+    $schema: http://json-schema.org/draft-07/schema#
+    type:
+      - "null"
+      - object
+    additionalProperties: true
+    properties:
+      id:
+        description: Unique identifier for the company
+        type:
+          - "null"
+          - string
+      createdAt:
+        description: Date and time when the company was created
+        type:
+          - "null"
+          - string
+        format: date-time
+        __ab_apply_cast_datetime: false
+      updatedAt:
+        description: Date and time when the company was last updated
+        type:
+          - "null"
+          - string
+        format: date-time
+        __ab_apply_cast_datetime: false
+      archived:
+        description: Indicates whether the company is archived or active
+        type:
+          - "null"
+          - boolean
+      contacts:
+        description: List of contacts associated with the company
+        type:
+          - "null"
+          - array
+        items:
+          description: Details of individual contacts
+          type: string
+
   companies_property_history:
     $schema: "http://json-schema.org/draft-07/schema"
     type:
@@ -7416,11 +7456,7 @@
                     - "null"
                     - integer
 
-<<<<<<< HEAD
-  companies:
-=======
   goals:
->>>>>>> 1979dd3b
     $schema: http://json-schema.org/draft-07/schema#
     type:
       - "null"
@@ -7428,51 +7464,25 @@
     additionalProperties: true
     properties:
       id:
-<<<<<<< HEAD
-        description: Unique identifier for the company
-=======
         description: Unique identifier for the goal.
->>>>>>> 1979dd3b
         type:
           - "null"
           - string
       createdAt:
-<<<<<<< HEAD
-        description: Date and time when the company was created
-=======
         description: Date and time when the goal was created.
->>>>>>> 1979dd3b
         type:
           - "null"
           - string
         format: date-time
         __ab_apply_cast_datetime: false
       updatedAt:
-<<<<<<< HEAD
-        description: Date and time when the company was last updated
-=======
         description: Date and time when the goal was last updated.
->>>>>>> 1979dd3b
         type:
           - "null"
           - string
         format: date-time
         __ab_apply_cast_datetime: false
       archived:
-<<<<<<< HEAD
-        description: Indicates whether the company is archived or active
-        type:
-          - "null"
-          - boolean
-      contacts:
-        description: List of contacts associated with the company
-        type:
-          - "null"
-          - array
-        items:
-          description: Details of individual contacts
-          type: string
-=======
         description: Indicates if the goal is archived or not.
         type:
           - "null"
@@ -7540,5 +7550,4 @@
         description: Indicates whether the line item is archived or not.
         type:
           - "null"
-          - boolean
->>>>>>> 1979dd3b
+          - boolean