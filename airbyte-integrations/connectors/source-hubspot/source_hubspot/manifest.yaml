--- conflicted
+++ resolved
@@ -215,9 +215,7 @@
 streams:
   - "#/definitions/marketing_emails_stream"
   - "#/definitions/email_subscriptions_stream"
-<<<<<<< HEAD
   - "#/definitions/ticket_pipelines_stream"
-=======
 
 # HubSpot account is limited to 110 requests every 10 seconds https://developers.hubspot.com/docs/guides/apps/api-usage/usage-details#rate-limits
 concurrency_level:
@@ -1406,5 +1404,4 @@
         description: The communication channel through which the subscription is managed
         type:
           - "null"
-          - string
->>>>>>> d60eab5e
+          - string