--- conflicted
+++ resolved
@@ -190,21 +190,50 @@
       schema:
         $ref: "#/schemas/email_subscriptions"
 
-<<<<<<< HEAD
+  ticket_pipelines_stream:
+    $ref: "#/definitions/stream_base"
+    name: ticket_pipelines
+    retriever:
+      $ref: "#/definitions/base_retriever"
+      requester:
+        $ref: "#/definitions/base_requester"
+        path: /crm/v3/pipelines/tickets
+    incremental_sync:
+      type: DatetimeBasedCursor
+      cursor_field: updatedAt
+      start_datetime:
+        type: MinMaxDatetime
+        datetime: "{{ format_datetime(config.get('start_date', '2006-06-01T00:00:00Z'), '%Y-%m-%dT%H:%M:%S.%fZ', '%Y-%m-%dT%H:%M:%SZ') }}"
+        datetime_format: "%Y-%m-%dT%H:%M:%S.%fZ"
+      datetime_format: "%Y-%m-%dT%H:%M:%S.%fZ"
+      lookback_window: P{{ config.get('lookback_window', 0) }}D
+      cursor_datetime_formats:
+        - "%Y-%m-%dT%H:%M:%S.%fZ"
+        - "%Y-%m-%dT%H:%M:%S.%f%z"
+        - "%Y-%m-%dT%H:%M:%SZ"
+      is_client_side_incremental: true
+    transformations:
+      - type: AddFields
+        fields:
+          - path: ["updatedAt"]
+            value: "{{ record['createdAt'] }}"
+        condition: "{{ record.get('updatedAt') is none }}"
+    schema_loader:
+      type: InlineSchemaLoader
+      schema:
+        $ref: "#/schemas/ticket_pipelines"
+    state_migrations:
+      - type: CustomStateMigration
+        class_name: source_hubspot.components.MigrateEmptyStringState
+        cursor_field: updatedAt
   contact_lists_stream:
     $ref: "#/definitions/stream_base"
     name: contact_lists
     primary_key: listId
-=======
-  ticket_pipelines_stream:
-    $ref: "#/definitions/stream_base"
-    name: ticket_pipelines
->>>>>>> 04ac7b90
     retriever:
       $ref: "#/definitions/base_retriever"
       requester:
         $ref: "#/definitions/base_requester"
-<<<<<<< HEAD
         path: /crm/v3/lists/search
         http_method: POST
       record_selector:
@@ -251,63 +280,29 @@
           prefix: metaData_
       - type: AddFields
         fields:
-            - path: [ "updatedAt" ]
-              value: "{{ record['createdAt'] }}"
+          - path: [ "updatedAt" ]
+            value: "{{ record['createdAt'] }}"
         condition: "{{ record.get('updatedAt') is none }}"
       - type: AddFields
         fields:
-            - path: [ "updatedAt" ]
-              value: "{{ str_to_datetime(record['updatedAt']) }}"
-            - path: [ "updatedAt" ]
-              value: "{{ format_datetime(record['updatedAt'], '%ms', '%Y-%m-%d %H:%M:%S.%f%z') }}"
-            - path: [ "createdAt" ]
-              value: "{{ str_to_datetime(record['createdAt']) }}"
-            - path: [ "createdAt" ]
-              value: "{{ format_datetime(record['createdAt'], '%ms', '%Y-%m-%d %H:%M:%S.%f%z') }}"
+          - path: [ "updatedAt" ]
+            value: "{{ str_to_datetime(record['updatedAt']) }}"
+          - path: [ "updatedAt" ]
+            value: "{{ format_datetime(record['updatedAt'], '%ms', '%Y-%m-%d %H:%M:%S.%f%z') }}"
+          - path: [ "createdAt" ]
+            value: "{{ str_to_datetime(record['createdAt']) }}"
+          - path: [ "createdAt" ]
+            value: "{{ format_datetime(record['createdAt'], '%ms', '%Y-%m-%d %H:%M:%S.%f%z') }}"
     schema_loader:
       type: InlineSchemaLoader
       schema:
         $ref: "#/schemas/contact_lists"
-=======
-        path: /crm/v3/pipelines/tickets
-    incremental_sync:
-      type: DatetimeBasedCursor
-      cursor_field: updatedAt
-      start_datetime:
-        type: MinMaxDatetime
-        datetime: "{{ format_datetime(config.get('start_date', '2006-06-01T00:00:00Z'), '%Y-%m-%dT%H:%M:%S.%fZ', '%Y-%m-%dT%H:%M:%SZ') }}"
-        datetime_format: "%Y-%m-%dT%H:%M:%S.%fZ"
-      datetime_format: "%Y-%m-%dT%H:%M:%S.%fZ"
-      lookback_window: P{{ config.get('lookback_window', 0) }}D
-      cursor_datetime_formats:
-        - "%Y-%m-%dT%H:%M:%S.%fZ"
-        - "%Y-%m-%dT%H:%M:%S.%f%z"
-        - "%Y-%m-%dT%H:%M:%SZ"
-      is_client_side_incremental: true
-    transformations:
-      - type: AddFields
-        fields:
-          - path: ["updatedAt"]
-            value: "{{ record['createdAt'] }}"
-        condition: "{{ record.get('updatedAt') is none }}"
-    schema_loader:
-      type: InlineSchemaLoader
-      schema:
-        $ref: "#/schemas/ticket_pipelines"
-    state_migrations:
-      - type: CustomStateMigration
-        class_name: source_hubspot.components.MigrateEmptyStringState
-        cursor_field: updatedAt
->>>>>>> 04ac7b90
 
 streams:
   - "#/definitions/marketing_emails_stream"
   - "#/definitions/email_subscriptions_stream"
-<<<<<<< HEAD
+  - "#/definitions/ticket_pipelines_stream"
   - "#/definitions/contact_lists_stream"
-=======
-  - "#/definitions/ticket_pipelines_stream"
->>>>>>> 04ac7b90
 
 # HubSpot account is limited to 110 requests every 10 seconds https://developers.hubspot.com/docs/guides/apps/api-usage/usage-details#rate-limits
 concurrency_level:
@@ -1498,112 +1493,13 @@
             - "null"
             - integer
 
-<<<<<<< HEAD
-  contact_lists:
-=======
   ticket_pipelines:
->>>>>>> 04ac7b90
     $schema: http://json-schema.org/draft-07/schema#
     type:
       - "null"
       - object
     additionalProperties: true
     properties:
-<<<<<<< HEAD
-      parentId:
-        description: The ID of the parent list, if applicable.
-        type:
-          - "null"
-          - integer
-      metaData:
-        description: Additional metadata related to the fetched contact lists
-        type:
-          - "null"
-          - object
-        properties:
-          processing:
-            description: Indicates if the list is currently being processed.
-            type:
-              - "null"
-              - string
-          size:
-            description: The size of the contact list.
-            type:
-              - "null"
-              - integer
-          error:
-            description: Any error associated with the contact list.
-            type:
-              - "null"
-              - string
-          lastProcessingStateChangeAt:
-            description: The timestamp of the last processing state change.
-            type:
-              - "null"
-              - integer
-          lastSizeChangeAt:
-            description: The timestamp of the last size change.
-            type:
-              - "null"
-              - integer
-          listReferencesCount:
-            description: The count of references to the list.
-            type:
-              - "null"
-              - integer
-          parentFolderId:
-            description: The ID of the parent folder containing the list.
-            type:
-              - "null"
-              - integer
-      metaData_processing:
-        description: Processing status related to list metadata.
-        type:
-          - "null"
-          - string
-      metaData_size:
-        description: Size of the list metadata.
-        type:
-          - "null"
-          - integer
-      metaData_error:
-        description: Error information related to list metadata.
-        type:
-          - "null"
-          - string
-      metaData_lastProcessingStateChangeAt:
-        description: Timestamp of the last processing state change for metadata.
-        type:
-          - "null"
-          - integer
-      metaData_lastSizeChangeAt:
-        description: Timestamp of the last size change for metadata.
-        type:
-          - "null"
-          - integer
-      metaData_listReferencesCount:
-        description: References count related to list metadata.
-        type:
-          - "null"
-          - integer
-      metaData_parentFolderId:
-        description: Parent folder ID associated with list metadata.
-        type:
-          - "null"
-          - integer
-      dynamic:
-        description: Identifies if the contact list is dynamic in nature.
-        type:
-          - "null"
-          - boolean
-      name:
-        description: The name or title of the contact list.
-        type:
-          - "null"
-          - string
-      filters:
-        description: Contains filter criteria to fetch contact lists
-=======
       label:
         description: The label or name of the ticket pipeline.
         type:
@@ -1626,128 +1522,10 @@
           - boolean
       stages:
         description: List of stages within the ticket pipeline.
->>>>>>> 04ac7b90
         type:
           - "null"
           - array
         items:
-<<<<<<< HEAD
-          description: Individual filter items
-          type:
-            - "null"
-            - array
-          items:
-            description: Properties for each filter item
-            type:
-              - "null"
-              - object
-            properties:
-              filterFamily:
-                description: The family to which the filter belongs.
-                type:
-                  - "null"
-                  - string
-              withinTimeMode:
-                description: Specifies the time mode within which the filter operates.
-                type:
-                  - "null"
-                  - string
-              checkPastVersions:
-                description: Specifies if past versions of the filter should be checked.
-                type:
-                  - "null"
-                  - boolean
-              type:
-                description: The type of filter being used.
-                type:
-                  - "null"
-                  - string
-              property:
-                description: The property on which the filter is applied.
-                type:
-                  - "null"
-                  - string
-              value:
-                description: The specific value for the filter.
-                type:
-                  - "null"
-                  - string
-              operator:
-                description: The operation performed by the filter.
-                type:
-                  - "null"
-                  - string
-      ilsFilterBranch:
-        description: Indicates the branch of the filter applied.
-        type:
-          - "null"
-          - string
-      internal:
-        description: Specifies if the contact list is internal (not accessible to customers).
-        type:
-          - "null"
-          - boolean
-      authorId:
-        description: The ID of the user who authored or created the contact list.
-        type:
-          - "null"
-          - integer
-      limitExempt:
-        description: Specifies if any limits are exempted for the contact list.
-        type:
-          - "null"
-          - boolean
-      teamIds:
-        description: The IDs of teams that have access to the contact list.
-        type:
-          - "null"
-          - array
-      portalId:
-        description: The ID of the portal to which the contact list belongs.
-        type:
-          - "null"
-          - integer
-      createdAt:
-        description: The timestamp when the contact list was created.
-        type:
-          - "null"
-          - integer
-      listId:
-        description: The unique ID of the contact list.
-        type:
-          - "null"
-          - integer
-      updatedAt:
-        description: The timestamp of the last update to the contact list.
-        type:
-          - "null"
-          - integer
-      internalListId:
-        description: The internal ID of the contact list.
-        type:
-          - "null"
-          - integer
-      readOnly:
-        description: Specifies if the list is read-only or not.
-        type:
-          - "null"
-          - boolean
-      deleteable:
-        description: Specifies if the contact list can be deleted.
-        type:
-          - "null"
-          - boolean
-      listType:
-        description: Specifies the type of list, e.g., static or dynamic.
-        type:
-          - "null"
-          - string
-      archived:
-        description: Indicates if the contact list is archived or not.
-        type:
-          - "null"
-          - boolean
-=======
           type:
             - "null"
             - object
@@ -1822,4 +1600,223 @@
           - "null"
           - string
         format: date-time
->>>>>>> 04ac7b90
+
+  contact_lists:
+    $schema: http://json-schema.org/draft-07/schema#
+    type:
+      - "null"
+      - object
+    additionalProperties: true
+    properties:
+      parentId:
+        description: The ID of the parent list, if applicable.
+        type:
+          - "null"
+          - integer
+      metaData:
+        description: Additional metadata related to the fetched contact lists
+        type:
+          - "null"
+          - object
+        properties:
+          processing:
+            description: Indicates if the list is currently being processed.
+            type:
+              - "null"
+              - string
+          size:
+            description: The size of the contact list.
+            type:
+              - "null"
+              - integer
+          error:
+            description: Any error associated with the contact list.
+            type:
+              - "null"
+              - string
+          lastProcessingStateChangeAt:
+            description: The timestamp of the last processing state change.
+            type:
+              - "null"
+              - integer
+          lastSizeChangeAt:
+            description: The timestamp of the last size change.
+            type:
+              - "null"
+              - integer
+          listReferencesCount:
+            description: The count of references to the list.
+            type:
+              - "null"
+              - integer
+          parentFolderId:
+            description: The ID of the parent folder containing the list.
+            type:
+              - "null"
+              - integer
+      metaData_processing:
+        description: Processing status related to list metadata.
+        type:
+          - "null"
+          - string
+      metaData_size:
+        description: Size of the list metadata.
+        type:
+          - "null"
+          - integer
+      metaData_error:
+        description: Error information related to list metadata.
+        type:
+          - "null"
+          - string
+      metaData_lastProcessingStateChangeAt:
+        description: Timestamp of the last processing state change for metadata.
+        type:
+          - "null"
+          - integer
+      metaData_lastSizeChangeAt:
+        description: Timestamp of the last size change for metadata.
+        type:
+          - "null"
+          - integer
+      metaData_listReferencesCount:
+        description: References count related to list metadata.
+        type:
+          - "null"
+          - integer
+      metaData_parentFolderId:
+        description: Parent folder ID associated with list metadata.
+        type:
+          - "null"
+          - integer
+      dynamic:
+        description: Identifies if the contact list is dynamic in nature.
+        type:
+          - "null"
+          - boolean
+      name:
+        description: The name or title of the contact list.
+        type:
+          - "null"
+          - string
+      filters:
+        description: Contains filter criteria to fetch contact lists
+        type:
+          - "null"
+          - array
+        items:
+          description: Individual filter items
+          type:
+            - "null"
+            - array
+          items:
+            description: Properties for each filter item
+            type:
+              - "null"
+              - object
+            properties:
+              filterFamily:
+                description: The family to which the filter belongs.
+                type:
+                  - "null"
+                  - string
+              withinTimeMode:
+                description: Specifies the time mode within which the filter operates.
+                type:
+                  - "null"
+                  - string
+              checkPastVersions:
+                description: Specifies if past versions of the filter should be checked.
+                type:
+                  - "null"
+                  - boolean
+              type:
+                description: The type of filter being used.
+                type:
+                  - "null"
+                  - string
+              property:
+                description: The property on which the filter is applied.
+                type:
+                  - "null"
+                  - string
+              value:
+                description: The specific value for the filter.
+                type:
+                  - "null"
+                  - string
+              operator:
+                description: The operation performed by the filter.
+                type:
+                  - "null"
+                  - string
+      ilsFilterBranch:
+        description: Indicates the branch of the filter applied.
+        type:
+          - "null"
+          - string
+      internal:
+        description: Specifies if the contact list is internal (not accessible to customers).
+        type:
+          - "null"
+          - boolean
+      authorId:
+        description: The ID of the user who authored or created the contact list.
+        type:
+          - "null"
+          - integer
+      limitExempt:
+        description: Specifies if any limits are exempted for the contact list.
+        type:
+          - "null"
+          - boolean
+      teamIds:
+        description: The IDs of teams that have access to the contact list.
+        type:
+          - "null"
+          - array
+      portalId:
+        description: The ID of the portal to which the contact list belongs.
+        type:
+          - "null"
+          - integer
+      createdAt:
+        description: The timestamp when the contact list was created.
+        type:
+          - "null"
+          - integer
+      listId:
+        description: The unique ID of the contact list.
+        type:
+          - "null"
+          - integer
+      updatedAt:
+        description: The timestamp of the last update to the contact list.
+        type:
+          - "null"
+          - integer
+      internalListId:
+        description: The internal ID of the contact list.
+        type:
+          - "null"
+          - integer
+      readOnly:
+        description: Specifies if the list is read-only or not.
+        type:
+          - "null"
+          - boolean
+      deleteable:
+        description: Specifies if the contact list can be deleted.
+        type:
+          - "null"
+          - boolean
+      listType:
+        description: Specifies the type of list, e.g., static or dynamic.
+        type:
+          - "null"
+          - string
+      archived:
+        description: Indicates if the contact list is archived or not.
+        type:
+          - "null"
+          - boolean