--- conflicted
+++ resolved
@@ -190,22 +190,48 @@
       schema:
         $ref: "#/schemas/email_subscriptions"
 
-<<<<<<< HEAD
+  ticket_pipelines_stream:
+    $ref: "#/definitions/stream_base"
+    name: ticket_pipelines
+    retriever:
+      $ref: "#/definitions/base_retriever"
+      requester:
+        $ref: "#/definitions/base_requester"
+        path: /crm/v3/pipelines/tickets
+    incremental_sync:
+      type: DatetimeBasedCursor
+      cursor_field: updatedAt
+      start_datetime:
+        type: MinMaxDatetime
+        datetime: "{{ format_datetime(config.get('start_date', '2006-06-01T00:00:00Z'), '%Y-%m-%dT%H:%M:%S.%fZ', '%Y-%m-%dT%H:%M:%SZ') }}"
+        datetime_format: "%Y-%m-%dT%H:%M:%S.%fZ"
+      datetime_format: "%Y-%m-%dT%H:%M:%S.%fZ"
+      lookback_window: P{{ config.get('lookback_window', 0) }}D
+      cursor_datetime_formats:
+        - "%Y-%m-%dT%H:%M:%S.%fZ"
+        - "%Y-%m-%dT%H:%M:%S.%f%z"
+        - "%Y-%m-%dT%H:%M:%SZ"
+      is_client_side_incremental: true
+    transformations:
+      - type: AddFields
+        fields:
+          - path: ["updatedAt"]
+            value: "{{ record['createdAt'] }}"
+        condition: "{{ record.get('updatedAt') is none }}"
+    schema_loader:
+      type: InlineSchemaLoader
+      schema:
+        $ref: "#/schemas/ticket_pipelines"
+
   campaigns_stream:
     $ref: "#/definitions/stream_base"
     name: campaigns
     primary_key:
       - id
-=======
-  ticket_pipelines_stream:
-    $ref: "#/definitions/stream_base"
-    name: ticket_pipelines
->>>>>>> 01cd1665
     retriever:
       $ref: "#/definitions/base_retriever"
       requester:
         $ref: "#/definitions/base_requester"
-<<<<<<< HEAD
         path: /email/public/v1/campaigns
       record_selector:
         type: RecordSelector
@@ -266,42 +292,12 @@
         key_transformation:
           type: KeyTransformation
           prefix: counters_
-=======
-        path: /crm/v3/pipelines/tickets
-    incremental_sync:
-      type: DatetimeBasedCursor
-      cursor_field: updatedAt
-      start_datetime:
-        type: MinMaxDatetime
-        datetime: "{{ format_datetime(config.get('start_date', '2006-06-01T00:00:00Z'), '%Y-%m-%dT%H:%M:%S.%fZ', '%Y-%m-%dT%H:%M:%SZ') }}"
-        datetime_format: "%Y-%m-%dT%H:%M:%S.%fZ"
-      datetime_format: "%Y-%m-%dT%H:%M:%S.%fZ"
-      lookback_window: P{{ config.get('lookback_window', 0) }}D
-      cursor_datetime_formats:
-        - "%Y-%m-%dT%H:%M:%S.%fZ"
-        - "%Y-%m-%dT%H:%M:%S.%f%z"
-        - "%Y-%m-%dT%H:%M:%SZ"
-      is_client_side_incremental: true
-    transformations:
-      - type: AddFields
-        fields:
-          - path: ["updatedAt"]
-            value: "{{ record['createdAt'] }}"
-        condition: "{{ record.get('updatedAt') is none }}"
-    schema_loader:
-      type: InlineSchemaLoader
-      schema:
-        $ref: "#/schemas/ticket_pipelines"
->>>>>>> 01cd1665
 
 streams:
   - "#/definitions/marketing_emails_stream"
   - "#/definitions/email_subscriptions_stream"
-<<<<<<< HEAD
+  - "#/definitions/ticket_pipelines_stream"
   - "#/definitions/campaigns_stream"
-=======
-  - "#/definitions/ticket_pipelines_stream"
->>>>>>> 01cd1665
 
 # HubSpot account is limited to 110 requests every 10 seconds https://developers.hubspot.com/docs/guides/apps/api-usage/usage-details#rate-limits
 concurrency_level:
@@ -1492,199 +1488,13 @@
             - "null"
             - integer
 
-<<<<<<< HEAD
-  campaigns:
-=======
   ticket_pipelines:
->>>>>>> 01cd1665
     $schema: http://json-schema.org/draft-07/schema#
     type:
       - "null"
       - object
     additionalProperties: true
     properties:
-<<<<<<< HEAD
-      appId:
-        description:
-          The unique identifier of the application associated with the campaign
-          data.
-        type:
-          - "null"
-          - integer
-      appName:
-        description: The name of the application associated with the campaign data.
-        type:
-          - "null"
-          - string
-      contentId:
-        description: The unique identifier of the content associated with the campaign.
-        type:
-          - "null"
-          - integer
-      counters:
-        description: Object containing different counters related to the campaign's performance.
-        type:
-          - "null"
-          - object
-        properties:
-          open:
-            description: Number of email opens.
-            type:
-              - "null"
-              - integer
-          processed:
-            description: Number of emails processed by the campaign.
-            type:
-              - "null"
-              - integer
-          sent:
-            description: Number of emails sent.
-            type:
-              - "null"
-              - integer
-          deferred:
-            description: Number of deferred emails.
-            type:
-              - "null"
-              - integer
-          unsubscribed:
-            description: Number of recipients unsubscribed from the campaign.
-            type:
-              - "null"
-              - integer
-          statuschange:
-            description: Number of status changes related to the campaign.
-            type:
-              - "null"
-              - integer
-          bounce:
-            description: Number of bounced emails.
-            type:
-              - "null"
-              - integer
-          mta_dropped:
-            description: Number of emails dropped at the MTA level.
-            type:
-              - "null"
-              - integer
-          dropped:
-            description: Number of dropped emails.
-            type:
-              - "null"
-              - integer
-          suppressed:
-            description: Number of emails suppressed from sending.
-            type:
-              - "null"
-              - integer
-          click:
-            description: Number of clicks on the campaign.
-            type:
-              - "null"
-              - integer
-          delivered:
-            description: Number of successfully delivered emails.
-            type:
-              - "null"
-              - integer
-          forward:
-            description: Number of emails forwarded by recipients.
-            type:
-              - "null"
-              - integer
-          print:
-            description: Number of emails printed by recipients.
-            type:
-              - "null"
-              - integer
-          reply:
-            description: Number of replies received to the campaign.
-            type:
-              - "null"
-              - integer
-          spamreport:
-            description: Number of spam reports received for the campaign.
-            type:
-              - "null"
-              - integer
-      counters_open:
-        description: Alias for the open counter value.
-        type:
-          - "null"
-          - integer
-      counters_processed:
-        description: Alias for the processed counter value.
-        type:
-          - "null"
-          - integer
-      counters_sent:
-        description: Alias for the sent counter value.
-        type:
-          - "null"
-          - integer
-      counters_deferred:
-        description: Alias for the deferred counter value.
-        type:
-          - "null"
-          - integer
-      counters_unsubscribed:
-        description: Alias for the unsubscribed counter value.
-        type:
-          - "null"
-          - integer
-      counters_statuschange:
-        description: Alias for the status change counter value.
-        type:
-          - "null"
-          - integer
-      counters_bounce:
-        description: Alias for the bounce counter value.
-        type:
-          - "null"
-          - integer
-      counters_mta_dropped:
-        description: Alias for the MTA dropped counter value.
-        type:
-          - "null"
-          - integer
-      counters_dropped:
-        description: Alias for the dropped counter value.
-        type:
-          - "null"
-          - integer
-      counters_suppressed:
-        description: Alias for the suppressed counter value.
-        type:
-          - "null"
-          - integer
-      counters_click:
-        description: Alias for the click counter value.
-        type:
-          - "null"
-          - integer
-      counters_delivered:
-        description: Alias for the delivered counter value.
-        type:
-          - "null"
-          - integer
-      counters_forward:
-        description: Alias for the forward counter value.
-        type:
-          - "null"
-          - integer
-      counters_print:
-        description: Alias for the print counter value.
-        type:
-          - "null"
-          - integer
-      counters_reply:
-        description: Alias for the reply counter value.
-        type:
-          - "null"
-          - integer
-      counters_spamreport:
-        description: Alias for the spam report counter value.
-=======
       label:
         description: The label or name of the ticket pipeline.
         type:
@@ -1692,72 +1502,10 @@
           - string
       displayOrder:
         description: The order in which the ticket pipeline is displayed.
->>>>>>> 01cd1665
         type:
           - "null"
           - integer
       id:
-<<<<<<< HEAD
-        description: The unique identifier of the campaign.
-        type:
-          - "null"
-          - integer
-      lastProcessingFinishedAt:
-        description: Timestamp indicating when the last processing of the campaign was finished.
-        type:
-          - "null"
-          - integer
-      lastProcessingStateChangeAt:
-        description: Timestamp indicating the last state change time of the processing state.
-        type:
-          - "null"
-          - integer
-      lastProcessingStartedAt:
-        description: Timestamp indicating when the last processing of the campaign started.
-        type:
-          - "null"
-          - integer
-      processingState:
-        description: Current processing state of the campaign.
-        type:
-          - "null"
-          - string
-      name:
-        description: The name of the campaign.
-        type:
-          - "null"
-          - string
-      numIncluded:
-        description: Number of recipients included in the campaign.
-        type:
-          - "null"
-          - integer
-      numQueued:
-        description: Number of emails queued for sending.
-        type:
-          - "null"
-          - integer
-      subType:
-        description: Subtype of the campaign.
-        type:
-          - "null"
-          - string
-      subject:
-        description: The subject line of the campaign.
-        type:
-          - "null"
-          - string
-      type:
-        description: Type classification of the campaign.
-        type:
-          - "null"
-          - string
-      lastUpdatedTime:
-        description: Timestamp indicating when the campaign data was last updated.
-        type:
-          - "null"
-          - integer
-=======
         description: The unique identifier of the ticket pipeline.
         type:
           - "null"
@@ -1847,4 +1595,254 @@
           - "null"
           - string
         format: date-time
->>>>>>> 01cd1665
+
+  campaigns:
+    $schema: http://json-schema.org/draft-07/schema#
+    type:
+      - "null"
+      - object
+    additionalProperties: true
+    properties:
+      appId:
+        description:
+          The unique identifier of the application associated with the campaign
+          data.
+        type:
+          - "null"
+          - integer
+      appName:
+        description: The name of the application associated with the campaign data.
+        type:
+          - "null"
+          - string
+      contentId:
+        description: The unique identifier of the content associated with the campaign.
+        type:
+          - "null"
+          - integer
+      counters:
+        description: Object containing different counters related to the campaign's performance.
+        type:
+          - "null"
+          - object
+        properties:
+          open:
+            description: Number of email opens.
+            type:
+              - "null"
+              - integer
+          processed:
+            description: Number of emails processed by the campaign.
+            type:
+              - "null"
+              - integer
+          sent:
+            description: Number of emails sent.
+            type:
+              - "null"
+              - integer
+          deferred:
+            description: Number of deferred emails.
+            type:
+              - "null"
+              - integer
+          unsubscribed:
+            description: Number of recipients unsubscribed from the campaign.
+            type:
+              - "null"
+              - integer
+          statuschange:
+            description: Number of status changes related to the campaign.
+            type:
+              - "null"
+              - integer
+          bounce:
+            description: Number of bounced emails.
+            type:
+              - "null"
+              - integer
+          mta_dropped:
+            description: Number of emails dropped at the MTA level.
+            type:
+              - "null"
+              - integer
+          dropped:
+            description: Number of dropped emails.
+            type:
+              - "null"
+              - integer
+          suppressed:
+            description: Number of emails suppressed from sending.
+            type:
+              - "null"
+              - integer
+          click:
+            description: Number of clicks on the campaign.
+            type:
+              - "null"
+              - integer
+          delivered:
+            description: Number of successfully delivered emails.
+            type:
+              - "null"
+              - integer
+          forward:
+            description: Number of emails forwarded by recipients.
+            type:
+              - "null"
+              - integer
+          print:
+            description: Number of emails printed by recipients.
+            type:
+              - "null"
+              - integer
+          reply:
+            description: Number of replies received to the campaign.
+            type:
+              - "null"
+              - integer
+          spamreport:
+            description: Number of spam reports received for the campaign.
+            type:
+              - "null"
+              - integer
+      counters_open:
+        description: Alias for the open counter value.
+        type:
+          - "null"
+          - integer
+      counters_processed:
+        description: Alias for the processed counter value.
+        type:
+          - "null"
+          - integer
+      counters_sent:
+        description: Alias for the sent counter value.
+        type:
+          - "null"
+          - integer
+      counters_deferred:
+        description: Alias for the deferred counter value.
+        type:
+          - "null"
+          - integer
+      counters_unsubscribed:
+        description: Alias for the unsubscribed counter value.
+        type:
+          - "null"
+          - integer
+      counters_statuschange:
+        description: Alias for the status change counter value.
+        type:
+          - "null"
+          - integer
+      counters_bounce:
+        description: Alias for the bounce counter value.
+        type:
+          - "null"
+          - integer
+      counters_mta_dropped:
+        description: Alias for the MTA dropped counter value.
+        type:
+          - "null"
+          - integer
+      counters_dropped:
+        description: Alias for the dropped counter value.
+        type:
+          - "null"
+          - integer
+      counters_suppressed:
+        description: Alias for the suppressed counter value.
+        type:
+          - "null"
+          - integer
+      counters_click:
+        description: Alias for the click counter value.
+        type:
+          - "null"
+          - integer
+      counters_delivered:
+        description: Alias for the delivered counter value.
+        type:
+          - "null"
+          - integer
+      counters_forward:
+        description: Alias for the forward counter value.
+        type:
+          - "null"
+          - integer
+      counters_print:
+        description: Alias for the print counter value.
+        type:
+          - "null"
+          - integer
+      counters_reply:
+        description: Alias for the reply counter value.
+        type:
+          - "null"
+          - integer
+      counters_spamreport:
+        description: Alias for the spam report counter value.
+        type:
+          - "null"
+          - integer
+      id:
+        description: The unique identifier of the campaign.
+        type:
+          - "null"
+          - integer
+      lastProcessingFinishedAt:
+        description: Timestamp indicating when the last processing of the campaign was finished.
+        type:
+          - "null"
+          - integer
+      lastProcessingStateChangeAt:
+        description: Timestamp indicating the last state change time of the processing state.
+        type:
+          - "null"
+          - integer
+      lastProcessingStartedAt:
+        description: Timestamp indicating when the last processing of the campaign started.
+        type:
+          - "null"
+          - integer
+      processingState:
+        description: Current processing state of the campaign.
+        type:
+          - "null"
+          - string
+      name:
+        description: The name of the campaign.
+        type:
+          - "null"
+          - string
+      numIncluded:
+        description: Number of recipients included in the campaign.
+        type:
+          - "null"
+          - integer
+      numQueued:
+        description: Number of emails queued for sending.
+        type:
+          - "null"
+          - integer
+      subType:
+        description: Subtype of the campaign.
+        type:
+          - "null"
+          - string
+      subject:
+        description: The subject line of the campaign.
+        type:
+          - "null"
+          - string
+      type:
+        description: Type classification of the campaign.
+        type:
+          - "null"
+          - string
+      lastUpdatedTime:
+        description: Timestamp indicating when the campaign data was last updated.
+        type:
+          - "null"
+          - integer