--- conflicted
+++ resolved
@@ -133,11 +133,7 @@
     cursor_field: updatedAt
     start_datetime:
       type: MinMaxDatetime
-<<<<<<< HEAD
-      datetime: "{{ format_datetime(config.get('start_date', '2006-06-01T00:00:00Z'), '%Y-%m-%dT%H:%M:%S.%fZ', '%Y-%m-%dT%H:%M:%SZ') }}"
-=======
       datetime: "{{ format_datetime(config.get('start_date', '2006-06-01T00:00:00.000Z'), '%Y-%m-%dT%H:%M:%S.%fZ') }}"
->>>>>>> 75acf4f5
       datetime_format: "%Y-%m-%dT%H:%M:%S.%fZ"
     datetime_format: "%Y-%m-%dT%H:%M:%S.%fZ"
     lookback_window: P{{ config.get('lookback_window', 0) }}D
@@ -165,11 +161,7 @@
     retriever:
       $ref: "#/definitions/retriever_without_pagination"
 
-<<<<<<< HEAD
-  deals_schema_loader:
-=======
   base_dynamic_schema_loader:
->>>>>>> 75acf4f5
     type: DynamicSchemaLoader
     retriever:
       type: SimpleRetriever
@@ -193,25 +185,6 @@
           hs_time_in_: "hs_v2_latest_time_in_"
       - type: CustomTransformation
         class_name: source_hubspot.components.HubspotRenamePropertiesTransformation
-<<<<<<< HEAD
-      - type: AddFields
-        fields:
-          - path: ["id"]
-            value: "{{ {'description': 'Unique identifier for the deal', 'type': ['null', 'string']} }}"
-          - path: ["createdAt"]
-            value: "{{ {'description': 'The date and time when the deal was created', 'type': ['null', 'string'], 'format': 'date-time'} }}"
-          - path: ["updatedAt"]
-            value: "{{ {'description': 'The date and time when the deal was last updated', 'type': ['null', 'string'], 'format': 'date-time'} }}"
-          - path: ["archived"]
-            value: "{{ {'description': 'Indicates if the deal is archived', 'type': ['null', 'boolean']} }}"
-          - path: ["companies"]
-            value: "{{ {'description': 'Information about companies associated with the deal', 'type': ['null', 'array'], 'items': {'type': ['null', 'string']}} }}"
-          - path: ["contacts"]
-            value: "{{ {'description': 'Information about contacts associated with the deal', 'type': ['null', 'array'], 'items': {'type': ['null', 'string']}} }}"
-          - path: ["line_items"]
-            value: "{{ {'description': 'Details of line items associated with the deal', 'type': ['null', 'array'], 'items': {'type': ['null', 'string']}} }}"
-=======
->>>>>>> 75acf4f5
     schema_type_identifier:
       type: SchemaTypeIdentifier
       key_pointer:
@@ -246,8 +219,6 @@
           target_type: string
           current_type: phone_number
 
-<<<<<<< HEAD
-=======
   deals_archived_schema_loader:
     $ref: "#/definitions/base_dynamic_schema_loader"
     retriever:
@@ -273,7 +244,6 @@
         $ref: "#/definitions/base_requester"
         path: /properties/v2/form/properties
 
->>>>>>> 75acf4f5
   # Stream Definitions
   companies_property_history_stream:
     $ref: "#/definitions/stream_base"
@@ -627,7 +597,6 @@
       schema:
         $ref: "#/schemas/email_subscriptions"
 
-<<<<<<< HEAD
   deals_dynamic_schema_loader:
     type: DynamicSchemaLoader
     retriever:
@@ -685,13 +654,6 @@
       - id
     $ref: "#/definitions/stream_base"
     name: deals
-=======
-  deals_archived_stream:
-    primary_key:
-      - id
-    $ref: "#/definitions/stream_base"
-    name: deals_archived
->>>>>>> 75acf4f5
     retriever:
       $ref: "#/definitions/base_retriever"
       requester:
@@ -699,10 +661,6 @@
         path: /crm/v3/objects/deals
         request_parameters:
           associations: "['contacts', 'companies', 'line_items']"
-<<<<<<< HEAD
-=======
-          archived: "true"
->>>>>>> 75acf4f5
           properties:
             type: QueryProperties
             property_list:
@@ -728,15 +686,15 @@
               record_merge_strategy:
                 type: GroupByKeyMergeStrategy
                 key: id
-      paginator:
-        $ref: "#/definitions/cursor_paginator"
-      record_selector:
-        type: RecordSelector
-        extractor:
-          type: DpathExtractor
-          field_path:
-            - results
-<<<<<<< HEAD
+          paginator:
+            $ref: "#/definitions/cursor_paginator"
+          record_selector:
+            type: RecordSelector
+            extractor:
+              type: DpathExtractor
+              field_path:
+                - results
+
     transformations:
       - type: AddFields
         fields:
@@ -744,16 +702,6 @@
             value: "{{ record.get('updatedAt') or record['createdAt'] }}"
       - type: CustomTransformation
         class_name: source_hubspot.components.HubspotFlattenAssociationsTransformation
-=======
-        schema_normalization:
-          type: CustomSchemaNormalization
-          class_name: source_hubspot.components.EntitySchemaNormalization
-    transformations:
-      - type: AddFields
-        fields:
-          - path: ["archivedAt"]
-            value: "{{ record.get('archivedAt') or record['createdAt'] }}"
->>>>>>> 75acf4f5
       - type: CustomTransformation
         class_name: source_hubspot.components.NewtoLegacyFieldTransformation
         field_mapping:
@@ -761,18 +709,13 @@
           hs_date_exited_: "hs_v2_date_exited_"
           hs_time_in_: "hs_v2_latest_time_in_"
       - type: DpathFlattenFields
-<<<<<<< HEAD
         field_path:
           - properties
-=======
-        field_path: ["properties"]
->>>>>>> 75acf4f5
         key_transformation:
           type: KeyTransformation
           prefix: properties_
     incremental_sync:
       $ref: "#/definitions/incremental_sync"
-<<<<<<< HEAD
       is_client_side_incremental: true
     schema_loader:
       - type: InlineSchemaLoader
@@ -785,30 +728,10 @@
       - id
     $ref: "#/definitions/stream_base"
     name: deals
-=======
-      cursor_field: archivedAt
-      is_client_side_incremental: true
-    state_migrations:
-      - type: CustomStateMigration
-        class_name: source_hubspot.components.MigrateEmptyStringState
-        cursor_field: archivedAt
-    schema_loader:
-      - $ref: "#/definitions/deals_archived_schema_loader"
-      - type: InlineSchemaLoader
-        schema:
-          $ref: "#/schemas/deals_archived"
-
-  forms_stream:
-    primary_key:
-      - id
-    $ref: "#/definitions/stream_base"
-    name: forms
->>>>>>> 75acf4f5
     retriever:
       $ref: "#/definitions/base_retriever"
       requester:
         $ref: "#/definitions/base_requester"
-<<<<<<< HEAD
         path: /crm/v3/objects/deal/search
         http_method: POST
         fetch_properties_from_endpoint:
@@ -869,7 +792,114 @@
           hs_date_entered_: "hs_v2_date_entered_"
           hs_date_exited_: "hs_v2_date_exited_"
           hs_time_in_: "hs_v2_latest_time_in_"
-=======
+      - type: DpathFlattenFields
+        field_path: ["properties"]
+        key_transformation:
+          type: KeyTransformation
+          prefix: properties_
+    incremental_sync:
+      $ref: "#/definitions/incremental_sync"
+      is_client_side_incremental: true
+    schema_loader:
+      - type: InlineSchemaLoader
+        schema:
+          $ref: "#/schemas/deals"
+      - $ref: "#/definitions/deals_dynamic_schema_loader"
+
+  deals_stream:
+    type: StateDelegatingStream
+    name: deals
+    full_refresh_stream: "#/definitions/deals_full_refresh_stream"
+    incremental_stream: "#/definitions/deals_incremental_stream"
+
+  deals_archived_stream:
+    primary_key:
+      - id
+    $ref: "#/definitions/stream_base"
+    name: deals_archived
+    retriever:
+      $ref: "#/definitions/base_retriever"
+      requester:
+        $ref: "#/definitions/base_requester"
+        path: /crm/v3/objects/deals
+        request_parameters:
+          associations: "['contacts', 'companies', 'line_items']"
+          archived: "true"
+          properties:
+            type: QueryProperties
+            property_list:
+              type: PropertiesFromEndpoint
+              property_field_path:
+                - name
+              retriever:
+                type: SimpleRetriever
+                requester:
+                  $ref: "#/definitions/base_requester"
+                  path: /properties/v2/deal/properties
+                decoder:
+                  type: JsonDecoder
+                record_selector:
+                  type: RecordSelector
+                  extractor:
+                    type: DpathExtractor
+                    field_path: []
+            property_chunking:
+              type: PropertyChunking
+              property_limit_type: characters
+              property_limit: 15000
+              record_merge_strategy:
+                type: GroupByKeyMergeStrategy
+                key: id
+      paginator:
+        $ref: "#/definitions/cursor_paginator"
+      record_selector:
+        type: RecordSelector
+        extractor:
+          type: DpathExtractor
+          field_path:
+            - results
+        schema_normalization:
+          type: CustomSchemaNormalization
+          class_name: source_hubspot.components.EntitySchemaNormalization
+    transformations:
+      - type: AddFields
+        fields:
+          - path: ["archivedAt"]
+            value: "{{ record.get('archivedAt') or record['createdAt'] }}"
+      - type: CustomTransformation
+        class_name: source_hubspot.components.NewtoLegacyFieldTransformation
+        field_mapping:
+          hs_date_entered_: "hs_v2_date_entered_"
+          hs_date_exited_: "hs_v2_date_exited_"
+          hs_time_in_: "hs_v2_latest_time_in_"
+      - type: DpathFlattenFields
+        field_path: ["properties"]
+        key_transformation:
+          type: KeyTransformation
+          prefix: properties_
+    incremental_sync:
+      $ref: "#/definitions/incremental_sync"
+      cursor_field: archivedAt
+      is_client_side_incremental: true
+    state_migrations:
+      - type: CustomStateMigration
+        class_name: source_hubspot.components.MigrateEmptyStringState
+        cursor_field: archivedAt
+    schema_loader:
+      - $ref: "#/definitions/deals_archived_schema_loader"
+      - type: InlineSchemaLoader
+        schema:
+          $ref: "#/schemas/deals_archived"
+
+  forms_stream:
+    primary_key:
+      - id
+    $ref: "#/definitions/stream_base"
+    name: forms
+    retriever:
+      $ref: "#/definitions/base_retriever"
+      requester:
+        $ref: "#/definitions/base_requester"
         path: /marketing/v3/forms
         request_parameters:
           formTypes:
@@ -917,7 +947,6 @@
         fields:
           - path: ["updatedAt"]
             value: "{{ record.get('updatedAt') or record['createdAt'] }}"
->>>>>>> 75acf4f5
       - type: DpathFlattenFields
         field_path: ["properties"]
         key_transformation:
@@ -926,19 +955,6 @@
     incremental_sync:
       $ref: "#/definitions/incremental_sync"
       is_client_side_incremental: true
-<<<<<<< HEAD
-    schema_loader:
-      - type: InlineSchemaLoader
-        schema:
-          $ref: "#/schemas/deals"
-      - $ref: "#/definitions/deals_dynamic_schema_loader"
-
-  deals_stream:
-    type: StateDelegatingStream
-    name: deals
-    full_refresh_stream: "#/definitions/deals_full_refresh_stream"
-    incremental_stream: "#/definitions/deals_incremental_stream"
-=======
     state_migrations:
       - type: CustomStateMigration
         class_name: source_hubspot.components.MigrateEmptyStringState
@@ -1079,7 +1095,6 @@
       type: InlineSchemaLoader
       schema:
         $ref: "#/schemas/owners_archived"
->>>>>>> 75acf4f5
 
   ticket_pipelines_stream:
     primary_key:
