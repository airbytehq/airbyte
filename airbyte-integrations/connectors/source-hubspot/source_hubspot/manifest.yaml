--- conflicted
+++ resolved
@@ -508,35 +508,15 @@
         class_name: source_hubspot.components.MigrateEmptyStringState
         cursor_field: updatedAt
 
-<<<<<<< HEAD
-  contact_lists_stream:
-    $ref: "#/definitions/stream_base"
-    name: contact_lists
-    primary_key: listId
-=======
   campaigns_stream:
     $ref: "#/definitions/stream_base"
     name: campaigns
     primary_key:
       - id
->>>>>>> 02968945
     retriever:
       $ref: "#/definitions/base_retriever"
       requester:
         $ref: "#/definitions/base_requester"
-<<<<<<< HEAD
-        path: /crm/v3/lists/search
-        http_method: POST
-      # current implementation doesn't include additionalProperties request param
-      # additionalProperties in response includes only default:
-      # hs_list_size, hs_last_record_added_at, hs_last_record_removed_at, hs_folder_name, and hs_list_reference_count
-      record_selector:
-        schema_normalization: Default
-        extractor:
-          type: DpathExtractor
-          field_path:
-            - lists
-=======
         path: /email/public/v1/campaigns
       record_selector:
         type: RecordSelector
@@ -545,48 +525,10 @@
           type: DpathExtractor
           field_path:
             - campaigns
->>>>>>> 02968945
       paginator:
         type: DefaultPaginator
         page_token_option:
           type: RequestOption
-<<<<<<< HEAD
-          inject_into: body_json
-          field_name: offset
-        page_size_option:
-          type: RequestOption
-          inject_into: body_json
-          field_name: count
-        pagination_strategy:
-          type: CursorPagination
-          page_size: 1000
-          cursor_value: "{{ response.get('offset') }}"
-          stop_condition: "{{ not response.get('has-more') }}"
-    incremental_sync:
-      type: DatetimeBasedCursor
-      cursor_field: updatedAt
-      datetime_format: "%Y-%m-%dT%H:%M:%S.%fZ"
-      lookback_window: P{{ config.get('lookback_window', 0) }}D
-      is_client_side_incremental: true
-      cursor_datetime_formats:
-        - "%ms" # support previous state format
-        - "%Y-%m-%dT%H:%M:%S.%fZ"
-        - "%Y-%m-%dT%H:%M:%SZ"
-        - "%Y-%m-%d %H:%M:%S%z"
-      start_datetime:
-        type: MinMaxDatetime
-        datetime: "{{ format_datetime(config.get('start_date', '2006-06-01T00:00:00Z'), '%Y-%m-%dT%H:%M:%S.%fZ', '%Y-%m-%dT%H:%M:%SZ') }}"
-        datetime_format: "%Y-%m-%dT%H:%M:%S.%fZ"
-    transformations:
-      - type: AddFields
-        fields:
-          - path: [ "updatedAt" ]
-            value: "{{ record.get('updatedAt') or record.get('createdAt') }}"
-    schema_loader:
-      type: InlineSchemaLoader
-      schema:
-        $ref: "#/schemas/contact_lists"
-=======
           inject_into: request_parameter
           field_name: offset
         page_size_option:
@@ -636,6 +578,65 @@
         key_transformation:
           type: KeyTransformation
           prefix: counters_
+
+  contact_lists_stream:
+    $ref: "#/definitions/stream_base"
+    name: contact_lists
+    primary_key: listId
+    retriever:
+      $ref: "#/definitions/base_retriever"
+      requester:
+        $ref: "#/definitions/base_requester"
+        path: /crm/v3/lists/search
+        http_method: POST
+      # current implementation doesn't include additionalProperties request param
+      # additionalProperties in response includes only default:
+      # hs_list_size, hs_last_record_added_at, hs_last_record_removed_at, hs_folder_name, and hs_list_reference_count
+      record_selector:
+        schema_normalization: Default
+        extractor:
+          type: DpathExtractor
+          field_path:
+            - lists
+      paginator:
+        type: DefaultPaginator
+        page_token_option:
+          type: RequestOption
+          inject_into: body_json
+          field_name: offset
+        page_size_option:
+          type: RequestOption
+          inject_into: body_json
+          field_name: count
+        pagination_strategy:
+          type: CursorPagination
+          page_size: 1000
+          cursor_value: "{{ response.get('offset') }}"
+          stop_condition: "{{ not response.get('has-more') }}"
+    incremental_sync:
+      type: DatetimeBasedCursor
+      cursor_field: updatedAt
+      datetime_format: "%Y-%m-%dT%H:%M:%S.%fZ"
+      lookback_window: P{{ config.get('lookback_window', 0) }}D
+      is_client_side_incremental: true
+      cursor_datetime_formats:
+        - "%ms" # support previous state format
+        - "%Y-%m-%dT%H:%M:%S.%fZ"
+        - "%Y-%m-%dT%H:%M:%SZ"
+        - "%Y-%m-%d %H:%M:%S%z"
+      start_datetime:
+        type: MinMaxDatetime
+        datetime: "{{ format_datetime(config.get('start_date', '2006-06-01T00:00:00Z'), '%Y-%m-%dT%H:%M:%S.%fZ', '%Y-%m-%dT%H:%M:%SZ') }}"
+        datetime_format: "%Y-%m-%dT%H:%M:%S.%fZ"
+    transformations:
+      - type: AddFields
+        fields:
+          - path: ["updatedAt"]
+            value: "{{ record.get('updatedAt') or record.get('createdAt') }}"
+    schema_loader:
+      type: InlineSchemaLoader
+      schema:
+        $ref: "#/schemas/contact_lists"
 
   deal_pipelines_stream:
     $ref: "#/definitions/stream_base"
@@ -728,22 +729,18 @@
       - type: CustomStateMigration
         class_name: source_hubspot.components.MigrateEmptyStringState
         cursor_field: updatedAt
->>>>>>> 02968945
 
 streams:
   - "#/definitions/campaigns_stream"
   - "#/definitions/companies_property_history_stream"
+  - "#/definitions/contact_lists_stream"
   - "#/definitions/contacts_property_history_stream"
   - "#/definitions/deal_pipelines_stream"
   - "#/definitions/deals_property_history_stream"
   - "#/definitions/email_subscriptions_stream"
   - "#/definitions/marketing_emails_stream"
   - "#/definitions/ticket_pipelines_stream"
-<<<<<<< HEAD
-  - "#/definitions/contact_lists_stream"
-=======
   - "#/definitions/workflows_stream"
->>>>>>> 02968945
 
 # HubSpot account is limited to 110 requests every 10 seconds https://developers.hubspot.com/docs/guides/apps/api-usage/usage-details#rate-limits
 concurrency_level:
@@ -2335,18 +2332,264 @@
           - string
         format: date-time
 
-<<<<<<< HEAD
-  contact_lists:
-=======
   campaigns:
->>>>>>> 02968945
     $schema: http://json-schema.org/draft-07/schema#
     type:
       - "null"
       - object
     additionalProperties: true
     properties:
-<<<<<<< HEAD
+      appId:
+        description:
+          The unique identifier of the application associated with the campaign
+          data.
+        type:
+          - "null"
+          - integer
+      appName:
+        description: The name of the application associated with the campaign data.
+        type:
+          - "null"
+          - string
+      contentId:
+        description: The unique identifier of the content associated with the campaign.
+        type:
+          - "null"
+          - integer
+      counters:
+        description: Object containing different counters related to the campaign's performance.
+        type:
+          - "null"
+          - object
+        properties:
+          open:
+            description: Number of email opens.
+            type:
+              - "null"
+              - integer
+          processed:
+            description: Number of emails processed by the campaign.
+            type:
+              - "null"
+              - integer
+          sent:
+            description: Number of emails sent.
+            type:
+              - "null"
+              - integer
+          deferred:
+            description: Number of deferred emails.
+            type:
+              - "null"
+              - integer
+          unsubscribed:
+            description: Number of recipients unsubscribed from the campaign.
+            type:
+              - "null"
+              - integer
+          statuschange:
+            description: Number of status changes related to the campaign.
+            type:
+              - "null"
+              - integer
+          bounce:
+            description: Number of bounced emails.
+            type:
+              - "null"
+              - integer
+          mta_dropped:
+            description: Number of emails dropped at the MTA level.
+            type:
+              - "null"
+              - integer
+          dropped:
+            description: Number of dropped emails.
+            type:
+              - "null"
+              - integer
+          suppressed:
+            description: Number of emails suppressed from sending.
+            type:
+              - "null"
+              - integer
+          click:
+            description: Number of clicks on the campaign.
+            type:
+              - "null"
+              - integer
+          delivered:
+            description: Number of successfully delivered emails.
+            type:
+              - "null"
+              - integer
+          forward:
+            description: Number of emails forwarded by recipients.
+            type:
+              - "null"
+              - integer
+          print:
+            description: Number of emails printed by recipients.
+            type:
+              - "null"
+              - integer
+          reply:
+            description: Number of replies received to the campaign.
+            type:
+              - "null"
+              - integer
+          spamreport:
+            description: Number of spam reports received for the campaign.
+            type:
+              - "null"
+              - integer
+      counters_open:
+        description: Alias for the open counter value.
+        type:
+          - "null"
+          - integer
+      counters_processed:
+        description: Alias for the processed counter value.
+        type:
+          - "null"
+          - integer
+      counters_sent:
+        description: Alias for the sent counter value.
+        type:
+          - "null"
+          - integer
+      counters_deferred:
+        description: Alias for the deferred counter value.
+        type:
+          - "null"
+          - integer
+      counters_unsubscribed:
+        description: Alias for the unsubscribed counter value.
+        type:
+          - "null"
+          - integer
+      counters_statuschange:
+        description: Alias for the status change counter value.
+        type:
+          - "null"
+          - integer
+      counters_bounce:
+        description: Alias for the bounce counter value.
+        type:
+          - "null"
+          - integer
+      counters_mta_dropped:
+        description: Alias for the MTA dropped counter value.
+        type:
+          - "null"
+          - integer
+      counters_dropped:
+        description: Alias for the dropped counter value.
+        type:
+          - "null"
+          - integer
+      counters_suppressed:
+        description: Alias for the suppressed counter value.
+        type:
+          - "null"
+          - integer
+      counters_click:
+        description: Alias for the click counter value.
+        type:
+          - "null"
+          - integer
+      counters_delivered:
+        description: Alias for the delivered counter value.
+        type:
+          - "null"
+          - integer
+      counters_forward:
+        description: Alias for the forward counter value.
+        type:
+          - "null"
+          - integer
+      counters_print:
+        description: Alias for the print counter value.
+        type:
+          - "null"
+          - integer
+      counters_reply:
+        description: Alias for the reply counter value.
+        type:
+          - "null"
+          - integer
+      counters_spamreport:
+        description: Alias for the spam report counter value.
+        type:
+          - "null"
+          - integer
+      id:
+        description: The unique identifier of the campaign.
+        type:
+          - "null"
+          - integer
+      lastProcessingFinishedAt:
+        description: Timestamp indicating when the last processing of the campaign was finished.
+        type:
+          - "null"
+          - integer
+      lastProcessingStateChangeAt:
+        description: Timestamp indicating the last state change time of the processing state.
+        type:
+          - "null"
+          - integer
+      lastProcessingStartedAt:
+        description: Timestamp indicating when the last processing of the campaign started.
+        type:
+          - "null"
+          - integer
+      processingState:
+        description: Current processing state of the campaign.
+        type:
+          - "null"
+          - string
+      name:
+        description: The name of the campaign.
+        type:
+          - "null"
+          - string
+      numIncluded:
+        description: Number of recipients included in the campaign.
+        type:
+          - "null"
+          - integer
+      numQueued:
+        description: Number of emails queued for sending.
+        type:
+          - "null"
+          - integer
+      subType:
+        description: Subtype of the campaign.
+        type:
+          - "null"
+          - string
+      subject:
+        description: The subject line of the campaign.
+        type:
+          - "null"
+          - string
+      type:
+        description: Type classification of the campaign.
+        type:
+          - "null"
+          - string
+      lastUpdatedTime:
+        description: Timestamp indicating when the campaign data was last updated.
+        type:
+          - "null"
+          - integer
+
+  contact_lists:
+    $schema: http://json-schema.org/draft-07/schema#
+    type:
+      - "null"
+      - object
+    additionalProperties: true
+    properties:
       processingType:
         type:
           - "null"
@@ -2424,535 +2667,4 @@
         type:
           - "null"
           - string
-        format: date-time
-=======
-      appId:
-        description:
-          The unique identifier of the application associated with the campaign
-          data.
-        type:
-          - "null"
-          - integer
-      appName:
-        description: The name of the application associated with the campaign data.
-        type:
-          - "null"
-          - string
-      contentId:
-        description: The unique identifier of the content associated with the campaign.
-        type:
-          - "null"
-          - integer
-      counters:
-        description: Object containing different counters related to the campaign's performance.
-        type:
-          - "null"
-          - object
-        properties:
-          open:
-            description: Number of email opens.
-            type:
-              - "null"
-              - integer
-          processed:
-            description: Number of emails processed by the campaign.
-            type:
-              - "null"
-              - integer
-          sent:
-            description: Number of emails sent.
-            type:
-              - "null"
-              - integer
-          deferred:
-            description: Number of deferred emails.
-            type:
-              - "null"
-              - integer
-          unsubscribed:
-            description: Number of recipients unsubscribed from the campaign.
-            type:
-              - "null"
-              - integer
-          statuschange:
-            description: Number of status changes related to the campaign.
-            type:
-              - "null"
-              - integer
-          bounce:
-            description: Number of bounced emails.
-            type:
-              - "null"
-              - integer
-          mta_dropped:
-            description: Number of emails dropped at the MTA level.
-            type:
-              - "null"
-              - integer
-          dropped:
-            description: Number of dropped emails.
-            type:
-              - "null"
-              - integer
-          suppressed:
-            description: Number of emails suppressed from sending.
-            type:
-              - "null"
-              - integer
-          click:
-            description: Number of clicks on the campaign.
-            type:
-              - "null"
-              - integer
-          delivered:
-            description: Number of successfully delivered emails.
-            type:
-              - "null"
-              - integer
-          forward:
-            description: Number of emails forwarded by recipients.
-            type:
-              - "null"
-              - integer
-          print:
-            description: Number of emails printed by recipients.
-            type:
-              - "null"
-              - integer
-          reply:
-            description: Number of replies received to the campaign.
-            type:
-              - "null"
-              - integer
-          spamreport:
-            description: Number of spam reports received for the campaign.
-            type:
-              - "null"
-              - integer
-      counters_open:
-        description: Alias for the open counter value.
-        type:
-          - "null"
-          - integer
-      counters_processed:
-        description: Alias for the processed counter value.
-        type:
-          - "null"
-          - integer
-      counters_sent:
-        description: Alias for the sent counter value.
-        type:
-          - "null"
-          - integer
-      counters_deferred:
-        description: Alias for the deferred counter value.
-        type:
-          - "null"
-          - integer
-      counters_unsubscribed:
-        description: Alias for the unsubscribed counter value.
-        type:
-          - "null"
-          - integer
-      counters_statuschange:
-        description: Alias for the status change counter value.
-        type:
-          - "null"
-          - integer
-      counters_bounce:
-        description: Alias for the bounce counter value.
-        type:
-          - "null"
-          - integer
-      counters_mta_dropped:
-        description: Alias for the MTA dropped counter value.
-        type:
-          - "null"
-          - integer
-      counters_dropped:
-        description: Alias for the dropped counter value.
-        type:
-          - "null"
-          - integer
-      counters_suppressed:
-        description: Alias for the suppressed counter value.
-        type:
-          - "null"
-          - integer
-      counters_click:
-        description: Alias for the click counter value.
-        type:
-          - "null"
-          - integer
-      counters_delivered:
-        description: Alias for the delivered counter value.
-        type:
-          - "null"
-          - integer
-      counters_forward:
-        description: Alias for the forward counter value.
-        type:
-          - "null"
-          - integer
-      counters_print:
-        description: Alias for the print counter value.
-        type:
-          - "null"
-          - integer
-      counters_reply:
-        description: Alias for the reply counter value.
-        type:
-          - "null"
-          - integer
-      counters_spamreport:
-        description: Alias for the spam report counter value.
-        type:
-          - "null"
-          - integer
-      id:
-        description: The unique identifier of the campaign.
-        type:
-          - "null"
-          - integer
-      lastProcessingFinishedAt:
-        description: Timestamp indicating when the last processing of the campaign was finished.
-        type:
-          - "null"
-          - integer
-      lastProcessingStateChangeAt:
-        description: Timestamp indicating the last state change time of the processing state.
-        type:
-          - "null"
-          - integer
-      lastProcessingStartedAt:
-        description: Timestamp indicating when the last processing of the campaign started.
-        type:
-          - "null"
-          - integer
-      processingState:
-        description: Current processing state of the campaign.
-        type:
-          - "null"
-          - string
-      name:
-        description: The name of the campaign.
-        type:
-          - "null"
-          - string
-      numIncluded:
-        description: Number of recipients included in the campaign.
-        type:
-          - "null"
-          - integer
-      numQueued:
-        description: Number of emails queued for sending.
-        type:
-          - "null"
-          - integer
-      subType:
-        description: Subtype of the campaign.
-        type:
-          - "null"
-          - string
-      subject:
-        description: The subject line of the campaign.
-        type:
-          - "null"
-          - string
-      type:
-        description: Type classification of the campaign.
-        type:
-          - "null"
-          - string
-      lastUpdatedTime:
-        description: Timestamp indicating when the campaign data was last updated.
-        type:
-          - "null"
-          - integer
-
-  workflows:
-    $schema: "http://json-schema.org/draft-07/schema#"
-    type:
-      - "null"
-      - object
-    properties:
-      name:
-        description: Name of the workflow
-        type:
-          - "null"
-          - string
-      id:
-        description: Unique identifier of the workflow
-        type:
-          - "null"
-          - integer
-      type:
-        description: Type of the workflow
-        type:
-          - "null"
-          - string
-      enabled:
-        description: Flag indicating if the workflow is enabled
-        type:
-          - "null"
-          - boolean
-      insertedAt:
-        description: Timestamp when the workflow was inserted
-        type:
-          - "null"
-          - integer
-      updatedAt:
-        description: Timestamp when the workflow was last updated
-        type:
-          - "null"
-          - integer
-      personaTagIds:
-        description: IDs of persona tags associated with the workflow
-        type:
-          - "null"
-          - array
-        items:
-          description: Individual persona tag ID
-          type:
-            - "null"
-            - integer
-      contactListIds:
-        description: IDs of contact lists associated with the workflow
-        type:
-          - "null"
-          - object
-        properties:
-          enrolled:
-            description: ID of the contact list containing enrolled contacts
-            type:
-              - "null"
-              - integer
-          active:
-            description: ID of the contact list containing active contacts
-            type:
-              - "null"
-              - integer
-          steps:
-            description: List of steps within the workflow
-            type:
-              - "null"
-              - array
-            items:
-              description: Individual step details
-              type:
-                - "null"
-                - string
-          completed:
-            description: ID of the contact list containing completed contacts
-            type:
-              - "null"
-              - integer
-          succeeded:
-            description: ID of the contact list containing succeeded contacts
-            type:
-              - "null"
-              - integer
-      contactListIds_enrolled:
-        description: ID of the contact list containing enrolled contacts
-        type:
-          - "null"
-          - integer
-      contactListIds_active:
-        description: ID of the contact list containing active contacts
-        type:
-          - "null"
-          - integer
-      contactListIds_completed:
-        description: ID of the contact list containing completed contacts
-        type:
-          - "null"
-          - integer
-      contactListIds_succeeded:
-        description: ID of the contact list containing succeeded contacts
-        type:
-          - "null"
-          - integer
-      contactListIds_steps:
-        description: List of steps within the workflow
-        type:
-          - "null"
-          - array
-        items:
-          description: Individual step details
-          type:
-            - "null"
-            - string
-      lastUpdatedByUserId:
-        description: ID of the user who last updated the workflow
-        type:
-          - "null"
-          - integer
-      contactCounts:
-        description: Counts of contacts in various stages within the workflow
-        type:
-          - "null"
-          - object
-        properties:
-          active:
-            description: Count of contacts currently active in the workflow
-            type:
-              - "null"
-              - integer
-          enrolled:
-            description: Count of contacts enrolled in the workflow
-            type:
-              - "null"
-              - integer
-      description:
-        description: Description of the workflow
-        type:
-          - "null"
-          - string
-      originalAuthorUserId:
-        description: ID of the original author of the workflow
-        type:
-          - "null"
-          - integer
-      migrationStatus:
-        description: Status and details of workflow migration
-        type:
-          - "null"
-          - object
-        properties:
-          enrollmentMigrationStatus:
-            description: Enrollment migration status
-            type:
-              - "null"
-              - string
-          enrollmentMigrationTimestamp:
-            description: Timestamp of enrollment migration
-            type:
-              - "null"
-              - integer
-          flowId:
-            description: ID of the flow
-            type:
-              - "null"
-              - integer
-          lastSuccessfulMigrationTimestamp:
-            description: Timestamp of last successful migration
-            type:
-              - "null"
-              - integer
-          migrationStatus:
-            description: Overall migration status
-            type:
-              - "null"
-              - string
-          platformOwnsActions:
-            description: Flag indicating if the platform owns actions
-            type:
-              - "null"
-              - boolean
-          portalId:
-            description: ID of the portal
-            type:
-              - "null"
-              - integer
-          workflowId:
-            description: ID of the workflow
-            type:
-              - "null"
-              - integer
-      updateSource:
-        description: Details of the workflow update source
-        type:
-          - "null"
-          - object
-        properties:
-          sourceApplication:
-            description: Application details of the workflow update source
-            type:
-              - "null"
-              - object
-            properties:
-              serviceName:
-                description: Name of the service
-                type:
-                  - "null"
-                  - string
-              source:
-                description: Source details
-                type:
-                  - "null"
-                  - string
-          updatedAt:
-            description: Timestamp of workflow update
-            type:
-              - "null"
-              - integer
-          updatedByUser:
-            description: Details of the user who updated the workflow
-            type:
-              - "null"
-              - object
-            properties:
-              userEmail:
-                description: Email address of the user
-                type:
-                  - "null"
-                  - string
-              userId:
-                description: ID of the user
-                type:
-                  - "null"
-                  - integer
-      creationSource:
-        description: Details of the workflow creation source
-        type:
-          - "null"
-          - object
-        properties:
-          clonedFromWorkflowId:
-            description: ID of the workflow that was cloned
-            type:
-              - "null"
-              - integer
-          createdAt:
-            description: Timestamp of workflow creation
-            type:
-              - "null"
-              - integer
-          createdByUser:
-            description: Details of the user who created the workflow
-            type:
-              - "null"
-              - object
-            properties:
-              userEmail:
-                description: Email address of the user
-                type:
-                  - "null"
-                  - string
-              userId:
-                description: ID of the user
-                type:
-                  - "null"
-                  - integer
-          sourceApplication:
-            description: Application details of the workflow source
-            type:
-              - "null"
-              - object
-            properties:
-              serviceName:
-                description: Name of the service
-                type:
-                  - "null"
-                  - string
-              source:
-                description: Source details
-                type:
-                  - "null"
-                  - string
-      portalId:
-        description: ID of the portal associated with the workflow
-        type:
-          - "null"
-          - integer
->>>>>>> 02968945
+        format: date-time