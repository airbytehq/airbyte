#
# Copyright (c) 2025 Airbyte, Inc., all rights reserved.
#

import logging
from http import HTTPStatus
from itertools import chain
from typing import Any, Generator, List, Mapping, Optional, Tuple

from requests import HTTPError

from airbyte_cdk.models import ConfiguredAirbyteCatalog, FailureType
from airbyte_cdk.sources.declarative.declarative_stream import DeclarativeStream
from airbyte_cdk.sources.declarative.yaml_declarative_source import YamlDeclarativeSource
from airbyte_cdk.sources.source import TState
from airbyte_cdk.sources.streams import Stream
from airbyte_cdk.sources.streams.http import HttpClient
from airbyte_cdk.sources.streams.http.error_handlers import ErrorResolution, HttpStatusErrorHandler, ResponseAction
from source_hubspot.errors import HubspotInvalidAuth
from source_hubspot.streams import (
    API,
    BaseStream,
    Companies,
    CompaniesWebAnalytics,
    Contacts,
    ContactsWebAnalytics,
    CustomObject,
<<<<<<< HEAD
    # Deals,
    DealsArchived,
=======
    Deals,
>>>>>>> 75acf4f5
    DealSplits,
    DealsWebAnalytics,
    EngagementsCalls,
    EngagementsCallsWebAnalytics,
    EngagementsEmails,
    EngagementsEmailsWebAnalytics,
    EngagementsMeetings,
    EngagementsMeetingsWebAnalytics,
    EngagementsNotes,
    EngagementsNotesWebAnalytics,
    EngagementsTasks,
    EngagementsTasksWebAnalytics,
    Goals,
    GoalsWebAnalytics,
    Leads,
    LineItems,
    LineItemsWebAnalytics,
    Products,
    ProductsWebAnalytics,
    Tickets,
    TicketsWebAnalytics,
    WebAnalyticsStream,
)


"""
https://github.com/airbytehq/oncall/issues/3800
we use start date 2006-01-01  as date of creation of Hubspot to retrieve all data if start date was not provided

"""
DEFAULT_START_DATE = "2006-06-01T00:00:00Z"
scopes = {
    "campaigns": {"crm.lists.read"},
    "companies_property_history": {"crm.objects.companies.read"},
    "contact_lists": {"crm.lists.read"},
    "contacts_property_history": {"crm.objects.contacts.read"},
    "deal_pipelines": {"crm.objects.contacts.read"},
    "deals": {"contacts", "crm.objects.deals.read"},
    "deals_property_history": {"crm.objects.deals.read"},
    "email_subscriptions": {"content"},
    "marketing_emails": {"content"},
    "deals_archived": {"contacts", "crm.objects.deals.read"},
    "forms": {"forms"},
    "form_submissions": {"forms"},
    "owners": {"crm.objects.owners.read"},
    "owners_archived": {"crm.objects.owners.read"},
    "ticket_pipelines": {
        "media_bridge.read",
        "tickets",
        "crm.schemas.custom.read",
        "e-commerce",
        "timeline",
        "contacts",
        "crm.schemas.contacts.read",
        "crm.objects.contacts.read",
        "crm.objects.contacts.write",
        "crm.objects.deals.read",
        "crm.schemas.quotes.read",
        "crm.objects.deals.write",
        "crm.objects.companies.read",
        "crm.schemas.companies.read",
        "crm.schemas.deals.read",
        "crm.schemas.line_items.read",
        "crm.objects.companies.write",
    },
    "workflows": {"automation"},
    "email_events": {"content"},
    "engagements": {"crm.objects.companies.read", "crm.objects.contacts.read", "crm.objects.deals.read", "tickets", "e-commerce"},
    "subscription_changes": {"content"},
}


properties_scopes = {
    "companies_property_history": {"crm.schemas.companies.read"},
    "contacts_property_history": {"crm.schemas.contacts.read"},
    "deals_property_history": {"crm.schemas.deals.read"},
}


def scope_is_granted(stream: Stream, granted_scopes: List[str]) -> bool:
    """
    Set of required scopes. Users need to grant at least one of the scopes for the stream to be avaialble to them
    """
    granted_scopes = set(granted_scopes)
    if isinstance(stream, BaseStream):
        return stream.scope_is_granted(granted_scopes)
    else:
        return len(scopes.get(stream.name, set()).intersection(granted_scopes)) > 0


def properties_scope_is_granted(stream: Stream, granted_scopes: List[str]) -> bool:
    """
    Set of required scopes. Users need to grant at least one of the scopes for the stream to be avaialble to them
    """
    granted_scopes = set(granted_scopes)
    if isinstance(stream, BaseStream):
        return stream.properties_scope_is_granted()
    else:
        return not properties_scopes.get(stream.name, set()) - granted_scopes


class SourceHubspot(YamlDeclarativeSource):
    logger = logging.getLogger("airbyte")

    def __init__(self, catalog: Optional[ConfiguredAirbyteCatalog], config: Optional[Mapping[str, Any]], state: TState, **kwargs):
        super().__init__(catalog=catalog, config=config, state=state, **{"path_to_yaml": "manifest.yaml"})

    def check_connection(self, logger: logging.Logger, config: Mapping[str, Any]) -> Tuple[bool, Optional[Any]]:
        """Check connection"""
        common_params = self.get_common_params(config=config)
        alive = True
        error_msg = None
        try:
            contacts = Contacts(**common_params)
            _ = contacts.properties
        except HTTPError as error:
            alive = False
            error_msg = repr(error)
            if error.response.status_code == HTTPStatus.BAD_REQUEST:
                response_json = error.response.json()
                error_msg = f"400 Bad Request: {response_json['message']}, please check if provided credentials are valid."
        except HubspotInvalidAuth as e:
            alive = False
            error_msg = repr(e)
        return alive, error_msg

    def get_granted_scopes(self, authenticator):
        try:
            access_token = authenticator.get_access_token()
            url = f"https://api.hubapi.com/oauth/v1/access-tokens/{access_token}"
            error_resolution = ErrorResolution(
                ResponseAction.RETRY, FailureType.transient_error, "Internal error attempting to get scopes."
            )
            error_mapping = {500: error_resolution, 502: error_resolution, 504: error_resolution}
            http_client = HttpClient(
                name="get hubspot granted scopes client",
                logger=self.logger,
                error_handler=HttpStatusErrorHandler(logger=self.logger, error_mapping=error_mapping),
            )
            request, response = http_client.send_request("get", url, request_kwargs={})
            response.raise_for_status()
            response_json = response.json()
            granted_scopes = response_json["scopes"]
            return granted_scopes
        except Exception as e:
            return False, repr(e)

    @staticmethod
    def get_api(config: Mapping[str, Any]) -> API:
        credentials = config.get("credentials", {})
        return API(credentials=credentials)

    def get_common_params(self, config) -> Mapping[str, Any]:
        start_date = config.get("start_date", DEFAULT_START_DATE)
        credentials = config["credentials"]
        api = self.get_api(config=config)
        # Additional configuration is necessary for testing certain streams due to their specific restrictions.
        acceptance_test_config = config.get("acceptance_test_config", {})
        return dict(api=api, start_date=start_date, credentials=credentials, acceptance_test_config=acceptance_test_config)

    def streams(self, config: Mapping[str, Any]) -> List[Stream]:
        credentials = config.get("credentials", {})
        common_params = self.get_common_params(config=config)
        # Temporarily using `ConcurrentDeclarativeSource.streams()` to validate granted scopes.
        streams = super().streams(config=config)
        streams += [
            Companies(**common_params),
            Contacts(**common_params),
<<<<<<< HEAD
            ContactsFormSubmissions(**common_params),
            ContactsListMemberships(**common_params),
            ContactsMergedAudit(**common_params),
            # Deals(**common_params),
            DealSplits(**common_params),
            DealsArchived(**common_params),
=======
            DealSplits(**common_params),
            Deals(**common_params),
>>>>>>> 75acf4f5
            EngagementsCalls(**common_params),
            EngagementsEmails(**common_params),
            EngagementsMeetings(**common_params),
            EngagementsNotes(**common_params),
            EngagementsTasks(**common_params),
            Goals(**common_params),
            Leads(**common_params),
            LineItems(**common_params),
            Products(**common_params),
            Tickets(**common_params),
        ]

        enable_experimental_streams = "enable_experimental_streams" in config and config["enable_experimental_streams"]

        if enable_experimental_streams:
            streams.extend(
                [
                    ContactsWebAnalytics(**common_params),
                    CompaniesWebAnalytics(**common_params),
                    DealsWebAnalytics(**common_params),
                    TicketsWebAnalytics(**common_params),
                    EngagementsCallsWebAnalytics(**common_params),
                    EngagementsEmailsWebAnalytics(**common_params),
                    EngagementsMeetingsWebAnalytics(**common_params),
                    EngagementsNotesWebAnalytics(**common_params),
                    EngagementsTasksWebAnalytics(**common_params),
                    GoalsWebAnalytics(**common_params),
                    LineItemsWebAnalytics(**common_params),
                    ProductsWebAnalytics(**common_params),
                ]
            )

        api = API(credentials=credentials)
        if api.is_oauth2():
            authenticator = api.get_authenticator()
            granted_scopes = self.get_granted_scopes(authenticator)
            self.logger.info(f"The following scopes were granted: {granted_scopes}")

            available_streams = [stream for stream in streams if scope_is_granted(stream, granted_scopes)]
            unavailable_streams = [stream for stream in streams if not scope_is_granted(stream, granted_scopes)]
            self.logger.info(f"The following streams are unavailable: {[s.name for s in unavailable_streams]}")
            partially_available_streams = [stream for stream in streams if not properties_scope_is_granted(stream, granted_scopes)]
            required_scoped = set(
                chain(
                    *[
                        properties_scopes.get(x.name, set()) if isinstance(x, DeclarativeStream) else x.properties_scopes
                        for x in partially_available_streams
                    ]
                )
            )
            self.logger.info(
                f"The following streams are partially available: {[s.name for s in partially_available_streams]}, "
                f"add the following scopes to download all available data: {required_scoped}"
            )
        else:
            self.logger.info("No scopes to grant when authenticating with API key.")
            available_streams = streams

        custom_object_streams = list(self.get_custom_object_streams(api=api, common_params=common_params))
        available_streams.extend(custom_object_streams)

        if enable_experimental_streams:
            custom_objects_web_analytics_streams = self.get_web_analytics_custom_objects_stream(
                custom_object_stream_instances=custom_object_streams,
                common_params=common_params,
            )
            available_streams.extend(custom_objects_web_analytics_streams)

        return available_streams

    def get_custom_object_streams(self, api: API, common_params: Mapping[str, Any]):
        for entity, fully_qualified_name, schema, custom_properties in api.get_custom_objects_metadata():
            yield CustomObject(
                entity=entity,
                schema=schema,
                fully_qualified_name=fully_qualified_name,
                custom_properties=custom_properties,
                **common_params,
            )

    def get_web_analytics_custom_objects_stream(
        self, custom_object_stream_instances: List[CustomObject], common_params: Any
    ) -> Generator[WebAnalyticsStream, None, None]:
        for custom_object_stream_instance in custom_object_stream_instances:

            def __init__(self, **kwargs: Any):
                parent = custom_object_stream_instance.__class__(
                    entity=custom_object_stream_instance.entity,
                    schema=custom_object_stream_instance.schema,
                    fully_qualified_name=custom_object_stream_instance.fully_qualified_name,
                    custom_properties=custom_object_stream_instance.custom_properties,
                    **common_params,
                )
                super(self.__class__, self).__init__(parent=parent, **kwargs)

            custom_web_analytics_stream_class = type(
                f"{custom_object_stream_instance.name.capitalize()}WebAnalytics", (WebAnalyticsStream,), {"__init__": __init__}
            )

            yield custom_web_analytics_stream_class(**common_params)<|MERGE_RESOLUTION|>--- conflicted
+++ resolved
@@ -25,12 +25,7 @@
     Contacts,
     ContactsWebAnalytics,
     CustomObject,
-<<<<<<< HEAD
-    # Deals,
     DealsArchived,
-=======
-    Deals,
->>>>>>> 75acf4f5
     DealSplits,
     DealsWebAnalytics,
     EngagementsCalls,
@@ -199,17 +194,7 @@
         streams += [
             Companies(**common_params),
             Contacts(**common_params),
-<<<<<<< HEAD
-            ContactsFormSubmissions(**common_params),
-            ContactsListMemberships(**common_params),
-            ContactsMergedAudit(**common_params),
-            # Deals(**common_params),
             DealSplits(**common_params),
-            DealsArchived(**common_params),
-=======
-            DealSplits(**common_params),
-            Deals(**common_params),
->>>>>>> 75acf4f5
             EngagementsCalls(**common_params),
             EngagementsEmails(**common_params),
             EngagementsMeetings(**common_params),
