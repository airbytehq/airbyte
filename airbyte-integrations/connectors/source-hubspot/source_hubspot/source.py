--- conflicted
+++ resolved
@@ -3,12 +3,11 @@
 #
 
 import logging
-<<<<<<< HEAD
-from typing import Mapping, Any, Tuple, Optional, List, MutableMapping, Iterator
+from typing import Mapping, Tuple, Optional, List, Iterator
 from requests import HTTPError
 
 from airbyte_cdk.sources.streams import Stream
-from airbyte_cdk.models import AirbyteCatalog, ConfiguredAirbyteStream, SyncMode, AirbyteMessage
+from airbyte_cdk.models import AirbyteCatalog, SyncMode, AirbyteMessage
 from airbyte_cdk.sources.utils.schema_helpers import InternalConfig
 from airbyte_cdk.sources import AbstractSource
 from source_hubspot.api import (
@@ -31,16 +30,12 @@
     TicketPipelines,
     Workflows,
 )
-=======
 from typing import Any, MutableMapping
 
-from airbyte_cdk.sources.deprecated.base_source import BaseClient, BaseSource, ConfiguredAirbyteStream
->>>>>>> b230543b
+from airbyte_cdk.sources.deprecated.base_source import ConfiguredAirbyteStream
 
 
 class SourceHubspot(AbstractSource):
-
-<<<<<<< HEAD
     def check_connection(self, logger: logging.Logger, config: Mapping[str, Any]) -> Tuple[bool, Optional[Any]]:
         """Check connection"""
         alive = True
@@ -189,19 +184,19 @@
             yield self._checkpoint_state(stream_name, stream_state, connector_state, logger)
             if self._limit_reached(internal_config, total_records_counter):
                 return
-=======
-class SourceHubspot(BaseSource):
-    client_class = Client
-
-    def _read_stream(
-        self, logger: logging.Logger, client: BaseClient, configured_stream: ConfiguredAirbyteStream, state: MutableMapping[str, Any]
-    ):
-        """
-        This method is overridden to check if the stream exists in the client.
-        """
-        stream_name = configured_stream.stream.name
-        if not client._apis.get(stream_name):
-            logger.warning(f"Stream {stream_name} does not exist in the client.")
-            return
-        yield from super()._read_stream(logger=logger, client=client, configured_stream=configured_stream, state=state)
->>>>>>> b230543b
+
+
+# class SourceHubspot(BaseSource):
+#     client_class = Client
+#
+#     def _read_stream(
+#         self, logger: logging.Logger, client: BaseClient, configured_stream: ConfiguredAirbyteStream, state: MutableMapping[str, Any]
+#     ):
+#         """
+#         This method is overridden to check if the stream exists in the client.
+#         """
+#         stream_name = configured_stream.stream.name
+#         if not client._apis.get(stream_name):
+#             logger.warning(f"Stream {stream_name} does not exist in the client.")
+#             return
+#         yield from super()._read_stream(logger=logger, client=client, configured_stream=configured_stream, state=state)