--- conflicted
+++ resolved
@@ -29,11 +29,6 @@
     ContactsMergedAudit,
     ContactsWebAnalytics,
     CustomObject,
-<<<<<<< HEAD
-    DealPipelines,
-=======
-    Deals,
->>>>>>> 13d0482e
     DealsArchived,
     DealSplits,
     DealsWebAnalytics,
