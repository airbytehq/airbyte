#
# Copyright (c) 2025 Airbyte, Inc., all rights reserved.
#

import logging
from http import HTTPStatus
from itertools import chain
from typing import Any, Generator, List, Mapping, Optional, Tuple

from requests import HTTPError

from airbyte_cdk.models import ConfiguredAirbyteCatalog, FailureType
from airbyte_cdk.sources.declarative.declarative_stream import DeclarativeStream
from airbyte_cdk.sources.declarative.yaml_declarative_source import YamlDeclarativeSource
from airbyte_cdk.sources.source import TState
from airbyte_cdk.sources.streams import Stream
from airbyte_cdk.sources.streams.http import HttpClient
from airbyte_cdk.sources.streams.http.error_handlers import ErrorResolution, HttpStatusErrorHandler, ResponseAction
from source_hubspot.errors import HubspotInvalidAuth
from source_hubspot.streams import (
    API,
    BaseStream,
    CompaniesWebAnalytics,
    Contacts,
    ContactsWebAnalytics,
    CustomObject,
    DealSplits,
    DealsWebAnalytics,
    EngagementsCallsWebAnalytics,
    EngagementsEmailsWebAnalytics,
    EngagementsMeetingsWebAnalytics,
    EngagementsNotesWebAnalytics,
    EngagementsTasksWebAnalytics,
    GoalsWebAnalytics,
    Leads,
    LineItemsWebAnalytics,
    ProductsWebAnalytics,
    Tickets,
    TicketsWebAnalytics,
    WebAnalyticsStream,
)


"""
https://github.com/airbytehq/oncall/issues/3800
we use start date 2006-01-01  as date of creation of Hubspot to retrieve all data if start date was not provided

"""
DEFAULT_START_DATE = "2006-06-01T00:00:00Z"
scopes = {
    "campaigns": {"crm.lists.read"},
    "companies_property_history": {"crm.objects.companies.read"},
    "contact_lists": {"crm.lists.read"},
    "contacts_property_history": {"crm.objects.contacts.read"},
    "deal_pipelines": {"crm.objects.contacts.read"},
    "deals": {"contacts", "crm.objects.deals.read"},
    "deals_property_history": {"crm.objects.deals.read"},
    "email_subscriptions": {"content"},
    "engagements_calls": {"crm.objects.contacts.read"},
    "engagements_emails": {"crm.objects.contacts.read", "sales-email-read"},
    "engagements_meetings": {"crm.objects.contacts.read"},
    "engagements_notes": {"crm.objects.contacts.read"},
    "engagements_tasks": {"crm.objects.contacts.read"},
    "marketing_emails": {"content"},
    "deals_archived": {"contacts", "crm.objects.deals.read"},
    "forms": {"forms"},
    "form_submissions": {"forms"},
    "owners": {"crm.objects.owners.read"},
    "owners_archived": {"crm.objects.owners.read"},
    "ticket_pipelines": {
        "media_bridge.read",
        "tickets",
        "crm.schemas.custom.read",
        "e-commerce",
        "timeline",
        "contacts",
        "crm.schemas.contacts.read",
        "crm.objects.contacts.read",
        "crm.objects.contacts.write",
        "crm.objects.deals.read",
        "crm.schemas.quotes.read",
        "crm.objects.deals.write",
        "crm.objects.companies.read",
        "crm.schemas.companies.read",
        "crm.schemas.deals.read",
        "crm.schemas.line_items.read",
        "crm.objects.companies.write",
    },
    "workflows": {"automation"},
    "email_events": {"content"},
    "engagements": {"crm.objects.companies.read", "crm.objects.contacts.read", "crm.objects.deals.read", "tickets", "e-commerce"},
    "subscription_changes": {"content"},
<<<<<<< HEAD
    "companies": {"crm.objects.contacts.read", "crm.objects.companies.read"},
=======
    "goals": {"crm.objects.goals.read"},
    "products": {"e-commerce"},
    "line_items": {"e-commerce", "crm.objects.line_items.read"},
>>>>>>> 1979dd3b
}


properties_scopes = {
    "companies_property_history": {"crm.schemas.companies.read"},
    "contacts_property_history": {"crm.schemas.contacts.read"},
    "deals_property_history": {"crm.schemas.deals.read"},
}


def scope_is_granted(stream: Stream, granted_scopes: List[str]) -> bool:
    """
    Set of required scopes. Users need to grant at least one of the scopes for the stream to be avaialble to them
    """
    granted_scopes = set(granted_scopes)
    if isinstance(stream, BaseStream):
        return stream.scope_is_granted(granted_scopes)
    else:
        return len(scopes.get(stream.name, set()).intersection(granted_scopes)) > 0


def properties_scope_is_granted(stream: Stream, granted_scopes: List[str]) -> bool:
    """
    Set of required scopes. Users need to grant at least one of the scopes for the stream to be avaialble to them
    """
    granted_scopes = set(granted_scopes)
    if isinstance(stream, BaseStream):
        return stream.properties_scope_is_granted()
    else:
        return not properties_scopes.get(stream.name, set()) - granted_scopes


class SourceHubspot(YamlDeclarativeSource):
    logger = logging.getLogger("airbyte")

    def __init__(self, catalog: Optional[ConfiguredAirbyteCatalog], config: Optional[Mapping[str, Any]], state: TState, **kwargs):
        super().__init__(catalog=catalog, config=config, state=state, **{"path_to_yaml": "manifest.yaml"})

    def check_connection(self, logger: logging.Logger, config: Mapping[str, Any]) -> Tuple[bool, Optional[Any]]:
        """Check connection"""
        common_params = self.get_common_params(config=config)
        alive = True
        error_msg = None
        try:
            contacts = Contacts(**common_params)
            _ = contacts.properties
        except HTTPError as error:
            alive = False
            error_msg = repr(error)
            if error.response.status_code == HTTPStatus.BAD_REQUEST:
                response_json = error.response.json()
                error_msg = f"400 Bad Request: {response_json['message']}, please check if provided credentials are valid."
        except HubspotInvalidAuth as e:
            alive = False
            error_msg = repr(e)
        return alive, error_msg

    def get_granted_scopes(self, authenticator):
        try:
            access_token = authenticator.get_access_token()
            url = f"https://api.hubapi.com/oauth/v1/access-tokens/{access_token}"
            error_resolution = ErrorResolution(
                ResponseAction.RETRY, FailureType.transient_error, "Internal error attempting to get scopes."
            )
            error_mapping = {500: error_resolution, 502: error_resolution, 504: error_resolution}
            http_client = HttpClient(
                name="get hubspot granted scopes client",
                logger=self.logger,
                error_handler=HttpStatusErrorHandler(logger=self.logger, error_mapping=error_mapping),
            )
            request, response = http_client.send_request("get", url, request_kwargs={})
            response.raise_for_status()
            response_json = response.json()
            granted_scopes = response_json["scopes"]
            return granted_scopes
        except Exception as e:
            return False, repr(e)

    @staticmethod
    def get_api(config: Mapping[str, Any]) -> API:
        credentials = config.get("credentials", {})
        return API(credentials=credentials)

    def get_common_params(self, config) -> Mapping[str, Any]:
        start_date = config.get("start_date", DEFAULT_START_DATE)
        credentials = config["credentials"]
        api = self.get_api(config=config)
        # Additional configuration is necessary for testing certain streams due to their specific restrictions.
        acceptance_test_config = config.get("acceptance_test_config", {})
        return dict(api=api, start_date=start_date, credentials=credentials, acceptance_test_config=acceptance_test_config)

    def streams(self, config: Mapping[str, Any]) -> List[Stream]:
        credentials = config.get("credentials", {})
        common_params = self.get_common_params(config=config)
        # Temporarily using `ConcurrentDeclarativeSource.streams()` to validate granted scopes.
        streams = super().streams(config=config)
        streams += [
            Contacts(**common_params),
            DealSplits(**common_params),
            Leads(**common_params),
            Tickets(**common_params),
        ]

        enable_experimental_streams = "enable_experimental_streams" in config and config["enable_experimental_streams"]

        if enable_experimental_streams:
            streams.extend(
                [
                    ContactsWebAnalytics(**common_params),
                    CompaniesWebAnalytics(**common_params),
                    DealsWebAnalytics(**common_params),
                    TicketsWebAnalytics(**common_params),
                    EngagementsCallsWebAnalytics(**common_params),
                    EngagementsEmailsWebAnalytics(**common_params),
                    EngagementsMeetingsWebAnalytics(**common_params),
                    EngagementsNotesWebAnalytics(**common_params),
                    EngagementsTasksWebAnalytics(**common_params),
                    GoalsWebAnalytics(**common_params),
                    LineItemsWebAnalytics(**common_params),
                    ProductsWebAnalytics(**common_params),
                ]
            )

        api = API(credentials=credentials)
        if api.is_oauth2():
            authenticator = api.get_authenticator()
            granted_scopes = self.get_granted_scopes(authenticator)
            self.logger.info(f"The following scopes were granted: {granted_scopes}")

            available_streams = [stream for stream in streams if scope_is_granted(stream, granted_scopes)]
            unavailable_streams = [stream for stream in streams if not scope_is_granted(stream, granted_scopes)]
            self.logger.info(f"The following streams are unavailable: {[s.name for s in unavailable_streams]}")
            partially_available_streams = [stream for stream in streams if not properties_scope_is_granted(stream, granted_scopes)]
            required_scoped = set(
                chain(
                    *[
                        properties_scopes.get(x.name, set()) if isinstance(x, DeclarativeStream) else x.properties_scopes
                        for x in partially_available_streams
                    ]
                )
            )
            self.logger.info(
                f"The following streams are partially available: {[s.name for s in partially_available_streams]}, "
                f"add the following scopes to download all available data: {required_scoped}"
            )
        else:
            self.logger.info("No scopes to grant when authenticating with API key.")
            available_streams = streams

        custom_object_streams = list(self.get_custom_object_streams(api=api, common_params=common_params))
        available_streams.extend(custom_object_streams)

        if enable_experimental_streams:
            custom_objects_web_analytics_streams = self.get_web_analytics_custom_objects_stream(
                custom_object_stream_instances=custom_object_streams,
                common_params=common_params,
            )
            available_streams.extend(custom_objects_web_analytics_streams)

        return available_streams

    def get_custom_object_streams(self, api: API, common_params: Mapping[str, Any]):
        for entity, fully_qualified_name, schema, custom_properties in api.get_custom_objects_metadata():
            yield CustomObject(
                entity=entity,
                schema=schema,
                fully_qualified_name=fully_qualified_name,
                custom_properties=custom_properties,
                **common_params,
            )

    def get_web_analytics_custom_objects_stream(
        self, custom_object_stream_instances: List[CustomObject], common_params: Any
    ) -> Generator[WebAnalyticsStream, None, None]:
        for custom_object_stream_instance in custom_object_stream_instances:

            def __init__(self, **kwargs: Any):
                parent = custom_object_stream_instance.__class__(
                    entity=custom_object_stream_instance.entity,
                    schema=custom_object_stream_instance.schema,
                    fully_qualified_name=custom_object_stream_instance.fully_qualified_name,
                    custom_properties=custom_object_stream_instance.custom_properties,
                    **common_params,
                )
                super(self.__class__, self).__init__(parent=parent, **kwargs)

            custom_web_analytics_stream_class = type(
                f"{custom_object_stream_instance.name.capitalize()}WebAnalytics", (WebAnalyticsStream,), {"__init__": __init__}
            )

            yield custom_web_analytics_stream_class(**common_params)<|MERGE_RESOLUTION|>--- conflicted
+++ resolved
@@ -49,6 +49,7 @@
 DEFAULT_START_DATE = "2006-06-01T00:00:00Z"
 scopes = {
     "campaigns": {"crm.lists.read"},
+    "companies": {"crm.objects.contacts.read", "crm.objects.companies.read"},
     "companies_property_history": {"crm.objects.companies.read"},
     "contact_lists": {"crm.lists.read"},
     "contacts_property_history": {"crm.objects.contacts.read"},
@@ -90,13 +91,9 @@
     "email_events": {"content"},
     "engagements": {"crm.objects.companies.read", "crm.objects.contacts.read", "crm.objects.deals.read", "tickets", "e-commerce"},
     "subscription_changes": {"content"},
-<<<<<<< HEAD
-    "companies": {"crm.objects.contacts.read", "crm.objects.companies.read"},
-=======
     "goals": {"crm.objects.goals.read"},
     "products": {"e-commerce"},
     "line_items": {"e-commerce", "crm.objects.line_items.read"},
->>>>>>> 1979dd3b
 }
 
 
