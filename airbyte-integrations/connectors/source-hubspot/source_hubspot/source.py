#
# Copyright (c) 2025 Airbyte, Inc., all rights reserved.
#

import logging
from http import HTTPStatus
from itertools import chain
from typing import Any, Generator, List, Mapping, Optional, Tuple

from requests import HTTPError

from airbyte_cdk.models import ConfiguredAirbyteCatalog, FailureType
from airbyte_cdk.sources.declarative.declarative_stream import DeclarativeStream
from airbyte_cdk.sources.declarative.yaml_declarative_source import YamlDeclarativeSource
from airbyte_cdk.sources.source import TState
from airbyte_cdk.sources.streams import Stream
from airbyte_cdk.sources.streams.http import HttpClient
from airbyte_cdk.sources.streams.http.error_handlers import ErrorResolution, HttpStatusErrorHandler, ResponseAction
from source_hubspot.errors import HubspotInvalidAuth
from source_hubspot.streams import (
    API,
    BaseStream,
    Companies,
    CompaniesWebAnalytics,
    ContactLists,
    Contacts,
    ContactsFormSubmissions,
    ContactsListMemberships,
    ContactsMergedAudit,
    ContactsWebAnalytics,
    CustomObject,
    Deals,
    DealSplits,
    DealsWebAnalytics,
    EngagementsCalls,
    EngagementsCallsWebAnalytics,
    EngagementsEmails,
    EngagementsEmailsWebAnalytics,
    EngagementsMeetings,
    EngagementsMeetingsWebAnalytics,
    EngagementsNotes,
    EngagementsNotesWebAnalytics,
    EngagementsTasks,
    EngagementsTasksWebAnalytics,
    Goals,
    GoalsWebAnalytics,
    Leads,
    LineItems,
    LineItemsWebAnalytics,
    Products,
    ProductsWebAnalytics,
    Tickets,
    TicketsWebAnalytics,
    WebAnalyticsStream,
)


"""
https://github.com/airbytehq/oncall/issues/3800
we use start date 2006-01-01  as date of creation of Hubspot to retrieve all data if start date was not provided

"""
DEFAULT_START_DATE = "2006-06-01T00:00:00Z"
scopes = {
    "campaigns": {"crm.lists.read"},
    "companies_property_history": {"crm.objects.companies.read"},
    "contacts_property_history": {"crm.objects.contacts.read"},
    "deal_pipelines": {"crm.objects.contacts.read"},
    "deals_property_history": {"crm.objects.deals.read"},
    "email_subscriptions": {"content"},
    "marketing_emails": {"content"},
    "deals_archived": {"contacts", "crm.objects.deals.read"},
    "forms": {"forms"},
    "form_submissions": {"forms"},
    "owners": {"crm.objects.owners.read"},
    "owners_archived": {"crm.objects.owners.read"},
    "ticket_pipelines": {
        "media_bridge.read",
        "tickets",
        "crm.schemas.custom.read",
        "e-commerce",
        "timeline",
        "contacts",
        "crm.schemas.contacts.read",
        "crm.objects.contacts.read",
        "crm.objects.contacts.write",
        "crm.objects.deals.read",
        "crm.schemas.quotes.read",
        "crm.objects.deals.write",
        "crm.objects.companies.read",
        "crm.schemas.companies.read",
        "crm.schemas.deals.read",
        "crm.schemas.line_items.read",
        "crm.objects.companies.write",
    },
    "workflows": {"automation"},
    "email_events": {"content"},
    "engagements": {"crm.objects.companies.read", "crm.objects.contacts.read", "crm.objects.deals.read", "tickets", "e-commerce"},
    "subscription_changes": {"content"},
}


properties_scopes = {
    "companies_property_history": {"crm.schemas.companies.read"},
    "contacts_property_history": {"crm.schemas.contacts.read"},
    "deals_property_history": {"crm.schemas.deals.read"},
}


def scope_is_granted(stream: Stream, granted_scopes: List[str]) -> bool:
    """
    Set of required scopes. Users need to grant at least one of the scopes for the stream to be avaialble to them
    """
    granted_scopes = set(granted_scopes)
    if isinstance(stream, BaseStream):
        return stream.scope_is_granted(granted_scopes)
    else:
        return len(scopes.get(stream.name, set()).intersection(granted_scopes)) > 0


def properties_scope_is_granted(stream: Stream, granted_scopes: List[str]) -> bool:
    """
    Set of required scopes. Users need to grant at least one of the scopes for the stream to be avaialble to them
    """
    granted_scopes = set(granted_scopes)
    if isinstance(stream, BaseStream):
        return stream.properties_scope_is_granted()
    else:
        return not properties_scopes.get(stream.name, set()) - granted_scopes


class SourceHubspot(YamlDeclarativeSource):
    logger = logging.getLogger("airbyte")

    def __init__(self, catalog: Optional[ConfiguredAirbyteCatalog], config: Optional[Mapping[str, Any]], state: TState, **kwargs):
        super().__init__(catalog=catalog, config=config, state=state, **{"path_to_yaml": "manifest.yaml"})

    def check_connection(self, logger: logging.Logger, config: Mapping[str, Any]) -> Tuple[bool, Optional[Any]]:
        """Check connection"""
        common_params = self.get_common_params(config=config)
        alive = True
        error_msg = None
        try:
            contacts = Contacts(**common_params)
            _ = contacts.properties
        except HTTPError as error:
            alive = False
            error_msg = repr(error)
            if error.response.status_code == HTTPStatus.BAD_REQUEST:
                response_json = error.response.json()
                error_msg = f"400 Bad Request: {response_json['message']}, please check if provided credentials are valid."
        except HubspotInvalidAuth as e:
            alive = False
            error_msg = repr(e)
        return alive, error_msg

    def get_granted_scopes(self, authenticator):
        try:
            access_token = authenticator.get_access_token()
            url = f"https://api.hubapi.com/oauth/v1/access-tokens/{access_token}"
            error_resolution = ErrorResolution(
                ResponseAction.RETRY, FailureType.transient_error, "Internal error attempting to get scopes."
            )
            error_mapping = {500: error_resolution, 502: error_resolution, 504: error_resolution}
            http_client = HttpClient(
                name="get hubspot granted scopes client",
                logger=self.logger,
                error_handler=HttpStatusErrorHandler(logger=self.logger, error_mapping=error_mapping),
            )
            request, response = http_client.send_request("get", url, request_kwargs={})
            response.raise_for_status()
            response_json = response.json()
            granted_scopes = response_json["scopes"]
            return granted_scopes
        except Exception as e:
            return False, repr(e)

    @staticmethod
    def get_api(config: Mapping[str, Any]) -> API:
        credentials = config.get("credentials", {})
        return API(credentials=credentials)

    def get_common_params(self, config) -> Mapping[str, Any]:
        start_date = config.get("start_date", DEFAULT_START_DATE)
        credentials = config["credentials"]
        api = self.get_api(config=config)
        # Additional configuration is necessary for testing certain streams due to their specific restrictions.
        acceptance_test_config = config.get("acceptance_test_config", {})
        return dict(api=api, start_date=start_date, credentials=credentials, acceptance_test_config=acceptance_test_config)

    def streams(self, config: Mapping[str, Any]) -> List[Stream]:
        credentials = config.get("credentials", {})
        common_params = self.get_common_params(config=config)
        # Temporarily using `ConcurrentDeclarativeSource.streams()` to validate granted scopes.
        streams = super().streams(config=config)
        streams += [
            Companies(**common_params),
            ContactLists(**common_params),
            Contacts(**common_params),
            ContactsFormSubmissions(**common_params),
            ContactsListMemberships(**common_params),
            ContactsMergedAudit(**common_params),
            DealSplits(**common_params),
            Deals(**common_params),
<<<<<<< HEAD
            EmailEvents(**common_params),
            Engagements(**common_params),
=======
            DealsArchived(**common_params),
>>>>>>> a88a90b8
            EngagementsCalls(**common_params),
            EngagementsEmails(**common_params),
            EngagementsMeetings(**common_params),
            EngagementsNotes(**common_params),
            EngagementsTasks(**common_params),
            Goals(**common_params),
            Leads(**common_params),
            LineItems(**common_params),
            Products(**common_params),
            Tickets(**common_params),
        ]

        enable_experimental_streams = "enable_experimental_streams" in config and config["enable_experimental_streams"]

        if enable_experimental_streams:
            streams.extend(
                [
                    ContactsWebAnalytics(**common_params),
                    CompaniesWebAnalytics(**common_params),
                    DealsWebAnalytics(**common_params),
                    TicketsWebAnalytics(**common_params),
                    EngagementsCallsWebAnalytics(**common_params),
                    EngagementsEmailsWebAnalytics(**common_params),
                    EngagementsMeetingsWebAnalytics(**common_params),
                    EngagementsNotesWebAnalytics(**common_params),
                    EngagementsTasksWebAnalytics(**common_params),
                    GoalsWebAnalytics(**common_params),
                    LineItemsWebAnalytics(**common_params),
                    ProductsWebAnalytics(**common_params),
                ]
            )

        api = API(credentials=credentials)
        if api.is_oauth2():
            authenticator = api.get_authenticator()
            granted_scopes = self.get_granted_scopes(authenticator)
            self.logger.info(f"The following scopes were granted: {granted_scopes}")

            available_streams = [stream for stream in streams if scope_is_granted(stream, granted_scopes)]
            unavailable_streams = [stream for stream in streams if not scope_is_granted(stream, granted_scopes)]
            self.logger.info(f"The following streams are unavailable: {[s.name for s in unavailable_streams]}")
            partially_available_streams = [stream for stream in streams if not properties_scope_is_granted(stream, granted_scopes)]
            required_scoped = set(
                chain(
                    *[
                        properties_scopes.get(x.name, set()) if isinstance(x, DeclarativeStream) else x.properties_scopes
                        for x in partially_available_streams
                    ]
                )
            )
            self.logger.info(
                f"The following streams are partially available: {[s.name for s in partially_available_streams]}, "
                f"add the following scopes to download all available data: {required_scoped}"
            )
        else:
            self.logger.info("No scopes to grant when authenticating with API key.")
            available_streams = streams

        custom_object_streams = list(self.get_custom_object_streams(api=api, common_params=common_params))
        available_streams.extend(custom_object_streams)

        if enable_experimental_streams:
            custom_objects_web_analytics_streams = self.get_web_analytics_custom_objects_stream(
                custom_object_stream_instances=custom_object_streams,
                common_params=common_params,
            )
            available_streams.extend(custom_objects_web_analytics_streams)

        return available_streams

    def get_custom_object_streams(self, api: API, common_params: Mapping[str, Any]):
        for entity, fully_qualified_name, schema, custom_properties in api.get_custom_objects_metadata():
            yield CustomObject(
                entity=entity,
                schema=schema,
                fully_qualified_name=fully_qualified_name,
                custom_properties=custom_properties,
                **common_params,
            )

    def get_web_analytics_custom_objects_stream(
        self, custom_object_stream_instances: List[CustomObject], common_params: Any
    ) -> Generator[WebAnalyticsStream, None, None]:
        for custom_object_stream_instance in custom_object_stream_instances:

            def __init__(self, **kwargs: Any):
                parent = custom_object_stream_instance.__class__(
                    entity=custom_object_stream_instance.entity,
                    schema=custom_object_stream_instance.schema,
                    fully_qualified_name=custom_object_stream_instance.fully_qualified_name,
                    custom_properties=custom_object_stream_instance.custom_properties,
                    **common_params,
                )
                super(self.__class__, self).__init__(parent=parent, **kwargs)

            custom_web_analytics_stream_class = type(
                f"{custom_object_stream_instance.name.capitalize()}WebAnalytics", (WebAnalyticsStream,), {"__init__": __init__}
            )

            yield custom_web_analytics_stream_class(**common_params)<|MERGE_RESOLUTION|>--- conflicted
+++ resolved
@@ -202,12 +202,6 @@
             ContactsMergedAudit(**common_params),
             DealSplits(**common_params),
             Deals(**common_params),
-<<<<<<< HEAD
-            EmailEvents(**common_params),
-            Engagements(**common_params),
-=======
-            DealsArchived(**common_params),
->>>>>>> a88a90b8
             EngagementsCalls(**common_params),
             EngagementsEmails(**common_params),
             EngagementsMeetings(**common_params),
