--- conflicted
+++ resolved
@@ -71,6 +71,7 @@
 """
 DEFAULT_START_DATE = "2006-06-01T00:00:00Z"
 scopes = {
+    "campaigns": {"crm.lists.read"},
     "companies_property_history": {"crm.objects.companies.read"},
     "contacts_property_history": {"crm.objects.contacts.read"},
     "deals_property_history": {"crm.objects.deals.read"},
@@ -95,11 +96,7 @@
         "crm.schemas.line_items.read",
         "crm.objects.companies.write",
     },
-<<<<<<< HEAD
     "workflows": {"automation"},
-=======
-    "campaigns": {"crm.lists.read"},
->>>>>>> 4602dbb6
 }
 
 
