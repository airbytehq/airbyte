--- conflicted
+++ resolved
@@ -216,13 +216,6 @@
             Owners(**common_params),
             OwnersArchived(**common_params),
             Products(**common_params),
-<<<<<<< HEAD
-            ContactsPropertyHistory(**common_params),
-            CompaniesPropertyHistory(**common_params),
-            DealsPropertyHistory(**common_params),
-=======
-            SubscriptionChanges(**common_params),
->>>>>>> 06fadb85
             Tickets(**common_params),
             Workflows(**common_params),
         ]
