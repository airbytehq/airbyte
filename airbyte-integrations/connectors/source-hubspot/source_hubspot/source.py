#
# Copyright (c) 2025 Airbyte, Inc., all rights reserved.
#

import logging
from http import HTTPStatus
from itertools import chain
from typing import Any, Generator, List, Mapping, Optional, Tuple

from requests import HTTPError

from airbyte_cdk.models import ConfiguredAirbyteCatalog, FailureType
from airbyte_cdk.sources.declarative.declarative_stream import DeclarativeStream
from airbyte_cdk.sources.declarative.yaml_declarative_source import YamlDeclarativeSource
from airbyte_cdk.sources.source import TState
from airbyte_cdk.sources.streams import Stream
from airbyte_cdk.sources.streams.http import HttpClient
from airbyte_cdk.sources.streams.http.error_handlers import ErrorResolution, HttpStatusErrorHandler, ResponseAction
from source_hubspot.errors import HubspotInvalidAuth
from source_hubspot.streams import (
    API,
    BaseStream,
    Companies,
    CompaniesWebAnalytics,
    ContactLists,
    Contacts,
    ContactsFormSubmissions,
    ContactsListMemberships,
    ContactsMergedAudit,
    ContactsWebAnalytics,
    CustomObject,
    Deals,
    DealsArchived,
    DealSplits,
    DealsWebAnalytics,
    EngagementsCalls,
    EngagementsCallsWebAnalytics,
    EngagementsEmails,
    EngagementsEmailsWebAnalytics,
    EngagementsMeetings,
    EngagementsMeetingsWebAnalytics,
    EngagementsNotes,
    EngagementsNotesWebAnalytics,
    EngagementsTasks,
    EngagementsTasksWebAnalytics,
    Forms,
    FormSubmissions,
    GoalsWebAnalytics,
    Leads,
    LineItems,
    LineItemsWebAnalytics,
    Owners,
    OwnersArchived,
    Products,
    ProductsWebAnalytics,
    Tickets,
    TicketsWebAnalytics,
    WebAnalyticsStream,
)


"""
https://github.com/airbytehq/oncall/issues/3800
we use start date 2006-01-01  as date of creation of Hubspot to retrieve all data if start date was not provided

"""
DEFAULT_START_DATE = "2006-06-01T00:00:00Z"
scopes = {
    "campaigns": {"crm.lists.read"},
    "companies_property_history": {"crm.objects.companies.read"},
    "contacts_property_history": {"crm.objects.contacts.read"},
    "deal_pipelines": {"crm.objects.contacts.read"},
    "deals_property_history": {"crm.objects.deals.read"},
    "email_subscriptions": {"content"},
    "marketing_emails": {"content"},
    "ticket_pipelines": {
        "media_bridge.read",
        "tickets",
        "crm.schemas.custom.read",
        "e-commerce",
        "timeline",
        "contacts",
        "crm.schemas.contacts.read",
        "crm.objects.contacts.read",
        "crm.objects.contacts.write",
        "crm.objects.deals.read",
        "crm.schemas.quotes.read",
        "crm.objects.deals.write",
        "crm.objects.companies.read",
        "crm.schemas.companies.read",
        "crm.schemas.deals.read",
        "crm.schemas.line_items.read",
        "crm.objects.companies.write",
    },
<<<<<<< HEAD
    "goals": {"crm.objects.goals.read"},
=======
    "workflows": {"automation"},
    "email_events": {"content"},
    "engagements": {"crm.objects.companies.read", "crm.objects.contacts.read", "crm.objects.deals.read", "tickets", "e-commerce"},
    "subscription_changes": {"content"},
>>>>>>> a88a90b8
}


properties_scopes = {
    "companies_property_history": {"crm.schemas.companies.read"},
    "contacts_property_history": {"crm.schemas.contacts.read"},
    "deals_property_history": {"crm.schemas.deals.read"},
}


def scope_is_granted(stream: Stream, granted_scopes: List[str]) -> bool:
    """
    Set of required scopes. Users need to grant at least one of the scopes for the stream to be avaialble to them
    """
    granted_scopes = set(granted_scopes)
    if isinstance(stream, BaseStream):
        return stream.scope_is_granted(granted_scopes)
    else:
        return len(scopes.get(stream.name, set()).intersection(granted_scopes)) > 0


def properties_scope_is_granted(stream: Stream, granted_scopes: List[str]) -> bool:
    """
    Set of required scopes. Users need to grant at least one of the scopes for the stream to be avaialble to them
    """
    granted_scopes = set(granted_scopes)
    if isinstance(stream, BaseStream):
        return stream.properties_scope_is_granted()
    else:
        return not properties_scopes.get(stream.name, set()) - granted_scopes


class SourceHubspot(YamlDeclarativeSource):
    logger = logging.getLogger("airbyte")

    def __init__(self, catalog: Optional[ConfiguredAirbyteCatalog], config: Optional[Mapping[str, Any]], state: TState, **kwargs):
        super().__init__(catalog=catalog, config=config, state=state, **{"path_to_yaml": "manifest.yaml"})

    def check_connection(self, logger: logging.Logger, config: Mapping[str, Any]) -> Tuple[bool, Optional[Any]]:
        """Check connection"""
        common_params = self.get_common_params(config=config)
        alive = True
        error_msg = None
        try:
            contacts = Contacts(**common_params)
            _ = contacts.properties
        except HTTPError as error:
            alive = False
            error_msg = repr(error)
            if error.response.status_code == HTTPStatus.BAD_REQUEST:
                response_json = error.response.json()
                error_msg = f"400 Bad Request: {response_json['message']}, please check if provided credentials are valid."
        except HubspotInvalidAuth as e:
            alive = False
            error_msg = repr(e)
        return alive, error_msg

    def get_granted_scopes(self, authenticator):
        try:
            access_token = authenticator.get_access_token()
            url = f"https://api.hubapi.com/oauth/v1/access-tokens/{access_token}"
            error_resolution = ErrorResolution(
                ResponseAction.RETRY, FailureType.transient_error, "Internal error attempting to get scopes."
            )
            error_mapping = {500: error_resolution, 502: error_resolution, 504: error_resolution}
            http_client = HttpClient(
                name="get hubspot granted scopes client",
                logger=self.logger,
                error_handler=HttpStatusErrorHandler(logger=self.logger, error_mapping=error_mapping),
            )
            request, response = http_client.send_request("get", url, request_kwargs={})
            response.raise_for_status()
            response_json = response.json()
            granted_scopes = response_json["scopes"]
            return granted_scopes
        except Exception as e:
            return False, repr(e)

    @staticmethod
    def get_api(config: Mapping[str, Any]) -> API:
        credentials = config.get("credentials", {})
        return API(credentials=credentials)

    def get_common_params(self, config) -> Mapping[str, Any]:
        start_date = config.get("start_date", DEFAULT_START_DATE)
        credentials = config["credentials"]
        api = self.get_api(config=config)
        # Additional configuration is necessary for testing certain streams due to their specific restrictions.
        acceptance_test_config = config.get("acceptance_test_config", {})
        return dict(api=api, start_date=start_date, credentials=credentials, acceptance_test_config=acceptance_test_config)

    def streams(self, config: Mapping[str, Any]) -> List[Stream]:
        credentials = config.get("credentials", {})
        common_params = self.get_common_params(config=config)
        streams = super().streams(config=config)
        streams += [
            Companies(**common_params),
            ContactLists(**common_params),
            Contacts(**common_params),
            ContactsFormSubmissions(**common_params),
            ContactsListMemberships(**common_params),
            ContactsMergedAudit(**common_params),
            DealSplits(**common_params),
            Deals(**common_params),
            DealsArchived(**common_params),
            EngagementsCalls(**common_params),
            EngagementsEmails(**common_params),
            EngagementsMeetings(**common_params),
            EngagementsNotes(**common_params),
            EngagementsTasks(**common_params),
            Forms(**common_params),
            FormSubmissions(**common_params),
            Leads(**common_params),
            LineItems(**common_params),
            Owners(**common_params),
            OwnersArchived(**common_params),
            Products(**common_params),
            Tickets(**common_params),
        ]

        enable_experimental_streams = "enable_experimental_streams" in config and config["enable_experimental_streams"]

        if enable_experimental_streams:
            streams.extend(
                [
                    ContactsWebAnalytics(**common_params),
                    CompaniesWebAnalytics(**common_params),
                    DealsWebAnalytics(**common_params),
                    TicketsWebAnalytics(**common_params),
                    EngagementsCallsWebAnalytics(**common_params),
                    EngagementsEmailsWebAnalytics(**common_params),
                    EngagementsMeetingsWebAnalytics(**common_params),
                    EngagementsNotesWebAnalytics(**common_params),
                    EngagementsTasksWebAnalytics(**common_params),
                    GoalsWebAnalytics(**common_params),
                    LineItemsWebAnalytics(**common_params),
                    ProductsWebAnalytics(**common_params),
                ]
            )

        api = API(credentials=credentials)
        if api.is_oauth2():
            authenticator = api.get_authenticator()
            granted_scopes = self.get_granted_scopes(authenticator)
            self.logger.info(f"The following scopes were granted: {granted_scopes}")

            available_streams = [stream for stream in streams if scope_is_granted(stream, granted_scopes)]
            unavailable_streams = [stream for stream in streams if not scope_is_granted(stream, granted_scopes)]
            self.logger.info(f"The following streams are unavailable: {[s.name for s in unavailable_streams]}")
            partially_available_streams = [stream for stream in streams if not properties_scope_is_granted(stream, granted_scopes)]
            required_scoped = set(
                chain(
                    *[
                        properties_scopes.get(x.name, set()) if isinstance(x, DeclarativeStream) else x.properties_scopes
                        for x in partially_available_streams
                    ]
                )
            )
            self.logger.info(
                f"The following streams are partially available: {[s.name for s in partially_available_streams]}, "
                f"add the following scopes to download all available data: {required_scoped}"
            )
        else:
            self.logger.info("No scopes to grant when authenticating with API key.")
            available_streams = streams

        custom_object_streams = list(self.get_custom_object_streams(api=api, common_params=common_params))
        available_streams.extend(custom_object_streams)

        if enable_experimental_streams:
            custom_objects_web_analytics_streams = self.get_web_analytics_custom_objects_stream(
                custom_object_stream_instances=custom_object_streams,
                common_params=common_params,
            )
            available_streams.extend(custom_objects_web_analytics_streams)

        return available_streams

    def get_custom_object_streams(self, api: API, common_params: Mapping[str, Any]):
        for entity, fully_qualified_name, schema, custom_properties in api.get_custom_objects_metadata():
            yield CustomObject(
                entity=entity,
                schema=schema,
                fully_qualified_name=fully_qualified_name,
                custom_properties=custom_properties,
                **common_params,
            )

    def get_web_analytics_custom_objects_stream(
        self, custom_object_stream_instances: List[CustomObject], common_params: Any
    ) -> Generator[WebAnalyticsStream, None, None]:
        for custom_object_stream_instance in custom_object_stream_instances:

            def __init__(self, **kwargs: Any):
                parent = custom_object_stream_instance.__class__(
                    entity=custom_object_stream_instance.entity,
                    schema=custom_object_stream_instance.schema,
                    fully_qualified_name=custom_object_stream_instance.fully_qualified_name,
                    custom_properties=custom_object_stream_instance.custom_properties,
                    **common_params,
                )
                super(self.__class__, self).__init__(parent=parent, **kwargs)

            custom_web_analytics_stream_class = type(
                f"{custom_object_stream_instance.name.capitalize()}WebAnalytics", (WebAnalyticsStream,), {"__init__": __init__}
            )

            yield custom_web_analytics_stream_class(**common_params)<|MERGE_RESOLUTION|>--- conflicted
+++ resolved
@@ -92,14 +92,11 @@
         "crm.schemas.line_items.read",
         "crm.objects.companies.write",
     },
-<<<<<<< HEAD
-    "goals": {"crm.objects.goals.read"},
-=======
     "workflows": {"automation"},
     "email_events": {"content"},
     "engagements": {"crm.objects.companies.read", "crm.objects.contacts.read", "crm.objects.deals.read", "tickets", "e-commerce"},
     "subscription_changes": {"content"},
->>>>>>> a88a90b8
+    "goals": {"crm.objects.goals.read"},
 }
 
 
