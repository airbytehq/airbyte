--- conflicted
+++ resolved
@@ -68,6 +68,7 @@
 scopes = {
     "campaigns": {"crm.lists.read"},
     "companies_property_history": {"crm.objects.companies.read"},
+    "contact_lists": {"crm.lists.read"},
     "contacts_property_history": {"crm.objects.contacts.read"},
     "deal_pipelines": {"crm.objects.contacts.read"},
     "deals_property_history": {"crm.objects.deals.read"},
@@ -92,11 +93,7 @@
         "crm.schemas.line_items.read",
         "crm.objects.companies.write",
     },
-<<<<<<< HEAD
-    "contact_lists": {"crm.lists.read"},
-=======
     "workflows": {"automation"},
->>>>>>> 02968945
 }
 
 
@@ -195,13 +192,6 @@
         streams += [
             Companies(**common_params),
             Contacts(**common_params),
-<<<<<<< HEAD
-            DealPipelines(**common_params),
-=======
-            ContactsFormSubmissions(**common_params),
-            ContactsListMemberships(**common_params),
-            ContactsMergedAudit(**common_params),
->>>>>>> 02968945
             DealSplits(**common_params),
             Deals(**common_params),
             DealsArchived(**common_params),
