#
# Copyright (c) 2025 Airbyte, Inc., all rights reserved.
#

import logging
from http import HTTPStatus
from itertools import chain
from typing import Any, Generator, List, Mapping, Optional, Tuple

from requests import HTTPError

from airbyte_cdk.models import ConfiguredAirbyteCatalog, FailureType
from airbyte_cdk.sources.declarative.declarative_stream import DeclarativeStream
from airbyte_cdk.sources.declarative.yaml_declarative_source import YamlDeclarativeSource
from airbyte_cdk.sources.source import TState
from airbyte_cdk.sources.streams import Stream
from airbyte_cdk.sources.streams.http import HttpClient
from airbyte_cdk.sources.streams.http.error_handlers import ErrorResolution, HttpStatusErrorHandler, ResponseAction
from source_hubspot.errors import HubspotInvalidAuth
from source_hubspot.streams import (
    API,
    BaseStream,
    CompaniesWebAnalytics,
    Contacts,
    ContactsWebAnalytics,
    CustomObject,
    DealsWebAnalytics,
    EngagementsCallsWebAnalytics,
    EngagementsEmailsWebAnalytics,
    EngagementsMeetingsWebAnalytics,
    EngagementsNotesWebAnalytics,
    EngagementsTasksWebAnalytics,
    GoalsWebAnalytics,
    LineItemsWebAnalytics,
    ProductsWebAnalytics,
    TicketsWebAnalytics,
    WebAnalyticsStream,
)


"""
https://github.com/airbytehq/oncall/issues/3800
we use start date 2006-01-01  as date of creation of Hubspot to retrieve all data if start date was not provided

"""
DEFAULT_START_DATE = "2006-06-01T00:00:00Z"
scopes = {
    "campaigns": {"crm.lists.read"},
    "companies": {"crm.objects.contacts.read", "crm.objects.companies.read"},
    "companies_property_history": {"crm.objects.companies.read"},
    "contact_lists": {"crm.lists.read"},
    "contacts": {"crm.objects.contacts.read"},
    "contacts_property_history": {"crm.objects.contacts.read"},
    "deal_pipelines": {"crm.objects.contacts.read"},
    "deal_splits": {"crm.objects.deals.read"},
    "deals": {"contacts", "crm.objects.deals.read"},
    "deals_property_history": {"crm.objects.deals.read"},
    "email_events": {"content"},
    "email_subscriptions": {"content"},
    "engagements": {"crm.objects.companies.read", "crm.objects.contacts.read", "crm.objects.deals.read", "tickets", "e-commerce"},
    "engagements_calls": {"crm.objects.contacts.read"},
    "engagements_emails": {"crm.objects.contacts.read", "sales-email-read"},
    "engagements_meetings": {"crm.objects.contacts.read"},
    "engagements_notes": {"crm.objects.contacts.read"},
    "engagements_tasks": {"crm.objects.contacts.read"},
    "marketing_emails": {"content"},
    "deals_archived": {"contacts", "crm.objects.deals.read"},
    "forms": {"forms"},
    "form_submissions": {"forms"},
<<<<<<< HEAD
    "leads": {"crm.objects.contacts.read", "crm.objects.companies.read", "crm.objects.leads.read"},
    "owners": {"crm.objects.owners.read"},
    "owners_archived": {"crm.objects.owners.read"},
    "tickets": {"tickets"},
=======
    "goals": {"crm.objects.goals.read"},
    "line_items": {"e-commerce", "crm.objects.line_items.read"},
    "owners": {"crm.objects.owners.read"},
    "owners_archived": {"crm.objects.owners.read"},
    "products": {"e-commerce"},
    "subscription_changes": {"content"},
>>>>>>> 938e2a9e
    "ticket_pipelines": {
        "media_bridge.read",
        "tickets",
        "crm.schemas.custom.read",
        "e-commerce",
        "timeline",
        "contacts",
        "crm.schemas.contacts.read",
        "crm.objects.contacts.read",
        "crm.objects.contacts.write",
        "crm.objects.deals.read",
        "crm.schemas.quotes.read",
        "crm.objects.deals.write",
        "crm.objects.companies.read",
        "crm.schemas.companies.read",
        "crm.schemas.deals.read",
        "crm.schemas.line_items.read",
        "crm.objects.companies.write",
    },
    "workflows": {"automation"},
}


properties_scopes = {
    "companies_property_history": {"crm.schemas.companies.read"},
    "contacts_property_history": {"crm.schemas.contacts.read"},
    "deals_property_history": {"crm.schemas.deals.read"},
}


def scope_is_granted(stream: Stream, granted_scopes: List[str]) -> bool:
    """
    Set of required scopes. Users need to grant at least one of the scopes for the stream to be avaialble to them
    """
    granted_scopes = set(granted_scopes)
    if isinstance(stream, BaseStream):
        return stream.scope_is_granted(granted_scopes)
    else:
        return len(scopes.get(stream.name, set()).intersection(granted_scopes)) > 0


def properties_scope_is_granted(stream: Stream, granted_scopes: List[str]) -> bool:
    """
    Set of required scopes. Users need to grant at least one of the scopes for the stream to be avaialble to them
    """
    granted_scopes = set(granted_scopes)
    if isinstance(stream, BaseStream):
        return stream.properties_scope_is_granted()
    else:
        return not properties_scopes.get(stream.name, set()) - granted_scopes


class SourceHubspot(YamlDeclarativeSource):
    logger = logging.getLogger("airbyte")

    def __init__(self, catalog: Optional[ConfiguredAirbyteCatalog], config: Optional[Mapping[str, Any]], state: TState, **kwargs):
        super().__init__(catalog=catalog, config=config, state=state, **{"path_to_yaml": "manifest.yaml"})

    def check_connection(self, logger: logging.Logger, config: Mapping[str, Any]) -> Tuple[bool, Optional[Any]]:
        """Check connection"""
        common_params = self.get_common_params(config=config)
        alive = True
        error_msg = None
        try:
            contacts = Contacts(**common_params)
            _ = contacts.properties
        except HTTPError as error:
            alive = False
            error_msg = repr(error)
            if error.response.status_code == HTTPStatus.BAD_REQUEST:
                response_json = error.response.json()
                error_msg = f"400 Bad Request: {response_json['message']}, please check if provided credentials are valid."
        except HubspotInvalidAuth as e:
            alive = False
            error_msg = repr(e)
        return alive, error_msg

    def get_granted_scopes(self, authenticator):
        try:
            access_token = authenticator.get_access_token()
            url = f"https://api.hubapi.com/oauth/v1/access-tokens/{access_token}"
            error_resolution = ErrorResolution(
                ResponseAction.RETRY, FailureType.transient_error, "Internal error attempting to get scopes."
            )
            error_mapping = {500: error_resolution, 502: error_resolution, 504: error_resolution}
            http_client = HttpClient(
                name="get hubspot granted scopes client",
                logger=self.logger,
                error_handler=HttpStatusErrorHandler(logger=self.logger, error_mapping=error_mapping),
            )
            request, response = http_client.send_request("get", url, request_kwargs={})
            response.raise_for_status()
            response_json = response.json()
            granted_scopes = response_json["scopes"]
            return granted_scopes
        except Exception as e:
            return False, repr(e)

    @staticmethod
    def get_api(config: Mapping[str, Any]) -> API:
        credentials = config.get("credentials", {})
        return API(credentials=credentials)

    def get_common_params(self, config) -> Mapping[str, Any]:
        start_date = config.get("start_date", DEFAULT_START_DATE)
        credentials = config["credentials"]
        api = self.get_api(config=config)
        # Additional configuration is necessary for testing certain streams due to their specific restrictions.
        acceptance_test_config = config.get("acceptance_test_config", {})
        return dict(api=api, start_date=start_date, credentials=credentials, acceptance_test_config=acceptance_test_config)

    def streams(self, config: Mapping[str, Any]) -> List[Stream]:
        credentials = config.get("credentials", {})
        common_params = self.get_common_params(config=config)
        # Temporarily using `ConcurrentDeclarativeSource.streams()` to validate granted scopes.
        streams = super().streams(config=config)
        streams += [
<<<<<<< HEAD
            Companies(**common_params),
=======
            Contacts(**common_params),
            DealSplits(**common_params),
            Leads(**common_params),
            Tickets(**common_params),
>>>>>>> 938e2a9e
        ]

        enable_experimental_streams = "enable_experimental_streams" in config and config["enable_experimental_streams"]

        if enable_experimental_streams:
            streams.extend(
                [
                    ContactsWebAnalytics(**common_params),
                    CompaniesWebAnalytics(**common_params),
                    DealsWebAnalytics(**common_params),
                    TicketsWebAnalytics(**common_params),
                    EngagementsCallsWebAnalytics(**common_params),
                    EngagementsEmailsWebAnalytics(**common_params),
                    EngagementsMeetingsWebAnalytics(**common_params),
                    EngagementsNotesWebAnalytics(**common_params),
                    EngagementsTasksWebAnalytics(**common_params),
                    GoalsWebAnalytics(**common_params),
                    LineItemsWebAnalytics(**common_params),
                    ProductsWebAnalytics(**common_params),
                ]
            )

        api = API(credentials=credentials)
        if api.is_oauth2():
            authenticator = api.get_authenticator()
            granted_scopes = self.get_granted_scopes(authenticator)
            self.logger.info(f"The following scopes were granted: {granted_scopes}")

            available_streams = [stream for stream in streams if scope_is_granted(stream, granted_scopes)]
            unavailable_streams = [stream for stream in streams if not scope_is_granted(stream, granted_scopes)]
            self.logger.info(f"The following streams are unavailable: {[s.name for s in unavailable_streams]}")
            partially_available_streams = [stream for stream in streams if not properties_scope_is_granted(stream, granted_scopes)]
            required_scoped = set(
                chain(
                    *[
                        properties_scopes.get(x.name, set()) if isinstance(x, DeclarativeStream) else x.properties_scopes
                        for x in partially_available_streams
                    ]
                )
            )
            self.logger.info(
                f"The following streams are partially available: {[s.name for s in partially_available_streams]}, "
                f"add the following scopes to download all available data: {required_scoped}"
            )
        else:
            self.logger.info("No scopes to grant when authenticating with API key.")
            available_streams = streams

        custom_object_streams = list(self.get_custom_object_streams(api=api, common_params=common_params))
        available_streams.extend(custom_object_streams)

        if enable_experimental_streams:
            custom_objects_web_analytics_streams = self.get_web_analytics_custom_objects_stream(
                custom_object_stream_instances=custom_object_streams,
                common_params=common_params,
            )
            available_streams.extend(custom_objects_web_analytics_streams)

        return available_streams

    def get_custom_object_streams(self, api: API, common_params: Mapping[str, Any]):
        for entity, fully_qualified_name, schema, custom_properties in api.get_custom_objects_metadata():
            yield CustomObject(
                entity=entity,
                schema=schema,
                fully_qualified_name=fully_qualified_name,
                custom_properties=custom_properties,
                **common_params,
            )

    def get_web_analytics_custom_objects_stream(
        self, custom_object_stream_instances: List[CustomObject], common_params: Any
    ) -> Generator[WebAnalyticsStream, None, None]:
        for custom_object_stream_instance in custom_object_stream_instances:

            def __init__(self, **kwargs: Any):
                parent = custom_object_stream_instance.__class__(
                    entity=custom_object_stream_instance.entity,
                    schema=custom_object_stream_instance.schema,
                    fully_qualified_name=custom_object_stream_instance.fully_qualified_name,
                    custom_properties=custom_object_stream_instance.custom_properties,
                    **common_params,
                )
                super(self.__class__, self).__init__(parent=parent, **kwargs)

            custom_web_analytics_stream_class = type(
                f"{custom_object_stream_instance.name.capitalize()}WebAnalytics", (WebAnalyticsStream,), {"__init__": __init__}
            )

            yield custom_web_analytics_stream_class(**common_params)<|MERGE_RESOLUTION|>--- conflicted
+++ resolved
@@ -67,19 +67,13 @@
     "deals_archived": {"contacts", "crm.objects.deals.read"},
     "forms": {"forms"},
     "form_submissions": {"forms"},
-<<<<<<< HEAD
+    "goals": {"crm.objects.goals.read"},
     "leads": {"crm.objects.contacts.read", "crm.objects.companies.read", "crm.objects.leads.read"},
-    "owners": {"crm.objects.owners.read"},
-    "owners_archived": {"crm.objects.owners.read"},
-    "tickets": {"tickets"},
-=======
-    "goals": {"crm.objects.goals.read"},
     "line_items": {"e-commerce", "crm.objects.line_items.read"},
     "owners": {"crm.objects.owners.read"},
     "owners_archived": {"crm.objects.owners.read"},
     "products": {"e-commerce"},
     "subscription_changes": {"content"},
->>>>>>> 938e2a9e
     "ticket_pipelines": {
         "media_bridge.read",
         "tickets",
@@ -99,6 +93,7 @@
         "crm.schemas.line_items.read",
         "crm.objects.companies.write",
     },
+    "tickets": {"tickets"},
     "workflows": {"automation"},
 }
 
@@ -196,16 +191,6 @@
         common_params = self.get_common_params(config=config)
         # Temporarily using `ConcurrentDeclarativeSource.streams()` to validate granted scopes.
         streams = super().streams(config=config)
-        streams += [
-<<<<<<< HEAD
-            Companies(**common_params),
-=======
-            Contacts(**common_params),
-            DealSplits(**common_params),
-            Leads(**common_params),
-            Tickets(**common_params),
->>>>>>> 938e2a9e
-        ]
 
         enable_experimental_streams = "enable_experimental_streams" in config and config["enable_experimental_streams"]
 
