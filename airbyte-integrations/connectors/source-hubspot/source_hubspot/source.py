#
# Copyright (c) 2023 Airbyte, Inc., all rights reserved.
#

import logging
from http import HTTPStatus
from itertools import chain
from typing import Any, Generator, List, Mapping, Optional, Tuple

from requests import HTTPError

from airbyte_cdk.models import ConfiguredAirbyteCatalog, FailureType
from airbyte_cdk.sources.declarative.declarative_stream import DeclarativeStream
from airbyte_cdk.sources.declarative.yaml_declarative_source import YamlDeclarativeSource
from airbyte_cdk.sources.source import TState
from airbyte_cdk.sources.streams import Stream
from airbyte_cdk.sources.streams.http import HttpClient
from airbyte_cdk.sources.streams.http.error_handlers import ErrorResolution, HttpStatusErrorHandler, ResponseAction
from source_hubspot.errors import HubspotInvalidAuth
from source_hubspot.streams import (
    API,
    BaseStream,
    Campaigns,
    Companies,
    CompaniesPropertyHistory,
    CompaniesWebAnalytics,
    ContactLists,
    Contacts,
    ContactsFormSubmissions,
    ContactsListMemberships,
    ContactsMergedAudit,
    ContactsPropertyHistory,
    ContactsWebAnalytics,
    CustomObject,
    DealPipelines,
    Deals,
    DealsArchived,
    DealSplits,
    DealsPropertyHistory,
    DealsWebAnalytics,
    EmailEvents,
    Engagements,
    EngagementsCalls,
    EngagementsCallsWebAnalytics,
    EngagementsEmails,
    EngagementsEmailsWebAnalytics,
    EngagementsMeetings,
    EngagementsMeetingsWebAnalytics,
    EngagementsNotes,
    EngagementsNotesWebAnalytics,
    EngagementsTasks,
    EngagementsTasksWebAnalytics,
    Forms,
    FormSubmissions,
    Goals,
    GoalsWebAnalytics,
    Leads,
    LineItems,
    LineItemsWebAnalytics,
    Owners,
    OwnersArchived,
    Products,
    ProductsWebAnalytics,
    SubscriptionChanges,
    Tickets,
    TicketsWebAnalytics,
    WebAnalyticsStream,
    Workflows,
)


"""
https://github.com/airbytehq/oncall/issues/3800
we use start date 2006-01-01  as date of creation of Hubspot to retrieve all data if start date was not provided

"""
DEFAULT_START_DATE = "2006-06-01T00:00:00Z"
scopes = {
    "email_subscriptions": {"content"},
    "marketing_emails": {"content"},
<<<<<<< HEAD
    "deals": {"contacts", "crm.objects.deals.read"},
=======
    "ticket_pipelines": {
        "media_bridge.read",
        "tickets",
        "crm.schemas.custom.read",
        "e-commerce",
        "timeline",
        "contacts",
        "crm.schemas.contacts.read",
        "crm.objects.contacts.read",
        "crm.objects.contacts.write",
        "crm.objects.deals.read",
        "crm.schemas.quotes.read",
        "crm.objects.deals.write",
        "crm.objects.companies.read",
        "crm.schemas.companies.read",
        "crm.schemas.deals.read",
        "crm.schemas.line_items.read",
        "crm.objects.companies.write",
    },
>>>>>>> b486f268
}


properties_scopes = {}


def scope_is_granted(stream: Stream, granted_scopes: List[str]) -> bool:
    """
    Set of required scopes. Users need to grant at least one of the scopes for the stream to be avaialble to them
    """
    granted_scopes = set(granted_scopes)
    if isinstance(stream, BaseStream):
        return stream.scope_is_granted(granted_scopes)
    else:
        return len(scopes.get(stream.name, set()).intersection(granted_scopes)) > 0


def properties_scope_is_granted(stream: Stream, granted_scopes: List[str]) -> bool:
    """
    Set of required scopes. Users need to grant at least one of the scopes for the stream to be avaialble to them
    """
    granted_scopes = set(granted_scopes)
    if isinstance(stream, BaseStream):
        return stream.properties_scope_is_granted()
    else:
        return not properties_scopes.get(stream.name, set()) - granted_scopes


class SourceHubspot(YamlDeclarativeSource):
    logger = logging.getLogger("airbyte")

    def __init__(self, catalog: Optional[ConfiguredAirbyteCatalog], config: Optional[Mapping[str, Any]], state: TState, **kwargs):
        super().__init__(catalog=catalog, config=config, state=state, **{"path_to_yaml": "manifest.yaml"})

    def check_connection(self, logger: logging.Logger, config: Mapping[str, Any]) -> Tuple[bool, Optional[Any]]:
        """Check connection"""
        common_params = self.get_common_params(config=config)
        alive = True
        error_msg = None
        try:
            contacts = Contacts(**common_params)
            _ = contacts.properties
        except HTTPError as error:
            alive = False
            error_msg = repr(error)
            if error.response.status_code == HTTPStatus.BAD_REQUEST:
                response_json = error.response.json()
                error_msg = f"400 Bad Request: {response_json['message']}, please check if provided credentials are valid."
        except HubspotInvalidAuth as e:
            alive = False
            error_msg = repr(e)
        return alive, error_msg

    def get_granted_scopes(self, authenticator):
        try:
            access_token = authenticator.get_access_token()
            url = f"https://api.hubapi.com/oauth/v1/access-tokens/{access_token}"
            error_resolution = ErrorResolution(
                ResponseAction.RETRY, FailureType.transient_error, "Internal error attempting to get scopes."
            )
            error_mapping = {500: error_resolution, 502: error_resolution, 504: error_resolution}
            http_client = HttpClient(
                name="get hubspot granted scopes client",
                logger=self.logger,
                error_handler=HttpStatusErrorHandler(logger=self.logger, error_mapping=error_mapping),
            )
            request, response = http_client.send_request("get", url, request_kwargs={})
            response.raise_for_status()
            response_json = response.json()
            granted_scopes = response_json["scopes"]
            return granted_scopes
        except Exception as e:
            return False, repr(e)

    @staticmethod
    def get_api(config: Mapping[str, Any]) -> API:
        credentials = config.get("credentials", {})
        return API(credentials=credentials)

    def get_common_params(self, config) -> Mapping[str, Any]:
        start_date = config.get("start_date", DEFAULT_START_DATE)
        credentials = config["credentials"]
        api = self.get_api(config=config)
        # Additional configuration is necessary for testing certain streams due to their specific restrictions.
        acceptance_test_config = config.get("acceptance_test_config", {})
        return dict(api=api, start_date=start_date, credentials=credentials, acceptance_test_config=acceptance_test_config)

    def streams(self, config: Mapping[str, Any]) -> List[Stream]:
        credentials = config.get("credentials", {})
        common_params = self.get_common_params(config=config)
        streams = super().streams(config=config)
        streams += [
            Campaigns(**common_params),
            Companies(**common_params),
            ContactLists(**common_params),
            Contacts(**common_params),
            ContactsFormSubmissions(**common_params),
            ContactsListMemberships(**common_params),
            ContactsMergedAudit(**common_params),
            DealPipelines(**common_params),
            DealSplits(**common_params),
            DealsArchived(**common_params),
            EmailEvents(**common_params),
            Engagements(**common_params),
            EngagementsCalls(**common_params),
            EngagementsEmails(**common_params),
            EngagementsMeetings(**common_params),
            EngagementsNotes(**common_params),
            EngagementsTasks(**common_params),
            Forms(**common_params),
            FormSubmissions(**common_params),
            Goals(**common_params),
            Leads(**common_params),
            LineItems(**common_params),
            Owners(**common_params),
            OwnersArchived(**common_params),
            Products(**common_params),
            ContactsPropertyHistory(**common_params),
            CompaniesPropertyHistory(**common_params),
            DealsPropertyHistory(**common_params),
            SubscriptionChanges(**common_params),
            Tickets(**common_params),
            Workflows(**common_params),
        ]

        enable_experimental_streams = "enable_experimental_streams" in config and config["enable_experimental_streams"]

        if enable_experimental_streams:
            streams.extend(
                [
                    ContactsWebAnalytics(**common_params),
                    CompaniesWebAnalytics(**common_params),
                    DealsWebAnalytics(**common_params),
                    TicketsWebAnalytics(**common_params),
                    EngagementsCallsWebAnalytics(**common_params),
                    EngagementsEmailsWebAnalytics(**common_params),
                    EngagementsMeetingsWebAnalytics(**common_params),
                    EngagementsNotesWebAnalytics(**common_params),
                    EngagementsTasksWebAnalytics(**common_params),
                    GoalsWebAnalytics(**common_params),
                    LineItemsWebAnalytics(**common_params),
                    ProductsWebAnalytics(**common_params),
                ]
            )

        api = API(credentials=credentials)
        if api.is_oauth2():
            authenticator = api.get_authenticator()
            granted_scopes = self.get_granted_scopes(authenticator)
            self.logger.info(f"The following scopes were granted: {granted_scopes}")

            available_streams = [stream for stream in streams if scope_is_granted(stream, granted_scopes)]
            unavailable_streams = [stream for stream in streams if not scope_is_granted(stream, granted_scopes)]
            self.logger.info(f"The following streams are unavailable: {[s.name for s in unavailable_streams]}")
            partially_available_streams = [stream for stream in streams if not properties_scope_is_granted(stream, granted_scopes)]
            required_scoped = set(
                chain(
                    *[
                        properties_scopes.get(x.name, set()) if isinstance(x, DeclarativeStream) else x.properties_scopes
                        for x in partially_available_streams
                    ]
                )
            )
            self.logger.info(
                f"The following streams are partially available: {[s.name for s in partially_available_streams]}, "
                f"add the following scopes to download all available data: {required_scoped}"
            )
        else:
            self.logger.info("No scopes to grant when authenticating with API key.")
            available_streams = streams

        custom_object_streams = list(self.get_custom_object_streams(api=api, common_params=common_params))
        available_streams.extend(custom_object_streams)

        if enable_experimental_streams:
            custom_objects_web_analytics_streams = self.get_web_analytics_custom_objects_stream(
                custom_object_stream_instances=custom_object_streams,
                common_params=common_params,
            )
            available_streams.extend(custom_objects_web_analytics_streams)

        return available_streams

    def get_custom_object_streams(self, api: API, common_params: Mapping[str, Any]):
        for entity, fully_qualified_name, schema, custom_properties in api.get_custom_objects_metadata():
            yield CustomObject(
                entity=entity,
                schema=schema,
                fully_qualified_name=fully_qualified_name,
                custom_properties=custom_properties,
                **common_params,
            )

    def get_web_analytics_custom_objects_stream(
        self, custom_object_stream_instances: List[CustomObject], common_params: Any
    ) -> Generator[WebAnalyticsStream, None, None]:
        for custom_object_stream_instance in custom_object_stream_instances:

            def __init__(self, **kwargs: Any):
                parent = custom_object_stream_instance.__class__(
                    entity=custom_object_stream_instance.entity,
                    schema=custom_object_stream_instance.schema,
                    fully_qualified_name=custom_object_stream_instance.fully_qualified_name,
                    custom_properties=custom_object_stream_instance.custom_properties,
                    **common_params,
                )
                super(self.__class__, self).__init__(parent=parent, **kwargs)

            custom_web_analytics_stream_class = type(
                f"{custom_object_stream_instance.name.capitalize()}WebAnalytics", (WebAnalyticsStream,), {"__init__": __init__}
            )

            yield custom_web_analytics_stream_class(**common_params)<|MERGE_RESOLUTION|>--- conflicted
+++ resolved
@@ -78,9 +78,7 @@
 scopes = {
     "email_subscriptions": {"content"},
     "marketing_emails": {"content"},
-<<<<<<< HEAD
     "deals": {"contacts", "crm.objects.deals.read"},
-=======
     "ticket_pipelines": {
         "media_bridge.read",
         "tickets",
@@ -100,7 +98,6 @@
         "crm.schemas.line_items.read",
         "crm.objects.companies.write",
     },
->>>>>>> b486f268
 }
 
 
