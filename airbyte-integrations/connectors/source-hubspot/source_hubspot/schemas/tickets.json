--- conflicted
+++ resolved
@@ -16,24 +16,17 @@
     "archived": {
       "type": ["null", "boolean"]
     },
-<<<<<<< HEAD
-    "companies": {
-=======
     "contacts": {
->>>>>>> 996031ee
       "type": ["null", "array"],
       "items": {
         "type": ["null", "integer"]
       }
-<<<<<<< HEAD
-=======
     },
     "deals": {
       "type": ["null", "array"],
       "items": {
         "type": ["null", "string"]
       }
->>>>>>> 996031ee
     }
   }
 }