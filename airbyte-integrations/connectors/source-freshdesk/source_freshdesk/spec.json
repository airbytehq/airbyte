--- conflicted
+++ resolved
@@ -17,11 +17,7 @@
       "api_key": {
         "type": "string",
         "title": "API Key",
-<<<<<<< HEAD
         "description": "Freshdesk API Key.",
-=======
-        "description": "Freshdesk API Key. See the <a href=\"https://docs.airbyte.com/integrations/sources/freshdesk\">docs</a> for more information on how to obtain this key.",
->>>>>>> a44c841d
         "airbyte_secret": true
       },
       "requests_per_minute": {
