#
# Copyright (c) 2022 Airbyte, Inc., all rights reserved.
#

import logging
<<<<<<< HEAD
from typing import Any, List, Mapping, Optional, Tuple
from urllib.parse import urljoin

import requests
from airbyte_cdk.sources import AbstractSource
from airbyte_cdk.sources.streams import Stream
from requests.auth import HTTPBasicAuth
from source_freshdesk.streams import (
    Agents,
    Companies,
    Contacts,
    Conversations,
    Groups,
    Roles,
    SatisfactionRatings,
    Skills,
    Surveys,
    Tickets,
    TimeEntries,
)


class FreshdeskAuth(HTTPBasicAuth):
    def __init__(self, api_key: str) -> None:
        """
        Freshdesk expects the user to provide an api_key. Any string can be used as password:
        https://developers.freshdesk.com/api/#authentication
        """
        super().__init__(username=api_key, password="unused_with_api_key")


class SourceFreshdesk(AbstractSource):
=======
import requests
from typing import Any, List, Mapping, Optional, Tuple
from requests.auth import AuthBase, HTTPBasicAuth

from airbyte_cdk.sources import AbstractSource
from airbyte_cdk.sources.streams import Stream
from source_freshdesk.streams import Agents, BusinessHours, CannedResponseFolders, CannedResponses, Companies, Contacts, Conversations, DiscussionCategories, DiscussionComments, DiscussionForums, DiscussionTopics, EmailConfigs, EmailMailboxes, Groups, Products, Roles, SatisfactionRatings, ScenarioAutomations, Settings, Skills, SlaPolicies, SolutionArticles, SolutionCategories, SolutionFolders, Surveys, TicketFields, Tickets, TimeEntries


class SourceFreshdesk(AbstractSource):

    def _create_authenticator(self, api_key: str) -> AuthBase:
        return HTTPBasicAuth(username=api_key, password="unused_with_api_key")

>>>>>>> 5b1e4627
    def check_connection(self, logger: logging.Logger, config: Mapping[str, Any]) -> Tuple[bool, Optional[Any]]:
        alive = True
        error_msg = None
        try:
<<<<<<< HEAD
            url = urljoin(f"https://{config['domain'].rstrip('/')}", "/api/v2/settings/helpdesk")
            response = requests.get(url=url, auth=FreshdeskAuth(config["api_key"]))
            response.raise_for_status()
        except requests.HTTPError as error:
            alive = False
            body = error.response.json()
            error_msg = f"{body.get('code')}: {body.get('message')}"
=======
            url = f"https://{config['domain'].rstrip('/')}/api/v2/settings/helpdesk"
            r = requests.get(url=url, auth=self._create_authenticator(config["api_key"]))
            if not r.ok:
                alive = False
                try:
                    body = r.json()
                    error_msg = f"{body.get('code')}: {body['message']}"
                except ValueError:
                    error_msg = "Invalid credentials"
>>>>>>> 5b1e4627
        except Exception as error:
            alive = False
            error_msg = repr(error)

        return alive, error_msg
<<<<<<< HEAD

    def streams(self, config: Mapping[str, Any]) -> List[Stream]:
        authenticator = FreshdeskAuth(config["api_key"])
        stream_kwargs = {"authenticator": authenticator, "config": config}
        return [
            Agents(**stream_kwargs),
            Companies(**stream_kwargs),
            Contacts(**stream_kwargs),
            Conversations(**stream_kwargs),
            Groups(**stream_kwargs),
            Roles(**stream_kwargs),
            Skills(**stream_kwargs),
            Surveys(**stream_kwargs),
            TimeEntries(**stream_kwargs),
            Tickets(**stream_kwargs),
            SatisfactionRatings(**stream_kwargs),
=======
    
    def streams(self, config: Mapping[str, Any]) -> List[Stream]:
        authenticator = self._create_authenticator(config["api_key"])
        return [
            Agents(authenticator=authenticator, config=config),
            BusinessHours(authenticator=authenticator, config=config),
            CannedResponseFolders(authenticator=authenticator, config=config),
            CannedResponses(authenticator=authenticator, config=config),
            Companies(authenticator=authenticator, config=config),
            Contacts(authenticator=authenticator, config=config),
            Conversations(authenticator=authenticator, config=config),
            DiscussionCategories(authenticator=authenticator, config=config),
            DiscussionComments(authenticator=authenticator, config=config),
            DiscussionForums(authenticator=authenticator, config=config),
            DiscussionTopics(authenticator=authenticator, config=config),
            EmailConfigs(authenticator=authenticator, config=config),
            EmailMailboxes(authenticator=authenticator, config=config),
            Groups(authenticator=authenticator, config=config),
            Products(authenticator=authenticator, config=config),
            Roles(authenticator=authenticator, config=config),
            ScenarioAutomations(authenticator=authenticator, config=config),
            Settings(authenticator=authenticator, config=config),
            Skills(authenticator=authenticator, config=config),
            SlaPolicies(authenticator=authenticator, config=config),
            SolutionArticles(authenticator=authenticator, config=config),
            SolutionCategories(authenticator=authenticator, config=config),
            SolutionFolders(authenticator=authenticator, config=config),
            TimeEntries(authenticator=authenticator, config=config),
            TicketFields(authenticator=authenticator, config=config),
            Tickets(authenticator=authenticator, config=config),
            SatisfactionRatings(authenticator=authenticator, config=config),
            Surveys(authenticator=authenticator, config=config)
>>>>>>> 5b1e4627
        ]<|MERGE_RESOLUTION|>--- conflicted
+++ resolved
@@ -3,7 +3,6 @@
 #
 
 import logging
-<<<<<<< HEAD
 from typing import Any, List, Mapping, Optional, Tuple
 from urllib.parse import urljoin
 
@@ -13,14 +12,31 @@
 from requests.auth import HTTPBasicAuth
 from source_freshdesk.streams import (
     Agents,
+    BusinessHours,
+    CannedResponseFolders,
+    CannedResponses,
     Companies,
     Contacts,
     Conversations,
+    DiscussionCategories,
+    DiscussionComments,
+    DiscussionForums,
+    DiscussionTopics,
+    EmailConfigs,
+    EmailMailboxes,
     Groups,
+    Products,
     Roles,
     SatisfactionRatings,
+    ScenarioAutomations,
+    Settings,
     Skills,
+    SlaPolicies,
+    SolutionArticles,
+    SolutionCategories,
+    SolutionFolders,
     Surveys,
+    TicketFields,
     Tickets,
     TimeEntries,
 )
@@ -36,27 +52,10 @@
 
 
 class SourceFreshdesk(AbstractSource):
-=======
-import requests
-from typing import Any, List, Mapping, Optional, Tuple
-from requests.auth import AuthBase, HTTPBasicAuth
-
-from airbyte_cdk.sources import AbstractSource
-from airbyte_cdk.sources.streams import Stream
-from source_freshdesk.streams import Agents, BusinessHours, CannedResponseFolders, CannedResponses, Companies, Contacts, Conversations, DiscussionCategories, DiscussionComments, DiscussionForums, DiscussionTopics, EmailConfigs, EmailMailboxes, Groups, Products, Roles, SatisfactionRatings, ScenarioAutomations, Settings, Skills, SlaPolicies, SolutionArticles, SolutionCategories, SolutionFolders, Surveys, TicketFields, Tickets, TimeEntries
-
-
-class SourceFreshdesk(AbstractSource):
-
-    def _create_authenticator(self, api_key: str) -> AuthBase:
-        return HTTPBasicAuth(username=api_key, password="unused_with_api_key")
-
->>>>>>> 5b1e4627
     def check_connection(self, logger: logging.Logger, config: Mapping[str, Any]) -> Tuple[bool, Optional[Any]]:
         alive = True
         error_msg = None
         try:
-<<<<<<< HEAD
             url = urljoin(f"https://{config['domain'].rstrip('/')}", "/api/v2/settings/helpdesk")
             response = requests.get(url=url, auth=FreshdeskAuth(config["api_key"]))
             response.raise_for_status()
@@ -64,71 +63,42 @@
             alive = False
             body = error.response.json()
             error_msg = f"{body.get('code')}: {body.get('message')}"
-=======
-            url = f"https://{config['domain'].rstrip('/')}/api/v2/settings/helpdesk"
-            r = requests.get(url=url, auth=self._create_authenticator(config["api_key"]))
-            if not r.ok:
-                alive = False
-                try:
-                    body = r.json()
-                    error_msg = f"{body.get('code')}: {body['message']}"
-                except ValueError:
-                    error_msg = "Invalid credentials"
->>>>>>> 5b1e4627
         except Exception as error:
             alive = False
             error_msg = repr(error)
 
         return alive, error_msg
-<<<<<<< HEAD
-
+    
     def streams(self, config: Mapping[str, Any]) -> List[Stream]:
         authenticator = FreshdeskAuth(config["api_key"])
         stream_kwargs = {"authenticator": authenticator, "config": config}
         return [
             Agents(**stream_kwargs),
+            BusinessHours(**stream_kwargs),
+            CannedResponseFolders(**stream_kwargs),
+            CannedResponses(**stream_kwargs),
             Companies(**stream_kwargs),
             Contacts(**stream_kwargs),
             Conversations(**stream_kwargs),
+            DiscussionCategories(**stream_kwargs),
+            DiscussionComments(**stream_kwargs),
+            DiscussionForums(**stream_kwargs),
+            DiscussionTopics(**stream_kwargs),
+            EmailConfigs(**stream_kwargs),
+            EmailMailboxes(**stream_kwargs),
             Groups(**stream_kwargs),
+            Products(**stream_kwargs),
             Roles(**stream_kwargs),
+            ScenarioAutomations(**stream_kwargs),
+            Settings(**stream_kwargs),
             Skills(**stream_kwargs),
-            Surveys(**stream_kwargs),
+            SlaPolicies(**stream_kwargs),
+            SolutionArticles(**stream_kwargs),
+            SolutionCategories(**stream_kwargs),
+            SolutionFolders(**stream_kwargs),
             TimeEntries(**stream_kwargs),
+            TicketFields(**stream_kwargs),
             Tickets(**stream_kwargs),
             SatisfactionRatings(**stream_kwargs),
-=======
-    
-    def streams(self, config: Mapping[str, Any]) -> List[Stream]:
-        authenticator = self._create_authenticator(config["api_key"])
-        return [
-            Agents(authenticator=authenticator, config=config),
-            BusinessHours(authenticator=authenticator, config=config),
-            CannedResponseFolders(authenticator=authenticator, config=config),
-            CannedResponses(authenticator=authenticator, config=config),
-            Companies(authenticator=authenticator, config=config),
-            Contacts(authenticator=authenticator, config=config),
-            Conversations(authenticator=authenticator, config=config),
-            DiscussionCategories(authenticator=authenticator, config=config),
-            DiscussionComments(authenticator=authenticator, config=config),
-            DiscussionForums(authenticator=authenticator, config=config),
-            DiscussionTopics(authenticator=authenticator, config=config),
-            EmailConfigs(authenticator=authenticator, config=config),
-            EmailMailboxes(authenticator=authenticator, config=config),
-            Groups(authenticator=authenticator, config=config),
-            Products(authenticator=authenticator, config=config),
-            Roles(authenticator=authenticator, config=config),
-            ScenarioAutomations(authenticator=authenticator, config=config),
-            Settings(authenticator=authenticator, config=config),
-            Skills(authenticator=authenticator, config=config),
-            SlaPolicies(authenticator=authenticator, config=config),
-            SolutionArticles(authenticator=authenticator, config=config),
-            SolutionCategories(authenticator=authenticator, config=config),
-            SolutionFolders(authenticator=authenticator, config=config),
-            TimeEntries(authenticator=authenticator, config=config),
-            TicketFields(authenticator=authenticator, config=config),
-            Tickets(authenticator=authenticator, config=config),
-            SatisfactionRatings(authenticator=authenticator, config=config),
-            Surveys(authenticator=authenticator, config=config)
->>>>>>> 5b1e4627
+            Surveys(**stream_kwargs)
         ]