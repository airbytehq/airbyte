--- conflicted
+++ resolved
@@ -1,11 +1,8 @@
 # Changelog
 
-<<<<<<< HEAD
-=======
 ## 0.2.9
 Maximum pagination limit `maximum_page = 500` is removed.
 
->>>>>>> 0beda4f2
 ## 0.2.8
 Include `requester` and `stats` fields in `tickets` stream
 
