# See [Source Acceptance Tests](https://docs.airbyte.io/connector-development/testing-connectors/source-acceptance-tests-reference)
# for more information about how to configure these tests
connector_image: airbyte/source-freshdesk:dev
tests:
  spec:
    - spec_path: "source_freshdesk/spec.json"
  connection:
    - config_path: "secrets/config.json"
      status: "succeed"
    - config_path: "integration_tests/invalid_config.json"
      status: "failed"
  discovery:
    - config_path: "secrets/config.json"
  basic_read:
    - config_path: "secrets/config.json"
      configured_catalog_path: "integration_tests/configured_catalog.json"
<<<<<<< HEAD
      empty_streams: ["satisfaction_ratings", "tickets", "time_entries", "conversations"]
=======
      empty_streams: ["satisfaction_ratings", "tickets", "time_entries", "conversations", "scenario_automations"]
>>>>>>> 5b1e4627
  incremental:
    - config_path: "secrets/config.json"
      configured_catalog_path: "integration_tests/configured_catalog.json"
      future_state_path: "integration_tests/abnormal_state.json"
  full_refresh:
    - config_path: "secrets/config.json"
      configured_catalog_path: "integration_tests/configured_catalog.json"<|MERGE_RESOLUTION|>--- conflicted
+++ resolved
@@ -14,11 +14,7 @@
   basic_read:
     - config_path: "secrets/config.json"
       configured_catalog_path: "integration_tests/configured_catalog.json"
-<<<<<<< HEAD
-      empty_streams: ["satisfaction_ratings", "tickets", "time_entries", "conversations"]
-=======
       empty_streams: ["satisfaction_ratings", "tickets", "time_entries", "conversations", "scenario_automations"]
->>>>>>> 5b1e4627
   incremental:
     - config_path: "secrets/config.json"
       configured_catalog_path: "integration_tests/configured_catalog.json"
