--- conflicted
+++ resolved
@@ -35,12 +35,9 @@
   supportLevel: community
   tags:
     - language:python
-<<<<<<< HEAD
-=======
     - cdk:low-code
   ab_internal:
     sl: 100
     ql: 200
   supportLevel: community
->>>>>>> d6454f8e
 metadataSpecVersion: "1.0"