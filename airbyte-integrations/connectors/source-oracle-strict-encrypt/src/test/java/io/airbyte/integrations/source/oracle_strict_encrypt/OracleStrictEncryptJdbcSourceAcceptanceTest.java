/*
 * Copyright (c) 2022 Airbyte, Inc., all rights reserved.
 */

package io.airbyte.integrations.source.oracle_strict_encrypt;

import static org.junit.Assert.assertEquals;
import static org.junit.jupiter.api.Assertions.assertArrayEquals;
import static org.junit.jupiter.api.Assertions.assertTrue;

import com.fasterxml.jackson.databind.JsonNode;
import com.google.common.collect.ImmutableList;
import com.google.common.collect.ImmutableMap;
import com.google.common.collect.ImmutableSet;
import com.google.common.collect.Lists;
import io.airbyte.commons.json.Jsons;
import io.airbyte.commons.resources.MoreResources;
import io.airbyte.commons.util.MoreIterators;
import io.airbyte.integrations.base.Source;
import io.airbyte.integrations.base.ssh.SshHelpers;
import io.airbyte.integrations.source.jdbc.AbstractJdbcSource;
import io.airbyte.integrations.source.jdbc.test.JdbcSourceAcceptanceTest;
import io.airbyte.integrations.source.oracle.OracleSource;
import io.airbyte.integrations.source.relationaldb.models.DbState;
import io.airbyte.integrations.source.relationaldb.models.DbStreamState;
import io.airbyte.protocol.models.AirbyteMessage;
import io.airbyte.protocol.models.AirbyteRecordMessage;
import io.airbyte.protocol.models.AirbyteStateMessage;
import io.airbyte.protocol.models.ConfiguredAirbyteCatalog;
import io.airbyte.protocol.models.ConnectorSpecification;
import io.airbyte.protocol.models.DestinationSyncMode;
import io.airbyte.protocol.models.SyncMode;
import java.math.BigDecimal;
import java.sql.Connection;
import java.sql.DriverManager;
import java.sql.JDBCType;
import java.sql.ResultSet;
import java.sql.SQLException;
import java.sql.Statement;
import java.util.ArrayList;
import java.util.List;
import java.util.Optional;
import org.junit.jupiter.api.AfterAll;
import org.junit.jupiter.api.AfterEach;
import org.junit.jupiter.api.Assertions;
import org.junit.jupiter.api.BeforeAll;
import org.junit.jupiter.api.BeforeEach;
import org.junit.jupiter.api.Test;
import org.slf4j.Logger;
import org.slf4j.LoggerFactory;
import org.testcontainers.containers.OracleContainer;

class OracleStrictEncryptJdbcSourceAcceptanceTest extends JdbcSourceAcceptanceTest {

  private static final Logger LOGGER = LoggerFactory.getLogger(OracleStrictEncryptJdbcSourceAcceptanceTest.class);
  private static OracleContainer ORACLE_DB;

  @BeforeAll
  static void init() {
    SCHEMA_NAME = "JDBC_INTEGRATION_TEST1";
    SCHEMA_NAME2 = "JDBC_INTEGRATION_TEST2";
    TEST_SCHEMAS = ImmutableSet.of(SCHEMA_NAME, SCHEMA_NAME2);

    TABLE_NAME = "ID_AND_NAME";
    TABLE_NAME_WITH_SPACES = "ID AND NAME";
    TABLE_NAME_WITHOUT_PK = "ID_AND_NAME_WITHOUT_PK";
    TABLE_NAME_COMPOSITE_PK = "FULL_NAME_COMPOSITE_PK";
    COL_ID = "ID";
    COL_NAME = "NAME";
    COL_UPDATED_AT = "UPDATED_AT";
    COL_FIRST_NAME = "FIRST_NAME";
    COL_LAST_NAME = "LAST_NAME";
    COL_LAST_NAME_WITH_SPACE = "LAST NAME";
    ID_VALUE_1 = new BigDecimal(1);
    ID_VALUE_2 = new BigDecimal(2);
    ID_VALUE_3 = new BigDecimal(3);
    ID_VALUE_4 = new BigDecimal(4);
    ID_VALUE_5 = new BigDecimal(5);

    ORACLE_DB = new OracleContainer("epiclabs/docker-oracle-xe-11g")
        .withEnv("NLS_DATE_FORMAT", "YYYY-MM-DD")
        .withEnv("RELAX_SECURITY", "1");
    ORACLE_DB.start();
  }

  @BeforeEach
  public void setup() throws Exception {
    config = Jsons.jsonNode(ImmutableMap.builder()
        .put("host", ORACLE_DB.getHost())
        .put("port", ORACLE_DB.getFirstMappedPort())
        .put("sid", ORACLE_DB.getSid())
        .put("username", ORACLE_DB.getUsername())
        .put("password", ORACLE_DB.getPassword())
        .put("schemas", List.of(SCHEMA_NAME, SCHEMA_NAME2))
        .put("encryption", Jsons.jsonNode(ImmutableMap.builder()
            .put("encryption_method", "client_nne")
            .put("encryption_algorithm", "3DES168")
            .build()))
        .build());

    // Because Oracle doesn't let me create database easily I need to clean up
    cleanUpTables();

    super.setup();
  }

  @AfterEach
  public void tearDownOracle() throws Exception {
    // ORA-12519
    // https://stackoverflow.com/questions/205160/what-can-cause-intermittent-ora-12519-tns-no-appropriate-handler-found-errors
    // sleep for 1000
    executeOracleStatement(String.format("DROP TABLE %s", getFullyQualifiedTableName(TABLE_NAME)));
    executeOracleStatement(
        String.format("DROP TABLE %s", getFullyQualifiedTableName(TABLE_NAME_WITHOUT_PK)));
    executeOracleStatement(
        String.format("DROP TABLE %s", getFullyQualifiedTableName(TABLE_NAME_COMPOSITE_PK)));
    Thread.sleep(1000);
  }

  protected void incrementalDateCheck() throws Exception {
    // https://stackoverflow.com/questions/47712930/resultset-meta-data-return-timestamp-instead-of-date-oracle-jdbc
    // Oracle DATE is a java.sql.Timestamp (java.sql.Types.TIMESTAMP) as far as JDBC (and the SQL
    // standard) is concerned as it has both a date and time component.
    incrementalCursorCheck(
        COL_UPDATED_AT,
        "2005-10-18T00:00:00.000000Z",
        "2006-10-19T00:00:00.000000Z",
        Lists.newArrayList(getTestMessages().get(1), getTestMessages().get(2)));
  }

  void cleanUpTables() throws SQLException {
    final Connection conn = DriverManager.getConnection(
        ORACLE_DB.getJdbcUrl(),
        ORACLE_DB.getUsername(),
        ORACLE_DB.getPassword());
    for (final String schemaName : TEST_SCHEMAS) {
      final ResultSet resultSet =
          conn.createStatement().executeQuery(String.format("SELECT TABLE_NAME FROM ALL_TABLES WHERE OWNER = '%s'", schemaName));
      while (resultSet.next()) {
        final String tableName = resultSet.getString("TABLE_NAME");
        final String tableNameProcessed = tableName.contains(" ") ? sourceOperations.enquoteIdentifier(conn, tableName) : tableName;
        conn.createStatement().executeQuery("DROP TABLE " + schemaName + "." + tableNameProcessed);
      }
    }
    if (!conn.isClosed())
      conn.close();
  }

  @Override
  public boolean supportsSchemas() {
    // See https://www.oratable.com/oracle-user-schema-difference/
    return true;
  }

  @Override
  public AbstractJdbcSource<JDBCType> getJdbcSource() {
    return new OracleSource();
  }

  @Override
  public Source getSource() {
    return new OracleStrictEncryptSource();
  }

  @Override
  public JsonNode getConfig() {
    return config;
  }

  @Override
  public String getDriverClass() {
    return OracleSource.DRIVER_CLASS;
  }

  @AfterAll
  static void cleanUp() {
    ORACLE_DB.close();
  }

  @Override
  public void createSchemas() throws SQLException {
    // In Oracle, `CREATE USER` creates a schema.
    // See https://www.oratable.com/oracle-user-schema-difference/
    if (supportsSchemas()) {
      for (final String schemaName : TEST_SCHEMAS) {
        executeOracleStatement(
            String.format(
                "CREATE USER %s IDENTIFIED BY password DEFAULT TABLESPACE USERS QUOTA UNLIMITED ON USERS",
                schemaName));
      }
    }
  }

  @Override
  protected String getJdbcParameterDelimiter() {
    return ";";
  }

  public void executeOracleStatement(final String query) {
    try (final Connection conn = DriverManager.getConnection(
        ORACLE_DB.getJdbcUrl(),
        ORACLE_DB.getUsername(),
        ORACLE_DB.getPassword());
        final Statement stmt = conn.createStatement()) {
      stmt.execute(query);
    } catch (final SQLException e) {
      logSQLException(e);
    }
  }

  public static void logSQLException(final SQLException ex) {
    for (final Throwable e : ex) {
      if (e instanceof final SQLException sqlException) {
        if (!ignoreSQLException(sqlException.getSQLState())) {
          LOGGER.info("SQLState: " + ((SQLException) e).getSQLState());
          LOGGER.info("Error Code: " + ((SQLException) e).getErrorCode());
          LOGGER.info("Message: " + e.getMessage());
          Throwable t = ex.getCause();
          while (t != null) {
            LOGGER.info("Cause: " + t);
            t = t.getCause();
          }
        }
      }
    }
  }

  public static boolean ignoreSQLException(final String sqlState) {
    // This only ignore cases where other databases won't raise errors
    // Drop table, schema etc or try to recreate a table;
    if (sqlState == null) {
      LOGGER.info("The SQL state is not defined!");
      return false;
    }
    // X0Y32: Jar file already exists in schema
    if (sqlState.equalsIgnoreCase("X0Y32")) {
      return true;
    }
    // 42Y55: Table already exists in schema
    if (sqlState.equalsIgnoreCase("42Y55")) {
      return true;
    }
    // 42000: User name already exists
    if (sqlState.equalsIgnoreCase("42000")) {
      return true;
    }

    return false;
  }

  @Test
  void testSpec() throws Exception {
    final ConnectorSpecification actual = source.spec();
    final ConnectorSpecification expected =
        SshHelpers.injectSshIntoSpec(Jsons.deserialize(MoreResources.readResource("expected_spec.json"), ConnectorSpecification.class));
    assertEquals(expected, actual);
  }

  @Override
  protected List<AirbyteMessage> getTestMessages() {
    return Lists.newArrayList(
        new AirbyteMessage().withType(AirbyteMessage.Type.RECORD)
            .withRecord(new AirbyteRecordMessage().withStream(streamName)
                .withNamespace(getDefaultNamespace())
                .withData(Jsons.jsonNode(ImmutableMap
                    .of(COL_ID, ID_VALUE_1,
                        COL_NAME, "picard",
                        COL_UPDATED_AT, "2004-10-19T00:00:00.000000Z")))),
        new AirbyteMessage().withType(AirbyteMessage.Type.RECORD)
            .withRecord(new AirbyteRecordMessage().withStream(streamName)
                .withNamespace(getDefaultNamespace())
                .withData(Jsons.jsonNode(ImmutableMap
                    .of(COL_ID, ID_VALUE_2,
                        COL_NAME, "crusher",
                        COL_UPDATED_AT,
                        "2005-10-19T00:00:00.000000Z")))),
        new AirbyteMessage().withType(AirbyteMessage.Type.RECORD)
            .withRecord(new AirbyteRecordMessage().withStream(streamName)
                .withNamespace(getDefaultNamespace())
                .withData(Jsons.jsonNode(ImmutableMap
                    .of(COL_ID, ID_VALUE_3,
                        COL_NAME, "vash",
                        COL_UPDATED_AT, "2006-10-19T00:00:00.000000Z")))));
  }
<<<<<<< HEAD

  @Override
  protected void createTableWithoutCursorTypeField() throws SQLException {
    database.execute(connection -> {
      connection.createStatement().execute(String.format("CREATE TABLE %s (text CLOB)", getFullyQualifiedTableName(TABLE_NAME_WITHOUT_CURSOR_FIELD)));
      connection.createStatement()
          .execute(String.format("INSERT INTO %s VALUES(to_clob('clob data'))", getFullyQualifiedTableName(TABLE_NAME_WITHOUT_CURSOR_FIELD)));
    });
  }

  protected void createTableWithNullableTypeField() throws SQLException {
    database.execute(connection -> {
      connection.createStatement()
          .execute(String.format("CREATE TABLE %s (nullfield VARCHAR(20))", getFullyQualifiedTableName(TABLE_NAME_WITHOUT_CURSOR_FIELD)));
      connection.createStatement().execute(String.format("INSERT INTO %s VALUES('Hello world :)')",
          getFullyQualifiedTableName(TABLE_NAME_WITHOUT_CURSOR_FIELD)));
    });
  }

  protected void createTableWithNonNullableTypeField() throws SQLException {
    database.execute(connection -> {
      connection.createStatement()
          .execute(String.format("CREATE TABLE %s (nonnullfield VARCHAR(20) NOT NULL)", getFullyQualifiedTableName(TABLE_NAME_WITHOUT_CURSOR_FIELD)));
      connection.createStatement().execute(String.format("INSERT INTO %s VALUES('Hello world :)')",
          getFullyQualifiedTableName(TABLE_NAME_WITHOUT_CURSOR_FIELD)));
    });
  }

  @Test
  void testIncrementalTimestampCheckCursor() throws Exception {
    incrementalCursorCheck(
        COL_UPDATED_AT,
        "2005-10-18T00:00:00.000000Z",
        "2006-10-19T00:00:00.000000Z",
        Lists.newArrayList(getTestMessages().get(1), getTestMessages().get(2)));
  }

=======
>>>>>>> 2a8d2516
  @Test
  void testReadOneTableIncrementallyTwice() throws Exception {
    final String namespace = getDefaultNamespace();
    final ConfiguredAirbyteCatalog configuredCatalog = getConfiguredCatalogWithOneStream(namespace);
    configuredCatalog.getStreams().forEach(airbyteStream -> {
      airbyteStream.setSyncMode(SyncMode.INCREMENTAL);
      airbyteStream.setCursorField(Lists.newArrayList(COL_ID));
      airbyteStream.setDestinationSyncMode(DestinationSyncMode.APPEND);
    });

    final DbState state = new DbState()
            .withStreams(Lists.newArrayList(new DbStreamState().withStreamName(streamName).withStreamNamespace(namespace)));
    final List<AirbyteMessage> actualMessagesFirstSync = MoreIterators
            .toList(source.read(config, configuredCatalog, Jsons.jsonNode(state)));

    final Optional<AirbyteMessage> stateAfterFirstSyncOptional = actualMessagesFirstSync.stream()
            .filter(r -> r.getType() == AirbyteMessage.Type.STATE).findFirst();
    assertTrue(stateAfterFirstSyncOptional.isPresent());

    database.execute(connection -> {
      connection.createStatement().execute(
              String.format("INSERT INTO %s(id, name, updated_at) VALUES (4,'riker', '2006-10-19')",
                      getFullyQualifiedTableName(TABLE_NAME)));
      connection.createStatement().execute(
              String.format("INSERT INTO %s(id, name, updated_at) VALUES (5, 'data', '2006-10-19')",
                      getFullyQualifiedTableName(TABLE_NAME)));
    });

    final List<AirbyteMessage> actualMessagesSecondSync = MoreIterators
            .toList(source.read(config, configuredCatalog,
                    stateAfterFirstSyncOptional.get().getState().getData()));

    Assertions.assertEquals(2,
            (int) actualMessagesSecondSync.stream().filter(r -> r.getType() == AirbyteMessage.Type.RECORD).count());
    final List<AirbyteMessage> expectedMessages = new ArrayList<>();
    expectedMessages.add(new AirbyteMessage().withType(AirbyteMessage.Type.RECORD)
            .withRecord(new AirbyteRecordMessage().withStream(streamName).withNamespace(namespace)
                    .withData(Jsons.jsonNode(ImmutableMap
                            .of(COL_ID, ID_VALUE_4,
                                    COL_NAME, "riker",
                                    COL_UPDATED_AT, "2006-10-19T00:00:00.000000Z")))));
    expectedMessages.add(new AirbyteMessage().withType(AirbyteMessage.Type.RECORD)
            .withRecord(new AirbyteRecordMessage().withStream(streamName).withNamespace(namespace)
                    .withData(Jsons.jsonNode(ImmutableMap
                            .of(COL_ID, ID_VALUE_5,
                                    COL_NAME, "data",
                                    COL_UPDATED_AT, "2006-10-19T00:00:00.000000Z")))));
    expectedMessages.add(new AirbyteMessage()
            .withType(AirbyteMessage.Type.STATE)
            .withState(new AirbyteStateMessage()
                    .withType(AirbyteStateMessage.AirbyteStateType.LEGACY)
                    .withData(Jsons.jsonNode(new DbState()
                            .withCdc(false)
                            .withStreams(Lists.newArrayList(new DbStreamState()
                                    .withStreamName(streamName)
                                    .withStreamNamespace(namespace)
                                    .withCursorField(ImmutableList.of(COL_ID))
                                    .withCursor("5")))))));

    setEmittedAtToNull(actualMessagesSecondSync);

    assertArrayEquals(expectedMessages.toArray(), actualMessagesSecondSync.toArray());
    assertTrue(expectedMessages.containsAll(actualMessagesSecondSync));
    assertTrue(actualMessagesSecondSync.containsAll(expectedMessages));
  }

  @Test
  void testIncrementalTimestampCheckCursor() throws Exception {
    incrementalCursorCheck(
        COL_UPDATED_AT,
        "2005-10-18T00:00:00.000000Z",
        "2006-10-19T00:00:00.000000Z",
        Lists.newArrayList(getTestMessages().get(1), getTestMessages().get(2)));
  }
}<|MERGE_RESOLUTION|>--- conflicted
+++ resolved
@@ -282,7 +282,6 @@
                         COL_NAME, "vash",
                         COL_UPDATED_AT, "2006-10-19T00:00:00.000000Z")))));
   }
-<<<<<<< HEAD
 
   @Override
   protected void createTableWithoutCursorTypeField() throws SQLException {
@@ -320,8 +319,6 @@
         Lists.newArrayList(getTestMessages().get(1), getTestMessages().get(2)));
   }
 
-=======
->>>>>>> 2a8d2516
   @Test
   void testReadOneTableIncrementallyTwice() throws Exception {
     final String namespace = getDefaultNamespace();
