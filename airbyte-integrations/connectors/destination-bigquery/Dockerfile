### WARNING ###
# The Java connector Dockerfiles will soon be deprecated.
# This Dockerfile is not used to build the connector image we publish to DockerHub.
# The new logic to build the connector image is declared with Dagger here:
# https://github.com/airbytehq/airbyte/blob/master/tools/ci_connector_ops/ci_connector_ops/pipelines/actions/environments.py#L649

# If you need to add a custom logic to build your connector image, you can do it by adding a finalize_build.sh or finalize_build.py script in the connector folder.
# Please reach out to the Connectors Operations team if you have any question.
FROM airbyte/integration-base-java:dev AS build

WORKDIR /airbyte

ENV APPLICATION destination-bigquery

COPY build/distributions/${APPLICATION}*.tar ${APPLICATION}.tar

RUN tar xf ${APPLICATION}.tar --strip-components=1 && rm -rf ${APPLICATION}.tar

FROM airbyte/integration-base-java:dev

RUN yum install -y python3 python3-devel jq sshpass git && yum clean all && \
  alternatives --install /usr/bin/python python /usr/bin/python3 60 && \
  python -m ensurepip --upgrade && \
<<<<<<< HEAD
  # these two lines are a workaround for https://github.com/yaml/pyyaml/issues/601
=======
>>>>>>> a16cbea2
  pip3 install wheel && \
  pip3 install "Cython<3.0" "pyyaml==5.4" --no-build-isolation && \
  pip3 install dbt-bigquery==1.0.0

# Luckily, none of normalization's files conflict with destination-bigquery's files :)
# We don't enforce that in any way, but hopefully we're only living in this state for a short time.
COPY --from=airbyte/normalization:0.4.3 /airbyte /airbyte
# Install python dependencies
WORKDIR /airbyte/base_python_structs
RUN pip3 install .
WORKDIR /airbyte/normalization_code
RUN pip3 install .
WORKDIR /airbyte/normalization_code/dbt-template/
# Download external dbt dependencies
# amazon linux 2 isn't compatible with urllib3 2.x, so force 1.26.15
RUN pip3 install "urllib3<2"
RUN dbt deps

WORKDIR /airbyte

ENV APPLICATION destination-bigquery
ENV AIRBYTE_NORMALIZATION_INTEGRATION bigquery

COPY --from=build /airbyte /airbyte

LABEL io.airbyte.version=1.5.4
LABEL io.airbyte.name=airbyte/destination-bigquery

ENV AIRBYTE_ENTRYPOINT "/airbyte/run_with_normalization.sh"
ENTRYPOINT ["/airbyte/run_with_normalization.sh"]<|MERGE_RESOLUTION|>--- conflicted
+++ resolved
@@ -21,10 +21,7 @@
 RUN yum install -y python3 python3-devel jq sshpass git && yum clean all && \
   alternatives --install /usr/bin/python python /usr/bin/python3 60 && \
   python -m ensurepip --upgrade && \
-<<<<<<< HEAD
   # these two lines are a workaround for https://github.com/yaml/pyyaml/issues/601
-=======
->>>>>>> a16cbea2
   pip3 install wheel && \
   pip3 install "Cython<3.0" "pyyaml==5.4" --no-build-isolation && \
   pip3 install dbt-bigquery==1.0.0
