data:
  ab_internal:
    ql: 300
    sl: 300
    requireVersionIncrementsInPullRequests: false
  connectorSubtype: database
  connectorType: destination
  definitionId: 22f6c74f-5699-40ff-833c-4a879ea40133
<<<<<<< HEAD
  dockerImageTag: 3.0.0
=======
  dockerImageTag: 2.12.4
>>>>>>> 394416c1
  dockerRepository: airbyte/destination-bigquery
  documentationUrl: https://docs.airbyte.com/integrations/destinations/bigquery
  githubIssueLabel: destination-bigquery
  icon: bigquery.svg
  license: ELv2
  name: BigQuery
  connectorBuildOptions:
    baseImage: docker.io/airbyte/java-connector-base:2.0.1@sha256:ec89bd1a89e825514dd2fc8730ba299a3ae1544580a078df0e35c5202c2085b3
  registryOverrides:
    cloud:
      enabled: true
    oss:
      enabled: true
  releaseStage: generally_available
  releases:
    breakingChanges:
      2.0.0:
        message: "**Do not upgrade until you have run a test upgrade as outlined [here](https://docs.airbyte.com/release_notes/upgrading_to_destinations_v2/#testing-destinations-v2-for-a-single-connection)**.\nThis version introduces [Destinations V2](https://docs.airbyte.com/release_notes/upgrading_to_destinations_v2/#what-is-destinations-v2), which provides better error handling, incremental delivery of data for large syncs, and improved final table structures. To review the breaking changes, and how to upgrade, see [here](https://docs.airbyte.com/release_notes/upgrading_to_destinations_v2/#quick-start-to-upgrading). These changes will likely require updates to downstream dbt / SQL models, which we walk through [here](https://docs.airbyte.com/release_notes/upgrading_to_destinations_v2/#updating-downstream-transformations).\nSelecting `Upgrade` will upgrade **all** connections using this destination at their next sync. You can manually sync existing connections prior to the next scheduled sync to start the upgrade early.\n"
        upgradeDeadline: "2023-11-07"
<<<<<<< HEAD
      3.0.0:
        message: "If you never interact with the raw tables, you can upgrade without taking any action. Otherwise, make sure to read the migration guide for more details."
        upgradeDeadline: "2026-07-31"
=======
    rolloutConfiguration:
      enableProgressiveRollout: false
>>>>>>> 394416c1
  resourceRequirements:
    jobSpecific:
      - jobType: sync
        resourceRequirements:
          memory_limit: 1Gi
          memory_request: 1Gi
  supportLevel: certified
  supportsDbt: true
  supportsRefreshes: true
  tags:
    - language:java
  connectorTestSuitesOptions:
    - suite: unitTests
    - suite: integrationTests
      testSecrets:
        - name: SECRET_DESTINATION-BIGQUERY_CREDENTIALS_1S1T_GCS
          fileName: credentials-1s1t-gcs.json
          secretStore:
            type: GSM
            alias: airbyte-connector-testing-secret-store
        - name: SECRET_DESTINATION-BIGQUERY_CREDENTIALS_1S1T_STANDARD
          fileName: credentials-1s1t-standard.json
          secretStore:
            type: GSM
            alias: airbyte-connector-testing-secret-store
        - name: SECRET_DESTINATION-BIGQUERY_CREDENTIALS_BAD_PROJECT_CREDS
          fileName: credentials-badproject.json
          secretStore:
            type: GSM
            alias: airbyte-connector-testing-secret-store
        - name: SECRET_DESTINATION-BIGQUERY_CREDENTIALS_NO_PUBLIC_SCHEMA_EDIT_ROLE
          fileName: credentials-no-edit-public-schema-role.json
          secretStore:
            type: GSM
            alias: airbyte-connector-testing-secret-store
        - name: SECRET_DESTINATION-BIGQUERY_STANDARD-NO-DATASET-CREATION__CREDS
          fileName: credentials-standard-no-dataset-creation.json
          secretStore:
            type: GSM
            alias: airbyte-connector-testing-secret-store
        - name: SECRET_DESTINATION-BIGQUERY_CREDENTIALS_1S1T_GCS_BAD_COPY
          fileName: credentials-1s1t-gcs-bad-copy-permission.json
          secretStore:
            type: GSM
            alias: airbyte-connector-testing-secret-store
metadataSpecVersion: "1.0"<|MERGE_RESOLUTION|>--- conflicted
+++ resolved
@@ -6,11 +6,7 @@
   connectorSubtype: database
   connectorType: destination
   definitionId: 22f6c74f-5699-40ff-833c-4a879ea40133
-<<<<<<< HEAD
   dockerImageTag: 3.0.0
-=======
-  dockerImageTag: 2.12.4
->>>>>>> 394416c1
   dockerRepository: airbyte/destination-bigquery
   documentationUrl: https://docs.airbyte.com/integrations/destinations/bigquery
   githubIssueLabel: destination-bigquery
@@ -30,14 +26,11 @@
       2.0.0:
         message: "**Do not upgrade until you have run a test upgrade as outlined [here](https://docs.airbyte.com/release_notes/upgrading_to_destinations_v2/#testing-destinations-v2-for-a-single-connection)**.\nThis version introduces [Destinations V2](https://docs.airbyte.com/release_notes/upgrading_to_destinations_v2/#what-is-destinations-v2), which provides better error handling, incremental delivery of data for large syncs, and improved final table structures. To review the breaking changes, and how to upgrade, see [here](https://docs.airbyte.com/release_notes/upgrading_to_destinations_v2/#quick-start-to-upgrading). These changes will likely require updates to downstream dbt / SQL models, which we walk through [here](https://docs.airbyte.com/release_notes/upgrading_to_destinations_v2/#updating-downstream-transformations).\nSelecting `Upgrade` will upgrade **all** connections using this destination at their next sync. You can manually sync existing connections prior to the next scheduled sync to start the upgrade early.\n"
         upgradeDeadline: "2023-11-07"
-<<<<<<< HEAD
       3.0.0:
         message: "If you never interact with the raw tables, you can upgrade without taking any action. Otherwise, make sure to read the migration guide for more details."
         upgradeDeadline: "2026-07-31"
-=======
     rolloutConfiguration:
       enableProgressiveRollout: false
->>>>>>> 394416c1
   resourceRequirements:
     jobSpecific:
       - jobType: sync
