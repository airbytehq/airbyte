data:
  ab_internal:
    ql: 300
    sl: 300
  connectorSubtype: database
  connectorType: destination
  definitionId: 22f6c74f-5699-40ff-833c-4a879ea40133
<<<<<<< HEAD
  dockerImageTag: 2.6.4
=======
  dockerImageTag: 2.7.0
>>>>>>> fb3202ec
  dockerRepository: airbyte/destination-bigquery
  documentationUrl: https://docs.airbyte.com/integrations/destinations/bigquery
  githubIssueLabel: destination-bigquery
  icon: bigquery.svg
  license: ELv2
  name: BigQuery
  registries:
    cloud:
      enabled: true
    oss:
      enabled: true
  releaseStage: generally_available
  releases:
    breakingChanges:
      2.0.0:
        message: "**Do not upgrade until you have run a test upgrade as outlined [here](https://docs.airbyte.com/release_notes/upgrading_to_destinations_v2/#testing-destinations-v2-for-a-single-connection)**.\nThis version introduces [Destinations V2](https://docs.airbyte.com/release_notes/upgrading_to_destinations_v2/#what-is-destinations-v2), which provides better error handling, incremental delivery of data for large syncs, and improved final table structures. To review the breaking changes, and how to upgrade, see [here](https://docs.airbyte.com/release_notes/upgrading_to_destinations_v2/#quick-start-to-upgrading). These changes will likely require updates to downstream dbt / SQL models, which we walk through [here](https://docs.airbyte.com/release_notes/upgrading_to_destinations_v2/#updating-downstream-transformations).\nSelecting `Upgrade` will upgrade **all** connections using this destination at their next sync. You can manually sync existing connections prior to the next scheduled sync to start the upgrade early.\n"
        upgradeDeadline: "2023-11-07"
  resourceRequirements:
    jobSpecific:
      - jobType: sync
        resourceRequirements:
          memory_limit: 1Gi
          memory_request: 1Gi
  supportLevel: certified
  supportsDbt: true
  supportsRefreshes: true
  tags:
    - language:java
  connectorTestSuitesOptions:
    - suite: unitTests
    - suite: integrationTests
      testSecrets:
        - name: SECRET_DESTINATION-BIGQUERY_CREDENTIALS_1S1T_DISABLETD_GCS_RAW_OVERRIDE
          fileName: credentials-1s1t-disabletd-gcs-raw-override.json
          secretStore:
            type: GSM
            alias: airbyte-connector-testing-secret-store
        - name: SECRET_DESTINATION-BIGQUERY_CREDENTIALS_1S1T_DISABLETD_STANDARD_OVERRIDE
          fileName: credentials-1s1t-disabletd-standard-raw-override.json
          secretStore:
            type: GSM
            alias: airbyte-connector-testing-secret-store
        - name: SECRET_DESTINATION-BIGQUERY_CREDENTIALS_1S1T_GCS
          fileName: credentials-1s1t-gcs.json
          secretStore:
            type: GSM
            alias: airbyte-connector-testing-secret-store
        - name: SECRET_DESTINATION-BIGQUERY_CREDENTIALS_1S1T_GCS_RAW_OVERRIDE
          fileName: credentials-1s1t-gcs-raw-override.json
          secretStore:
            type: GSM
            alias: airbyte-connector-testing-secret-store
        - name: SECRET_DESTINATION-BIGQUERY_CREDENTIALS_1S1T_STANDARD
          fileName: credentials-1s1t-standard.json
          secretStore:
            type: GSM
            alias: airbyte-connector-testing-secret-store
        - name: SECRET_DESTINATION-BIGQUERY_CREDENTIALS_1S1T_STANDARD_RAW_OVERRIDE
          fileName: credentials-1s1t-standard-raw-override.json
          secretStore:
            type: GSM
            alias: airbyte-connector-testing-secret-store
        - name: SECRET_DESTINATION-BIGQUERY_CREDENTIALS_BAD_PROJECT_CREDS
          fileName: credentials-badproject.json
          secretStore:
            type: GSM
            alias: airbyte-connector-testing-secret-store
        - name: SECRET_DESTINATION-BIGQUERY_CREDENTIALS_GCS_STAGING
          fileName: credentials-gcs-staging.json
          secretStore:
            type: GSM
            alias: airbyte-connector-testing-secret-store
        - name: SECRET_DESTINATION-BIGQUERY_CREDENTIALS_NO_PUBLIC_SCHEMA_EDIT_ROLE
          fileName: credentials-no-edit-public-schema-role.json
          secretStore:
            type: GSM
            alias: airbyte-connector-testing-secret-store
        - name: SECRET_DESTINATION-BIGQUERY_CREDENTIALS_STANDARD
          fileName: credentials-standard.json
          secretStore:
            type: GSM
            alias: airbyte-connector-testing-secret-store
        - name: SECRET_DESTINATION-BIGQUERY_STANDARD-NO-DATASET-CREATION__CREDS
          fileName: credentials-standard-no-dataset-creation.json
          secretStore:
            type: GSM
            alias: airbyte-connector-testing-secret-store
        - name: SECRET_DESTINATION-BIGQUERY_STANDARD_NON_BILLABLE_PROJECT__CREDS
          fileName: credentials-standard-non-billable-project.json
          secretStore:
            type: GSM
            alias: airbyte-connector-testing-secret-store
metadataSpecVersion: "1.0"<|MERGE_RESOLUTION|>--- conflicted
+++ resolved
@@ -5,11 +5,7 @@
   connectorSubtype: database
   connectorType: destination
   definitionId: 22f6c74f-5699-40ff-833c-4a879ea40133
-<<<<<<< HEAD
-  dockerImageTag: 2.6.4
-=======
-  dockerImageTag: 2.7.0
->>>>>>> fb3202ec
+  dockerImageTag: 2.7.1
   dockerRepository: airbyte/destination-bigquery
   documentationUrl: https://docs.airbyte.com/integrations/destinations/bigquery
   githubIssueLabel: destination-bigquery
