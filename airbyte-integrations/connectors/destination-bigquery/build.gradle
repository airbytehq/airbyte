--- conflicted
+++ resolved
@@ -16,7 +16,6 @@
     applicationDefaultJvmArgs = ['-XX:+ExitOnOutOfMemoryError', '-XX:MaxRAMPercentage=75.0',
                                  '-XX:NativeMemoryTracking=detail', '-XX:+UnlockDiagnosticVMOptions',
                                  '-XX:GCLockerRetryAllocationCount=100',
-<<<<<<< HEAD
             '-Djava.rmi.server.hostname=localhost',
             '-Dcom.sun.management.jmxremote=true',
             '-Dcom.sun.management.jmxremote.port=6000',
@@ -24,29 +23,13 @@
             '-Dcom.sun.management.jmxremote.local.only=false',
             '-Dcom.sun.management.jmxremote.authenticate=false',
             '-Dcom.sun.management.jmxremote.ssl=false'
-=======
-//            '-Djava.rmi.server.hostname=localhost',
-//            '-Dcom.sun.management.jmxremote=true',
-//            '-Dcom.sun.management.jmxremote.port=6000',
-//            '-Dcom.sun.management.jmxremote.rmi.port=6000',
-//            '-Dcom.sun.management.jmxremote.local.only=false',
-//            '-Dcom.sun.management.jmxremote.authenticate=false',
-//            '-Dcom.sun.management.jmxremote.ssl=false'
->>>>>>> a1ca73a7
     ]
 }
 
 airbyteJavaConnector.addCdkDependencies()
 
 dependencies {
-<<<<<<< HEAD
-    implementation project(':airbyte-commons')
-    implementation ('io.airbyte:airbyte-cdk:0.0.1') {
-        exclude group: 'io.airbyte', module: 'airbyte-commons'
-    }
-=======
     implementation project(':airbyte-integrations:connectors:destination-gcs')
->>>>>>> a1ca73a7
 
     implementation 'com.google.cloud:google-cloud-bigquery:2.31.1'
     implementation 'org.apache.commons:commons-lang3:3.11'
@@ -57,30 +40,23 @@
     implementation group: 'com.codepoetics', name: 'protonpack', version: '1.13'
 
     implementation project(':airbyte-config-oss:config-models-oss')
-<<<<<<< HEAD
-    implementation project(':airbyte-integrations:bases:base-java')
     implementation (libs.airbyte.protocol) {
         exclude group: 'io.airbyte', module: 'airbyte-commons'
     }
     implementation project(':airbyte-integrations:bases:base-java-s3')
     implementation project(':airbyte-integrations:bases:base-typing-deduping')
     implementation project(':airbyte-integrations:connectors:destination-gcs')
-=======
     implementation (libs.airbyte.protocol) {
         exclude group: 'io.airbyte', module: 'airbyte-commons'
     }
     implementation project(':airbyte-integrations:bases:base-typing-deduping')
     // implementation ('com.github.airbytehq:json-avro-converter:1.1.0') { exclude group: 'ch.qos.logback', module: 'logback-classic'}
->>>>>>> a1ca73a7
 
     integrationTestJavaImplementation project(':airbyte-integrations:bases:base-typing-deduping-test')
 
     integrationTestJavaImplementation project(':airbyte-integrations:connectors:destination-bigquery')
-<<<<<<< HEAD
     integrationTestJavaImplementation project(':airbyte-db:db-lib')
     integrationTestJavaImplementation project(':airbyte-commons')
-=======
->>>>>>> a1ca73a7
 }
 
 configurations.all {
