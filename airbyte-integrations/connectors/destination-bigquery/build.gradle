--- conflicted
+++ resolved
@@ -8,11 +8,7 @@
 airbyteBulkConnector {
     core = 'load'
     toolkits = ['load-gcs', 'load-db', 'load-s3']
-<<<<<<< HEAD
     cdk = 'local'
-=======
-    cdk = '0.544'
->>>>>>> 97f55136
 }
 
 java {
