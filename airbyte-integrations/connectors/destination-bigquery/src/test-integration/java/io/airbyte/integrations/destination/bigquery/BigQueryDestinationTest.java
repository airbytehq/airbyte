--- conflicted
+++ resolved
@@ -32,11 +32,7 @@
 import io.airbyte.integrations.base.Destination;
 import io.airbyte.integrations.base.DestinationConfig;
 import io.airbyte.integrations.base.JavaBaseConstants;
-<<<<<<< HEAD
-import io.airbyte.integrations.base.SerializedAirbyteMessageConsumer;
-=======
 import io.airbyte.integrations.base.destination.typing_deduping.StreamId;
->>>>>>> 465f400c
 import io.airbyte.integrations.destination.NamingConventionTransformer;
 import io.airbyte.integrations.destination.bigquery.typing_deduping.BigQuerySqlGenerator;
 import io.airbyte.integrations.destination.gcs.GcsDestinationConfig;
@@ -301,14 +297,14 @@
     initBigQuery(config);
     final JsonNode testConfig = configs.get(configName);
     final BigQueryDestination destination = new BigQueryDestination();
-    final SerializedAirbyteMessageConsumer consumer = destination.getSerializedMessageConsumer(testConfig, catalog, Destination::defaultOutputRecordCollector);
+    final AirbyteMessageConsumer consumer = destination.getConsumer(testConfig, catalog, Destination::defaultOutputRecordCollector);
 
     consumer.start();
-    consumer.accept(Jsons.serialize(MESSAGE_USERS1).toString(), 10000);
-    consumer.accept(Jsons.serialize(MESSAGE_TASKS1).toString(), 10000);
-    consumer.accept(Jsons.serialize(MESSAGE_USERS2).toString(), 10000);
-    consumer.accept(Jsons.serialize(MESSAGE_TASKS2).toString(), 10000);
-    consumer.accept(Jsons.serialize(MESSAGE_STATE).toString(), 10000);
+    consumer.accept(MESSAGE_USERS1);
+    consumer.accept(MESSAGE_TASKS1);
+    consumer.accept(MESSAGE_USERS2);
+    consumer.accept(MESSAGE_TASKS2);
+    consumer.accept(MESSAGE_STATE);
     consumer.close();
 
     final List<JsonNode> usersActual = retrieveRecords(NAMING_RESOLVER.getRawTableName(USERS_STREAM_NAME));
@@ -360,8 +356,8 @@
     initBigQuery(config);
     final JsonNode testConfig = configs.get(configName);
     final Exception ex = assertThrows(Exception.class, () -> {
-      final SerializedAirbyteMessageConsumer consumer =
-          spy(new BigQueryDestination().getSerializedMessageConsumer(testConfig, catalog, Destination::defaultOutputRecordCollector));
+      final AirbyteMessageConsumer consumer =
+          spy(new BigQueryDestination().getConsumer(testConfig, catalog, Destination::defaultOutputRecordCollector));
       consumer.start();
     });
     assertThat(ex.getMessage()).contains(error);
@@ -433,14 +429,14 @@
     createUnpartitionedTable(bigquery, dataset, streamId.rawName());
     assertFalse(isTablePartitioned(bigquery, dataset, streamId.rawName()));
     final BigQueryDestination destination = new BigQueryDestination();
-    final SerializedAirbyteMessageConsumer consumer = destination.getSerializedMessageConsumer(testConfig, catalog, Destination::defaultOutputRecordCollector);
+    final AirbyteMessageConsumer consumer = destination.getConsumer(testConfig, catalog, Destination::defaultOutputRecordCollector);
 
     consumer.start();
-    consumer.accept(Jsons.serialize(MESSAGE_USERS1).toString(), 10000);
-    consumer.accept(Jsons.serialize(MESSAGE_TASKS1).toString(), 10000);
-    consumer.accept(Jsons.serialize(MESSAGE_USERS2).toString(), 10000);
-    consumer.accept(Jsons.serialize(MESSAGE_TASKS2).toString(), 10000);
-    consumer.accept(Jsons.serialize(MESSAGE_STATE).toString(), 10000);
+    consumer.accept(MESSAGE_USERS1);
+    consumer.accept(MESSAGE_TASKS1);
+    consumer.accept(MESSAGE_USERS2);
+    consumer.accept(MESSAGE_TASKS2);
+    consumer.accept(MESSAGE_STATE);
     consumer.close();
 
     final List<JsonNode> usersActual = retrieveRecords(NAMING_RESOLVER.getRawTableName(USERS_STREAM_NAME));
