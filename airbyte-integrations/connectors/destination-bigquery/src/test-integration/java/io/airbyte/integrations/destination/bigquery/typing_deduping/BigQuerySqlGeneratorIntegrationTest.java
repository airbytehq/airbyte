/*
 * Copyright (c) 2023 Airbyte, Inc., all rights reserved.
 */

package io.airbyte.integrations.destination.bigquery.typing_deduping;

import static com.google.cloud.bigquery.LegacySQLTypeName.legacySQLTypeName;
import static org.junit.jupiter.api.Assertions.*;

import com.fasterxml.jackson.databind.JsonNode;
import com.fasterxml.jackson.databind.node.ObjectNode;
import com.google.cloud.bigquery.BigQuery;
import com.google.cloud.bigquery.BigQueryException;
import com.google.cloud.bigquery.DatasetInfo;
import com.google.cloud.bigquery.Field;
import com.google.cloud.bigquery.Field.Mode;
import com.google.cloud.bigquery.FieldValue;
import com.google.cloud.bigquery.FieldValueList;
import com.google.cloud.bigquery.QueryJobConfiguration;
import com.google.cloud.bigquery.Schema;
import com.google.cloud.bigquery.StandardSQLTypeName;
import com.google.cloud.bigquery.Table;
import com.google.cloud.bigquery.TableResult;
import io.airbyte.commons.json.Jsons;
import io.airbyte.integrations.base.destination.typing_deduping.AirbyteType;
import io.airbyte.integrations.base.destination.typing_deduping.AirbyteType.AirbyteProtocolType;
import io.airbyte.integrations.base.destination.typing_deduping.AirbyteType.Array;
import io.airbyte.integrations.base.destination.typing_deduping.AirbyteType.Struct;
import io.airbyte.integrations.base.destination.typing_deduping.StreamConfig;
import io.airbyte.integrations.base.destination.typing_deduping.RecordDiffer;
import io.airbyte.integrations.base.destination.typing_deduping.ColumnId;
import io.airbyte.integrations.base.destination.typing_deduping.StreamId;
import io.airbyte.integrations.destination.bigquery.BigQueryDestination;
import io.airbyte.protocol.models.v0.DestinationSyncMode;
import io.airbyte.protocol.models.v0.SyncMode;
import java.nio.file.Files;
import java.nio.file.Path;
import java.time.Duration;
import java.util.LinkedHashMap;
import java.util.List;
import java.util.Map;
import java.util.Optional;
import java.util.UUID;
import org.apache.commons.lang3.tuple.Pair;
import org.apache.commons.text.StringSubstitutor;
import org.junit.jupiter.api.AfterEach;
import org.junit.jupiter.api.BeforeAll;
import org.junit.jupiter.api.BeforeEach;
import org.junit.jupiter.api.Test;
import org.junit.jupiter.api.parallel.Execution;
import org.junit.jupiter.api.parallel.ExecutionMode;
import org.slf4j.Logger;
import org.slf4j.LoggerFactory;

// TODO write test case for multi-column PK
@Execution(ExecutionMode.CONCURRENT)
public class BigQuerySqlGeneratorIntegrationTest {

  private static final Logger LOGGER = LoggerFactory.getLogger(BigQuerySqlGeneratorIntegrationTest.class);
  private static final BigQuerySqlGenerator GENERATOR = new BigQuerySqlGenerator();
  public static final ColumnId ID_COLUMN = GENERATOR.buildColumnId("id");
  public static final List<ColumnId> PRIMARY_KEY = List.of(ID_COLUMN);
  public static final ColumnId CURSOR = GENERATOR.buildColumnId("updated_at");
  public static final ColumnId CDC_CURSOR = GENERATOR.buildColumnId("_ab_cdc_lsn");
  public static final RecordDiffer DIFFER = new RecordDiffer(
      Pair.of("id", AirbyteProtocolType.INTEGER),
      Pair.of("updated_at", AirbyteProtocolType.TIMESTAMP_WITH_TIMEZONE),
      Pair.of("_ab_cdc_lsn", AirbyteProtocolType.INTEGER)
  );
  public static final String QUOTE = "`";
  private static final LinkedHashMap<ColumnId, AirbyteType> COLUMNS;
  private static final LinkedHashMap<ColumnId, AirbyteType> CDC_COLUMNS;

  private static BigQuery bq;
  private static BigQueryDestinationHandler destinationHandler;

  private String testDataset;
  private StreamId streamId;

  static {
    COLUMNS = new LinkedHashMap<>();
    COLUMNS.put(ID_COLUMN, AirbyteProtocolType.INTEGER);
    COLUMNS.put(CURSOR, AirbyteProtocolType.TIMESTAMP_WITH_TIMEZONE);
    COLUMNS.put(GENERATOR.buildColumnId("struct"), new Struct(new LinkedHashMap<>()));
    COLUMNS.put(GENERATOR.buildColumnId("array"), new Array(AirbyteProtocolType.UNKNOWN));
    COLUMNS.put(GENERATOR.buildColumnId("string"), AirbyteProtocolType.STRING);
    COLUMNS.put(GENERATOR.buildColumnId("number"), AirbyteProtocolType.NUMBER);
    COLUMNS.put(GENERATOR.buildColumnId("integer"), AirbyteProtocolType.INTEGER);
    COLUMNS.put(GENERATOR.buildColumnId("boolean"), AirbyteProtocolType.BOOLEAN);
    COLUMNS.put(GENERATOR.buildColumnId("timestamp_with_timezone"), AirbyteProtocolType.TIMESTAMP_WITH_TIMEZONE);
    COLUMNS.put(GENERATOR.buildColumnId("timestamp_without_timezone"), AirbyteProtocolType.TIMESTAMP_WITHOUT_TIMEZONE);
    COLUMNS.put(GENERATOR.buildColumnId("time_with_timezone"), AirbyteProtocolType.TIME_WITH_TIMEZONE);
    COLUMNS.put(GENERATOR.buildColumnId("time_without_timezone"), AirbyteProtocolType.TIME_WITHOUT_TIMEZONE);
    COLUMNS.put(GENERATOR.buildColumnId("date"), AirbyteProtocolType.DATE);
    COLUMNS.put(GENERATOR.buildColumnId("unknown"), AirbyteProtocolType.UNKNOWN);

    CDC_COLUMNS = new LinkedHashMap<>();
    CDC_COLUMNS.put(ID_COLUMN, AirbyteProtocolType.INTEGER);
    CDC_COLUMNS.put(CDC_CURSOR, AirbyteProtocolType.INTEGER);
    CDC_COLUMNS.put(GENERATOR.buildColumnId("_ab_cdc_deleted_at"), AirbyteProtocolType.TIMESTAMP_WITH_TIMEZONE);
    CDC_COLUMNS.put(GENERATOR.buildColumnId("struct"), new Struct(new LinkedHashMap<>()));
    CDC_COLUMNS.put(GENERATOR.buildColumnId("array"), new Array(AirbyteProtocolType.UNKNOWN));
    CDC_COLUMNS.put(GENERATOR.buildColumnId("string"), AirbyteProtocolType.STRING);
    CDC_COLUMNS.put(GENERATOR.buildColumnId("number"), AirbyteProtocolType.NUMBER);
    CDC_COLUMNS.put(GENERATOR.buildColumnId("integer"), AirbyteProtocolType.INTEGER);
    CDC_COLUMNS.put(GENERATOR.buildColumnId("boolean"), AirbyteProtocolType.BOOLEAN);
    CDC_COLUMNS.put(GENERATOR.buildColumnId("timestamp_with_timezone"), AirbyteProtocolType.TIMESTAMP_WITH_TIMEZONE);
    CDC_COLUMNS.put(GENERATOR.buildColumnId("timestamp_without_timezone"), AirbyteProtocolType.TIMESTAMP_WITHOUT_TIMEZONE);
    CDC_COLUMNS.put(GENERATOR.buildColumnId("time_with_timezone"), AirbyteProtocolType.TIME_WITH_TIMEZONE);
    CDC_COLUMNS.put(GENERATOR.buildColumnId("time_without_timezone"), AirbyteProtocolType.TIME_WITHOUT_TIMEZONE);
    CDC_COLUMNS.put(GENERATOR.buildColumnId("date"), AirbyteProtocolType.DATE);
    CDC_COLUMNS.put(GENERATOR.buildColumnId("unknown"), AirbyteProtocolType.UNKNOWN);
  }

  @BeforeAll
  public static void setup() throws Exception {
    String rawConfig = Files.readString(Path.of("secrets/credentials-gcs-staging.json"));
    JsonNode config = Jsons.deserialize(rawConfig);

    bq = BigQueryDestination.getBigQuery(config);
    destinationHandler = new BigQueryDestinationHandler(bq);
  }

  @BeforeEach
  public void setupDataset() {
    testDataset = "bq_sql_generator_test_" + UUID.randomUUID().toString().replace("-", "_");
    // This is not a typical stream ID would look like, but we're just using this to isolate our tests
    // to a specific dataset.
    // In practice, the final table would be testDataset.users, and the raw table would be
    // airbyte.testDataset_users.
    streamId = new StreamId(testDataset, "users_final", testDataset, "users_raw", testDataset, "users_final");
    LOGGER.info("Running in dataset {}", testDataset);

    bq.create(DatasetInfo.newBuilder(testDataset)
        // This unfortunately doesn't delete the actual dataset after 3 days, but at least we can clear out
        // the tables if the AfterEach is skipped.
        .setDefaultTableLifetime(Duration.ofDays(3).toMillis())
        .build());
  }

  @AfterEach
  public void teardownDataset() {
    bq.delete(testDataset, BigQuery.DatasetDeleteOption.deleteContents());
  }

  @Test
  public void testCreateTableIncremental() throws InterruptedException {
    StreamConfig stream = incrementalDedupStreamConfig();

    destinationHandler.execute(GENERATOR.createTable(stream, ""));

    final Table table = bq.getTable(testDataset, "users_final");
    // The table should exist
    assertNotNull(table);
    final Schema schema = table.getDefinition().getSchema();
    // And we should know exactly what columns it contains
    assertEquals(
        // Would be nice to assert directly against StandardSQLTypeName, but bigquery returns schemas of
        // LegacySQLTypeName. So we have to translate.
        Schema.of(
            Field.newBuilder("_airbyte_raw_id", legacySQLTypeName(StandardSQLTypeName.STRING)).setMode(Mode.REQUIRED).build(),
            Field.newBuilder("_airbyte_extracted_at", legacySQLTypeName(StandardSQLTypeName.TIMESTAMP)).setMode(Mode.REQUIRED).build(),
            Field.newBuilder("_airbyte_meta", legacySQLTypeName(StandardSQLTypeName.JSON)).setMode(Mode.REQUIRED).build(),
            Field.of("id", legacySQLTypeName(StandardSQLTypeName.INT64)),
            Field.of("updated_at", legacySQLTypeName(StandardSQLTypeName.TIMESTAMP)),
            Field.of("struct", legacySQLTypeName(StandardSQLTypeName.JSON)),
            Field.of("array", legacySQLTypeName(StandardSQLTypeName.JSON)),
            Field.of("string", legacySQLTypeName(StandardSQLTypeName.STRING)),
            Field.of("number", legacySQLTypeName(StandardSQLTypeName.NUMERIC)),
            Field.of("integer", legacySQLTypeName(StandardSQLTypeName.INT64)),
            Field.of("boolean", legacySQLTypeName(StandardSQLTypeName.BOOL)),
            Field.of("timestamp_with_timezone", legacySQLTypeName(StandardSQLTypeName.TIMESTAMP)),
            Field.of("timestamp_without_timezone", legacySQLTypeName(StandardSQLTypeName.DATETIME)),
            Field.of("time_with_timezone", legacySQLTypeName(StandardSQLTypeName.STRING)),
            Field.of("time_without_timezone", legacySQLTypeName(StandardSQLTypeName.TIME)),
            Field.of("date", legacySQLTypeName(StandardSQLTypeName.DATE)),
            Field.of("unknown", legacySQLTypeName(StandardSQLTypeName.JSON))),
        schema);
    // TODO this should assert partitioning/clustering configs
  }

  @Test
  public void testVerifyPrimaryKeysIncremental() throws InterruptedException {
    createRawTable();
    bq.query(QueryJobConfiguration.newBuilder(
            new StringSubstitutor(Map.of(
                "dataset", testDataset)).replace(
                """
                    INSERT INTO ${dataset}.users_raw (`_airbyte_data`, `_airbyte_raw_id`, `_airbyte_extracted_at`) VALUES
                      (JSON'{}', '10d6e27d-ae7a-41b5-baf8-c4c277ef9c11', '2023-01-01T00:00:00Z'),
                      (JSON'{"id": 1}', '5ce60e70-98aa-4fe3-8159-67207352c4f0', '2023-01-01T00:00:00Z');
                    """))
        .build());

    // This variable is declared outside of the transaction, so we need to do it manually here
    final String sql = "DECLARE missing_pk_count INT64;" + GENERATOR.validatePrimaryKeys(streamId, List.of(new ColumnId("id", "id", "id")), COLUMNS);
    final BigQueryException e = assertThrows(
        BigQueryException.class,
        () -> destinationHandler.execute(sql));

    assertTrue(e.getError().getMessage().startsWith("Raw table has 1 rows missing a primary key at"),
        "Message was actually: " + e.getError().getMessage());
  }

  @Test
  public void testInsertNewRecordsIncremental() throws InterruptedException {
    createRawTable();
    createFinalTable();
    bq.query(QueryJobConfiguration.newBuilder(
            new StringSubstitutor(Map.of(
                "dataset", testDataset)).replace(
                """
                    INSERT INTO ${dataset}.users_raw (`_airbyte_data`, `_airbyte_raw_id`, `_airbyte_extracted_at`) VALUES
                      (JSON'{"id": 1, "updated_at": "2023-01-01T01:00:00Z", "string": "Alice", "struct": {"city": "San Francisco", "state": "CA"}}', '972fa08a-aa06-4b91-a6af-a371aee4cb1c', '2023-01-01T00:00:00Z'),
                      (JSON'{"id": 1, "updated_at": "2023-01-01T02:00:00Z", "string": "Alice", "struct": {"city": "San Diego", "state": "CA"}}', '233ad43d-de50-4a47-bbe6-7a417ce60d9d', '2023-01-01T00:00:00Z'),
                      (JSON'{"id": 2, "updated_at": "2023-01-01T03:00:00Z", "string": "Bob", "integer": "oops"}', 'd4aeb036-2d95-4880-acd2-dc69b42b03c6', '2023-01-01T00:00:00Z');
                    """))
        .build());

<<<<<<< HEAD
    final String sql = GENERATOR.insertNewRecords(streamId, "", COLUMNS, DestinationSyncMode.OVERWRITE);
    destinationHandler.execute(sql);
=======
    final String sql = GENERATOR.insertNewRecords(streamId, "", COLUMNS);
    logAndExecute(sql);
>>>>>>> b483541f

    final TableResult result = bq.query(QueryJobConfiguration.newBuilder("SELECT * FROM " + streamId.finalTableId(QUOTE)).build());
    DIFFER.diffFinalTableRecords(
        List.of(
            Jsons.deserialize(
                """
                    {
                      "id": 1,
                      "updated_at": "2023-01-01T01:00:00Z",
                      "string": "Alice",
                      "struct": {"city": "San Francisco", "state": "CA"},
                      "_airbyte_extracted_at": "2023-01-01T00:00:00Z",
                      "_airbyte_meta": {"errors":[]}
                    }
                    """
            ),
            Jsons.deserialize(
                """
                    {
                      "id": 1,
                      "updated_at": "2023-01-01T02:00:00Z",
                      "string": "Alice",
                      "struct": {"city": "San Diego", "state": "CA"},
                      "_airbyte_extracted_at": "2023-01-01T00:00:00Z",
                      "_airbyte_meta": {"errors":[]}
                    }
                    """
            ),
            Jsons.deserialize(
                """
                    {
                      "id": 2,
                      "updated_at": "2023-01-01T03:00:00Z",
                      "string": "Bob",
                      "_airbyte_extracted_at": "2023-01-01T00:00:00Z",
                      "_airbyte_meta": {"errors":["Problem with `integer`"]}
                    }
                    """
            )),
        toJsonRecords(result));
  }

  @Test
  public void testDedupFinalTable() throws InterruptedException {
    createRawTable();
    createFinalTable();
    bq.query(QueryJobConfiguration.newBuilder(
            new StringSubstitutor(Map.of(
                "dataset", testDataset)).replace(
                """
                    INSERT INTO ${dataset}.users_raw (`_airbyte_data`, `_airbyte_raw_id`, `_airbyte_extracted_at`) VALUES
                      (JSON'{"id": 1, "updated_at": "2023-01-01T01:00:00Z", "string": "Alice", "struct": {"city": "San Francisco", "state": "CA"}, "integer": 42}', 'd7b81af0-01da-4846-a650-cc398986bc99', '2023-01-01T00:00:00Z'),
                      (JSON'{"id": 1, "updated_at": "2023-01-01T02:00:00Z", "string": "Alice", "struct": {"city": "San Diego", "state": "CA"}, "integer": 84}', '80c99b54-54b4-43bd-b51b-1f67dafa2c52', '2023-01-01T00:00:00Z'),
                      (JSON'{"id": 2, "updated_at": "2023-01-01T03:00:00Z", "string": "Bob", "integer": "oops"}', 'ad690bfb-c2c2-4172-bd73-a16c86ccbb67', '2023-01-01T00:00:00Z');

                    INSERT INTO ${dataset}.users_final (_airbyte_raw_id, _airbyte_extracted_at, _airbyte_meta, `id`, `updated_at`, `string`, `struct`, `integer`) values
                      ('d7b81af0-01da-4846-a650-cc398986bc99', '2023-01-01T00:00:00Z', JSON'{"errors":[]}', 1, '2023-01-01T01:00:00Z', 'Alice', JSON'{"city": "San Francisco", "state": "CA"}', 42),
                      ('80c99b54-54b4-43bd-b51b-1f67dafa2c52', '2023-01-01T00:00:00Z', JSON'{"errors":[]}', 1, '2023-01-01T02:00:00Z', 'Alice', JSON'{"city": "San Diego", "state": "CA"}', 84),
                      ('ad690bfb-c2c2-4172-bd73-a16c86ccbb67', '2023-01-01T00:00:00Z', JSON'{"errors": ["blah blah integer"]}', 2, '2023-01-01T03:00:00Z', 'Bob', NULL, NULL);
                    """))
        .build());

    final String sql = GENERATOR.dedupFinalTable(streamId, "", PRIMARY_KEY, CURSOR);
    destinationHandler.execute(sql);

    final TableResult result = bq.query(QueryJobConfiguration.newBuilder("SELECT * FROM " + streamId.finalTableId(QUOTE)).build());
    DIFFER.diffFinalTableRecords(
        List.of(
            Jsons.deserialize(
                """
                    {
                      "id": 1,
                      "updated_at": "2023-01-01T02:00:00Z",
                      "string": "Alice",
                      "struct": {"city": "San Diego", "state": "CA"},
                      "integer": 84,
                      "_airbyte_extracted_at": "2023-01-01T00:00:00Z",
                      "_airbyte_meta": {"errors":[]}
                    }
                    """),
            Jsons.deserialize(
                """
                    {
                      "id": 2,
                      "updated_at": "2023-01-01T03:00:00Z",
                      "string": "Bob",
                      "_airbyte_extracted_at": "2023-01-01T00:00:00Z",
                      "_airbyte_meta": {"errors":["blah blah integer"]}
                    }
                    """)),
        toJsonRecords(result));
  }

  @Test
  public void testDedupRawTable() throws InterruptedException {
    createRawTable();
    createFinalTable();
    bq.query(QueryJobConfiguration.newBuilder(
            new StringSubstitutor(Map.of(
                "dataset", testDataset)).replace(
                """
                    INSERT INTO ${dataset}.users_raw (`_airbyte_data`, `_airbyte_raw_id`, `_airbyte_extracted_at`) VALUES
                      (JSON'{"id": 1, "updated_at": "2023-01-01T01:00:00Z", "string": "Alice", "struct": {"city": "San Francisco", "state": "CA"}, "integer": 42}', 'd7b81af0-01da-4846-a650-cc398986bc99', '2023-01-01T00:00:00Z'),
                      (JSON'{"id": 1, "updated_at": "2023-01-01T02:00:00Z", "string": "Alice", "struct": {"city": "San Diego", "state": "CA"}, "integer": 84}', '80c99b54-54b4-43bd-b51b-1f67dafa2c52', '2023-01-01T00:00:00Z'),
                      (JSON'{"id": 2, "updated_at": "2023-01-01T03:00:00Z", "string": "Bob", "integer": "oops"}', 'ad690bfb-c2c2-4172-bd73-a16c86ccbb67', '2023-01-01T00:00:00Z');

                    INSERT INTO ${dataset}.users_final (_airbyte_raw_id, _airbyte_extracted_at, _airbyte_meta, `id`, `updated_at`, `string`, `struct`, `integer`) values
                      ('80c99b54-54b4-43bd-b51b-1f67dafa2c52', '2023-01-01T00:00:00Z', JSON'{"errors":[]}', 1, '2023-01-01T02:00:00Z', 'Alice', JSON'{"city": "San Diego", "state": "CA"}', 84),
                      ('ad690bfb-c2c2-4172-bd73-a16c86ccbb67', '2023-01-01T00:00:00Z', JSON'{"errors": ["blah blah integer"]}', 2, '2023-01-01T03:00:00Z', 'Bob', NULL, NULL);
                    """))
        .build());

    final String sql = GENERATOR.dedupRawTable(streamId, "");
    destinationHandler.execute(sql);

    final TableResult result = bq.query(QueryJobConfiguration.newBuilder("SELECT * FROM " + streamId.rawTableId(QUOTE)).build());
    DIFFER.diffRawTableRecords(
        List.of(
            Jsons.deserialize(
                """
                    {
                      "_airbyte_raw_id": "80c99b54-54b4-43bd-b51b-1f67dafa2c52",
                      "_airbyte_extracted_at": "2023-01-01T00:00:00Z",
                      "_airbyte_data": {"id": 1, "updated_at": "2023-01-01T02:00:00Z", "string": "Alice", "struct": {"city": "San Diego", "state": "CA"}, "integer": 84}
                    }
                    """
            ),
            Jsons.deserialize(
                """
                    {
                      "_airbyte_raw_id": "ad690bfb-c2c2-4172-bd73-a16c86ccbb67",
                      "_airbyte_extracted_at": "2023-01-01T00:00:00Z",
                      "_airbyte_data": {"id": 2, "updated_at": "2023-01-01T03:00:00Z", "string": "Bob", "integer": "oops"}
                    }
                    """
            )),
        toJsonRecords(result));
  }

  @Test
  public void testCommitRawTable() throws InterruptedException {
    createRawTable();
    bq.query(QueryJobConfiguration.newBuilder(
            new StringSubstitutor(Map.of(
                "dataset", testDataset)).replace(
                """
                    INSERT INTO ${dataset}.users_raw (`_airbyte_data`, `_airbyte_raw_id`, `_airbyte_extracted_at`) VALUES
                      (JSON'{"id": 1, "updated_at": "2023-01-01T02:00:00Z", "string": "Alice", "struct": {"city": "San Diego", "state": "CA"}, "integer": 84}', '80c99b54-54b4-43bd-b51b-1f67dafa2c52', '2023-01-01T00:00:00Z'),
                      (JSON'{"id": 2, "updated_at": "2023-01-01T03:00:00Z", "string": "Bob", "integer": "oops"}', 'ad690bfb-c2c2-4172-bd73-a16c86ccbb67', '2023-01-01T00:00:00Z');
                    """))
        .build());

    final String sql = GENERATOR.commitRawTable(streamId);
    destinationHandler.execute(sql);

    final long rawUntypedRows = bq.query(QueryJobConfiguration.newBuilder(
        "SELECT * FROM " + streamId.rawTableId(QUOTE) + " WHERE _airbyte_loaded_at IS NULL").build()).getTotalRows();
    assertEquals(0, rawUntypedRows);
  }

  @Test
  public void testFullUpdateAllTypes() throws InterruptedException {
    createRawTable();
    createFinalTable("_foo");
    bq.query(QueryJobConfiguration.newBuilder(
            new StringSubstitutor(Map.of(
                "dataset", testDataset)).replace(
                """
                    INSERT INTO ${dataset}.users_raw (`_airbyte_raw_id`, `_airbyte_extracted_at`, `_airbyte_data`) VALUES
                      (generate_uuid(), '2023-01-01T00:00:00Z', JSON'{"id": 1, "updated_at": "2023-01-01T01:00:00Z", "array": ["foo"], "struct": {"foo": "bar"}, "string": "foo", "number": 42.1, "integer": 42, "boolean": true, "timestamp_with_timezone": "2023-01-23T12:34:56Z", "timestamp_without_timezone": "2023-01-23T12:34:56", "time_with_timezone": "12:34:56Z", "time_without_timezone": "12:34:56", "date": "2023-01-23", "unknown": {}}'),
                      (generate_uuid(), '2023-01-01T00:00:00Z', JSON'{"id": 2, "updated_at": "2023-01-01T01:00:00Z", "array": null, "struct": null, "string": null, "number": null, "integer": null, "boolean": null, "timestamp_with_timezone": null, "timestamp_without_timezone": null, "time_with_timezone": null, "time_without_timezone": null, "date": null, "unknown": null}'),
                      (generate_uuid(), '2023-01-01T00:00:00Z', JSON'{"id": 3, "updated_at": "2023-01-01T01:00:00Z"}'),
                      (generate_uuid(), '2023-01-01T00:00:00Z', JSON'{"id": 4, "updated_at": "2023-01-01T01:00:00Z", "array": {}, "struct": [], "string": {}, "number": {}, "integer": {}, "boolean": {}, "timestamp_with_timezone": {}, "timestamp_without_timezone": {}, "time_with_timezone": {}, "time_without_timezone": {}, "date": {}, "unknown": null}');
                    """))
        .build());

    final String sql = GENERATOR.updateTable("_foo", incrementalDedupStreamConfig());
    destinationHandler.execute(sql);

    final TableResult finalTable = bq.query(QueryJobConfiguration.newBuilder("SELECT * FROM " + streamId.finalTableId("_foo", QUOTE)).build());
    DIFFER.diffFinalTableRecords(
        List.of(
            Jsons.deserialize(
                """
                {
                  "id": 1,
                  "updated_at": "2023-01-01T01:00:00Z",
                  "array": ["foo"],
                  "struct": {"foo": "bar"},
                  "string": "foo",
                  "number": 42.1,
                  "integer": 42,
                  "boolean": true,
                  "timestamp_with_timezone": "2023-01-23T12:34:56Z",
                  "timestamp_without_timezone": "2023-01-23T12:34:56",
                  "time_with_timezone": "12:34:56Z",
                  "time_without_timezone": "12:34:56",
                  "date": "2023-01-23",
                  "unknown": {},
                  "_airbyte_extracted_at": "2023-01-01T00:00:00Z",
                  "_airbyte_meta": {"errors": []}
                }
                """),
            Jsons.deserialize(
                """
                {
                  "id": 2,
                  "updated_at": "2023-01-01T01:00:00Z",
                  "unknown": null,
                  "_airbyte_extracted_at": "2023-01-01T00:00:00Z",
                  "_airbyte_meta": {"errors": []}
                }
                """),
            Jsons.deserialize(
                """
                {
                  "id": 3,
                  "updated_at": "2023-01-01T01:00:00Z",
                  "_airbyte_extracted_at": "2023-01-01T00:00:00Z",
                  "_airbyte_meta": {"errors": []}
                }
                """),
            Jsons.deserialize(
                """
                {
                  "id": 4,
                  "updated_at": "2023-01-01T01:00:00Z",
                  "unknown": null,
                  "_airbyte_extracted_at": "2023-01-01T00:00:00Z",
                  "_airbyte_meta": {
                    "errors": [
                      "Problem with `struct`",
                      "Problem with `array`",
                      "Problem with `string`",
                      "Problem with `number`",
                      "Problem with `integer`",
                      "Problem with `boolean`",
                      "Problem with `timestamp_with_timezone`",
                      "Problem with `timestamp_without_timezone`",
                      "Problem with `time_with_timezone`",
                      "Problem with `time_without_timezone`",
                      "Problem with `date`"
                    ]
                  }
                }
                """)),
        toJsonRecords(finalTable));

    final long rawRows = bq.query(QueryJobConfiguration.newBuilder("SELECT * FROM " + streamId.rawTableId(QUOTE)).build()).getTotalRows();
    assertEquals(4, rawRows);
    final long rawUntypedRows = bq.query(QueryJobConfiguration.newBuilder(
        "SELECT * FROM " + streamId.rawTableId(QUOTE) + " WHERE _airbyte_loaded_at IS NULL").build()).getTotalRows();
    assertEquals(0, rawUntypedRows);
  }

  @Test
  public void testFullUpdateIncrementalDedup() throws InterruptedException {
    createRawTable();
    createFinalTable();
    bq.query(QueryJobConfiguration.newBuilder(
            new StringSubstitutor(Map.of(
                "dataset", testDataset)).replace(
                """
                    INSERT INTO ${dataset}.users_raw (`_airbyte_data`, `_airbyte_raw_id`, `_airbyte_extracted_at`) VALUES
                      (JSON'{"id": 1, "updated_at": "2023-01-01T01:00:00Z", "string": "Alice", "struct": {"city": "San Francisco", "state": "CA"}, "integer": 42}', 'd7b81af0-01da-4846-a650-cc398986bc99', '2023-01-01T00:00:00Z'),
                      (JSON'{"id": 1, "updated_at": "2023-01-01T02:00:00Z", "string": "Alice", "struct": {"city": "San Diego", "state": "CA"}, "integer": 84}', '80c99b54-54b4-43bd-b51b-1f67dafa2c52', '2023-01-01T00:00:00Z'),
                      (JSON'{"id": 2, "updated_at": "2023-01-01T03:00:00Z", "string": "Bob", "integer": "oops"}', 'ad690bfb-c2c2-4172-bd73-a16c86ccbb67', '2023-01-01T00:00:00Z');
                    """))
        .build());

    final String sql = GENERATOR.updateTable("", incrementalDedupStreamConfig());
    destinationHandler.execute(sql);

    // TODO
    final long finalRows = bq.query(QueryJobConfiguration.newBuilder("SELECT * FROM " + streamId.finalTableId(QUOTE)).build()).getTotalRows();
    assertEquals(2, finalRows);
    final long rawRows = bq.query(QueryJobConfiguration.newBuilder("SELECT * FROM " + streamId.rawTableId(QUOTE)).build()).getTotalRows();
    assertEquals(2, rawRows);
    final long rawUntypedRows = bq.query(QueryJobConfiguration.newBuilder(
        "SELECT * FROM " + streamId.rawTableId(QUOTE) + " WHERE _airbyte_loaded_at IS NULL").build()).getTotalRows();
    assertEquals(0, rawUntypedRows);
  }

  @Test
  public void testFullUpdateIncrementalAppend() throws InterruptedException {
    createRawTable();
    createFinalTable("_foo");
    bq.query(QueryJobConfiguration.newBuilder(
            new StringSubstitutor(Map.of(
                "dataset", testDataset)).replace(
                """
                    INSERT INTO ${dataset}.users_raw (`_airbyte_data`, `_airbyte_raw_id`, `_airbyte_extracted_at`) VALUES
                      (JSON'{"id": 1, "updated_at": "2023-01-01T01:00:00Z", "string": "Alice", "struct": {"city": "San Francisco", "state": "CA"}, "integer": 42}', 'd7b81af0-01da-4846-a650-cc398986bc99', '2023-01-01T00:00:00Z'),
                      (JSON'{"id": 1, "updated_at": "2023-01-01T02:00:00Z", "string": "Alice", "struct": {"city": "San Diego", "state": "CA"}, "integer": 84}', '80c99b54-54b4-43bd-b51b-1f67dafa2c52', '2023-01-01T00:00:00Z'),
                      (JSON'{"id": 2, "updated_at": "2023-01-01T03:00:00Z", "string": "Bob", "integer": "oops"}', 'ad690bfb-c2c2-4172-bd73-a16c86ccbb67', '2023-01-01T00:00:00Z');
                    """))
        .build());

    final String sql = GENERATOR.updateTable("_foo", incrementalAppendStreamConfig());
    destinationHandler.execute(sql);

    // TODO
    final long finalRows = bq.query(QueryJobConfiguration.newBuilder("SELECT * FROM " + streamId.finalTableId("_foo", QUOTE)).build()).getTotalRows();
    assertEquals(3, finalRows);
    final long rawRows = bq.query(QueryJobConfiguration.newBuilder("SELECT * FROM " + streamId.rawTableId(QUOTE)).build()).getTotalRows();
    assertEquals(3, rawRows);
    final long rawUntypedRows = bq.query(QueryJobConfiguration.newBuilder(
        "SELECT * FROM " + streamId.rawTableId(QUOTE) + " WHERE _airbyte_loaded_at IS NULL").build()).getTotalRows();
    assertEquals(0, rawUntypedRows);
  }

  // This is also effectively the full refresh overwrite test case.
  // In the overwrite case, we rely on the destination connector to tell us to write to a final table
  // with a _tmp suffix, and then call overwriteFinalTable at the end of the sync.
  @Test
  public void testFullUpdateFullRefreshAppend() throws InterruptedException {
    createRawTable();
    createFinalTable("_foo");
    bq.query(QueryJobConfiguration.newBuilder(
            new StringSubstitutor(Map.of(
                "dataset", testDataset)).replace(
                """
                    INSERT INTO ${dataset}.users_raw (`_airbyte_data`, `_airbyte_raw_id`, `_airbyte_extracted_at`) VALUES
                      (JSON'{"id": 1, "updated_at": "2023-01-01T01:00:00Z", "string": "Alice", "struct": {"city": "San Francisco", "state": "CA"}, "integer": 42}', 'd7b81af0-01da-4846-a650-cc398986bc99', '2023-01-01T00:00:00Z'),
                      (JSON'{"id": 1, "updated_at": "2023-01-01T02:00:00Z", "string": "Alice", "struct": {"city": "San Diego", "state": "CA"}, "integer": 84}', '80c99b54-54b4-43bd-b51b-1f67dafa2c52', '2023-01-01T00:00:00Z'),
                      (JSON'{"id": 2, "updated_at": "2023-01-01T03:00:00Z", "string": "Bob", "integer": "oops"}', 'ad690bfb-c2c2-4172-bd73-a16c86ccbb67', '2023-01-01T00:00:00Z');

                    INSERT INTO ${dataset}.users_final_foo (_airbyte_raw_id, _airbyte_extracted_at, _airbyte_meta, `id`, `updated_at`, `string`, `struct`, `integer`) values
                      ('64f4390f-3da1-4b65-b64a-a6c67497f18d', '2022-12-31T00:00:00Z', JSON'{"errors": []}', 1, '2022-12-31T00:00:00Z', 'Alice', NULL, NULL);
                    """))
        .build());

    final String sql = GENERATOR.updateTable("_foo", fullRefreshAppendStreamConfig());
    destinationHandler.execute(sql);

    // TODO
    final long finalRows = bq.query(QueryJobConfiguration.newBuilder("SELECT * FROM " + streamId.finalTableId("_foo", QUOTE)).build()).getTotalRows();
    assertEquals(4, finalRows);
    final long rawRows = bq.query(QueryJobConfiguration.newBuilder("SELECT * FROM " + streamId.rawTableId(QUOTE)).build()).getTotalRows();
    assertEquals(3, rawRows);
    final long rawUntypedRows = bq.query(QueryJobConfiguration.newBuilder(
        "SELECT * FROM " + streamId.rawTableId(QUOTE) + " WHERE _airbyte_loaded_at IS NULL").build()).getTotalRows();
    assertEquals(0, rawUntypedRows);
  }

  @Test
  public void testRenameFinalTable() throws InterruptedException {
    createFinalTable("_tmp");

    final String sql = GENERATOR.overwriteFinalTable("_tmp", fullRefreshOverwriteStreamConfig()).get();
    destinationHandler.execute(sql);

    final Table table = bq.getTable(testDataset, "users_final");
    // TODO this should assert table schema + partitioning/clustering configs
    assertNotNull(table);
  }

  @Test
  public void testCdcBasics() throws InterruptedException {
    createRawTable();
    createFinalTableCdc();
    bq.query(QueryJobConfiguration.newBuilder(
            new StringSubstitutor(Map.of(
                "dataset", testDataset)).replace(
                """
                INSERT INTO ${dataset}.users_raw (`_airbyte_data`, `_airbyte_raw_id`, `_airbyte_extracted_at`, `_airbyte_loaded_at`) VALUES
                  (JSON'{"id": 1, "_ab_cdc_lsn": 10001, "_ab_cdc_deleted_at": "2023-01-01T00:01:00Z"}', generate_uuid(), '2023-01-01T00:00:00Z', NULL);
                """))
        .build());

    final String sql = GENERATOR.updateTable("", cdcStreamConfig());
    destinationHandler.execute(sql);

    // TODO better asserts
    final long finalRows = bq.query(QueryJobConfiguration.newBuilder("SELECT * FROM " + streamId.finalTableId("", QUOTE)).build()).getTotalRows();
    assertEquals(0, finalRows);
    final long rawRows = bq.query(QueryJobConfiguration.newBuilder("SELECT * FROM " + streamId.rawTableId(QUOTE)).build()).getTotalRows();
    assertEquals(1, rawRows);
    final long rawUntypedRows = bq.query(QueryJobConfiguration.newBuilder(
        "SELECT * FROM " + streamId.rawTableId(QUOTE) + " WHERE _airbyte_loaded_at IS NULL").build()).getTotalRows();
    assertEquals(0, rawUntypedRows);
  }

  @Test
  public void testCdcUpdate() throws InterruptedException {
    createRawTable();
    createFinalTableCdc();
    bq.query(QueryJobConfiguration.newBuilder(
            new StringSubstitutor(Map.of(
                "dataset", testDataset)).replace(
                """
                -- records from a previous sync
                INSERT INTO ${dataset}.users_raw (`_airbyte_data`, `_airbyte_raw_id`, `_airbyte_extracted_at`, `_airbyte_loaded_at`) VALUES
                  (JSON'{"id": 1, "_ab_cdc_lsn": 900, "string": "spooky ghost", "_ab_cdc_deleted_at": null}', '64f4390f-3da1-4b65-b64a-a6c67497f18d', '2022-12-31T00:00:00Z', '2022-12-31T00:00:01Z'),
                  (JSON'{"id": 0, "_ab_cdc_lsn": 901, "string": "zombie", "_ab_cdc_deleted_at": "2022-12-31T00:O0:00Z"}', generate_uuid(), '2022-12-31T00:00:00Z', '2022-12-31T00:00:01Z'),
                  (JSON'{"id": 5, "_ab_cdc_lsn": 902, "string": "will not be deleted", "_ab_cdc_deleted_at": null}', 'b6139181-a42c-45c3-89f2-c4b4bb3a8c9d', '2022-12-31T00:00:00Z', '2022-12-31T00:00:01Z');
                INSERT INTO ${dataset}.users_final (_airbyte_raw_id, _airbyte_extracted_at, _airbyte_meta, `id`, `_ab_cdc_lsn`, `string`, `struct`, `integer`) values
                  ('64f4390f-3da1-4b65-b64a-a6c67497f18d', '2022-12-31T00:00:00Z', JSON'{}', 1, 900, 'spooky ghost', NULL, NULL),
                  ('b6139181-a42c-45c3-89f2-c4b4bb3a8c9d', '2022-12-31T00:00:00Z', JSON'{}', 5, 901, 'will be deleted', NULL, NULL);

                -- new records from the current sync
                INSERT INTO ${dataset}.users_raw (`_airbyte_data`, `_airbyte_raw_id`, `_airbyte_extracted_at`) VALUES
                  (JSON'{"id": 2, "_ab_cdc_lsn": 10001, "_ab_cdc_deleted_at": null, "string": "alice"}', generate_uuid(), '2023-01-01T00:00:00Z'),
                  (JSON'{"id": 2, "_ab_cdc_lsn": 10002, "_ab_cdc_deleted_at": null, "string": "alice2"}', generate_uuid(), '2023-01-01T00:00:00Z'),
                  (JSON'{"id": 3, "_ab_cdc_lsn": 10003, "_ab_cdc_deleted_at": null, "string": "bob"}', generate_uuid(), '2023-01-01T00:00:00Z'),
                  (JSON'{"id": 1, "_ab_cdc_lsn": 10004, "_ab_cdc_deleted_at": "2022-12-31T23:59:59Z"}', generate_uuid(), '2023-01-01T00:00:00Z'),
                  (JSON'{"id": 0, "_ab_cdc_lsn": 10005, "_ab_cdc_deleted_at": null, "string": "zombie_returned"}', generate_uuid(), '2023-01-01T00:00:00Z'),
                  -- CDC generally outputs an explicit null for deleted_at, but verify that we can also handle the case where deleted_at is unset.
                  (JSON'{"id": 4, "_ab_cdc_lsn": 10006, "string": "charlie"}', generate_uuid(), '2023-01-01T00:00:00Z'),
                  -- Verify that we can handle weird values in deleted_at
                  (JSON'{"id": 5, "_ab_cdc_lsn": 10007, "_ab_cdc_deleted_at": {}, "string": "david"}', generate_uuid(), '2023-01-01T00:00:00Z');
                """))
        .build());

    final String sql = GENERATOR.updateTable("", cdcStreamConfig());
    destinationHandler.execute(sql);

    final long finalRows = bq.query(QueryJobConfiguration.newBuilder("SELECT * FROM " + streamId.finalTableId("", QUOTE)).build()).getTotalRows();
    assertEquals(5, finalRows);
    final long rawRows = bq.query(QueryJobConfiguration.newBuilder("SELECT * FROM " + streamId.rawTableId(QUOTE)).build()).getTotalRows();
    assertEquals(6, rawRows); // we only keep the newest raw record for reach PK
    final long rawUntypedRows = bq.query(QueryJobConfiguration.newBuilder(
        "SELECT * FROM " + streamId.rawTableId(QUOTE) + " WHERE _airbyte_loaded_at IS NULL").build()).getTotalRows();
    assertEquals(0, rawUntypedRows);
  }

  /**
   * source operations:
   * <ol>
   * <li>insert id=1 (lsn 10000)</li>
   * <li>delete id=1 (lsn 10001)</li>
   * </ol>
   * <p>
   * But the destination writes lsn 10001 before 10000. We should still end up with no records in the
   * final table.
   * <p>
   * All records have the same emitted_at timestamp. This means that we live or die purely based on
   * our ability to use _ab_cdc_lsn.
   */
  @Test
  public void testCdcOrdering_updateAfterDelete() throws InterruptedException {
    createRawTable();
    createFinalTableCdc();
    bq.query(QueryJobConfiguration.newBuilder(
            new StringSubstitutor(Map.of(
                "dataset", testDataset)).replace(
                """
                    -- Write raw deletion record from the first batch, which resulted in an empty final table.
                    -- Note the non-null loaded_at - this is to simulate that we previously ran T+D on this record.
                    INSERT INTO ${dataset}.users_raw (`_airbyte_data`, `_airbyte_raw_id`, `_airbyte_extracted_at`, `_airbyte_loaded_at`) VALUES
                      (JSON'{"id": 1, "_ab_cdc_lsn": 10001, "_ab_cdc_deleted_at": "2023-01-01T00:01:00Z"}', generate_uuid(), '2023-01-01T00:00:00Z', '2023-01-01T00:00:01Z');

                    -- insert raw record from the second record batch - this is an outdated record that should be ignored.
                    INSERT INTO ${dataset}.users_raw (`_airbyte_data`, `_airbyte_raw_id`, `_airbyte_extracted_at`) VALUES
                      (JSON'{"id": 1, "_ab_cdc_lsn": 10000, "string": "alice"}', generate_uuid(), '2023-01-01T00:00:00Z');
                    """))
        .build());

    final String sql = GENERATOR.updateTable("", cdcStreamConfig());
    destinationHandler.execute(sql);

    final long finalRows = bq.query(QueryJobConfiguration.newBuilder("SELECT * FROM " + streamId.finalTableId("", QUOTE)).build()).getTotalRows();
    assertEquals(0, finalRows);
    final long rawRows = bq.query(QueryJobConfiguration.newBuilder("SELECT * FROM " + streamId.rawTableId(QUOTE)).build()).getTotalRows();
    assertEquals(1, rawRows);
    final long rawUntypedRows = bq.query(QueryJobConfiguration.newBuilder(
        "SELECT * FROM " + streamId.rawTableId(QUOTE) + " WHERE _airbyte_loaded_at IS NULL").build()).getTotalRows();
    assertEquals(0, rawUntypedRows);
  }

  /**
   * source operations:
   * <ol>
   * <li>arbitrary history...</li>
   * <li>delete id=1 (lsn 10001)</li>
   * <li>reinsert id=1 (lsn 10002)</li>
   * </ol>
   * <p>
   * But the destination receives LSNs 10002 before 10001. In this case, we should keep the reinserted
   * record in the final table.
   * <p>
   * All records have the same emitted_at timestamp. This means that we live or die purely based on
   * our ability to use _ab_cdc_lsn.
   */
  @Test
  public void testCdcOrdering_insertAfterDelete() throws InterruptedException {
    createRawTable();
    createFinalTableCdc();
    bq.query(QueryJobConfiguration.newBuilder(
            new StringSubstitutor(Map.of(
                "dataset", testDataset)).replace(
                """
                    -- records from the first batch
                    INSERT INTO ${dataset}.users_raw (`_airbyte_data`, `_airbyte_raw_id`, `_airbyte_extracted_at`, `_airbyte_loaded_at`) VALUES
                      (JSON'{"id": 1, "_ab_cdc_lsn": 10002, "string": "alice_reinsert"}', '64f4390f-3da1-4b65-b64a-a6c67497f18d', '2023-01-01T00:00:00Z', '2023-01-01T00:00:01Z');
                    INSERT INTO ${dataset}.users_final (_airbyte_raw_id, _airbyte_extracted_at, _airbyte_meta, `id`, `_ab_cdc_lsn`, `string`) values
                      ('64f4390f-3da1-4b65-b64a-a6c67497f18d', '2023-01-01T00:00:00Z', JSON'{}', 1, 10002, 'alice_reinsert');

                    -- second record batch
                    INSERT INTO ${dataset}.users_raw (`_airbyte_data`, `_airbyte_raw_id`, `_airbyte_extracted_at`) VALUES
                      (JSON'{"id": 1, "_ab_cdc_lsn": 10001, "_ab_cdc_deleted_at": "2023-01-01T00:01:00Z"}', generate_uuid(), '2023-01-01T00:00:00Z');
                    """))
        .build());
    // Run the second round of typing and deduping. This should do nothing to the final table, because
    // the delete is outdated.
    final String sql = GENERATOR.updateTable("", cdcStreamConfig());
    destinationHandler.execute(sql);

    final long finalRows = bq.query(QueryJobConfiguration.newBuilder("SELECT * FROM " + streamId.finalTableId("", QUOTE)).build()).getTotalRows();
    assertEquals(1, finalRows);
    final long rawRows = bq.query(QueryJobConfiguration.newBuilder("SELECT * FROM " + streamId.rawTableId(QUOTE)).build()).getTotalRows();
    assertEquals(1, rawRows);
    final long rawUntypedRows = bq.query(QueryJobConfiguration.newBuilder(
        "SELECT * FROM " + streamId.rawTableId(QUOTE) + " WHERE _airbyte_loaded_at IS NULL").build()).getTotalRows();
    assertEquals(0, rawUntypedRows);
  }

  private StreamConfig incrementalDedupStreamConfig() {
    return new StreamConfig(
        streamId,
        SyncMode.INCREMENTAL,
        DestinationSyncMode.APPEND_DEDUP,
        PRIMARY_KEY,
        Optional.of(CURSOR),
        COLUMNS);
  }

  private StreamConfig cdcStreamConfig() {
    return new StreamConfig(
        streamId,
        SyncMode.INCREMENTAL,
        DestinationSyncMode.APPEND_DEDUP,
        PRIMARY_KEY,
        // Much like the rest of this class - this is purely for test purposes. Real CDC cursors may not be
        // exactly the same as this.
        Optional.of(CDC_CURSOR),
        CDC_COLUMNS);
  }

  private StreamConfig incrementalAppendStreamConfig() {
    return new StreamConfig(
        streamId,
        SyncMode.INCREMENTAL,
        DestinationSyncMode.APPEND,
        null,
        Optional.of(CURSOR),
        COLUMNS);
  }

  private StreamConfig fullRefreshAppendStreamConfig() {
    return new StreamConfig(
        streamId,
        SyncMode.FULL_REFRESH,
        DestinationSyncMode.APPEND,
        null,
        Optional.empty(),
        COLUMNS);
  }

  private StreamConfig fullRefreshOverwriteStreamConfig() {
    return new StreamConfig(
        streamId,
        SyncMode.FULL_REFRESH,
        DestinationSyncMode.OVERWRITE,
        null,
        Optional.empty(),
        COLUMNS);
  }

  // These are known-good methods for doing stuff with bigquery.
  // Some of them are identical to what the sql generator does, and that's intentional.
  private void createRawTable() throws InterruptedException {
    bq.query(QueryJobConfiguration.newBuilder(
            new StringSubstitutor(Map.of(
                "dataset", testDataset)).replace(
                """
                    CREATE TABLE ${dataset}.users_raw (
                      _airbyte_raw_id STRING NOT NULL,
                      _airbyte_data JSON NOT NULL,
                      _airbyte_extracted_at TIMESTAMP NOT NULL,
                      _airbyte_loaded_at TIMESTAMP
                    ) PARTITION BY (
                      DATE_TRUNC(_airbyte_extracted_at, DAY)
                    ) CLUSTER BY _airbyte_loaded_at;
                    """))
        .build());
  }

  private void createFinalTable() throws InterruptedException {
    createFinalTable("");
  }

  private void createFinalTable(String suffix) throws InterruptedException {
    bq.query(QueryJobConfiguration.newBuilder(
            new StringSubstitutor(Map.of(
                "dataset", testDataset,
                "suffix", suffix)).replace(
                """
                    CREATE TABLE ${dataset}.users_final${suffix} (
                      _airbyte_raw_id STRING NOT NULL,
                      _airbyte_extracted_at TIMESTAMP NOT NULL,
                      _airbyte_meta JSON NOT NULL,
                      `id` INT64,
                      `updated_at` TIMESTAMP,
                      `struct` JSON,
                      `array` JSON,
                      `string` STRING,
                      `number` NUMERIC,
                      `integer` INT64,
                      `boolean` BOOL,
                      `timestamp_with_timezone` TIMESTAMP,
                      `timestamp_without_timezone` DATETIME,
                      `time_with_timezone` STRING,
                      `time_without_timezone` TIME,
                      `date` DATE,
                      `unknown` JSON
                    )
                    PARTITION BY (DATE_TRUNC(_airbyte_extracted_at, DAY))
                    CLUSTER BY id, _airbyte_extracted_at;
                    """))
        .build());
  }

  private void createFinalTableCdc() throws InterruptedException {
    bq.query(QueryJobConfiguration.newBuilder(
            new StringSubstitutor(Map.of(
                "dataset", testDataset)).replace(
                """
                    CREATE TABLE ${dataset}.users_final (
                      _airbyte_raw_id STRING NOT NULL,
                      _airbyte_extracted_at TIMESTAMP NOT NULL,
                      _airbyte_meta JSON NOT NULL,
                      `id` INT64,
                      `_ab_cdc_deleted_at` TIMESTAMP,
                      `_ab_cdc_lsn` INT64,
                      `struct` JSON,
                      `array` JSON,
                      `string` STRING,
                      `number` NUMERIC,
                      `integer` INT64,
                      `boolean` BOOL,
                      `timestamp_with_timezone` TIMESTAMP,
                      `timestamp_without_timezone` DATETIME,
                      `time_with_timezone` STRING,
                      `time_without_timezone` TIME,
                      `date` DATE,
                      `unknown` JSON
                    )
                    PARTITION BY (DATE_TRUNC(_airbyte_extracted_at, DAY))
                    CLUSTER BY id, _airbyte_extracted_at;
                    """))
        .build());
  }

  /**
   * TableResult contains records in a somewhat nonintuitive format (and it avoids loading them all into memory).
   * That's annoying for us since we're working with small test data, so just pull everything into a list.
   */
  public static List<JsonNode> toJsonRecords(TableResult result) {
    return result.streamAll().map(row -> toJson(result.getSchema(), row)).toList();
  }

  /**
   * FieldValueList stores everything internally as string (I think?) but provides conversions to more useful types.
   * This method does that conversion, using the schema to determine which type is most appropriate. Then we just dump
   * everything into a jsonnode for interop with RecordDiffer.
   */
  private static JsonNode toJson(Schema schema, FieldValueList row) {
    final ObjectNode json = (ObjectNode) Jsons.emptyObject();
    for (int i = 0; i < schema.getFields().size(); i++) {
      final Field field = schema.getFields().get(i);
      final FieldValue value = row.get(i);
      JsonNode typedValue;
      if (!value.isNull()) {
        typedValue = switch (field.getType().getStandardType()) {
          case BOOL -> Jsons.jsonNode(value.getBooleanValue());
          case INT64 -> Jsons.jsonNode(value.getLongValue());
          case FLOAT64 -> Jsons.jsonNode(value.getDoubleValue());
          case NUMERIC, BIGNUMERIC -> Jsons.jsonNode(value.getNumericValue());
          case STRING -> Jsons.jsonNode(value.getStringValue());
          // naively converting an Instant returns a DecimalNode with the unix epoch, so instead we manually stringify it
          case TIMESTAMP -> Jsons.jsonNode(value.getTimestampInstant().toString());
          // value.getTimestampInstant() fails to parse these types
          case DATE, DATETIME, TIME -> Jsons.jsonNode(value.getStringValue());
          // bigquery returns JSON columns as string; manually parse it into a JsonNode
          case JSON -> Jsons.jsonNode(Jsons.deserialize(value.getStringValue()));

          // Default case for weird types (struct, array, geography, interval, bytes)
          default -> Jsons.jsonNode(value.getStringValue());
        };
        json.set(field.getName(), typedValue);
      }
    }
    return json;
  }

}<|MERGE_RESOLUTION|>--- conflicted
+++ resolved
@@ -217,13 +217,8 @@
                     """))
         .build());
 
-<<<<<<< HEAD
-    final String sql = GENERATOR.insertNewRecords(streamId, "", COLUMNS, DestinationSyncMode.OVERWRITE);
-    destinationHandler.execute(sql);
-=======
     final String sql = GENERATOR.insertNewRecords(streamId, "", COLUMNS);
-    logAndExecute(sql);
->>>>>>> b483541f
+    destinationHandler.execute(sql);
 
     final TableResult result = bq.query(QueryJobConfiguration.newBuilder("SELECT * FROM " + streamId.finalTableId(QUOTE)).build());
     DIFFER.diffFinalTableRecords(
