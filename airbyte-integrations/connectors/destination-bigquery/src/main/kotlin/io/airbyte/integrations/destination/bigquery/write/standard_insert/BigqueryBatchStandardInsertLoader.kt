--- conflicted
+++ resolved
@@ -58,12 +58,7 @@
     private lateinit var writer: TableDataWriteChannel
 
     @SuppressFBWarnings("RCN_REDUNDANT_NULLCHECK_OF_NONNULL_VALUE")
-<<<<<<< HEAD
-    override fun accept(record: DestinationRecordRaw): DirectLoader.DirectLoadResult {
-        // TODO there was a RateLimiter here for some reason...?
-=======
     override suspend fun accept(record: DestinationRecordRaw): DirectLoader.DirectLoadResult {
->>>>>>> 10779449
         val formattedRecord = recordFormatter.formatRecord(record)
         val byteArray =
             "$formattedRecord${System.lineSeparator()}".toByteArray(StandardCharsets.UTF_8)
