/*
 * Copyright (c) 2023 Airbyte, Inc., all rights reserved.
 */
package io.airbyte.integrations.destination.bigquery

import com.fasterxml.jackson.databind.JsonNode
import com.google.auth.oauth2.GoogleCredentials
import com.google.cloud.bigquery.BigQuery
import com.google.cloud.bigquery.BigQueryException
import com.google.cloud.bigquery.BigQueryOptions
import com.google.cloud.bigquery.QueryJobConfiguration
import com.google.cloud.storage.Storage
import com.google.cloud.storage.StorageOptions
import com.google.common.base.Charsets
import io.airbyte.cdk.integrations.BaseConnector
import io.airbyte.cdk.integrations.base.AirbyteExceptionHandler.Companion.addAllStringsInConfigForDeinterpolation
import io.airbyte.cdk.integrations.base.AirbyteExceptionHandler.Companion.addThrowableForDeinterpolation
import io.airbyte.cdk.integrations.base.AirbyteMessageConsumer
import io.airbyte.cdk.integrations.base.Destination
import io.airbyte.cdk.integrations.base.IntegrationRunner
import io.airbyte.cdk.integrations.base.JavaBaseConstants
import io.airbyte.cdk.integrations.base.JavaBaseConstants.DestinationColumns.*
import io.airbyte.cdk.integrations.base.SerializedAirbyteMessageConsumer
import io.airbyte.cdk.integrations.base.TypingAndDedupingFlag.getRawNamespaceOverride
import io.airbyte.cdk.integrations.destination.gcs.BaseGcsDestination
import io.airbyte.cdk.integrations.destination.gcs.GcsNameTransformer
import io.airbyte.cdk.integrations.destination.gcs.GcsStorageOperations
import io.airbyte.cdk.integrations.destination.operation.SyncOperation
import io.airbyte.cdk.integrations.destination.s3.FileUploadFormat
import io.airbyte.cdk.integrations.destination.staging.operation.StagingStreamOperations
import io.airbyte.commons.exceptions.ConfigErrorException
import io.airbyte.commons.json.Jsons.serialize
import io.airbyte.commons.json.Jsons.tryDeserialize
import io.airbyte.integrations.base.destination.operation.DefaultSyncOperation
import io.airbyte.integrations.base.destination.operation.StandardStreamOperation
import io.airbyte.integrations.base.destination.typing_deduping.CatalogParser
import io.airbyte.integrations.base.destination.typing_deduping.DestinationInitialStatus
import io.airbyte.integrations.base.destination.typing_deduping.ParsedCatalog
import io.airbyte.integrations.destination.bigquery.BigQueryConsts as bqConstants
import io.airbyte.integrations.destination.bigquery.BigQueryConsumerFactory.createDirectUploadConsumer
import io.airbyte.integrations.destination.bigquery.BigQueryConsumerFactory.createStagingConsumer
import io.airbyte.integrations.destination.bigquery.formatter.BigQueryRecordFormatter
import io.airbyte.integrations.destination.bigquery.migrators.BigQueryDV2Migration
import io.airbyte.integrations.destination.bigquery.migrators.BigQueryDestinationState
import io.airbyte.integrations.destination.bigquery.migrators.BigqueryAirbyteMetaAndGenerationIdMigration
import io.airbyte.integrations.destination.bigquery.operation.BigQueryDirectLoadingStorageOperation
import io.airbyte.integrations.destination.bigquery.operation.BigQueryGcsStorageOperation
import io.airbyte.integrations.destination.bigquery.typing_deduping.BigQueryDestinationHandler
import io.airbyte.integrations.destination.bigquery.typing_deduping.BigQuerySqlGenerator
import io.airbyte.protocol.models.v0.AirbyteConnectionStatus
import io.airbyte.protocol.models.v0.AirbyteMessage
import io.airbyte.protocol.models.v0.ConfiguredAirbyteCatalog
import io.github.oshai.kotlinlogging.KotlinLogging
import java.io.ByteArrayInputStream
import java.io.IOException
import java.util.*
import java.util.function.Consumer

private val log = KotlinLogging.logger {}

class BigQueryDestination : BaseConnector(), Destination {

    override fun check(config: JsonNode): AirbyteConnectionStatus? {
        try {
            val datasetId = BigQueryUtils.getDatasetId(config)
            val datasetLocation = BigQueryUtils.getDatasetLocation(config)
            val bigquery = getBigQuery(config)
            val uploadingMethod = BigQueryUtils.getLoadingMethod(config)

<<<<<<< HEAD
            val dataset = getOrCreateDataset(bigquery, datasetId, datasetLocation)
=======
            BigQueryUtils.checkHasCreateAndDeleteDatasetRole(bigquery, datasetId, datasetLocation)

            val dataset = BigQueryUtils.getOrCreateDataset(bigquery, datasetId, datasetLocation)
>>>>>>> 9ea041bf
            if (dataset.location != datasetLocation) {
                throw ConfigErrorException(
                    "Actual dataset location doesn't match to location from config",
                )
            }
            val queryConfig =
                QueryJobConfiguration.newBuilder(
                        String.format(
                            "SELECT * FROM `%s.INFORMATION_SCHEMA.TABLES` LIMIT 1;",
                            datasetId,
                        ),
                    )
                    .setUseLegacySql(false)
                    .build()

            if (UploadingMethod.GCS == uploadingMethod) {
                val status = checkGcsPermission(config)
                if (status!!.status != AirbyteConnectionStatus.Status.SUCCEEDED) {
                    return status
                }
            }

            val result = BigQueryUtils.executeQuery(bigquery, queryConfig)
            if (result.getLeft() != null) {
                return AirbyteConnectionStatus()
                    .withStatus(AirbyteConnectionStatus.Status.SUCCEEDED)
            } else {
                throw ConfigErrorException(result.right)
            }
        } catch (e: Exception) {
            log.error(e) { "Check failed." }
            throw ConfigErrorException((if (e.message != null) e.message else e.toString())!!)
        }
    }

    /**
     * This method does two checks: 1) permissions related to the bucket, and 2) the ability to
     * create and delete an actual file. The latter is important because even if the service account
     * may have the proper permissions, the HMAC keys can only be verified by running the actual GCS
     * check.
     */
    private fun checkGcsPermission(config: JsonNode): AirbyteConnectionStatus? {
        val loadingMethod = config[bqConstants.LOADING_METHOD]
        val bucketName = loadingMethod[bqConstants.GCS_BUCKET_NAME].asText()
        val missingPermissions: MutableList<String> = ArrayList()

        try {
            val credentials = getServiceAccountCredentials(config)
            val storage: Storage =
                StorageOptions.newBuilder()
                    .setProjectId(config[bqConstants.CONFIG_PROJECT_ID].asText())
                    .setCredentials(credentials)
                    .setHeaderProvider(BigQueryUtils.headerProvider)
                    .build()
                    .service
            val permissionsCheckStatusList: List<Boolean> =
                storage.testIamPermissions(bucketName, REQUIRED_PERMISSIONS)

            // testIamPermissions returns a list of booleans
            // in the same order of the presented permissions list
            missingPermissions.addAll(
                permissionsCheckStatusList
                    .asSequence()
                    .withIndex()
                    .filter { !it.value }
                    .map { REQUIRED_PERMISSIONS[it.index] }
                    .toList(),
            )

            val gcsDestination: BaseGcsDestination = object : BaseGcsDestination() {}
            val gcsJsonNodeConfig = BigQueryUtils.getGcsJsonNodeConfig(config)
            return gcsDestination.check(gcsJsonNodeConfig)
        } catch (e: Exception) {
            val message = StringBuilder("Cannot access the GCS bucket.")
            if (!missingPermissions.isEmpty()) {
                message
                    .append(" The following permissions are missing on the service account: ")
                    .append(java.lang.String.join(", ", missingPermissions))
                    .append(".")
            }
            message.append(
                " Please make sure the service account can access the bucket path, and the HMAC keys are correct.",
            )

            log.error(e) { message.toString() }
            throw ConfigErrorException(
                "Could not access the GCS bucket with the provided configuration.\n",
                e,
            )
        }
    }

    /**
     * Returns a [AirbyteMessageConsumer] based on whether the uploading mode is STANDARD INSERTS or
     * using STAGING
     *
     * @param config
     * - integration-specific configuration object as json. e.g. { "username": "airbyte",
     * "password": "super secure" }
     * @param catalog
     * - schema of the incoming messages.
     */
    override fun getConsumer(
        config: JsonNode,
        catalog: ConfiguredAirbyteCatalog,
        outputRecordCollector: Consumer<AirbyteMessage>
    ): AirbyteMessageConsumer? {
        throw UnsupportedOperationException("Should use getSerializedMessageConsumer")
    }

    @Throws(Exception::class)
    override fun getSerializedMessageConsumer(
        config: JsonNode,
        catalog: ConfiguredAirbyteCatalog,
        outputRecordCollector: Consumer<AirbyteMessage>
    ): SerializedAirbyteMessageConsumer {
        val uploadingMethod = BigQueryUtils.getLoadingMethod(config)
        val defaultNamespace = BigQueryUtils.getDatasetId(config)
        val disableTypeDedupe = BigQueryUtils.getDisableTypeDedupFlag(config)
        val datasetLocation = BigQueryUtils.getDatasetLocation(config)
        val projectId = config[bqConstants.CONFIG_PROJECT_ID].asText()
        val bigquery = getBigQuery(config)
        val rawNamespaceOverride = getRawNamespaceOverride(bqConstants.RAW_DATA_DATASET)

        addAllStringsInConfigForDeinterpolation(config)
        val serviceAccountKey = config[bqConstants.CONFIG_CREDS]
        if (serviceAccountKey != null) {
            // If the service account key is a non-null string, we will try to
            // deserialize it. Otherwise, we will let the Google library find it in
            // the environment during the client initialization.
            if (serviceAccountKey.isTextual) {
                // There are cases where we fail to deserialize the service account key. In these
                // cases, we
                // shouldn't do anything.
                // Google's creds library is more lenient with JSON-parsing than Jackson, and I'd
                // rather just let it
                // go.
                tryDeserialize(serviceAccountKey.asText()).ifPresent { obj: JsonNode ->
                    addAllStringsInConfigForDeinterpolation(obj)
                }
            } else {
                addAllStringsInConfigForDeinterpolation(serviceAccountKey)
            }
        }

        val sqlGenerator = BigQuerySqlGenerator(projectId, datasetLocation)
        val parsedCatalog =
            parseCatalog(
                sqlGenerator,
                defaultNamespace,
                rawNamespaceOverride.orElse(JavaBaseConstants.DEFAULT_AIRBYTE_INTERNAL_NAMESPACE),
                catalog,
            )
        val destinationHandler = BigQueryDestinationHandler(bigquery, datasetLocation)

        val migrations =
            listOf(
                BigQueryDV2Migration(sqlGenerator, bigquery),
                BigqueryAirbyteMetaAndGenerationIdMigration(bigquery),
            )

        if (uploadingMethod == UploadingMethod.STANDARD) {
            val bigQueryClientChunkSize = BigQueryUtils.getBigQueryClientChunkSize(config)
            val bigQueryLoadingStorageOperation =
                BigQueryDirectLoadingStorageOperation(
                    bigquery,
                    bigQueryClientChunkSize,
                    BigQueryRecordFormatter(),
                    sqlGenerator,
                    destinationHandler,
                    datasetLocation,
                )
            val syncOperation =
                DefaultSyncOperation<BigQueryDestinationState>(
                    parsedCatalog,
                    destinationHandler,
                    defaultNamespace,
                    { initialStatus: DestinationInitialStatus<BigQueryDestinationState>, disableTD
                        ->
                        StandardStreamOperation(
                            bigQueryLoadingStorageOperation,
                            initialStatus,
                            disableTD
                        )
                    },
                    migrations,
                    disableTypeDedupe,
                )
            return createDirectUploadConsumer(
                outputRecordCollector,
                syncOperation,
                catalog,
                defaultNamespace,
            )
        }

        val gcsNameTransformer = GcsNameTransformer()
        val gcsConfig = BigQueryUtils.getGcsCsvDestinationConfig(config)
        val keepStagingFiles = BigQueryUtils.isKeepFilesInGcs(config)
        val gcsOperations =
            GcsStorageOperations(gcsNameTransformer, gcsConfig.getS3Client(), gcsConfig)

        val bigQueryGcsStorageOperations =
            BigQueryGcsStorageOperation(
                gcsOperations,
                gcsConfig,
                gcsNameTransformer,
                keepStagingFiles,
                bigquery,
                sqlGenerator,
                destinationHandler,
            )
        val syncOperation: SyncOperation =
            DefaultSyncOperation<BigQueryDestinationState>(
                parsedCatalog,
                destinationHandler,
                defaultNamespace,
                { initialStatus: DestinationInitialStatus<BigQueryDestinationState>, disableTD ->
                    StagingStreamOperations(
                        bigQueryGcsStorageOperations,
                        initialStatus,
                        FileUploadFormat.CSV,
                        V2_WITH_GENERATION,
                        disableTD
                    )
                },
                migrations,
                disableTypeDedupe,
            )
        return createStagingConsumer(
            outputRecordCollector,
            syncOperation,
            catalog,
            defaultNamespace,
        )
    }

    private fun parseCatalog(
        sqlGenerator: BigQuerySqlGenerator,
        defaultNamespace: String,
        rawNamespaceOverride: String,
        catalog: ConfiguredAirbyteCatalog
    ): ParsedCatalog {
        val catalogParser =
            CatalogParser(
                sqlGenerator,
                defaultNamespace = defaultNamespace,
                rawNamespace = rawNamespaceOverride,
            )

        return catalogParser.parseCatalog(catalog)
    }

    override val isV2Destination: Boolean
        get() = true

    companion object {

        private val REQUIRED_PERMISSIONS =
            listOf(
                "storage.multipartUploads.abort",
                "storage.multipartUploads.create",
                "storage.objects.create",
                "storage.objects.delete",
                "storage.objects.get",
                "storage.objects.list",
            )

        @JvmStatic
        fun getBigQuery(config: JsonNode): BigQuery {
            val projectId = config[bqConstants.CONFIG_PROJECT_ID].asText()

            try {
                val bigQueryBuilder = BigQueryOptions.newBuilder()
                val credentials = getServiceAccountCredentials(config)
                return bigQueryBuilder
                    .setProjectId(projectId)
                    .setCredentials(credentials)
                    .setHeaderProvider(BigQueryUtils.headerProvider)
                    .build()
                    .service
            } catch (e: IOException) {
                throw RuntimeException(e)
            }
        }

        @JvmStatic
        @Throws(IOException::class)
        fun getServiceAccountCredentials(config: JsonNode): GoogleCredentials {
            val serviceAccountKey = config[bqConstants.CONFIG_CREDS]
            // Follows this order of resolution:
            // https://cloud.google.com/java/docs/reference/google-auth-library/latest/com.google.auth.oauth2.GoogleCredentials#com_google_auth_oauth2_GoogleCredentials_getApplicationDefault
            if (serviceAccountKey == null) {
                log.info {
                    "No service account key json is provided. It is required if you are using Airbyte cloud."
                }
                log.info { "Using the default service account credential from environment." }
                return GoogleCredentials.getApplicationDefault()
            }

            // The JSON credential can either be a raw JSON object, or a serialized JSON object.
            val credentialsString =
                if (serviceAccountKey.isObject) serialize(serviceAccountKey)
                else serviceAccountKey.asText()
            return GoogleCredentials.fromStream(
                ByteArrayInputStream(credentialsString.toByteArray(Charsets.UTF_8)),
            )
        }
    }
}

fun main(args: Array<String>) {
    addThrowableForDeinterpolation(BigQueryException::class.java)
    val destination: Destination = BigQueryDestination()
    log.info { "Starting Destination : ${destination.javaClass}" }
    IntegrationRunner(destination).run(args)
    log.info { "Completed Destination : ${destination.javaClass}" }
}<|MERGE_RESOLUTION|>--- conflicted
+++ resolved
@@ -67,13 +67,7 @@
             val bigquery = getBigQuery(config)
             val uploadingMethod = BigQueryUtils.getLoadingMethod(config)
 
-<<<<<<< HEAD
-            val dataset = getOrCreateDataset(bigquery, datasetId, datasetLocation)
-=======
-            BigQueryUtils.checkHasCreateAndDeleteDatasetRole(bigquery, datasetId, datasetLocation)
-
             val dataset = BigQueryUtils.getOrCreateDataset(bigquery, datasetId, datasetLocation)
->>>>>>> 9ea041bf
             if (dataset.location != datasetLocation) {
                 throw ConfigErrorException(
                     "Actual dataset location doesn't match to location from config",
