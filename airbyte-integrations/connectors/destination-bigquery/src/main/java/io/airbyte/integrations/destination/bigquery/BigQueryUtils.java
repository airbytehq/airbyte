--- conflicted
+++ resolved
@@ -70,12 +70,8 @@
       DateTimeFormatter.ofPattern("[yyyy][yy]['-']['/']['.'][' '][MMM][MM][M]['-']['/']['.'][' '][dd][d]" +
           "[[' ']['T']HH:mm[':'ss[.][SSSSSS][SSSSS][SSSS][SSS][' '][z][zzz][Z][O][x][XXX][XX][X]]]");
   private static final String USER_AGENT_FORMAT = "%s (GPN: Airbyte)";
-<<<<<<< HEAD
-  private static final String CHECK_TEST_DATASET_SUFFIX = "_airbyte_check_stage_tmp";
-=======
   private static final String CHECK_TEST_DATASET_SUFFIX = "_airbyte_check_stage_tmp_";
   private static final String CHECK_TEST_TMP_TABLE_NAME = "test_connection_table_name";
->>>>>>> 3a8916e3
 
   public static ImmutablePair<Job, String> executeQuery(final BigQuery bigquery, final QueryJobConfiguration queryConfig) {
     final JobId jobId = JobId.of(UUID.randomUUID().toString());
@@ -191,20 +187,6 @@
     final TableDefinition tableDefinition = StandardTableDefinition.of(schema);
     final TableInfo tableInfo = TableInfo.newBuilder(tableId, tableDefinition).build();
     return bigquery.create(tableInfo);
-  }
-
-  public static void checkHasCreateAndDeleteDatasetRole(final BigQuery bigquery, final String datasetId, final String datasetLocation) {
-    final String tmpTestDatasetId = datasetId + CHECK_TEST_DATASET_SUFFIX;
-    final Dataset dataset = bigquery.getDataset(tmpTestDatasetId);
-
-    // remove possible tmp datasets from previous execution
-    if (dataset != null && dataset.exists()) {
-      bigquery.delete(tmpTestDatasetId);
-    }
-
-    final DatasetInfo datasetInfo = DatasetInfo.newBuilder(tmpTestDatasetId).setLocation(datasetLocation).build();
-    bigquery.create(datasetInfo);
-    bigquery.delete(tmpTestDatasetId);
   }
 
   // https://cloud.google.com/bigquery/docs/creating-partitioned-tables#java
