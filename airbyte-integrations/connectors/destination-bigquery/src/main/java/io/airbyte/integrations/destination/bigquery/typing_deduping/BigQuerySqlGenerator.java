--- conflicted
+++ resolved
@@ -35,14 +35,11 @@
 import java.util.LinkedHashMap;
 import java.util.List;
 import java.util.Map;
-<<<<<<< HEAD
-=======
 import java.util.Optional;
 import java.util.Set;
 import java.util.stream.Collectors;
 
 import org.apache.commons.lang3.StringUtils;
->>>>>>> a16cbea2
 import org.apache.commons.text.StringSubstitutor;
 import org.slf4j.Logger;
 import org.slf4j.LoggerFactory;
@@ -568,35 +565,19 @@
   }
 
   @Override
-<<<<<<< HEAD
-  public String overwriteFinalTable(final String finalSuffix, final StreamId stream) {
-    return new StringSubstitutor(Map.of(
-        "final_table_id", stream.finalTableId(QUOTE),
-        "tmp_final_table", stream.finalTableId(finalSuffix, QUOTE),
-        "real_final_table", stream.finalName(QUOTE))).replace(
+  public String overwriteFinalTable(final String finalSuffix, final StreamConfig stream) {
+    return Optional.of(overwriteFinalTableStatement(stream, finalSuffix));
+  }
+
+  private String overwriteFinalTableStatement(StreamConfig stream, String finalSuffix) {
+    return new StringSubstitutor(Map.of(
+            "final_table_id", stream.id().finalTableId(QUOTE),
+            "tmp_final_table", stream.id().finalTableId(finalSuffix, QUOTE),
+            "real_final_table", stream.id().finalName(QUOTE))).replace(
             """
             DROP TABLE IF EXISTS ${final_table_id};
             ALTER TABLE ${tmp_final_table} RENAME TO ${real_final_table};
             """);
-=======
-  public Optional<String> overwriteFinalTable(final String finalSuffix, final StreamConfig stream) {
-    if (stream.destinationSyncMode() == DestinationSyncMode.OVERWRITE && finalSuffix.length() > 0) {
-      return Optional.of(overwriteFinalTableStatement(stream, finalSuffix));
-    } else {
-      return Optional.empty();
-    }
->>>>>>> a16cbea2
-  }
-
-  private String overwriteFinalTableStatement(StreamConfig stream, String finalSuffix) {
-    return new StringSubstitutor(Map.of(
-            "final_table_id", stream.id().finalTableId(QUOTE),
-            "tmp_final_table", stream.id().finalTableId(finalSuffix, QUOTE),
-            "real_final_table", stream.id().finalName(QUOTE))).replace(
-            """
-            DROP TABLE IF EXISTS ${final_table_id};
-            ALTER TABLE ${tmp_final_table} RENAME TO ${real_final_table};
-            """);
   }
 
 }