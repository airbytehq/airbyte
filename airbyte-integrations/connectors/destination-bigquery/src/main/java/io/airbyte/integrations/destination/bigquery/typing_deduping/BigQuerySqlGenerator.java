--- conflicted
+++ resolved
@@ -245,7 +245,7 @@
             DECLARE missing_pk_count INT64;
 
             BEGIN TRANSACTION;
-            
+
             ${validate_primary_keys}
 
             ${insert_new_records}
@@ -253,7 +253,7 @@
             ${dedup_final_table}
 
             ${dedupe_raw_table}
-            
+
             ${cdc_deletes}
 
             ${commit_raw_table}
@@ -337,37 +337,6 @@
         "final_table_id", id.finalTableId(finalSuffix, QUOTE),
         "column_casts", columnCasts,
         "column_errors", columnErrors,
-<<<<<<< HEAD
-        "column_list", columnList,
-        "deletion_clause", deletionClause)).replace(
-            """
-            INSERT INTO ${final_table_id}
-            (
-            ${column_list}
-              _airbyte_meta,
-              _airbyte_raw_id,
-              _airbyte_extracted_at
-            )
-            WITH intermediate_data AS (
-              SELECT
-            ${column_casts}
-              array_concat(
-            ${column_errors}
-              ) as _airbyte_cast_errors,
-              _airbyte_raw_id,
-              _airbyte_extracted_at
-              FROM ${raw_table_id}
-              WHERE
-                _airbyte_loaded_at IS NULL
-            ${deletion_clause}
-            )
-            SELECT
-            ${column_list}
-              to_json(struct(_airbyte_cast_errors AS errors)) AS _airbyte_meta,
-              _airbyte_raw_id,
-              _airbyte_extracted_at
-            FROM intermediate_data;""");
-=======
         "cdcConditionalOrIncludeStatement", cdcConditionalOrIncludeStatement,
         "column_list", columnList)).replace(
             """
@@ -397,7 +366,6 @@
                   _airbyte_raw_id,
                   _airbyte_extracted_at
                 FROM intermediate_data;""");
->>>>>>> 7efc2943
   }
 
   @VisibleForTesting
@@ -422,25 +390,8 @@
                   ) as row_number FROM ${final_table_id}
                 )
                 WHERE row_number != 1
-<<<<<<< HEAD
-              );
-            
-            DELETE FROM ${final_table_id}
-            WHERE
-                (${pk_list}) IN (
-                  SELECT (
-            ${pk_cast_list}
-                  )
-                  FROM ${raw_table_id}
-                  WHERE
-                    JSON_QUERY(`_airbyte_data`, '$._ab_cdc_deleted_at') IS NOT NULL
-                    AND JSON_TYPE(JSON_QUERY(`_airbyte_data`, '$._ab_cdc_deleted_at')) != 'null'
-                    AND ${cursor_name} < ${cursor_cast}
-               );""");
-=======
               )
             ;""");
->>>>>>> 7efc2943
   }
 
   @VisibleForTesting
