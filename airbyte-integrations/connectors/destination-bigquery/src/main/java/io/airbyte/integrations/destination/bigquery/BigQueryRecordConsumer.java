/*
 * Copyright (c) 2023 Airbyte, Inc., all rights reserved.
 */

package io.airbyte.integrations.destination.bigquery;

import com.google.cloud.bigquery.BigQuery;
import com.google.cloud.bigquery.TableDefinition;
import com.google.cloud.bigquery.TableId;
import io.airbyte.commons.string.Strings;
import io.airbyte.integrations.base.AirbyteMessageConsumer;
import io.airbyte.integrations.base.FailureTrackingAirbyteMessageConsumer;
import io.airbyte.integrations.base.TypingAndDedupingFlag;
import io.airbyte.integrations.base.destination.typing_deduping.ParsedCatalog;
import io.airbyte.integrations.base.destination.typing_deduping.StreamConfig;
import io.airbyte.integrations.base.destination.typing_deduping.TyperDeduper;
import io.airbyte.integrations.destination.bigquery.formatter.DefaultBigQueryRecordFormatter;
import io.airbyte.integrations.base.destination.typing_deduping.TypeAndDedupeOperationValve;
import io.airbyte.integrations.destination.bigquery.uploader.AbstractBigQueryUploader;
import io.airbyte.protocol.models.v0.AirbyteMessage;
import io.airbyte.protocol.models.v0.AirbyteMessage.Type;
import io.airbyte.protocol.models.v0.AirbyteStreamNameNamespacePair;
import io.airbyte.protocol.models.v0.DestinationSyncMode;
import java.util.ArrayList;
import java.util.List;
import java.util.Map;
import java.util.function.Consumer;
import org.apache.commons.lang3.StringUtils;
import org.slf4j.Logger;
import org.slf4j.LoggerFactory;

/**
 * Record Consumer used for STANDARD INSERTS
 */
public class BigQueryRecordConsumer extends FailureTrackingAirbyteMessageConsumer implements AirbyteMessageConsumer {

  private static final Logger LOGGER = LoggerFactory.getLogger(BigQueryRecordConsumer.class);

  private final BigQuery bigquery;
  private final Map<AirbyteStreamNameNamespacePair, AbstractBigQueryUploader<?>> uploaderMap;
  private final Consumer<AirbyteMessage> outputRecordCollector;
  private final String defaultDatasetId;
  private AirbyteMessage lastStateMessage = null;

  private final TypeAndDedupeOperationValve streamTDValve = new TypeAndDedupeOperationValve();
  private final ParsedCatalog catalog;
  private final boolean use1s1t;
  private final TyperDeduper<TableDefinition> typerDeduper;

  public BigQueryRecordConsumer(final BigQuery bigquery,
                                final Map<AirbyteStreamNameNamespacePair, AbstractBigQueryUploader<?>> uploaderMap,
                                final Consumer<AirbyteMessage> outputRecordCollector,
                                final String defaultDatasetId,
                                TyperDeduper<TableDefinition> typerDeduper,
                                final ParsedCatalog catalog) {
    this.bigquery = bigquery;
    this.uploaderMap = uploaderMap;
    this.outputRecordCollector = outputRecordCollector;
    this.defaultDatasetId = defaultDatasetId;
    this.typerDeduper = typerDeduper;
    this.catalog = catalog;
    this.use1s1t = TypingAndDedupingFlag.isDestinationV2();

    LOGGER.info("Got parsed catalog {}", catalog);
    LOGGER.info("Got canonical stream IDs {}", uploaderMap.keySet());
  }

  @Override
  protected void startTracked() throws Exception {
    // todo (cgardens) - move contents of #write into this method.

    if (use1s1t) {
<<<<<<< HEAD
      typerDeduper.createFinalTables();
=======
      // TODO extract common logic with GCS record consumer + extract into a higher level class
      // For each stream, make sure that its corresponding final table exists.
      for (final StreamConfig stream : catalog.streams()) {
        final Optional<TableDefinition> existingTable = destinationHandler.findExistingTable(stream.id());
        if (existingTable.isEmpty()) {
          destinationHandler.execute(sqlGenerator.createTable(stream, ""));
          if (stream.destinationSyncMode() == DestinationSyncMode.OVERWRITE) {
            // We're creating this table for the first time. Write directly into it.
            overwriteStreamsWithTmpTable.put(stream.id(), "");
          }
        } else {
          if (stream.destinationSyncMode() == DestinationSyncMode.OVERWRITE) {
            final BigInteger rowsInFinalTable = bigquery.getTable(TableId.of(stream.id().finalNamespace(), stream.id().finalName())).getNumRows();
            if (new BigInteger("0").equals(rowsInFinalTable)) {
              // The table already exists but is empty. We'll load data incrementally.
              // (this might be because the user ran a reset, which creates an empty table)
              overwriteStreamsWithTmpTable.put(stream.id(), "");
            } else {
              // We're working with an existing table. Write into a tmp table. We'll overwrite the table at the
              // end of the sync.
              overwriteStreamsWithTmpTable.put(stream.id(), OVERWRITE_TABLE_SUFFIX);
            }
          } else {
            destinationHandler.prepareFinalTable(sqlGenerator, stream, existingTable.get());
          }
        }
      }
>>>>>>> a16cbea2

      // Set up our raw tables
      uploaderMap.forEach((streamId, uploader) -> {
        StreamConfig stream = catalog.getStream(streamId);
        if (stream.destinationSyncMode() == DestinationSyncMode.OVERWRITE) {
          // For streams in overwrite mode, truncate the raw table.
          // non-1s1t syncs actually overwrite the raw table at the end of the sync, so we only do this in
          // 1s1t mode.
          final TableId rawTableId = TableId.of(stream.id().rawNamespace(), stream.id().rawName());
          bigquery.delete(rawTableId);
          BigQueryUtils.createPartitionedTableIfNotExists(bigquery, rawTableId, DefaultBigQueryRecordFormatter.SCHEMA_V2);
        } else {
          uploader.createRawTable();
        }
      });
    }
  }



  /**
   * Processes STATE and RECORD {@link AirbyteMessage} with all else logged as unexpected
   *
   * <li>For STATE messages emit messages back to the platform</li>
   * <li>For RECORD messages upload message to associated Airbyte Stream. This means that RECORDS will
   * be associated with their respective streams when more than one record exists</li>
   *
   * @param message {@link AirbyteMessage} to be processed
   */
  @Override
  public void acceptTracked(final AirbyteMessage message) throws Exception {
    if (message.getType() == Type.STATE) {
      lastStateMessage = message;
      outputRecordCollector.accept(message);
    } else if (message.getType() == Type.RECORD) {
      if (StringUtils.isEmpty(message.getRecord().getNamespace())) {
        message.getRecord().setNamespace(defaultDatasetId);
      }
      processRecord(message);
    } else {
      LOGGER.warn("Unexpected message: {}", message.getType());
    }
  }

  /**
   * Processes {@link io.airbyte.protocol.models.AirbyteRecordMessage} by writing Airbyte stream data
   * to Big Query Writer
   *
   * @param message record to be written
   */
<<<<<<< HEAD
  private void processRecord(final AirbyteMessage message) throws Exception {
    final var streamId = AirbyteStreamNameNamespacePair.fromRecordMessage(message.getRecord());
    uploaderMap.get(streamId).upload(message);
    if (!streamTDValve.containsKey(streamId)) {
      streamTDValve.addStream(streamId);
    } else if (streamTDValve.readyToTypeAndDedupeWithAdditionalRecord(streamId)) {
      doTypingAndDeduping(streamId);
      streamTDValve.updateTimeAndIncreaseInterval(streamId);
    }
=======
  private void processRecord(final AirbyteMessage message) {
    final var streamId = AirbyteStreamNameNamespacePair.fromRecordMessage(message.getRecord());
    uploaderMap.get(streamId).upload(message);
    // We are not doing any incremental typing and de-duping for Standard Inserts, see
    // https://github.com/airbytehq/airbyte/issues/27586
>>>>>>> a16cbea2
  }

  @Override
  public void close(final boolean hasFailed) throws Exception {
    LOGGER.info("Started closing all connections");
    final List<Exception> exceptionsThrown = new ArrayList<>();
    uploaderMap.forEach((streamId, uploader) -> {
      try {
        uploader.close(hasFailed, outputRecordCollector, lastStateMessage);
        if (use1s1t) {
          LOGGER.info("Attempting typing and deduping for {}", streamId);
<<<<<<< HEAD
          doTypingAndDeduping(streamId);
=======
          final StreamConfig streamConfig = catalog.getStream(streamId.getNamespace(), streamId.getName());
          destinationHandler.doTypingAndDeduping(streamConfig,
                  sqlGenerator,
                  overwriteStreamsWithTmpTable.getOrDefault(streamConfig.id(), ""));
          if (streamConfig.destinationSyncMode() == DestinationSyncMode.OVERWRITE) {
            LOGGER.info("Overwriting final table with tmp table");
            // We're at the end of the sync. Move the tmp table to the final table.
            final Optional<String> overwriteFinalTable =
                sqlGenerator.overwriteFinalTable(overwriteStreamsWithTmpTable.get(streamConfig.id()), streamConfig);
            if (overwriteFinalTable.isPresent()) {
              destinationHandler.execute(overwriteFinalTable.get());
            }
          }
>>>>>>> a16cbea2
        }
      } catch (final Exception e) {
        exceptionsThrown.add(e);
        LOGGER.error("Exception while closing uploader {}", uploader, e);
      }
    });
    if (use1s1t) {
      typerDeduper.commitFinalTables();
    }
    if (!exceptionsThrown.isEmpty()) {
      throw new RuntimeException(String.format("Exceptions thrown while closing consumer: %s", Strings.join(exceptionsThrown, "\n")));
    }
  }

<<<<<<< HEAD
  private void doTypingAndDeduping(final AirbyteStreamNameNamespacePair stream) throws Exception {
    if (use1s1t) {
      typerDeduper.typeAndDedupe(stream.getNamespace(), stream.getName());
    }
  }

=======
>>>>>>> a16cbea2
}<|MERGE_RESOLUTION|>--- conflicted
+++ resolved
@@ -70,37 +70,9 @@
     // todo (cgardens) - move contents of #write into this method.
 
     if (use1s1t) {
-<<<<<<< HEAD
       typerDeduper.createFinalTables();
-=======
-      // TODO extract common logic with GCS record consumer + extract into a higher level class
-      // For each stream, make sure that its corresponding final table exists.
-      for (final StreamConfig stream : catalog.streams()) {
-        final Optional<TableDefinition> existingTable = destinationHandler.findExistingTable(stream.id());
-        if (existingTable.isEmpty()) {
-          destinationHandler.execute(sqlGenerator.createTable(stream, ""));
-          if (stream.destinationSyncMode() == DestinationSyncMode.OVERWRITE) {
-            // We're creating this table for the first time. Write directly into it.
-            overwriteStreamsWithTmpTable.put(stream.id(), "");
-          }
-        } else {
-          if (stream.destinationSyncMode() == DestinationSyncMode.OVERWRITE) {
-            final BigInteger rowsInFinalTable = bigquery.getTable(TableId.of(stream.id().finalNamespace(), stream.id().finalName())).getNumRows();
-            if (new BigInteger("0").equals(rowsInFinalTable)) {
-              // The table already exists but is empty. We'll load data incrementally.
-              // (this might be because the user ran a reset, which creates an empty table)
-              overwriteStreamsWithTmpTable.put(stream.id(), "");
-            } else {
-              // We're working with an existing table. Write into a tmp table. We'll overwrite the table at the
-              // end of the sync.
-              overwriteStreamsWithTmpTable.put(stream.id(), OVERWRITE_TABLE_SUFFIX);
-            }
-          } else {
-            destinationHandler.prepareFinalTable(sqlGenerator, stream, existingTable.get());
-          }
-        }
-      }
->>>>>>> a16cbea2
+      // TODO call this in createFinalTables
+      destinationHandler.prepareFinalTable(sqlGenerator, stream, existingTable.get());
 
       // Set up our raw tables
       uploaderMap.forEach((streamId, uploader) -> {
@@ -151,23 +123,11 @@
    *
    * @param message record to be written
    */
-<<<<<<< HEAD
-  private void processRecord(final AirbyteMessage message) throws Exception {
-    final var streamId = AirbyteStreamNameNamespacePair.fromRecordMessage(message.getRecord());
-    uploaderMap.get(streamId).upload(message);
-    if (!streamTDValve.containsKey(streamId)) {
-      streamTDValve.addStream(streamId);
-    } else if (streamTDValve.readyToTypeAndDedupeWithAdditionalRecord(streamId)) {
-      doTypingAndDeduping(streamId);
-      streamTDValve.updateTimeAndIncreaseInterval(streamId);
-    }
-=======
   private void processRecord(final AirbyteMessage message) {
     final var streamId = AirbyteStreamNameNamespacePair.fromRecordMessage(message.getRecord());
     uploaderMap.get(streamId).upload(message);
     // We are not doing any incremental typing and de-duping for Standard Inserts, see
     // https://github.com/airbytehq/airbyte/issues/27586
->>>>>>> a16cbea2
   }
 
   @Override
@@ -179,23 +139,7 @@
         uploader.close(hasFailed, outputRecordCollector, lastStateMessage);
         if (use1s1t) {
           LOGGER.info("Attempting typing and deduping for {}", streamId);
-<<<<<<< HEAD
           doTypingAndDeduping(streamId);
-=======
-          final StreamConfig streamConfig = catalog.getStream(streamId.getNamespace(), streamId.getName());
-          destinationHandler.doTypingAndDeduping(streamConfig,
-                  sqlGenerator,
-                  overwriteStreamsWithTmpTable.getOrDefault(streamConfig.id(), ""));
-          if (streamConfig.destinationSyncMode() == DestinationSyncMode.OVERWRITE) {
-            LOGGER.info("Overwriting final table with tmp table");
-            // We're at the end of the sync. Move the tmp table to the final table.
-            final Optional<String> overwriteFinalTable =
-                sqlGenerator.overwriteFinalTable(overwriteStreamsWithTmpTable.get(streamConfig.id()), streamConfig);
-            if (overwriteFinalTable.isPresent()) {
-              destinationHandler.execute(overwriteFinalTable.get());
-            }
-          }
->>>>>>> a16cbea2
         }
       } catch (final Exception e) {
         exceptionsThrown.add(e);
@@ -210,13 +154,10 @@
     }
   }
 
-<<<<<<< HEAD
   private void doTypingAndDeduping(final AirbyteStreamNameNamespacePair stream) throws Exception {
     if (use1s1t) {
       typerDeduper.typeAndDedupe(stream.getNamespace(), stream.getName());
     }
   }
 
-=======
->>>>>>> a16cbea2
 }