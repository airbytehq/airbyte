--- conflicted
+++ resolved
@@ -223,10 +223,6 @@
           .setSchema(schema)
           .setFormatOptions(FormatOptions.json()).build(); // new-line delimited json.
 
-<<<<<<< HEAD
-      final TableDataWriteChannel writer = bigquery.writer(JobId.of(UUID.randomUUID().toString()), writeChannelConfiguration);
-      writer.setChunkSize(getBigQueryClientChunkSize(config));
-=======
       final JobId job = JobId.newBuilder()
           .setRandomJob()
           .setLocation(datasetLocation)
@@ -234,7 +230,7 @@
           .build();
 
       final TableDataWriteChannel writer = bigquery.writer(job, writeChannelConfiguration);
->>>>>>> 0c033619
+      writer.setChunkSize(getBigQueryClientChunkSize(config));
       final WriteDisposition syncMode = getWriteDisposition(configStream.getDestinationSyncMode());
 
       writeConfigs.put(AirbyteStreamNameNamespacePair.fromAirbyteSteam(stream),
