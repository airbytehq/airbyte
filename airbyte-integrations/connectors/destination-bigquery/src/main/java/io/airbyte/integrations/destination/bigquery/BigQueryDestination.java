--- conflicted
+++ resolved
@@ -216,20 +216,8 @@
     setDefaultStreamNamespace(catalog, defaultNamespace);
 
     final String datasetLocation = BigQueryUtils.getDatasetLocation(config);
-<<<<<<< HEAD
     final BigQuerySqlGenerator sqlGenerator = new BigQuerySqlGenerator(config.get(BigQueryConsts.CONFIG_PROJECT_ID).asText(), datasetLocation);
-    final CatalogParser catalogParser;
-    if (TypingAndDedupingFlag.getRawNamespaceOverride(RAW_DATA_DATASET).isPresent()) {
-      catalogParser = new CatalogParser(sqlGenerator, TypingAndDedupingFlag.getRawNamespaceOverride(RAW_DATA_DATASET).get());
-    } else {
-      catalogParser = new CatalogParser(sqlGenerator);
-    }
-    final ParsedCatalog parsedCatalog;
-
-=======
-    final BigQuerySqlGenerator sqlGenerator = new BigQuerySqlGenerator(datasetLocation);
     final ParsedCatalog parsedCatalog = parseCatalog(catalog, datasetLocation);
->>>>>>> c07c0036
     final BigQuery bigquery = getBigQuery(config);
     final TyperDeduper typerDeduper = buildTyperDeduper(sqlGenerator, parsedCatalog, bigquery, datasetLocation);
 
