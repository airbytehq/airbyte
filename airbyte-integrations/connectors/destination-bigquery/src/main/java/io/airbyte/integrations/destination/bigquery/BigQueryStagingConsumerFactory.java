/*
 * Copyright (c) 2023 Airbyte, Inc., all rights reserved.
 */

package io.airbyte.integrations.destination.bigquery;

import static io.airbyte.integrations.base.JavaBaseConstants.DEFAULT_AIRBYTE_INTERNAL_NAMESPACE;

import com.fasterxml.jackson.databind.JsonNode;
import com.google.common.base.Functions;
import com.google.common.base.Preconditions;
import io.airbyte.integrations.base.SerializedAirbyteMessageConsumer;
import io.airbyte.integrations.base.destination.typing_deduping.ParsedCatalog;
import io.airbyte.integrations.base.destination.typing_deduping.StreamConfig;
import io.airbyte.integrations.base.destination.typing_deduping.TyperDeduper;
import io.airbyte.integrations.destination.bigquery.formatter.BigQueryRecordFormatter;
import io.airbyte.integrations.destination.buffered_stream_consumer.BufferedStreamConsumer;
import io.airbyte.integrations.destination.buffered_stream_consumer.OnCloseFunction;
import io.airbyte.integrations.destination.buffered_stream_consumer.OnStartFunction;
import io.airbyte.integrations.destination_async.AsyncStreamConsumer;
import io.airbyte.integrations.destination_async.buffers.BufferManager;
import io.airbyte.protocol.models.v0.AirbyteMessage;
import io.airbyte.protocol.models.v0.AirbyteStream;
import io.airbyte.protocol.models.v0.ConfiguredAirbyteCatalog;
import io.airbyte.protocol.models.v0.DestinationSyncMode;
import io.airbyte.protocol.models.v0.StreamDescriptor;
import java.util.Map;
import java.util.function.Consumer;
import java.util.function.Function;
import java.util.stream.Collectors;
import org.slf4j.Logger;
import org.slf4j.LoggerFactory;

/**
 * This class mimics the same functionality as
 * {@link io.airbyte.integrations.destination.staging.StagingConsumerFactory} which likely should be
 * placed into a commons package to be utilized across all ConsumerFactories
 */
public class BigQueryStagingConsumerFactory {

  private static final Logger LOGGER = LoggerFactory.getLogger(BigQueryStagingConsumerFactory.class);

  public SerializedAirbyteMessageConsumer createAsync(
                                                      final JsonNode config,
                                                      final ConfiguredAirbyteCatalog catalog,
                                                      final Consumer<AirbyteMessage> outputRecordCollector,
                                                      final BigQueryStagingOperations bigQueryGcsOperations,
                                                      final Function<JsonNode, BigQueryRecordFormatter> recordFormatterCreator,
                                                      final Function<String, String> tmpTableNameTransformer,
                                                      final TyperDeduper typerDeduper,
                                                      final ParsedCatalog parsedCatalog,
                                                      final String defaultNamespace) {
    final Map<StreamDescriptor, BigQueryWriteConfig> writeConfigsByDescriptor = createWriteConfigs(
        config,
        catalog,
        parsedCatalog,
        recordFormatterCreator,
        tmpTableNameTransformer);

    final var flusher = new BigQueryAsyncFlush(writeConfigsByDescriptor, bigQueryGcsOperations, catalog);
    return new AsyncStreamConsumer(
        outputRecordCollector,
        onStartFunction(bigQueryGcsOperations, writeConfigsByDescriptor, typerDeduper),
        () -> onCloseFunction(bigQueryGcsOperations, writeConfigsByDescriptor, typerDeduper).accept(false),
        flusher,
        catalog,
        new BufferManager(getBigQueryBufferMemoryLimit()),
        defaultNamespace);
  }

<<<<<<< HEAD
  /**
   * Out BigQuery's uploader threads use a fair amount of memory. We believe this is largely due to
   * the sdk client we use.
   *
   * @return number of bytes to make available for message buffering.
   */
  private long getBigQueryBufferMemoryLimit() {
    return (long) (Runtime.getRuntime().maxMemory() * 0.4);
=======
  // TODO Commenting this out for now since it slows down syncs
  private CheckedConsumer<AirbyteStreamNameNamespacePair, Exception> incrementalTypingAndDedupingStreamConsumer(final TyperDeduper typerDeduper) {
    // final TypeAndDedupeOperationValve valve = new TypeAndDedupeOperationValve();
    return (streamId) -> {
      // if (!valve.containsKey(streamId)) {
      // valve.addStream(streamId);
      // }
      // if (valve.readyToTypeAndDedupe(streamId)) {
      // typerDeduper.typeAndDedupe(streamId.getNamespace(), streamId.getName(), false);
      // valve.updateTimeAndIncreaseInterval(streamId);
      // }
    };
>>>>>>> 2f703e11
  }

  private Map<StreamDescriptor, BigQueryWriteConfig> createWriteConfigs(final JsonNode config,
                                                                        final ConfiguredAirbyteCatalog catalog,
                                                                        final ParsedCatalog parsedCatalog,
                                                                        final Function<JsonNode, BigQueryRecordFormatter> recordFormatterCreator,
                                                                        final Function<String, String> tmpTableNameTransformer) {
    return catalog.getStreams().stream()
        .map(configuredStream -> {
          Preconditions.checkNotNull(configuredStream.getDestinationSyncMode(), "Undefined destination sync mode");

          final AirbyteStream stream = configuredStream.getStream();
          final StreamConfig streamConfig = parsedCatalog.getStream(stream.getNamespace(), stream.getName());
          final String streamName = stream.getName();
          final BigQueryRecordFormatter recordFormatter = recordFormatterCreator.apply(stream.getJsonSchema());

          final var internalTableNamespace = streamConfig.id().rawNamespace();
          final var targetTableName = streamConfig.id().rawName();

          final BigQueryWriteConfig writeConfig = new BigQueryWriteConfig(
              streamName,
              stream.getNamespace(),
              internalTableNamespace,
              BigQueryUtils.getDatasetLocation(config),
              tmpTableNameTransformer.apply(streamName),
              targetTableName,
              recordFormatter.getBigQuerySchema(),
              configuredStream.getDestinationSyncMode());

          LOGGER.info("BigQuery write config: {}", writeConfig);

          return writeConfig;
        })
        .collect(Collectors.toMap(
            c -> new StreamDescriptor().withName(c.streamName()).withNamespace(c.namespace()),
            Functions.identity()));
  }

  /**
   * Sets up {@link BufferedStreamConsumer} with creation of the destination's raw tables
   *
   * <p>
   * Note: targetTableId is synonymous with airbyte_raw table
   * </p>
   *
   * @param bigQueryGcsOperations collection of Google Cloud Storage Operations
   * @param writeConfigs configuration settings used to describe how to write data and where it exists
   */
  private OnStartFunction onStartFunction(final BigQueryStagingOperations bigQueryGcsOperations,
                                          final Map<StreamDescriptor, BigQueryWriteConfig> writeConfigs,
                                          final TyperDeduper typerDeduper) {
    return () -> {
      LOGGER.info("Preparing airbyte_raw tables in destination started for {} streams", writeConfigs.size());
      typerDeduper.prepareTables();
      for (final BigQueryWriteConfig writeConfig : writeConfigs.values()) {
        LOGGER.info("Preparing staging are in destination for schema: {}, stream: {}, target table: {}, stage: {}",
            writeConfig.tableSchema(), writeConfig.streamName(), writeConfig.targetTableId(), writeConfig.streamName());
        // In Destinations V2, we will always use the 'airbyte' schema/namespace for raw tables
        final String rawDatasetId = DEFAULT_AIRBYTE_INTERNAL_NAMESPACE;
        // Regardless, ensure the schema the customer wants to write to exists
        bigQueryGcsOperations.createSchemaIfNotExists(writeConfig.datasetId(), writeConfig.datasetLocation());
        // Schema used for raw and airbyte internal tables
        bigQueryGcsOperations.createSchemaIfNotExists(rawDatasetId, writeConfig.datasetLocation());
        // Customer's destination schema
        // With checkpointing, we will be creating the target table earlier in the setup such that
        // the data can be immediately loaded from the staging area
        bigQueryGcsOperations.createTableIfNotExists(writeConfig.targetTableId(), writeConfig.tableSchema());
        bigQueryGcsOperations.createStageIfNotExists(rawDatasetId, writeConfig.streamName());
        // When OVERWRITE mode, truncate the destination's raw table prior to syncing data
        if (writeConfig.syncMode() == DestinationSyncMode.OVERWRITE) {
          // TODO: this might need special handling during the migration
          bigQueryGcsOperations.truncateTableIfExists(rawDatasetId, writeConfig.targetTableId(), writeConfig.tableSchema());
        }
      }
      LOGGER.info("Preparing tables in destination completed.");
    };
  }

  /**
   * Tear down process, will attempt to clean out any staging area
   *
   * @param bigQueryGcsOperations collection of staging operations
   * @param writeConfigs configuration settings used to describe how to write data and where it exists
   */
  private OnCloseFunction onCloseFunction(final BigQueryStagingOperations bigQueryGcsOperations,
                                          final Map<StreamDescriptor, BigQueryWriteConfig> writeConfigs,
                                          final TyperDeduper typerDeduper) {
    return (hasFailed) -> {
      /*
       * Previously the hasFailed value was used to commit any remaining staged files into destination,
       * however, with the changes to checkpointing this will no longer be necessary since despite partial
       * successes, we'll be committing the target table (aka airbyte_raw) table throughout the sync
       */
      typerDeduper.typeAndDedupe();
      LOGGER.info("Cleaning up destination started for {} streams", writeConfigs.size());
      for (final Map.Entry<StreamDescriptor, BigQueryWriteConfig> entry : writeConfigs.entrySet()) {
        bigQueryGcsOperations.dropStageIfExists(entry.getValue().datasetId(), entry.getValue().streamName());
      }
      typerDeduper.commitFinalTables();
      typerDeduper.cleanup();
      LOGGER.info("Cleaning up destination completed.");
    };
  }

}<|MERGE_RESOLUTION|>--- conflicted
+++ resolved
@@ -68,16 +68,6 @@
         defaultNamespace);
   }
 
-<<<<<<< HEAD
-  /**
-   * Out BigQuery's uploader threads use a fair amount of memory. We believe this is largely due to
-   * the sdk client we use.
-   *
-   * @return number of bytes to make available for message buffering.
-   */
-  private long getBigQueryBufferMemoryLimit() {
-    return (long) (Runtime.getRuntime().maxMemory() * 0.4);
-=======
   // TODO Commenting this out for now since it slows down syncs
   private CheckedConsumer<AirbyteStreamNameNamespacePair, Exception> incrementalTypingAndDedupingStreamConsumer(final TyperDeduper typerDeduper) {
     // final TypeAndDedupeOperationValve valve = new TypeAndDedupeOperationValve();
@@ -90,7 +80,6 @@
       // valve.updateTimeAndIncreaseInterval(streamId);
       // }
     };
->>>>>>> 2f703e11
   }
 
   private Map<StreamDescriptor, BigQueryWriteConfig> createWriteConfigs(final JsonNode config,
