/*
 * Copyright (c) 2023 Airbyte, Inc., all rights reserved.
 */

package io.airbyte.integrations.destination.bigquery;

import static io.airbyte.integrations.base.JavaBaseConstants.DEFAULT_AIRBYTE_INTERNAL_NAMESPACE;

import com.fasterxml.jackson.databind.JsonNode;
import com.google.common.base.Functions;
import com.google.common.base.Preconditions;
import io.airbyte.commons.functional.CheckedConsumer;
import io.airbyte.commons.json.Jsons;
import io.airbyte.integrations.base.AirbyteMessageConsumer;
import io.airbyte.integrations.base.destination.typing_deduping.ParsedCatalog;
import io.airbyte.integrations.base.destination.typing_deduping.StreamConfig;
import io.airbyte.integrations.base.destination.typing_deduping.TyperDeduper;
import io.airbyte.integrations.destination.bigquery.formatter.BigQueryRecordFormatter;
import io.airbyte.integrations.destination.buffered_stream_consumer.BufferedStreamConsumer;
import io.airbyte.integrations.destination.buffered_stream_consumer.OnCloseFunction;
import io.airbyte.integrations.destination.buffered_stream_consumer.OnStartFunction;
import io.airbyte.integrations.destination.record_buffer.BufferCreateFunction;
import io.airbyte.integrations.destination.record_buffer.FlushBufferFunction;
import io.airbyte.integrations.destination.record_buffer.SerializedBufferingStrategy;
import io.airbyte.protocol.models.v0.AirbyteMessage;
import io.airbyte.protocol.models.v0.AirbyteStream;
import io.airbyte.protocol.models.v0.AirbyteStreamNameNamespacePair;
import io.airbyte.protocol.models.v0.ConfiguredAirbyteCatalog;
import io.airbyte.protocol.models.v0.DestinationSyncMode;
import java.util.List;
import java.util.Map;
import java.util.concurrent.locks.Lock;
import java.util.function.Consumer;
import java.util.function.Function;
import java.util.stream.Collectors;
import org.apache.commons.io.FileUtils;
import org.slf4j.Logger;
import org.slf4j.LoggerFactory;

/**
 * This class mimics the same functionality as
 * {@link io.airbyte.integrations.destination.staging.StagingConsumerFactory} which likely should be
 * placed into a commons package to be utilized across all ConsumerFactories
 */
public class BigQueryStagingConsumerFactory {

  private static final Logger LOGGER = LoggerFactory.getLogger(BigQueryStagingConsumerFactory.class);

  public AirbyteMessageConsumer create(final JsonNode config,
                                       final ConfiguredAirbyteCatalog catalog,
                                       final Consumer<AirbyteMessage> outputRecordCollector,
                                       final BigQueryStagingOperations bigQueryGcsOperations,
                                       final BufferCreateFunction onCreateBuffer,
                                       final Function<JsonNode, BigQueryRecordFormatter> recordFormatterCreator,
                                       final Function<String, String> tmpTableNameTransformer,
                                       final TyperDeduper typerDeduper,
                                       final ParsedCatalog parsedCatalog,
                                       final String defaultNamespace)
      throws Exception {
    final Map<AirbyteStreamNameNamespacePair, BigQueryWriteConfig> writeConfigs = createWriteConfigs(
        config,
        catalog,
        parsedCatalog,
        recordFormatterCreator,
        tmpTableNameTransformer);

    final CheckedConsumer<AirbyteStreamNameNamespacePair, Exception> typeAndDedupeStreamFunction =
        incrementalTypingAndDedupingStreamConsumer(typerDeduper);

    return new BufferedStreamConsumer(
        outputRecordCollector,
        onStartFunction(bigQueryGcsOperations, writeConfigs, typerDeduper),
        new SerializedBufferingStrategy(
            onCreateBuffer,
            catalog,
            flushBufferFunction(bigQueryGcsOperations, writeConfigs, catalog, typeAndDedupeStreamFunction, typerDeduper)),
        onCloseFunction(bigQueryGcsOperations, writeConfigs, typerDeduper),
        catalog,
        json -> true,
        defaultNamespace);
  }

  // TODO Commenting this out for now since it slows down syncs
  private CheckedConsumer<AirbyteStreamNameNamespacePair, Exception> incrementalTypingAndDedupingStreamConsumer(final TyperDeduper typerDeduper) {
    // final TypeAndDedupeOperationValve valve = new TypeAndDedupeOperationValve();
    return (streamId) -> {
<<<<<<< HEAD
      if (!valve.containsKey(streamId)) {
        valve.addStream(streamId);
      }
      if (valve.readyToTypeAndDedupe(streamId)) {
        typerDeduper.typeAndDedupe(streamId.getNamespace(), streamId.getName(), false);
        valve.updateTimeAndIncreaseInterval(streamId);
      }
=======
      // if (!valve.containsKey(streamId)) {
      // valve.addStream(streamId);
      // }
      // if (valve.readyToTypeAndDedupe(streamId)) {
      // typerDeduper.typeAndDedupe(streamId.getNamespace(), streamId.getName());
      // valve.updateTimeAndIncreaseInterval(streamId);
      // }
>>>>>>> 0d5ea947
    };
  }

  private Map<AirbyteStreamNameNamespacePair, BigQueryWriteConfig> createWriteConfigs(final JsonNode config,
                                                                                      final ConfiguredAirbyteCatalog catalog,
                                                                                      final ParsedCatalog parsedCatalog,
                                                                                      final Function<JsonNode, BigQueryRecordFormatter> recordFormatterCreator,
                                                                                      final Function<String, String> tmpTableNameTransformer) {
    return catalog.getStreams().stream()
        .map(configuredStream -> {
          Preconditions.checkNotNull(configuredStream.getDestinationSyncMode(), "Undefined destination sync mode");

          final AirbyteStream stream = configuredStream.getStream();
          final StreamConfig streamConfig = parsedCatalog.getStream(stream.getNamespace(), stream.getName());
          final String streamName = stream.getName();
          final BigQueryRecordFormatter recordFormatter = recordFormatterCreator.apply(stream.getJsonSchema());

          final var internalTableNamespace = streamConfig.id().rawNamespace();
          final var targetTableName = streamConfig.id().rawName();

          final BigQueryWriteConfig writeConfig = new BigQueryWriteConfig(
              streamName,
              stream.getNamespace(),
              internalTableNamespace,
              BigQueryUtils.getDatasetLocation(config),
              tmpTableNameTransformer.apply(streamName),
              targetTableName,
              recordFormatter.getBigQuerySchema(),
              configuredStream.getDestinationSyncMode());

          LOGGER.info("BigQuery write config: {}", writeConfig);

          return writeConfig;
        })
        .collect(Collectors.toMap(
            c -> new AirbyteStreamNameNamespacePair(c.streamName(), c.namespace()),
            Functions.identity()));
  }

  /**
   * Sets up {@link BufferedStreamConsumer} with creation of the destination's raw tables
   *
   * <p>
   * Note: targetTableId is synonymous with airbyte_raw table
   * </p>
   *
   * @param bigQueryGcsOperations collection of Google Cloud Storage Operations
   * @param writeConfigs configuration settings used to describe how to write data and where it exists
   */
  private OnStartFunction onStartFunction(final BigQueryStagingOperations bigQueryGcsOperations,
                                          final Map<AirbyteStreamNameNamespacePair, BigQueryWriteConfig> writeConfigs,
                                          final TyperDeduper typerDeduper) {
    return () -> {
      LOGGER.info("Preparing airbyte_raw tables in destination started for {} streams", writeConfigs.size());
      typerDeduper.prepareTables();
      for (final BigQueryWriteConfig writeConfig : writeConfigs.values()) {
        LOGGER.info("Preparing staging are in destination for schema: {}, stream: {}, target table: {}, stage: {}",
            writeConfig.tableSchema(), writeConfig.streamName(), writeConfig.targetTableId(), writeConfig.streamName());
        // In Destinations V2, we will always use the 'airbyte' schema/namespace for raw tables
        final String rawDatasetId = DEFAULT_AIRBYTE_INTERNAL_NAMESPACE;
        // Regardless, ensure the schema the customer wants to write to exists
        bigQueryGcsOperations.createSchemaIfNotExists(writeConfig.datasetId(), writeConfig.datasetLocation());
        // Schema used for raw and airbyte internal tables
        bigQueryGcsOperations.createSchemaIfNotExists(rawDatasetId, writeConfig.datasetLocation());
        // Customer's destination schema
        // With checkpointing, we will be creating the target table earlier in the setup such that
        // the data can be immediately loaded from the staging area
        bigQueryGcsOperations.createTableIfNotExists(writeConfig.targetTableId(), writeConfig.tableSchema());
        bigQueryGcsOperations.createStageIfNotExists(rawDatasetId, writeConfig.streamName());
        // When OVERWRITE mode, truncate the destination's raw table prior to syncing data
        if (writeConfig.syncMode() == DestinationSyncMode.OVERWRITE) {
          // TODO: this might need special handling during the migration
          bigQueryGcsOperations.truncateTableIfExists(rawDatasetId, writeConfig.targetTableId(), writeConfig.tableSchema());
        }
      }
      LOGGER.info("Preparing tables in destination completed.");
    };
  }

  /**
   * Flushes buffer data, writes to staging environment then proceeds to upload those same records to
   * destination table
   *
   * @param bigQueryGcsOperations collection of utility SQL operations
   * @param writeConfigs book keeping configurations for writing and storing state to write records
   * @param catalog configured Airbyte catalog
   */
  private FlushBufferFunction flushBufferFunction(
                                                  final BigQueryStagingOperations bigQueryGcsOperations,
                                                  final Map<AirbyteStreamNameNamespacePair, BigQueryWriteConfig> writeConfigs,
                                                  final ConfiguredAirbyteCatalog catalog,
                                                  final CheckedConsumer<AirbyteStreamNameNamespacePair, Exception> incrementalTypeAndDedupeConsumer,
                                                  final TyperDeduper typerDeduper) {
    return (pair, writer) -> {
      LOGGER.info("Flushing buffer for stream {} ({}) to staging", pair.getName(), FileUtils.byteCountToDisplaySize(writer.getByteCount()));
      if (!writeConfigs.containsKey(pair)) {
        throw new IllegalArgumentException(
            String.format("Message contained record from a stream that was not in the catalog: %s.\nKeys: %s\ncatalog: %s", pair,
                writeConfigs.keySet(), Jsons.serialize(catalog)));
      }

      final BigQueryWriteConfig writeConfig = writeConfigs.get(pair);
      final String datasetId = writeConfig.datasetId();
      final String stream = writeConfig.streamName();
      try (writer) {
        writer.flush();
        final String stagedFile = bigQueryGcsOperations.uploadRecordsToStage(datasetId, stream, writer);
        /*
         * The primary reason for still adding staged files despite immediately uploading the staged file to
         * the destination's raw table is because the cleanup for the staged files will occur at the end of
         * the sync
         */
        writeConfig.addStagedFile(stagedFile);
        final Lock rawTableInsertLock = typerDeduper.getRawTableInsertLock(writeConfig.namespace(), writeConfig.streamName());
        rawTableInsertLock.lock();
        try {
          bigQueryGcsOperations.copyIntoTableFromStage(datasetId, stream, writeConfig.targetTableId(), writeConfig.tableSchema(),
              List.of(stagedFile));
        } finally {
          rawTableInsertLock.unlock();
        }
        incrementalTypeAndDedupeConsumer.accept(new AirbyteStreamNameNamespacePair(writeConfig.streamName(), writeConfig.namespace()));
      } catch (final Exception e) {
        LOGGER.error("Failed to flush and commit buffer data into destination's raw table:", e);
        throw new RuntimeException("Failed to upload buffer to stage and commit to destination", e);
      }
    };
  }

  /**
   * Tear down process, will attempt to clean out any staging area
   *
   * @param bigQueryGcsOperations collection of staging operations
   * @param writeConfigs configuration settings used to describe how to write data and where it exists
   */
  private OnCloseFunction onCloseFunction(final BigQueryStagingOperations bigQueryGcsOperations,
                                          final Map<AirbyteStreamNameNamespacePair, BigQueryWriteConfig> writeConfigs,
                                          final TyperDeduper typerDeduper) {
    return (hasFailed) -> {
      /*
       * Previously the hasFailed value was used to commit any remaining staged files into destination,
       * however, with the changes to checkpointing this will no longer be necessary since despite partial
       * successes, we'll be committing the target table (aka airbyte_raw) table throughout the sync
       */
      typerDeduper.typeAndDedupe();
      LOGGER.info("Cleaning up destination started for {} streams", writeConfigs.size());
      for (final Map.Entry<AirbyteStreamNameNamespacePair, BigQueryWriteConfig> entry : writeConfigs.entrySet()) {
<<<<<<< HEAD
        typerDeduper.typeAndDedupe(entry.getKey().getNamespace(), entry.getKey().getName(), true);
=======
>>>>>>> 0d5ea947
        bigQueryGcsOperations.dropStageIfExists(entry.getValue().datasetId(), entry.getValue().streamName());
      }
      typerDeduper.commitFinalTables();
      typerDeduper.cleanup();
      LOGGER.info("Cleaning up destination completed.");
    };
  }

}<|MERGE_RESOLUTION|>--- conflicted
+++ resolved
@@ -14,6 +14,7 @@
 import io.airbyte.integrations.base.AirbyteMessageConsumer;
 import io.airbyte.integrations.base.destination.typing_deduping.ParsedCatalog;
 import io.airbyte.integrations.base.destination.typing_deduping.StreamConfig;
+import io.airbyte.integrations.base.destination.typing_deduping.TypeAndDedupeOperationValve;
 import io.airbyte.integrations.base.destination.typing_deduping.TyperDeduper;
 import io.airbyte.integrations.destination.bigquery.formatter.BigQueryRecordFormatter;
 import io.airbyte.integrations.destination.buffered_stream_consumer.BufferedStreamConsumer;
@@ -82,9 +83,8 @@
 
   // TODO Commenting this out for now since it slows down syncs
   private CheckedConsumer<AirbyteStreamNameNamespacePair, Exception> incrementalTypingAndDedupingStreamConsumer(final TyperDeduper typerDeduper) {
-    // final TypeAndDedupeOperationValve valve = new TypeAndDedupeOperationValve();
+    final TypeAndDedupeOperationValve valve = new TypeAndDedupeOperationValve();
     return (streamId) -> {
-<<<<<<< HEAD
       if (!valve.containsKey(streamId)) {
         valve.addStream(streamId);
       }
@@ -92,15 +92,6 @@
         typerDeduper.typeAndDedupe(streamId.getNamespace(), streamId.getName(), false);
         valve.updateTimeAndIncreaseInterval(streamId);
       }
-=======
-      // if (!valve.containsKey(streamId)) {
-      // valve.addStream(streamId);
-      // }
-      // if (valve.readyToTypeAndDedupe(streamId)) {
-      // typerDeduper.typeAndDedupe(streamId.getNamespace(), streamId.getName());
-      // valve.updateTimeAndIncreaseInterval(streamId);
-      // }
->>>>>>> 0d5ea947
     };
   }
 
@@ -248,10 +239,6 @@
       typerDeduper.typeAndDedupe();
       LOGGER.info("Cleaning up destination started for {} streams", writeConfigs.size());
       for (final Map.Entry<AirbyteStreamNameNamespacePair, BigQueryWriteConfig> entry : writeConfigs.entrySet()) {
-<<<<<<< HEAD
-        typerDeduper.typeAndDedupe(entry.getKey().getNamespace(), entry.getKey().getName(), true);
-=======
->>>>>>> 0d5ea947
         bigQueryGcsOperations.dropStageIfExists(entry.getValue().datasetId(), entry.getValue().streamName());
       }
       typerDeduper.commitFinalTables();
