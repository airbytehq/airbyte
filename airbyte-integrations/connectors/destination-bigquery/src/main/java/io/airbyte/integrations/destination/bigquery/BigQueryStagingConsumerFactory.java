--- conflicted
+++ resolved
@@ -16,12 +16,9 @@
 import io.airbyte.integrations.base.TypingAndDedupingFlag;
 import io.airbyte.integrations.base.destination.typing_deduping.ParsedCatalog;
 import io.airbyte.integrations.base.destination.typing_deduping.StreamConfig;
-<<<<<<< HEAD
 import io.airbyte.integrations.base.destination.typing_deduping.TyperDeduper;
-=======
 import io.airbyte.integrations.base.destination.typing_deduping.StreamId;
 import io.airbyte.integrations.base.destination.typing_deduping.TypeAndDedupeOperationValve;
->>>>>>> a16cbea2
 import io.airbyte.integrations.destination.bigquery.formatter.BigQueryRecordFormatter;
 import io.airbyte.integrations.destination.buffered_stream_consumer.BufferedStreamConsumer;
 import io.airbyte.integrations.destination.buffered_stream_consumer.OnCloseFunction;
@@ -73,9 +70,6 @@
         tmpTableNameTransformer,
         targetTableNameTransformer);
 
-<<<<<<< HEAD
-    CheckedConsumer<AirbyteStreamNameNamespacePair, Exception> typeAndDedupeStreamFunction = typingAndDedupingStreamConsumer(use1s1t, typerDeduper);
-=======
     final var overwriteStreamsWithTmpTable = createFinalTables(use1s1t, parsedCatalog, destinationHandler, sqlGenerator);
 
     final CheckedConsumer<AirbyteStreamNameNamespacePair, InterruptedException> baseTypeAndDedupeConsumer = (streamId) -> {
@@ -100,7 +94,6 @@
             destinationHandler,
             overwriteStreamsWithTmpTable,
             parsedCatalog);
->>>>>>> a16cbea2
 
     return new BufferedStreamConsumer(
         outputRecordCollector,
@@ -109,25 +102,12 @@
             onCreateBuffer,
             catalog,
             flushBufferFunction(bigQueryGcsOperations, writeConfigs, catalog, typeAndDedupeStreamFunction)),
-<<<<<<< HEAD
-        onCloseFunction(bigQueryGcsOperations, writeConfigs, use1s1t, typerDeduper),
-=======
         onCloseFunction(bigQueryGcsOperations, writeConfigs, replaceFinalTableConsumer, baseTypeAndDedupeConsumer),
->>>>>>> a16cbea2
         catalog,
         json -> true,
         defaultNamespace);
   }
 
-<<<<<<< HEAD
-  private CheckedConsumer<AirbyteStreamNameNamespacePair, Exception> typingAndDedupingStreamConsumer(final boolean use1s1t,
-                                                                                                                final TyperDeduper<TableDefinition> typerDeduper) {
-    if (use1s1t) {
-      return (streamNameNamespacePair) -> typerDeduper.typeAndDedupe(streamNameNamespacePair.getNamespace(), streamNameNamespacePair.getName());
-    } else {
-      return (streamNameNamespacePair) -> {};
-    }
-=======
   private CheckedConsumer<AirbyteStreamNameNamespacePair, InterruptedException> incrementalTypingAndDedupingStreamConsumer(final BigQuerySqlGenerator sqlGenerator,
                                                                                                                            final BigQueryDestinationHandler destinationHandler,
                                                                                                                            final ParsedCatalog parsedCatalog,
@@ -145,7 +125,6 @@
         }
       }
     };
->>>>>>> a16cbea2
   }
 
   private Map<AirbyteStreamNameNamespacePair, BigQueryWriteConfig> createWriteConfigs(final JsonNode config,
@@ -224,10 +203,6 @@
       }
       LOGGER.info("Preparing airbyte_raw tables in destination completed.");
 
-<<<<<<< HEAD
-      if (use1s1t) {
-        typerDeduper.createFinalTables();
-=======
   private Map<StreamId, String> createFinalTables(boolean use1s1t,
                                                   final ParsedCatalog parsedCatalog,
                                                   final BigQueryDestinationHandler destinationHandler,
@@ -263,7 +238,6 @@
             destinationHandler.prepareFinalTable(sqlGenerator, stream, existingTable.get());
           }
         }
->>>>>>> a16cbea2
       }
     };
   }
@@ -280,11 +254,7 @@
                                                   final BigQueryStagingOperations bigQueryGcsOperations,
                                                   final Map<AirbyteStreamNameNamespacePair, BigQueryWriteConfig> writeConfigs,
                                                   final ConfiguredAirbyteCatalog catalog,
-<<<<<<< HEAD
-                                                  final CheckedConsumer<AirbyteStreamNameNamespacePair, Exception> typerDeduper) {
-=======
                                                   final CheckedConsumer<AirbyteStreamNameNamespacePair, InterruptedException> incrementalTypeAndDedupeConsumer) {
->>>>>>> a16cbea2
     return (pair, writer) -> {
       LOGGER.info("Flushing buffer for stream {} ({}) to staging", pair.getName(), FileUtils.byteCountToDisplaySize(writer.getByteCount()));
       if (!writeConfigs.containsKey(pair)) {
@@ -324,13 +294,8 @@
    */
   private OnCloseFunction onCloseFunction(final BigQueryStagingOperations bigQueryGcsOperations,
                                           final Map<AirbyteStreamNameNamespacePair, BigQueryWriteConfig> writeConfigs,
-<<<<<<< HEAD
-                                          final boolean use1s1t,
-                                          final TyperDeduper<TableDefinition> typerDeduper) {
-=======
                                           final CheckedConsumer<BigQueryWriteConfig, InterruptedException> replaceFinalTableConsumer,
                                           CheckedConsumer<AirbyteStreamNameNamespacePair, InterruptedException> finalTypeAndDedupeConsumer) {
->>>>>>> a16cbea2
     return (hasFailed) -> {
       /*
        * Previously the hasFailed value was used to commit any remaining staged files into destination,
@@ -339,19 +304,11 @@
        */
 
       LOGGER.info("Cleaning up destination started for {} streams", writeConfigs.size());
-<<<<<<< HEAD
-      for (final BigQueryWriteConfig writeConfig : writeConfigs.values()) {
-        bigQueryGcsOperations.dropStageIfExists(writeConfig.datasetId(), writeConfig.streamName());
-=======
       for (final Map.Entry<AirbyteStreamNameNamespacePair, BigQueryWriteConfig> entry : writeConfigs.entrySet()) {
         finalTypeAndDedupeConsumer.accept(entry.getKey());
         bigQueryGcsOperations.dropStageIfExists(entry.getValue().datasetId(), entry.getValue().streamName());
         // replace final table
         replaceFinalTableConsumer.accept(entry.getValue());
->>>>>>> a16cbea2
-      }
-      if (use1s1t) {
-        typerDeduper.commitFinalTables();
       }
       LOGGER.info("Cleaning up destination completed.");
     };
