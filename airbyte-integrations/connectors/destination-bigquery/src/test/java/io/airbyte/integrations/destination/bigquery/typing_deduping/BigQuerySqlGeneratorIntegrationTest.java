/*
 * Copyright (c) 2023 Airbyte, Inc., all rights reserved.
 */

package io.airbyte.integrations.destination.bigquery.typing_deduping;

import static com.google.cloud.bigquery.LegacySQLTypeName.legacySQLTypeName;
import static org.junit.jupiter.api.Assertions.assertEquals;
import static org.junit.jupiter.api.Assertions.assertNotNull;
import static org.junit.jupiter.api.Assertions.assertThrows;
import static org.junit.jupiter.api.Assertions.assertTrue;

import com.fasterxml.jackson.databind.JsonNode;
import com.google.auth.oauth2.GoogleCredentials;
import com.google.cloud.bigquery.BigQuery;
import com.google.cloud.bigquery.BigQueryException;
import com.google.cloud.bigquery.BigQueryOptions;
import com.google.cloud.bigquery.DatasetInfo;
import com.google.cloud.bigquery.Field;
import com.google.cloud.bigquery.Field.Mode;
import com.google.cloud.bigquery.FieldValue;
import com.google.cloud.bigquery.FieldValueList;
import com.google.cloud.bigquery.QueryJobConfiguration;
import com.google.cloud.bigquery.Schema;
import com.google.cloud.bigquery.StandardSQLTypeName;
import com.google.cloud.bigquery.Table;
import com.google.cloud.bigquery.TableResult;
import io.airbyte.commons.json.Jsons;
import io.airbyte.integrations.destination.bigquery.BigQueryDestination;
import io.airbyte.integrations.destination.bigquery.BigQueryUtils;
import io.airbyte.integrations.destination.bigquery.typing_deduping.AirbyteType.AirbyteProtocolType;
import io.airbyte.integrations.destination.bigquery.typing_deduping.AirbyteType.Struct;
import io.airbyte.integrations.destination.bigquery.typing_deduping.CatalogParser.ParsedType;
import io.airbyte.integrations.destination.bigquery.typing_deduping.CatalogParser.StreamConfig;
import io.airbyte.integrations.destination.bigquery.typing_deduping.SqlGenerator.ColumnId;
import io.airbyte.integrations.destination.bigquery.typing_deduping.SqlGenerator.StreamId;
import io.airbyte.protocol.models.v0.DestinationSyncMode;
import io.airbyte.protocol.models.v0.SyncMode;
import java.nio.file.Files;
import java.nio.file.Path;
import java.time.Duration;
import java.time.Instant;
import java.util.ArrayList;
import java.util.HashMap;
import java.util.HashSet;
import java.util.LinkedHashMap;
import java.util.List;
import java.util.Map;
import java.util.Map.Entry;
import java.util.Optional;
import java.util.Set;
import java.util.UUID;
import java.util.stream.Collectors;
import org.apache.commons.text.StringSubstitutor;
import org.junit.jupiter.api.AfterEach;
import org.junit.jupiter.api.BeforeAll;
import org.junit.jupiter.api.BeforeEach;
import org.junit.jupiter.api.Test;
import org.junit.jupiter.api.parallel.Execution;
import org.junit.jupiter.api.parallel.ExecutionMode;
import org.slf4j.Logger;
import org.slf4j.LoggerFactory;

// TODO this proooobably belongs in test-integration? make sure to update the build.gradle
// concurrent runner stuff if you do this
@Execution(ExecutionMode.CONCURRENT)
public class BigQuerySqlGeneratorIntegrationTest {

  private static final Logger LOGGER = LoggerFactory.getLogger(BigQuerySqlGeneratorIntegrationTest.class);
  private static final BigQuerySqlGenerator GENERATOR = new BigQuerySqlGenerator();
  public static final ColumnId CURSOR = GENERATOR.buildColumnId("updated_at");
  public static final List<ColumnId> PRIMARY_KEY = List.of(GENERATOR.buildColumnId("id"));
  public static final String QUOTE = "`";
  private static final LinkedHashMap<ColumnId, ParsedType<StandardSQLTypeName>> COLUMNS;
  private static final LinkedHashMap<ColumnId, ParsedType<StandardSQLTypeName>> CDC_COLUMNS;

  private static BigQuery bq;

  private String testDataset;
  private StreamId streamId;

  static {
    COLUMNS = new LinkedHashMap<>();
    COLUMNS.put(GENERATOR.buildColumnId("id"), new ParsedType<>(StandardSQLTypeName.INT64, AirbyteProtocolType.INTEGER));
    COLUMNS.put(GENERATOR.buildColumnId("updated_at"), new ParsedType<>(StandardSQLTypeName.TIMESTAMP, AirbyteProtocolType.TIMESTAMP_WITH_TIMEZONE));
    COLUMNS.put(GENERATOR.buildColumnId("name"), new ParsedType<>(StandardSQLTypeName.STRING, AirbyteProtocolType.STRING));

    LinkedHashMap<String, AirbyteType> addressProperties = new LinkedHashMap<>();
    addressProperties.put("city", AirbyteProtocolType.STRING);
    addressProperties.put("state", AirbyteProtocolType.STRING);
    COLUMNS.put(GENERATOR.buildColumnId("address"), new ParsedType<>(StandardSQLTypeName.JSON, new Struct(addressProperties)));

    COLUMNS.put(GENERATOR.buildColumnId("age"), new ParsedType<>(StandardSQLTypeName.INT64, AirbyteProtocolType.INTEGER));

    CDC_COLUMNS = new LinkedHashMap<>();
    CDC_COLUMNS.put(GENERATOR.buildColumnId("id"), new ParsedType<>(StandardSQLTypeName.INT64, AirbyteProtocolType.INTEGER));
    CDC_COLUMNS.put(GENERATOR.buildColumnId("_ab_cdc_lsn"), new ParsedType<>(StandardSQLTypeName.INT64, AirbyteProtocolType.INTEGER));
    CDC_COLUMNS.put(GENERATOR.buildColumnId("_ab_cdc_deleted_at"),
        new ParsedType<>(StandardSQLTypeName.TIMESTAMP, AirbyteProtocolType.TIMESTAMP_WITH_TIMEZONE));
    CDC_COLUMNS.put(GENERATOR.buildColumnId("name"), new ParsedType<>(StandardSQLTypeName.STRING, AirbyteProtocolType.STRING));
    // This is a bit unrealistic - DB sources don't actually declare explicit properties in their JSONB
    // columns, and JSONB isn't necessarily a Struct anyway.
    CDC_COLUMNS.put(GENERATOR.buildColumnId("address"), new ParsedType<>(StandardSQLTypeName.JSON, new Struct(addressProperties)));
    CDC_COLUMNS.put(GENERATOR.buildColumnId("age"), new ParsedType<>(StandardSQLTypeName.INT64, AirbyteProtocolType.INTEGER));
  }

  @BeforeAll
  public static void setup() throws Exception {
    String rawConfig = Files.readString(Path.of("secrets/credentials-gcs-staging.json"));
    JsonNode config = Jsons.deserialize(rawConfig);

    final BigQueryOptions.Builder bigQueryBuilder = BigQueryOptions.newBuilder();
    final GoogleCredentials credentials = BigQueryDestination.getServiceAccountCredentials(config);
    bq = bigQueryBuilder
        .setProjectId(config.get("project_id").asText())
        .setCredentials(credentials)
        .setHeaderProvider(BigQueryUtils.getHeaderProvider())
        .build()
        .getService();
  }

  @BeforeEach
  public void setupDataset() {
    testDataset = "bq_sql_generator_test_" + UUID.randomUUID().toString().replace("-", "_");
    // This is not a typical stream ID would look like, but we're just using this to isolate our tests
    // to a specific dataset.
    // In practice, the final table would be testDataset.users, and the raw table would be
    // airbyte.testDataset_users.
    streamId = new StreamId(testDataset, "users_final", testDataset, "users_raw", testDataset, "users_final");
    LOGGER.info("Running in dataset {}", testDataset);

    bq.create(DatasetInfo.newBuilder(testDataset)
        // This unfortunately doesn't delete the actual dataset after 3 days, but at least we can clear out
        // the tables if the AfterEach is skipped.
        .setDefaultTableLifetime(Duration.ofDays(3).toMillis())
        .build());
  }

  @AfterEach
  public void teardownDataset() {
    bq.delete(testDataset, BigQuery.DatasetDeleteOption.deleteContents());
  }

  @Test
  public void testCreateTableIncremental() throws InterruptedException {
    final String sql = GENERATOR.createTable(incrementalDedupStreamConfig(), "");
    logAndExecute(sql);

    final Table table = bq.getTable(testDataset, "users_final");
    // The table should exist
    assertNotNull(table);
    final Schema schema = table.getDefinition().getSchema();
    // And we should know exactly what columns it contains
    assertEquals(
        // Would be nice to assert directly against StandardSQLTypeName, but bigquery returns schemas of
        // LegacySQLTypeName. So we have to translate.
        Schema.of(
            Field.newBuilder("_airbyte_raw_id", legacySQLTypeName(StandardSQLTypeName.STRING)).setMode(Mode.REQUIRED).build(),
            Field.newBuilder("_airbyte_extracted_at", legacySQLTypeName(StandardSQLTypeName.TIMESTAMP)).setMode(Mode.REQUIRED).build(),
            Field.newBuilder("_airbyte_meta", legacySQLTypeName(StandardSQLTypeName.JSON)).setMode(Mode.REQUIRED).build(),
            Field.of("id", legacySQLTypeName(StandardSQLTypeName.INT64)),
            Field.of("updated_at", legacySQLTypeName(StandardSQLTypeName.TIMESTAMP)),
            Field.of("name", legacySQLTypeName(StandardSQLTypeName.STRING)),
            Field.of("address", legacySQLTypeName(StandardSQLTypeName.JSON)),
            Field.of("age", legacySQLTypeName(StandardSQLTypeName.INT64))),
        schema);
    // TODO this should assert partitioning/clustering configs
  }

  @Test
  public void testVerifyPrimaryKeysIncremental() throws InterruptedException {
    createRawTable();
    bq.query(QueryJobConfiguration.newBuilder(
        new StringSubstitutor(Map.of(
            "dataset", testDataset)).replace("""
                                             INSERT INTO ${dataset}.users_raw (`_airbyte_data`, `_airbyte_raw_id`, `_airbyte_extracted_at`) VALUES
                                               (JSON'{}', '10d6e27d-ae7a-41b5-baf8-c4c277ef9c11', '2023-01-01T00:00:00Z'),
                                               (JSON'{"id": 1}', '5ce60e70-98aa-4fe3-8159-67207352c4f0', '2023-01-01T00:00:00Z');
                                             """))
        .build());

    // This variable is declared outside of the transaction, so we need to do it manually here
    final String sql = "DECLARE missing_pk_count INT64;" + GENERATOR.validatePrimaryKeys(streamId, List.of(new ColumnId("id", "id", "id")), COLUMNS);
    final BigQueryException e = assertThrows(
        BigQueryException.class,
        () -> logAndExecute(sql));

    assertTrue(e.getError().getMessage().startsWith("Raw table has 1 rows missing a primary key at"),
        "Message was actually: " + e.getError().getMessage());
  }

  @Test
  public void testInsertNewRecordsIncremental() throws InterruptedException {
    createRawTable();
    createFinalTable();
    bq.query(QueryJobConfiguration.newBuilder(
        new StringSubstitutor(Map.of(
            "dataset", testDataset)).replace(
                """
                INSERT INTO ${dataset}.users_raw (`_airbyte_data`, `_airbyte_raw_id`, `_airbyte_extracted_at`) VALUES
                  (JSON'{"id": 1, "name": "Alice", "address": {"city": "San Francisco", "state": "CA"}, "updated_at": "2023-01-01T01:00:00Z"}', '972fa08a-aa06-4b91-a6af-a371aee4cb1c', '2023-01-01T00:00:00Z'),
                  (JSON'{"id": 1, "name": "Alice", "address": {"city": "San Diego", "state": "CA"}, "updated_at": "2023-01-01T02:00:00Z"}', '233ad43d-de50-4a47-bbe6-7a417ce60d9d', '2023-01-01T00:00:00Z'),
                  (JSON'{"id": 2, "name": "Bob", "age": "oops", "updated_at": "2023-01-01T03:00:00Z"}', 'd4aeb036-2d95-4880-acd2-dc69b42b03c6', '2023-01-01T00:00:00Z');
                """))
        .build());

    final String sql = GENERATOR.insertNewRecords(streamId, "", COLUMNS);
    logAndExecute(sql);

    final TableResult result = bq.query(QueryJobConfiguration.newBuilder("SELECT * FROM " + streamId.finalTableId(QUOTE)).build());

    assertQueryResult(
        List.of(
            Map.of(
                "id", Optional.of(1L),
                "name", Optional.of("Alice"),
                "address", Optional.of(Jsons.deserialize("""
                    {"city": "San Francisco", "state": "CA"}
                    """)),
                "age", Optional.empty(),
                "updated_at", Optional.of(Instant.parse("2023-01-01T01:00:00Z")),
                "_airbyte_extracted_at", Optional.of(Instant.parse("2023-01-01T00:00:00Z")),
                "_airbyte_meta", Optional.of(Jsons.deserialize("""
                    {"errors":[]}
                    """))
            ),
            Map.of(
                "id", Optional.of(1L),
                "name", Optional.of("Alice"),
                "address", Optional.of(Jsons.deserialize("""
                    {"city": "San Diego", "state": "CA"}
                    """)),
                "age", Optional.empty(),
                "updated_at", Optional.of(Instant.parse("2023-01-01T02:00:00Z")),
                "_airbyte_extracted_at", Optional.of(Instant.parse("2023-01-01T00:00:00Z")),
                "_airbyte_meta", Optional.of(Jsons.deserialize("""
                    {"errors":[]}"""))
            ),
            Map.of(
                "id", Optional.of(2L),
                "name", Optional.of("Bob"),
                "address", Optional.empty(),
                "updated_at", Optional.of(Instant.parse("2023-01-01T03:00:00Z")),
                "_airbyte_extracted_at", Optional.of(Instant.parse("2023-01-01T00:00:00Z")),
                "_airbyte_meta", Optional.of(Jsons.deserialize("""
                    {"errors":["Problem with `age`"]}
                    """))
            )
        ),
        result
    );
  }

  @Test
  public void testDedupFinalTable() throws InterruptedException {
    createRawTable();
    createFinalTable();
    bq.query(QueryJobConfiguration.newBuilder(
        new StringSubstitutor(Map.of(
            "dataset", testDataset)).replace(
                """
                INSERT INTO ${dataset}.users_raw (`_airbyte_data`, `_airbyte_raw_id`, `_airbyte_extracted_at`) VALUES
                  (JSON'{"id": 1, "name": "Alice", "address": {"city": "San Francisco", "state": "CA"}, "age": 42, "updated_at": "2023-01-01T01:00:00Z"}', 'd7b81af0-01da-4846-a650-cc398986bc99', '2023-01-01T00:00:00Z'),
                  (JSON'{"id": 1, "name": "Alice", "address": {"city": "San Diego", "state": "CA"}, "age": 84, "updated_at": "2023-01-01T02:00:00Z"}', '80c99b54-54b4-43bd-b51b-1f67dafa2c52', '2023-01-01T00:00:00Z'),
                  (JSON'{"id": 2, "name": "Bob", "age": "oops", "updated_at": "2023-01-01T03:00:00Z"}', 'ad690bfb-c2c2-4172-bd73-a16c86ccbb67', '2023-01-01T00:00:00Z');

                INSERT INTO ${dataset}.users_final (_airbyte_raw_id, _airbyte_extracted_at, _airbyte_meta, id, updated_at, name, address, age) values
                  ('d7b81af0-01da-4846-a650-cc398986bc99', '2023-01-01T00:00:00Z', JSON'{"errors":[]}', 1, '2023-01-01T01:00:00Z', 'Alice', JSON'{"city": "San Francisco", "state": "CA"}', 42),
                  ('80c99b54-54b4-43bd-b51b-1f67dafa2c52', '2023-01-01T00:00:00Z', JSON'{"errors":[]}', 1, '2023-01-01T02:00:00Z', 'Alice', JSON'{"city": "San Diego", "state": "CA"}', 84),
                  ('ad690bfb-c2c2-4172-bd73-a16c86ccbb67', '2023-01-01T00:00:00Z', JSON'{"errors": ["blah blah age"]}', 2, '2023-01-01T03:00:00Z', 'Bob', NULL, NULL);
                """))
        .build());

    final String sql = GENERATOR.dedupFinalTable(streamId, "", PRIMARY_KEY, CURSOR, COLUMNS);
    logAndExecute(sql);

    // TODO more stringent asserts
    final long finalRows = bq.query(QueryJobConfiguration.newBuilder("SELECT * FROM " + streamId.finalTableId(QUOTE)).build()).getTotalRows();
    assertEquals(2, finalRows);
  }

  @Test
  public void testDedupRawTable() throws InterruptedException {
    createRawTable();
    createFinalTable();
    bq.query(QueryJobConfiguration.newBuilder(
        new StringSubstitutor(Map.of(
            "dataset", testDataset)).replace(
                """
                INSERT INTO ${dataset}.users_raw (`_airbyte_data`, `_airbyte_raw_id`, `_airbyte_extracted_at`) VALUES
                  (JSON'{"id": 1, "name": "Alice", "address": {"city": "San Francisco", "state": "CA"}, "age": 42, "updated_at": "2023-01-01T01:00:00Z"}', 'd7b81af0-01da-4846-a650-cc398986bc99', '2023-01-01T00:00:00Z'),
                  (JSON'{"id": 1, "name": "Alice", "address": {"city": "San Diego", "state": "CA"}, "age": 84, "updated_at": "2023-01-01T02:00:00Z"}', '80c99b54-54b4-43bd-b51b-1f67dafa2c52', '2023-01-01T00:00:00Z'),
                  (JSON'{"id": 2, "name": "Bob", "age": "oops", "updated_at": "2023-01-01T03:00:00Z"}', 'ad690bfb-c2c2-4172-bd73-a16c86ccbb67', '2023-01-01T00:00:00Z');

                INSERT INTO ${dataset}.users_final (_airbyte_raw_id, _airbyte_extracted_at, _airbyte_meta, id, updated_at, name, address, age) values
                  ('80c99b54-54b4-43bd-b51b-1f67dafa2c52', '2023-01-01T00:00:00Z', JSON'{"errors":[]}', 1, '2023-01-01T02:00:00Z', 'Alice', JSON'{"city": "San Diego", "state": "CA"}', 84),
                  ('ad690bfb-c2c2-4172-bd73-a16c86ccbb67', '2023-01-01T00:00:00Z', JSON'{"errors": ["blah blah age"]}', 2, '2023-01-01T03:00:00Z', 'Bob', NULL, NULL);
                """))
        .build());

    final String sql = GENERATOR.dedupRawTable(streamId, "", CDC_COLUMNS);
    logAndExecute(sql);

    // TODO more stringent asserts
    final long rawRows = bq.query(QueryJobConfiguration.newBuilder("SELECT * FROM " + streamId.rawTableId(QUOTE)).build()).getTotalRows();
    assertEquals(2, rawRows);
  }

  @Test
  public void testCommitRawTable() throws InterruptedException {
    createRawTable();
    bq.query(QueryJobConfiguration.newBuilder(
        new StringSubstitutor(Map.of(
            "dataset", testDataset)).replace(
                """
                INSERT INTO ${dataset}.users_raw (`_airbyte_data`, `_airbyte_raw_id`, `_airbyte_extracted_at`) VALUES
                  (JSON'{"id": 1, "name": "Alice", "address": {"city": "San Diego", "state": "CA"}, "age": 84, "updated_at": "2023-01-01T02:00:00Z"}', '80c99b54-54b4-43bd-b51b-1f67dafa2c52', '2023-01-01T00:00:00Z'),
                  (JSON'{"id": 2, "name": "Bob", "age": "oops", "updated_at": "2023-01-01T03:00:00Z"}', 'ad690bfb-c2c2-4172-bd73-a16c86ccbb67', '2023-01-01T00:00:00Z');
                """))
        .build());

    final String sql = GENERATOR.commitRawTable(streamId);
    logAndExecute(sql);

    // TODO more stringent asserts
    final long rawUntypedRows = bq.query(QueryJobConfiguration.newBuilder(
        "SELECT * FROM " + streamId.rawTableId(QUOTE) + " WHERE _airbyte_loaded_at IS NULL").build()).getTotalRows();
    assertEquals(0, rawUntypedRows);
  }

  // TODO some of these test cases don't actually need a suffix. Figure out which ones make sense and
  // which ones don't.
  @Test
  public void testFullUpdateIncrementalDedup() throws InterruptedException {
    createRawTable();
    createFinalTable("_foo");
    bq.query(QueryJobConfiguration.newBuilder(
        new StringSubstitutor(Map.of(
            "dataset", testDataset)).replace(
                """
                INSERT INTO ${dataset}.users_raw (`_airbyte_data`, `_airbyte_raw_id`, `_airbyte_extracted_at`) VALUES
                  (JSON'{"id": 1, "name": "Alice", "address": {"city": "San Francisco", "state": "CA"}, "age": 42, "updated_at": "2023-01-01T01:00:00Z"}', 'd7b81af0-01da-4846-a650-cc398986bc99', '2023-01-01T00:00:00Z'),
                  (JSON'{"id": 1, "name": "Alice", "address": {"city": "San Diego", "state": "CA"}, "age": 84, "updated_at": "2023-01-01T02:00:00Z"}', '80c99b54-54b4-43bd-b51b-1f67dafa2c52', '2023-01-01T00:00:00Z'),
                  (JSON'{"id": 2, "name": "Bob", "age": "oops", "updated_at": "2023-01-01T03:00:00Z"}', 'ad690bfb-c2c2-4172-bd73-a16c86ccbb67', '2023-01-01T00:00:00Z');
                """))
        .build());

    final String sql = GENERATOR.updateTable("_foo", incrementalDedupStreamConfig());
    logAndExecute(sql);

    // TODO
    final long finalRows = bq.query(QueryJobConfiguration.newBuilder("SELECT * FROM " + streamId.finalTableId("_foo", QUOTE)).build()).getTotalRows();
    assertEquals(2, finalRows);
    final long rawRows = bq.query(QueryJobConfiguration.newBuilder("SELECT * FROM " + streamId.rawTableId(QUOTE)).build()).getTotalRows();
    assertEquals(2, rawRows);
    final long rawUntypedRows = bq.query(QueryJobConfiguration.newBuilder(
        "SELECT * FROM " + streamId.rawTableId(QUOTE) + " WHERE _airbyte_loaded_at IS NULL").build()).getTotalRows();
    assertEquals(0, rawUntypedRows);
  }

  @Test
  public void testFullUpdateIncrementalAppend() throws InterruptedException {
    createRawTable();
    createFinalTable("_foo");
    bq.query(QueryJobConfiguration.newBuilder(
        new StringSubstitutor(Map.of(
            "dataset", testDataset)).replace(
                """
                INSERT INTO ${dataset}.users_raw (`_airbyte_data`, `_airbyte_raw_id`, `_airbyte_extracted_at`) VALUES
                  (JSON'{"id": 1, "name": "Alice", "address": {"city": "San Francisco", "state": "CA"}, "age": 42, "updated_at": "2023-01-01T01:00:00Z"}', 'd7b81af0-01da-4846-a650-cc398986bc99', '2023-01-01T00:00:00Z'),
                  (JSON'{"id": 1, "name": "Alice", "address": {"city": "San Diego", "state": "CA"}, "age": 84, "updated_at": "2023-01-01T02:00:00Z"}', '80c99b54-54b4-43bd-b51b-1f67dafa2c52', '2023-01-01T00:00:00Z'),
                  (JSON'{"id": 2, "name": "Bob", "age": "oops", "updated_at": "2023-01-01T03:00:00Z"}', 'ad690bfb-c2c2-4172-bd73-a16c86ccbb67', '2023-01-01T00:00:00Z');
                """))
        .build());

    final String sql = GENERATOR.updateTable("_foo", incrementalAppendStreamConfig());
    logAndExecute(sql);

    // TODO
    final long finalRows = bq.query(QueryJobConfiguration.newBuilder("SELECT * FROM " + streamId.finalTableId("_foo", QUOTE)).build()).getTotalRows();
    assertEquals(3, finalRows);
    final long rawRows = bq.query(QueryJobConfiguration.newBuilder("SELECT * FROM " + streamId.rawTableId(QUOTE)).build()).getTotalRows();
    assertEquals(3, rawRows);
    final long rawUntypedRows = bq.query(QueryJobConfiguration.newBuilder(
        "SELECT * FROM " + streamId.rawTableId(QUOTE) + " WHERE _airbyte_loaded_at IS NULL").build()).getTotalRows();
    assertEquals(0, rawUntypedRows);
  }

  // This is also effectively the full refresh overwrite test case.
  // In the overwrite case, we rely on the destination connector to tell us to write to a final table
  // with a _tmp suffix, and then call overwriteFinalTable at the end of the sync.
  @Test
  public void testFullUpdateFullRefreshAppend() throws InterruptedException {
    createRawTable();
    createFinalTable("_foo");
    bq.query(QueryJobConfiguration.newBuilder(
        new StringSubstitutor(Map.of(
            "dataset", testDataset)).replace(
                """
                INSERT INTO ${dataset}.users_raw (`_airbyte_data`, `_airbyte_raw_id`, `_airbyte_extracted_at`) VALUES
                  (JSON'{"id": 1, "name": "Alice", "address": {"city": "San Francisco", "state": "CA"}, "age": 42, "updated_at": "2023-01-01T01:00:00Z"}', 'd7b81af0-01da-4846-a650-cc398986bc99', '2023-01-01T00:00:00Z'),
                  (JSON'{"id": 1, "name": "Alice", "address": {"city": "San Diego", "state": "CA"}, "age": 84, "updated_at": "2023-01-01T02:00:00Z"}', '80c99b54-54b4-43bd-b51b-1f67dafa2c52', '2023-01-01T00:00:00Z'),
                  (JSON'{"id": 2, "name": "Bob", "age": "oops", "updated_at": "2023-01-01T03:00:00Z"}', 'ad690bfb-c2c2-4172-bd73-a16c86ccbb67', '2023-01-01T00:00:00Z');

                INSERT INTO ${dataset}.users_final_foo (_airbyte_raw_id, _airbyte_extracted_at, _airbyte_meta, id, updated_at, name, address, age) values
                  ('64f4390f-3da1-4b65-b64a-a6c67497f18d', '2022-12-31T00:00:00Z', JSON'{"errors": []}', 1, '2022-12-31T00:00:00Z', 'Alice', NULL, NULL);
                """))
        .build());

    final String sql = GENERATOR.updateTable("_foo", fullRefreshAppendStreamConfig());
    logAndExecute(sql);

    // TODO
    final long finalRows = bq.query(QueryJobConfiguration.newBuilder("SELECT * FROM " + streamId.finalTableId("_foo", QUOTE)).build()).getTotalRows();
    assertEquals(4, finalRows);
    final long rawRows = bq.query(QueryJobConfiguration.newBuilder("SELECT * FROM " + streamId.rawTableId(QUOTE)).build()).getTotalRows();
    assertEquals(3, rawRows);
    final long rawUntypedRows = bq.query(QueryJobConfiguration.newBuilder(
        "SELECT * FROM " + streamId.rawTableId(QUOTE) + " WHERE _airbyte_loaded_at IS NULL").build()).getTotalRows();
    assertEquals(0, rawUntypedRows);
  }

  @Test
  public void testRenameFinalTable() throws InterruptedException {
    createFinalTable("_tmp");

    final String sql = GENERATOR.overwriteFinalTable("_tmp", fullRefreshOverwriteStreamConfig()).get();
    logAndExecute(sql);

    final Table table = bq.getTable(testDataset, "users_final");
    // TODO this should assert table schema + partitioning/clustering configs
    assertNotNull(table);
  }

  @Test
  public void testCdcUpdate() throws InterruptedException {
    createRawTable();
    createFinalTableCdc();
    bq.query(QueryJobConfiguration.newBuilder(
        new StringSubstitutor(Map.of(
<<<<<<< HEAD
            "dataset", testDataset
        )).replace("""
            -- records from a previous sync
            INSERT INTO ${dataset}.users_raw (`_airbyte_data`, `_airbyte_raw_id`, `_airbyte_extracted_at`, `_airbyte_loaded_at`) VALUES
              (JSON'{"id": 1, "_ab_cdc_lsn": 10000, "name": "spooky ghost"}', '64f4390f-3da1-4b65-b64a-a6c67497f18d', '2022-12-31T00:00:00Z', '2022-12-31T00:00:01Z'),
              (JSON'{"id": 0, "_ab_cdc_lsn": 9999, "name": "zombie", "_ab_cdc_deleted_at": "2022-12-31T00:O0:00Z"}', generate_uuid(), '2022-12-31T00:00:00Z', '2022-12-31T00:00:01Z');
            INSERT INTO ${dataset}.users_final (_airbyte_raw_id, _airbyte_extracted_at, _airbyte_meta, id, _ab_cdc_lsn, name, address, age) values
              ('64f4390f-3da1-4b65-b64a-a6c67497f18d', '2022-12-31T00:00:00Z', JSON'{}', 1, 1000, 'spooky ghost', NULL, NULL);
                        
            -- new records from the current sync
            INSERT INTO ${dataset}.users_raw (`_airbyte_data`, `_airbyte_raw_id`, `_airbyte_extracted_at`) VALUES
              (JSON'{"id": 2, "_ab_cdc_lsn": 10001, "name": "alice"}', generate_uuid(), '2023-01-01T00:00:00Z'),
              (JSON'{"id": 2, "_ab_cdc_lsn": 10002, "name": "alice2"}', generate_uuid(), '2023-01-01T00:00:00Z'),
              (JSON'{"id": 3, "_ab_cdc_lsn": 10003, "name": "bob"}', generate_uuid(), '2023-01-01T00:00:00Z'),
              (JSON'{"id": 1, "_ab_cdc_lsn": 10004, "_ab_cdc_deleted_at": "2022-12-31T23:59:59Z"}', generate_uuid(), '2023-01-01T00:00:00Z'),
              (JSON'{"id": 0, "_ab_cdc_lsn": 10005, "name": "zombie_returned"}', generate_uuid(), '2023-01-01T00:00:00Z');
            """)
    ).build());
=======
            "dataset", testDataset)).replace(
                """
                -- records from a previous sync
                INSERT INTO ${dataset}.users_raw (`_airbyte_data`, `_airbyte_raw_id`, `_airbyte_extracted_at`, `_airbyte_loaded_at`) VALUES
                  (JSON'{"id": 1, "_ab_cdc_lsn": 10000, "name": "spooky ghost"}', '64f4390f-3da1-4b65-b64a-a6c67497f18d', '2022-12-31T00:00:00Z', '2022-12-31T00:00:01Z'),
                  (JSON'{"id": 0, "_ab_cdc_lsn": 9999, "name": "zombie", "_ab_cdc_deleted_at": "2022-12-31T00:O0:00Z"}', generate_uuid(), '2022-12-31T00:00:00Z', '2022-12-31T00:00:01Z');
                INSERT INTO ${dataset}.users_final (_airbyte_raw_id, _airbyte_extracted_at, _airbyte_meta, id, _ab_cdc_lsn, name, address, age) values
                  ('64f4390f-3da1-4b65-b64a-a6c67497f18d', '2022-12-31T00:00:00Z', JSON'{}', 1, 1000, 'spooky ghost', NULL, NULL);

                -- new records from the current sync
                INSERT INTO ${dataset}.users_raw (`_airbyte_data`, `_airbyte_raw_id`, `_airbyte_extracted_at`) VALUES
                  (JSON'{"id": 2, "_ab_cdc_lsn": 10001, "name": "alice"}', generate_uuid(), '2023-01-01T00:00:00Z'),
                  (JSON'{"id": 2, "_ab_cdc_lsn": 10002, "name": "alice2"}', generate_uuid(), '2023-01-01T00:00:00Z'),
                  (JSON'{"id": 3, "_ab_cdc_lsn": 10003, "name": "bob"}', generate_uuid(), '2023-01-01T00:00:00Z'),
                  (JSON'{"id": 1, "_ab_cdc_lsn": 10004, "_ab_cdc_deleted_at": "2022-12-31T23:59:59Z"}', generate_uuid(), '2023-01-01T00:00:00Z'),
                  (JSON'{"id": 0, "_ab_cdc_lsn": 10005, "name": "zombie_returned"}', generate_uuid(), '2023-01-01T00:00:00Z');
                """))
        .build());
>>>>>>> 6370714d

    final String sql = GENERATOR.updateTable("", cdcStreamConfig());
    logAndExecute(sql);

    // TODO
    final long finalRows = bq.query(QueryJobConfiguration.newBuilder("SELECT * FROM " + streamId.finalTableId("", QUOTE)).build()).getTotalRows();
    assertEquals(3, finalRows);
    final long rawRows = bq.query(QueryJobConfiguration.newBuilder("SELECT * FROM " + streamId.rawTableId(QUOTE)).build()).getTotalRows();
    /*
     * Explanation: id=0 has two raw records (the old deletion record + zombie_returned) id=1 has one
     * raw record (the new deletion record; the old raw record was deleted) id=2 has one raw record (the
     * newer alice2 record) id=3 has one raw record
     */
    assertEquals(5, rawRows);
    final long rawUntypedRows = bq.query(QueryJobConfiguration.newBuilder(
        "SELECT * FROM " + streamId.rawTableId(QUOTE) + " WHERE _airbyte_loaded_at IS NULL").build()).getTotalRows();
    assertEquals(0, rawUntypedRows);
  }

  /**
   * source operations:
   * <ol>
   * <li>insert id=1 (lsn 10000)</li>
   * <li>delete id=1 (lsn 10001)</li>
   * </ol>
   * <p>
   * But the destination writes lsn 10001 before 10000. We should still end up with no records in the
   * final table.
   * <p>
   * All records have the same emitted_at timestamp. This means that we live or die purely based on
   * our ability to use _ab_cdc_lsn.
   */
  @Test
  public void testCdcOrdering_updateAfterDelete() throws InterruptedException {
    createRawTable();
    createFinalTableCdc();
    bq.query(QueryJobConfiguration.newBuilder(
        new StringSubstitutor(Map.of(
            "dataset", testDataset)).replace(
                """
                -- Write raw deletion record from the first batch, which resulted in an empty final table.
                -- Note the non-null loaded_at - this is to simulate that we previously ran T+D on this record.
                INSERT INTO ${dataset}.users_raw (`_airbyte_data`, `_airbyte_raw_id`, `_airbyte_extracted_at`, `_airbyte_loaded_at`) VALUES
                  (JSON'{"id": 1, "_ab_cdc_lsn": 10001, "_ab_cdc_deleted_at": "2023-01-01T00:01:00Z"}', generate_uuid(), '2023-01-01T00:00:00Z', '2023-01-01T00:00:01Z');

                -- insert raw record from the second record batch - this is an outdated record that should be ignored.
                INSERT INTO ${dataset}.users_raw (`_airbyte_data`, `_airbyte_raw_id`, `_airbyte_extracted_at`) VALUES
                  (JSON'{"id": 1, "_ab_cdc_lsn": 10000, "name": "alice"}', generate_uuid(), '2023-01-01T00:00:00Z');
                """))
        .build());

    final String sql = GENERATOR.updateTable("", cdcStreamConfig());
    logAndExecute(sql);

    // TODO better asserts
    final long finalRows = bq.query(QueryJobConfiguration.newBuilder("SELECT * FROM " + streamId.finalTableId("", QUOTE)).build()).getTotalRows();
    assertEquals(0, finalRows);
    final long rawRows = bq.query(QueryJobConfiguration.newBuilder("SELECT * FROM " + streamId.rawTableId(QUOTE)).build()).getTotalRows();
    assertEquals(1, rawRows);
    final long rawUntypedRows = bq.query(QueryJobConfiguration.newBuilder(
        "SELECT * FROM " + streamId.rawTableId(QUOTE) + " WHERE _airbyte_loaded_at IS NULL").build()).getTotalRows();
    assertEquals(0, rawUntypedRows);
  }

  /**
   * source operations:
   * <ol>
   * <li>arbitrary history...</li>
   * <li>delete id=1 (lsn 10001)</li>
   * <li>reinsert id=1 (lsn 10002)</li>
   * </ol>
   * <p>
   * But the destination receives LSNs 10002 before 10001. In this case, we should keep the reinserted
   * record in the final table.
   * <p>
   * All records have the same emitted_at timestamp. This means that we live or die purely based on
   * our ability to use _ab_cdc_lsn.
   */
  @Test
  public void testCdcOrdering_insertAfterDelete() throws InterruptedException {
    createRawTable();
    createFinalTableCdc();
    bq.query(QueryJobConfiguration.newBuilder(
        new StringSubstitutor(Map.of(
<<<<<<< HEAD
            "dataset", testDataset
        )).replace("""
            -- records from the first batch
            INSERT INTO ${dataset}.users_raw (`_airbyte_data`, `_airbyte_raw_id`, `_airbyte_extracted_at`, `_airbyte_loaded_at`) VALUES
              (JSON'{"id": 1, "_ab_cdc_lsn": 10002, "name": "alice_reinsert"}', '64f4390f-3da1-4b65-b64a-a6c67497f18d', '2023-01-01T00:00:00Z', '2023-01-01T00:00:01Z');
            INSERT INTO ${dataset}.users_final (_airbyte_raw_id, _airbyte_extracted_at, _airbyte_meta, id, _ab_cdc_lsn, name) values
              ('64f4390f-3da1-4b65-b64a-a6c67497f18d', '2023-01-01T00:00:00Z', JSON'{}', 1, 10002, 'alice_reinsert');
                        
            -- second record batch
            INSERT INTO ${dataset}.users_raw (`_airbyte_data`, `_airbyte_raw_id`, `_airbyte_extracted_at`) VALUES
              (JSON'{"id": 1, "_ab_cdc_lsn": 10001, "_ab_cdc_deleted_at": "2023-01-01T00:01:00Z"}', generate_uuid(), '2023-01-01T00:00:00Z');
            """)
    ).build());
    // Run the second round of typing and deduping. This should do nothing to the final table, because the delete is outdated.
=======
            "dataset", testDataset)).replace(
                """
                -- records from the first batch
                INSERT INTO ${dataset}.users_raw (`_airbyte_data`, `_airbyte_raw_id`, `_airbyte_extracted_at`, `_airbyte_loaded_at`) VALUES
                  (JSON'{"id": 1, "_ab_cdc_lsn": 10002, "name": "alice_reinsert"}', '64f4390f-3da1-4b65-b64a-a6c67497f18d', '2023-01-01T00:00:00Z', '2023-01-01T00:00:01Z');
                INSERT INTO ${dataset}.users_final (_airbyte_raw_id, _airbyte_extracted_at, _airbyte_meta, id, _ab_cdc_lsn, name) values
                  ('64f4390f-3da1-4b65-b64a-a6c67497f18d', '2023-01-01T00:00:00Z', JSON'{}', 1, 10002, 'alice_reinsert');

                -- second record batch
                INSERT INTO ${dataset}.users_raw (`_airbyte_data`, `_airbyte_raw_id`, `_airbyte_extracted_at`) VALUES
                  (JSON'{"id": 1, "_ab_cdc_lsn": 10001, "_ab_cdc_deleted_at": "2023-01-01T00:01:00Z"}', generate_uuid(), '2023-01-01T00:00:00Z');
                """))
        .build());
    // Run the second round of typing and deduping. This should do nothing to the final table, because
    // the delete is outdated.
>>>>>>> 6370714d
    final String sql = GENERATOR.updateTable("", cdcStreamConfig());
    logAndExecute(sql);

    final long finalRows = bq.query(QueryJobConfiguration.newBuilder("SELECT * FROM " + streamId.finalTableId("", QUOTE)).build()).getTotalRows();
    assertEquals(1, finalRows);
    final long rawRows = bq.query(QueryJobConfiguration.newBuilder("SELECT * FROM " + streamId.rawTableId(QUOTE)).build()).getTotalRows();
    assertEquals(2, rawRows);
    final long rawUntypedRows = bq.query(QueryJobConfiguration.newBuilder(
        "SELECT * FROM " + streamId.rawTableId(QUOTE) + " WHERE _airbyte_loaded_at IS NULL").build()).getTotalRows();
    assertEquals(0, rawUntypedRows);
  }

  private StreamConfig<StandardSQLTypeName> incrementalDedupStreamConfig() {
    return new StreamConfig<>(
        streamId,
        SyncMode.INCREMENTAL,
        DestinationSyncMode.APPEND_DEDUP,
        PRIMARY_KEY,
        Optional.of(CURSOR),
        COLUMNS);
  }

  private StreamConfig<StandardSQLTypeName> cdcStreamConfig() {
    return new StreamConfig<>(
        streamId,
        SyncMode.INCREMENTAL,
        DestinationSyncMode.APPEND_DEDUP,
        PRIMARY_KEY,
        // Much like the rest of this class - this is purely for test purposes. Real CDC cursors may not be
        // exactly the same as this.
        Optional.of(GENERATOR.buildColumnId("_ab_cdc_lsn")),
        CDC_COLUMNS);
  }

  private StreamConfig<StandardSQLTypeName> incrementalAppendStreamConfig() {
    return new StreamConfig<>(
        streamId,
        SyncMode.INCREMENTAL,
        DestinationSyncMode.APPEND,
        null,
        Optional.of(CURSOR),
        COLUMNS);
  }

  private StreamConfig<StandardSQLTypeName> fullRefreshAppendStreamConfig() {
    return new StreamConfig<>(
        streamId,
        SyncMode.FULL_REFRESH,
        DestinationSyncMode.APPEND,
        null,
        Optional.empty(),
        COLUMNS);
  }

  private StreamConfig<StandardSQLTypeName> fullRefreshOverwriteStreamConfig() {
    return new StreamConfig<>(
        streamId,
        SyncMode.FULL_REFRESH,
        DestinationSyncMode.OVERWRITE,
        null,
        Optional.empty(),
        COLUMNS);
  }

  // These are known-good methods for doing stuff with bigquery.
  // Some of them are identical to what the sql generator does, and that's intentional.
  private void createRawTable() throws InterruptedException {
    bq.query(QueryJobConfiguration.newBuilder(
        new StringSubstitutor(Map.of(
            "dataset", testDataset)).replace("""
                                             CREATE TABLE ${dataset}.users_raw (
                                               _airbyte_raw_id STRING NOT NULL,
                                               _airbyte_data JSON NOT NULL,
                                               _airbyte_extracted_at TIMESTAMP NOT NULL,
                                               _airbyte_loaded_at TIMESTAMP
                                             ) PARTITION BY (
                                               DATE_TRUNC(_airbyte_extracted_at, DAY)
                                             ) CLUSTER BY _airbyte_loaded_at;
                                             """))
        .build());
  }

  private void createFinalTable() throws InterruptedException {
    createFinalTable("");
  }

  private void createFinalTable(String suffix) throws InterruptedException {
    bq.query(QueryJobConfiguration.newBuilder(
        new StringSubstitutor(Map.of(
            "dataset", testDataset,
            "suffix", suffix)).replace("""
                                       CREATE TABLE ${dataset}.users_final${suffix} (
                                         _airbyte_raw_id STRING NOT NULL,
                                         _airbyte_extracted_at TIMESTAMP NOT NULL,
                                         _airbyte_meta JSON NOT NULL,
                                         id INT64,
                                         updated_at TIMESTAMP,
                                         name STRING,
                                         address JSON,
                                         age INT64
                                       )
                                       PARTITION BY (DATE_TRUNC(_airbyte_extracted_at, DAY))
                                       CLUSTER BY id, _airbyte_extracted_at;
                                       """))
        .build());
  }

  private void createFinalTableCdc() throws InterruptedException {
    bq.query(QueryJobConfiguration.newBuilder(
        new StringSubstitutor(Map.of(
            "dataset", testDataset)).replace("""
                                             CREATE TABLE ${dataset}.users_final (
                                               _airbyte_raw_id STRING NOT NULL,
                                               _airbyte_extracted_at TIMESTAMP NOT NULL,
                                               _airbyte_meta JSON NOT NULL,
                                               id INT64,
                                               _ab_cdc_deleted_at TIMESTAMP,
                                               _ab_cdc_lsn INT64,
                                               name STRING,
                                               address JSON,
                                               age INT64
                                             )
                                             PARTITION BY (DATE_TRUNC(_airbyte_extracted_at, DAY))
                                             CLUSTER BY id, _airbyte_extracted_at;
                                             """))
        .build());
  }

  private static void logAndExecute(final String sql) throws InterruptedException {
    LOGGER.info("Executing sql: {}", sql);
    bq.query(QueryJobConfiguration.newBuilder(sql).build());
  }

<<<<<<< HEAD
  private Map<String, Object> toMap(Schema schema, FieldValueList row) {
    final Map<String, Object> map = new HashMap<>();
    for (int i = 0; i < schema.getFields().size(); i++) {
      final Field field = schema.getFields().get(i);
      final FieldValue value = row.get(i);
      Object typedValue;
      if (value.getValue() == null) {
        typedValue = null;
      } else {
        typedValue = switch (field.getType().getStandardType()) {
          case BOOL -> value.getBooleanValue();
          case INT64 -> value.getLongValue();
          case FLOAT64 -> value.getDoubleValue();
          case NUMERIC, BIGNUMERIC -> value.getNumericValue();
          case STRING -> value.getStringValue();
          case BYTES -> value.getBytesValue();
          case TIMESTAMP -> value.getTimestampInstant();
          // value.getTimestampInstant() fails to parse these types
          case DATE, DATETIME, TIME -> value.getStringValue();
          // bigquery returns JSON columns as string; manually parse it into a JsonNode
          case JSON -> Jsons.deserialize(value.getStringValue());

          // Default case for weird types (struct, array, geography, interval)
          default -> value.getStringValue();
        };
      }
      map.put(field.getName(), typedValue);
    }
    return map;
  }

  private void assertQueryResult(final List<Map<String, Optional<Object>>> expectedRows, final TableResult result) {
    List<Map<String, Object>> actualRows = result.streamAll().map(row -> toMap(result.getSchema(), row)).toList();
    LOGGER.info("Got rows: {}", actualRows);
    List<Map<String, Optional<Object>>> missingRows = new ArrayList<>();
    Set<Map<String, Object>> matchedRows = new HashSet<>();
    boolean foundMultiMatch = false;
    // For each expected row, iterate through all actual rows to find a match.
    for (Map<String, Optional<Object>> expectedRow : expectedRows) {
      final List<Map<String, Object>> matchingRows = actualRows.stream().filter(actualRow -> {
        // We only want to check the fields that are specified in the expected row.
        // E.g.we shouldn't assert against randomized UUIDs.
        for (Entry<String, Optional<Object>> expectedEntry : expectedRow.entrySet()) {
          // If the expected value is empty, we just check that the actual value is null.
          if (expectedEntry.getValue().isEmpty()) {
            if (actualRow.get(expectedEntry.getKey()) != null) {
              // It wasn't null, so this actualRow doesn't match the expected row
              return false;
            } else {
              // It _was_ null, so we can move on the next key.
              continue;
            }
          }
          // If the expected value is non-empty, we check that the actual value matches.
          if (!expectedEntry.getValue().get().equals(actualRow.get(expectedEntry.getKey()))) {
            return false;
          }
        }
        return true;
      }).toList();

      if (matchingRows.size() == 0) {
        missingRows.add(expectedRow);
      } else if (matchingRows.size() > 1) {
        foundMultiMatch = true;
      }
      matchedRows.addAll(matchingRows);
    }

    boolean success = true;
    String errorMessage = "";

    if (foundMultiMatch) {
      success = false;
      // TODO is this true? E.g. what if we try to write the same row twice (because of a retry)? Are we guaranteed to have some differentiator?
      errorMessage += "Some expected rows appeared multiple times in the actual table. This is probably a bug in the test itself. \n";
    }
    if (!missingRows.isEmpty()) {
      success = false;
      final String missingRowsRendered = missingRows.stream()
          .map(Object::toString)
          .collect(Collectors.joining("\n"));
      errorMessage += "There were %d rows missing from the actual table:\n%s\n".formatted(missingRows.size(), missingRowsRendered);
    }
    if (matchedRows.size() != actualRows.size()) {
      success = false;
      final String extraRowsRendered = actualRows.stream()
          .filter(row -> !matchedRows.contains(row))
          .map(Object::toString)
          .collect(Collectors.joining("\n"));
      errorMessage += "There were %d rows in the actual table, which were not expected:\n%s\n".formatted(
          actualRows.size() - matchedRows.size(),
          extraRowsRendered);
    }
    assertTrue(success, errorMessage);
  }
=======
>>>>>>> 6370714d
}<|MERGE_RESOLUTION|>--- conflicted
+++ resolved
@@ -438,26 +438,6 @@
     createFinalTableCdc();
     bq.query(QueryJobConfiguration.newBuilder(
         new StringSubstitutor(Map.of(
-<<<<<<< HEAD
-            "dataset", testDataset
-        )).replace("""
-            -- records from a previous sync
-            INSERT INTO ${dataset}.users_raw (`_airbyte_data`, `_airbyte_raw_id`, `_airbyte_extracted_at`, `_airbyte_loaded_at`) VALUES
-              (JSON'{"id": 1, "_ab_cdc_lsn": 10000, "name": "spooky ghost"}', '64f4390f-3da1-4b65-b64a-a6c67497f18d', '2022-12-31T00:00:00Z', '2022-12-31T00:00:01Z'),
-              (JSON'{"id": 0, "_ab_cdc_lsn": 9999, "name": "zombie", "_ab_cdc_deleted_at": "2022-12-31T00:O0:00Z"}', generate_uuid(), '2022-12-31T00:00:00Z', '2022-12-31T00:00:01Z');
-            INSERT INTO ${dataset}.users_final (_airbyte_raw_id, _airbyte_extracted_at, _airbyte_meta, id, _ab_cdc_lsn, name, address, age) values
-              ('64f4390f-3da1-4b65-b64a-a6c67497f18d', '2022-12-31T00:00:00Z', JSON'{}', 1, 1000, 'spooky ghost', NULL, NULL);
-                        
-            -- new records from the current sync
-            INSERT INTO ${dataset}.users_raw (`_airbyte_data`, `_airbyte_raw_id`, `_airbyte_extracted_at`) VALUES
-              (JSON'{"id": 2, "_ab_cdc_lsn": 10001, "name": "alice"}', generate_uuid(), '2023-01-01T00:00:00Z'),
-              (JSON'{"id": 2, "_ab_cdc_lsn": 10002, "name": "alice2"}', generate_uuid(), '2023-01-01T00:00:00Z'),
-              (JSON'{"id": 3, "_ab_cdc_lsn": 10003, "name": "bob"}', generate_uuid(), '2023-01-01T00:00:00Z'),
-              (JSON'{"id": 1, "_ab_cdc_lsn": 10004, "_ab_cdc_deleted_at": "2022-12-31T23:59:59Z"}', generate_uuid(), '2023-01-01T00:00:00Z'),
-              (JSON'{"id": 0, "_ab_cdc_lsn": 10005, "name": "zombie_returned"}', generate_uuid(), '2023-01-01T00:00:00Z');
-            """)
-    ).build());
-=======
             "dataset", testDataset)).replace(
                 """
                 -- records from a previous sync
@@ -476,7 +456,6 @@
                   (JSON'{"id": 0, "_ab_cdc_lsn": 10005, "name": "zombie_returned"}', generate_uuid(), '2023-01-01T00:00:00Z');
                 """))
         .build());
->>>>>>> 6370714d
 
     final String sql = GENERATOR.updateTable("", cdcStreamConfig());
     logAndExecute(sql);
@@ -561,22 +540,6 @@
     createFinalTableCdc();
     bq.query(QueryJobConfiguration.newBuilder(
         new StringSubstitutor(Map.of(
-<<<<<<< HEAD
-            "dataset", testDataset
-        )).replace("""
-            -- records from the first batch
-            INSERT INTO ${dataset}.users_raw (`_airbyte_data`, `_airbyte_raw_id`, `_airbyte_extracted_at`, `_airbyte_loaded_at`) VALUES
-              (JSON'{"id": 1, "_ab_cdc_lsn": 10002, "name": "alice_reinsert"}', '64f4390f-3da1-4b65-b64a-a6c67497f18d', '2023-01-01T00:00:00Z', '2023-01-01T00:00:01Z');
-            INSERT INTO ${dataset}.users_final (_airbyte_raw_id, _airbyte_extracted_at, _airbyte_meta, id, _ab_cdc_lsn, name) values
-              ('64f4390f-3da1-4b65-b64a-a6c67497f18d', '2023-01-01T00:00:00Z', JSON'{}', 1, 10002, 'alice_reinsert');
-                        
-            -- second record batch
-            INSERT INTO ${dataset}.users_raw (`_airbyte_data`, `_airbyte_raw_id`, `_airbyte_extracted_at`) VALUES
-              (JSON'{"id": 1, "_ab_cdc_lsn": 10001, "_ab_cdc_deleted_at": "2023-01-01T00:01:00Z"}', generate_uuid(), '2023-01-01T00:00:00Z');
-            """)
-    ).build());
-    // Run the second round of typing and deduping. This should do nothing to the final table, because the delete is outdated.
-=======
             "dataset", testDataset)).replace(
                 """
                 -- records from the first batch
@@ -592,7 +555,6 @@
         .build());
     // Run the second round of typing and deduping. This should do nothing to the final table, because
     // the delete is outdated.
->>>>>>> 6370714d
     final String sql = GENERATOR.updateTable("", cdcStreamConfig());
     logAndExecute(sql);
 
@@ -726,7 +688,6 @@
     bq.query(QueryJobConfiguration.newBuilder(sql).build());
   }
 
-<<<<<<< HEAD
   private Map<String, Object> toMap(Schema schema, FieldValueList row) {
     final Map<String, Object> map = new HashMap<>();
     for (int i = 0; i < schema.getFields().size(); i++) {
@@ -823,6 +784,5 @@
     }
     assertTrue(success, errorMessage);
   }
-=======
->>>>>>> 6370714d
+
 }