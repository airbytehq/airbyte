#
# Copyright (c) 2021 Airbyte, Inc., all rights reserved.
#


from abc import ABC
from typing import Any, Iterable, List, Mapping, MutableMapping, Optional, Tuple

import requests
from airbyte_cdk.sources import AbstractSource
from airbyte_cdk.sources.streams import Stream
from airbyte_cdk.sources.streams.http import HttpStream
from airbyte_cdk.sources.streams.http.auth import HttpAuthenticator

from .utils import TrelloRequestRateLimits as balancer


class TrelloStream(HttpStream, ABC):
    url_base = "https://api.trello.com/1/"

    # Define primary key as sort key for full_refresh, or very first sync for incremental_refresh
    primary_key = "id"

    # Page size
    limit = None

    extra_params = None

    def __init__(self, config: Mapping[str, Any]):
        super().__init__(authenticator=config["authenticator"])
        self.start_date = config["start_date"]
        self.config = config

    def next_page_token(self, response: requests.Response) -> Optional[Mapping[str, Any]]:
        return None

    def request_params(
        self, stream_state: Mapping[str, Any], stream_slice: Mapping[str, Any] = None, next_page_token: Mapping[str, Any] = None
    ) -> MutableMapping[str, Any]:
        params = {"limit": self.limit, "since": self.start_date}
        if next_page_token:
            params.update(**next_page_token)
        if self.extra_params:
            params.update(self.extra_params)
        return params

    @balancer.balance_rate_limit()
    def parse_response(self, response: requests.Response, **kwargs) -> Iterable[Mapping]:
        json_response = response.json()
        for record in json_response:
            yield record


class ChildStreamMixin:
    parent_stream_class: Optional[TrelloStream] = None

    def stream_slices(self, sync_mode, **kwargs) -> Iterable[Optional[Mapping[str, any]]]:
        for item in self.parent_stream_class(config=self.config).read_records(sync_mode=sync_mode):
            yield {"id": item["id"]}


class IncrementalTrelloStream(TrelloStream, ABC):
    cursor_field = "date"

    def next_page_token(self, response: requests.Response) -> Optional[Mapping[str, Any]]:
        json_response = response.json()
        last_record = next(reversed(json_response), {})
        next_page = last_record.get("id")
        if next_page:
            return {"before": next_page}

    def request_params(
        self, stream_state: Mapping[str, Any], stream_slice: Mapping[str, Any] = None, next_page_token: Mapping[str, Any] = None
    ) -> MutableMapping[str, Any]:
        params = super().request_params(stream_state, stream_slice, next_page_token)
        if stream_state:
            params["since"] = stream_state[self.cursor_field]
        return params

    def get_updated_state(self, current_stream_state: MutableMapping[str, Any], latest_record: Mapping[str, Any]) -> Mapping[str, Any]:
        return {self.cursor_field: max(latest_record.get(self.cursor_field, ""), current_stream_state.get(self.cursor_field, ""))}


class Boards(TrelloStream):
    """Return list of all boards.
    API Docs: https://developer.atlassian.com/cloud/trello/rest/api-group-members/#api-members-id-boards-get
    Endpoint: https://api.trello.com/1/members/me/boards
    """

    def path(self, stream_slice: Mapping[str, Any] = None, **kwargs) -> str:
        return "members/me/boards"

    def parse_response(self, response: requests.Response, **kwargs) -> Iterable[Mapping]:
        board_ids = self.config.get("board_ids", [])
        for record in super().parse_response(response, **kwargs):
            if not board_ids or record["id"] in board_ids:
                yield record


class Cards(ChildStreamMixin, TrelloStream):
    """Return list of all cards of a boards.
    API Docs: https://developer.atlassian.com/cloud/trello/rest/api-group-boards/#api-boards-id-cards-get
    Endpoint: https://api.trello.com/1/boards/<id>/cards/all
    """

    parent_stream_class = Boards
    limit = 20000
    extra_params = {
        "customFieldItems": "true",
        "pluginData": "true",
        "actions_display": "true",
        "members": "true",
        "list": "true",
    }

    def path(self, stream_slice: Mapping[str, Any] = None, **kwargs) -> str:
        return f"boards/{stream_slice['id']}/cards/all"


class Checklists(ChildStreamMixin, TrelloStream):
    """Return list of all checklists of a boards.
    API Docs: https://developer.atlassian.com/cloud/trello/rest/api-group-boards/#api-boards-id-checklists-get
    Endpoint: https://api.trello.com/1/boards/<id>/checklists
    """

    parent_stream_class = Boards
    extra_params = {"fields": "all", "checkItem_fields": "all"}

    def path(self, stream_slice: Mapping[str, Any] = None, **kwargs) -> str:
        return f"boards/{stream_slice['id']}/checklists"


class Lists(ChildStreamMixin, TrelloStream):
    """Return list of all lists of a boards.
    API Docs: https://developer.atlassian.com/cloud/trello/rest/api-group-boards/#api-boards-id-lists-get
    Endpoint: https://api.trello.com/1/boards/<id>/lists
    """

    parent_stream_class = Boards

    def path(self, stream_slice: Mapping[str, Any] = None, **kwargs) -> str:
        return f"boards/{stream_slice['id']}/lists"


class Users(ChildStreamMixin, TrelloStream):
    """Return list of all members of a boards.
    API Docs: https://developer.atlassian.com/cloud/trello/rest/api-group-boards/#api-boards-id-members-get
    Endpoint: https://api.trello.com/1/boards/<id>/members
    """

    parent_stream_class = Boards

    def path(self, stream_slice: Mapping[str, Any] = None, **kwargs) -> str:
        return f"boards/{stream_slice['id']}/members"


class Actions(ChildStreamMixin, IncrementalTrelloStream):
    """Return list of all actions of a boards.
    API Docs: https://developer.atlassian.com/cloud/trello/rest/api-group-boards/#api-boards-boardid-actions-get
    Endpoint: https://api.trello.com/1/boards/<id>/actions
    """

    parent_stream_class = Boards
    limit = 1000

    def path(self, stream_slice: Mapping[str, Any] = None, **kwargs) -> str:
        return f"boards/{stream_slice['id']}/actions"


class TrelloAuthenticator(HttpAuthenticator):
    """
    Generate auth header for start making requests from API token and API key.
    """

    def __init__(
        self,
        token: str,
        key: str,
        auth_header: str = "Authorization",
        key_header: str = "oauth_consumer_key",
        token_header: str = "oauth_token",
    ):
        self.auth_header = auth_header
        self.key_header = key_header
        self.token_header = token_header
        self._key = key
        self._token = token

    def get_auth_header(self) -> Mapping[str, Any]:
        return {self.auth_header: f'OAuth {self.key_header}="{self._key}", {self.token_header}="{self._token}"'}


class SourceTrello(AbstractSource):
    """
    Source Trello fetch date from web-based, Kanban-style, list-making application.
    """

    @staticmethod
    def _get_authenticator(config: dict) -> TrelloAuthenticator:
        key, token = config["key"], config["token"]
        return TrelloAuthenticator(token=token, key=key)

    def check_connection(self, logger, config) -> Tuple[bool, any]:
        """
        Testing connection availability for the connector by granting the credentials.
        """

        try:
            url = f"{TrelloStream.url_base}members/me/boards"

            authenticator = self._get_authenticator(config)

<<<<<<< HEAD
            session = requests.get(
                url, headers=authenticator.get_auth_header()
            )
            session.raise_for_status()
            available_boards = {row.get("id") for row in session.json()}
=======
            response = requests.get(url, headers=authenticator.get_auth_header())
            response.raise_for_status()
            available_boards = {row.get("id") for row in response.json()}
>>>>>>> b62381d1
            for board_id in config.get("board_ids", []):
                if board_id not in available_boards:
                    return False, f"board_id {board_id} not found"

            return True, None
        except requests.exceptions.RequestException as e:
            return False, e

    def streams(self, config: Mapping[str, Any]) -> List[Stream]:
        config["authenticator"] = self._get_authenticator(config)
        return [Actions(config), Boards(config), Cards(config), Checklists(config), Lists(config), Users(config)]<|MERGE_RESOLUTION|>--- conflicted
+++ resolved
@@ -210,17 +210,10 @@
 
             authenticator = self._get_authenticator(config)
 
-<<<<<<< HEAD
-            session = requests.get(
-                url, headers=authenticator.get_auth_header()
-            )
-            session.raise_for_status()
-            available_boards = {row.get("id") for row in session.json()}
-=======
-            response = requests.get(url, headers=authenticator.get_auth_header())
+            response = requests.get(
+                url, headers=authenticator.get_auth_header())
             response.raise_for_status()
             available_boards = {row.get("id") for row in response.json()}
->>>>>>> b62381d1
             for board_id in config.get("board_ids", []):
                 if board_id not in available_boards:
                     return False, f"board_id {board_id} not found"
