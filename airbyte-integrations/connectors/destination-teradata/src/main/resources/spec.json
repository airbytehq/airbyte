{
  "documentationUrl": "https://docs.airbyte.io/integrations/destinations/teradata",
  "supportsIncremental": false,
  "supportsNormalization": false,
  "supportsDBT": true,
  "supported_destination_sync_modes": ["overwrite", "append"],
  "connectionSpecification": {
    "$schema": "http://json-schema.org/draft-07/schema#",
    "title": "Teradata Destination Spec",
    "type": "object",
    "required": ["host"],
    "additionalProperties": true,
    "properties": {
      "host": {
        "title": "Host",
        "description": "Hostname of the database.",
        "type": "string",
        "order": 0
      },
      "logmech": {
        "title": "Authorization Mechanism",
        "description": "",
        "type": "object",
        "order": 1,
        "oneOf": [
          {
            "title": "TD2",
            "type": "object",
            "order": 0,
            "required": ["username", "password"],
            "properties": {
              "auth_type": {
                "type": "string",
                "const": "TD2",
                "enum": ["TD2"],
                "default": "TD2",
                "order": 0
              },
              "username": {
                "title": "User",
                "description": "Username to use to access the database.",
                "type": "string",
                "order": 1
              },
              "password": {
                "description": "Enter the password associated with the username.",
                "type": "string",
                "airbyte_secret": true,
                "title": "Password",
                "order": 2
              }
            }
          },
          {
            "title": "LDAP",
            "type": "object",
            "required": ["username", "password"],
            "order": 1,
            "properties": {
              "auth_type": {
                "type": "string",
                "const": "LDAP",
                "enum": ["LDAP"],
                "default": "LDAP",
                "order": 0
              },
              "username": {
                "title": "User",
                "description": "Username to use to access the database.",
                "type": "string",
                "order": 1
              },
              "password": {
                "description": "Enter the password associated with the username.",
                "type": "string",
                "airbyte_secret": true,
                "title": "Password",
                "order": 2
              }
            }
          },
          {
            "title": "BROWSER",
            "type": "object",
            "order": 1,
            "properties": {
              "auth_type": {
                "type": "string",
                "const": "BROWSER",
                "enum": ["BROWSER"],
                "default": "BROWSER",
                "order": 0
              }
            }
          }
        ]
      },
      "schema": {
        "title": "Default Schema",
        "description": "The default schema tables are written to if the source does not specify a namespace. The usual value for this field is \"public\".",
        "type": "string",
        "examples": ["airbyte_td"],
        "default": "airbyte_td",
        "order": 2
      },
      "ssl": {
        "title": "SSL Connection",
        "description": "Encrypt data using SSL. When activating SSL, please select one of the SSL modes.",
        "type": "boolean",
        "default": false,
        "order": 3
      },
      "ssl_mode": {
        "title": "SSL modes",
        "description": "SSL connection modes. \n <b>disable</b> - Chose this mode to disable encryption of communication between Airbyte and destination database\n <b>allow</b> - Chose this mode to enable encryption only when required by the destination database\n <b>prefer</b> - Chose this mode to allow unencrypted connection only if the destination database does not support encryption\n <b>require</b> - Chose this mode to always require encryption. If the destination database server does not support encryption, connection will fail\n  <b>verify-ca</b> - Chose this mode to always require encryption and to verify that the destination database server has a valid SSL certificate\n  <b>verify-full</b> - This is the most secure mode. Chose this mode to always require encryption and to verify the identity of the destination database server\n See more information - <a href=\"https://teradata-docs.s3.amazonaws.com/doc/connectivity/jdbc/reference/current/jdbcug_chapter_2.html#URL_SSLMODE\"> in the docs</a>.",
        "type": "object",
        "order": 4,
        "oneOf": [
          {
            "title": "disable",
            "additionalProperties": false,
            "description": "Disable SSL.",
            "required": ["mode"],
            "properties": {
              "mode": {
                "type": "string",
                "const": "disable",
                "enum": ["disable"],
                "default": "disable",
                "order": 0
              }
            }
          },
          {
            "title": "allow",
            "additionalProperties": false,
            "description": "Allow SSL mode.",
            "required": ["mode"],
            "properties": {
              "mode": {
                "type": "string",
                "const": "allow",
                "enum": ["allow"],
                "default": "allow",
                "order": 0
              }
            }
          },
          {
            "title": "prefer",
            "additionalProperties": false,
            "description": "Prefer SSL mode.",
            "required": ["mode"],
            "properties": {
              "mode": {
                "type": "string",
                "const": "prefer",
                "enum": ["prefer"],
                "default": "prefer",
                "order": 0
              }
            }
          },
          {
            "title": "require",
            "additionalProperties": false,
            "description": "Require SSL mode.",
            "required": ["mode"],
            "properties": {
              "mode": {
                "type": "string",
                "const": "require",
                "enum": ["require"],
                "default": "require",
                "order": 0
              }
            }
          },
          {
            "title": "verify-ca",
            "additionalProperties": false,
            "description": "Verify-ca SSL mode.",
            "required": ["mode", "ssl_ca_certificate"],
            "properties": {
              "mode": {
                "type": "string",
                "const": "verify-ca",
                "enum": ["verify-ca"],
                "default": "verify-ca",
                "order": 0
              },
              "ssl_ca_certificate": {
                "type": "string",
                "title": "CA certificate",
                "description": "Specifies the file name of a PEM file that contains Certificate Authority (CA) certificates for use with SSLMODE=verify-ca.\n See more information - <a href=\"https://teradata-docs.s3.amazonaws.com/doc/connectivity/jdbc/reference/current/jdbcug_chapter_2.html#URL_SSLCA\"> in the docs</a>.",
                "airbyte_secret": true,
                "multiline": true,
                "order": 1
              }
            }
          },
          {
            "title": "verify-full",
            "additionalProperties": false,
            "description": "Verify-full SSL mode.",
            "required": ["mode", "ssl_ca_certificate"],
            "properties": {
              "mode": {
                "type": "string",
                "const": "verify-full",
                "enum": ["verify-full"],
                "default": "verify-full",
                "order": 0
              },
              "ssl_ca_certificate": {
                "type": "string",
                "title": "CA certificate",
                "description": "Specifies the file name of a PEM file that contains Certificate Authority (CA) certificates for use with SSLMODE=verify-full.\n See more information - <a href=\"https://teradata-docs.s3.amazonaws.com/doc/connectivity/jdbc/reference/current/jdbcug_chapter_2.html#URL_SSLCA\"> in the docs</a>.",
                "airbyte_secret": true,
                "multiline": true,
                "order": 1
              }
            }
          }
        ]
      },
      "jdbc_url_params": {
        "description": "Additional properties to pass to the JDBC URL string when connecting to the database formatted as 'key=value' pairs separated by the symbol '&'. (example: key1=value1&key2=value2&key3=value3).",
        "title": "JDBC URL Params",
        "type": "string",
        "order": 5
      },
      "query_band": {
<<<<<<< HEAD
        "description": "Specifies the custom session query band",
=======
        "description": "Defines the custom session query band using name-value pairs. For example, 'org=Finance;report=Fin123;'",
>>>>>>> 87746899
        "title": "Query Band",
        "type": "string",
        "order": 6
      }
    }
  }
}<|MERGE_RESOLUTION|>--- conflicted
+++ resolved
@@ -231,11 +231,7 @@
         "order": 5
       },
       "query_band": {
-<<<<<<< HEAD
-        "description": "Specifies the custom session query band",
-=======
         "description": "Defines the custom session query band using name-value pairs. For example, 'org=Finance;report=Fin123;'",
->>>>>>> 87746899
         "title": "Query Band",
         "type": "string",
         "order": 6
