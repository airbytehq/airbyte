/*
 * Copyright (c) 2023 Airbyte, Inc., all rights reserved.
 */
package io.airbyte.integrations.destination.teradata

import com.fasterxml.jackson.databind.JsonNode
import com.google.common.collect.ImmutableMap
import io.airbyte.cdk.db.factory.DataSourceFactory
import io.airbyte.cdk.db.jdbc.DefaultJdbcDatabase
import io.airbyte.cdk.db.jdbc.JdbcDatabase
import io.airbyte.cdk.db.jdbc.JdbcUtils
import io.airbyte.cdk.integrations.base.Destination
import io.airbyte.cdk.integrations.base.IntegrationRunner
import io.airbyte.cdk.integrations.destination.StandardNameTransformer
import io.airbyte.cdk.integrations.destination.jdbc.AbstractJdbcDestination
import io.airbyte.commons.json.Jsons
import io.airbyte.commons.map.MoreMaps
import io.airbyte.integrations.destination.teradata.util.TeradataConstants
import java.io.IOException
import java.io.PrintWriter
import java.nio.charset.StandardCharsets
import java.util.*
import java.util.regex.Pattern
import javax.sql.DataSource
import org.slf4j.Logger
import org.slf4j.LoggerFactory

/**
 * The TeradataDestination class is responsible for handling the connection to the Teradata database
 * as destination from Airbyte. It extends the AbstractJdbcDestination class and implements the
 * Destination interface, facilitating the configuration and management of database interactions,
 * including setting a query band.
 */
class TeradataDestination :
    AbstractJdbcDestination(
        TeradataConstants.DRIVER_CLASS,
        StandardNameTransformer(),
        TeradataSqlOperations(),
    ),
    Destination {
    /**
     * Retrieves the data source for the Teradata database connection.
     *
     * @param config The configuration settings as a JsonNode.
     * @return The DataSource object for the Teradata connection.
     */
    override fun getDataSource(config: JsonNode): DataSource {
        val jdbcConfig = toJdbcConfig(config)
        val dataSource =
            DataSourceFactory.create(
                jdbcConfig[JdbcUtils.USERNAME_KEY]?.asText(),
                jdbcConfig[JdbcUtils.PASSWORD_KEY]?.asText(),
                TeradataConstants.DRIVER_CLASS,
                jdbcConfig[JdbcUtils.JDBC_URL_KEY].asText(),
                getConnectionProperties(config)
            )
        // set session query band
        setQueryBand(getDatabase(dataSource))
        return dataSource
<<<<<<< HEAD
    }

    override fun getConnectionProperties(config: JsonNode): Map<String, String> {
        return MoreMaps.merge(appendLogMech(config), super.getConnectionProperties(config))
    }
    /** Appends Logging Mechanism to JDBC URL */
    private fun appendLogMech(config: JsonNode): Map<String, String> {
        val logmechParams: MutableMap<String, String> = HashMap()
        if (
            config.has(TeradataConstants.LOG_MECH) &&
                config.get(TeradataConstants.LOG_MECH).has(TeradataConstants.AUTH_TYPE) &&
                config.get(TeradataConstants.LOG_MECH).get(TeradataConstants.AUTH_TYPE).asText() !=
                    TeradataConstants.TD2_LOG_MECH
        ) {
            logmechParams[TeradataConstants.LOG_MECH] =
                config.get(TeradataConstants.LOG_MECH).get(TeradataConstants.AUTH_TYPE).asText()
        }
        return logmechParams
=======
>>>>>>> f4330796
    }
    /**
     * Retrieves the JdbcDatabase instance based on the provided DataSource.
     *
     * @param dataSource The DataSource to create the JdbcDatabase from.
     * @return The JdbcDatabase instance.
     */
    override fun getDatabase(dataSource: DataSource): JdbcDatabase {
        return DefaultJdbcDatabase(dataSource)
    }
    /**
     * Sets the Teradata session query band to identify the source of SQL requests originating from
     * Airbyte.
     *
     * @param jdbcDatabase The JdbcDatabase instance for which to set the query band.
     */
    private fun setQueryBand(jdbcDatabase: JdbcDatabase) {
        val setQueryBandSql =
            TeradataConstants.QUERY_BAND_SET +
                Companion.queryBand +
                TeradataConstants.QUERY_BAND_SESSION
        jdbcDatabase.execute(setQueryBandSql)
    }

    /**
     * Retrieves the default connection properties for the Teradata database based on the provided
     * configuration.
     *
     * @param config The configuration settings as a JsonNode.
     * @return A map of default connection properties.
     */
    override fun getDefaultConnectionProperties(config: JsonNode): Map<String, String> {
        val additionalParameters: MutableMap<String, String> = HashMap()
        if (
            config.has(TeradataConstants.PARAM_SSL) &&
                config[TeradataConstants.PARAM_SSL].asBoolean()
        ) {
            if (config.has(TeradataConstants.PARAM_SSL_MODE)) {
                additionalParameters.putAll(
                    obtainConnectionOptions(config[TeradataConstants.PARAM_SSL_MODE])
                )
            } else {
                additionalParameters[TeradataConstants.PARAM_SSLMODE] = TeradataConstants.REQUIRE
            }
        }
        if (config.has(TeradataConstants.QUERY_BAND_KEY)) {
            Companion.queryBand =
                handleUserQueryBandText(
                    config[TeradataConstants.QUERY_BAND_KEY].asText(),
                )
        }
        additionalParameters[TeradataConstants.ENCRYPTDATA] = TeradataConstants.ENCRYPTDATA_ON
        return additionalParameters
    }

    /**
     * Obtains additional connection options like SSL configuration.
     *
     * @param encryption The JsonNode containing SSL parameters.
     * @return A map of additional connection properties.
     */
    private fun obtainConnectionOptions(encryption: JsonNode): Map<String, String> {
        val additionalParameters: MutableMap<String, String> = HashMap()
        if (!encryption.isNull) {
            val method = encryption[TeradataConstants.PARAM_MODE].asText()
            additionalParameters[TeradataConstants.PARAM_SSLMODE] = method

            if (TeradataConstants.VERIFY_CA == method || TeradataConstants.VERIFY_FULL == method) {
                createCertificateFile(encryption[TeradataConstants.CA_CERT_KEY].asText())
                additionalParameters[TeradataConstants.PARAM_SSLCA] =
                    TeradataConstants.CA_CERTIFICATE
            }
        }
        return additionalParameters
    }

    /** Creates certificate file for verify-ca and verify-full ssl connection */
    @Throws(IOException::class)
    private fun createCertificateFile(fileValue: String) {
        PrintWriter(TeradataConstants.CA_CERTIFICATE, StandardCharsets.UTF_8).use { out ->
            out.print(fileValue)
        }
    }
    /**
     * Handles and validates the user-defined query band text.
     *
     * @param queryBandText The user-defined query band text.
     * @return The validated query band text, ensuring required parameters are presentin required
     * format.
     */
    private fun handleUserQueryBandText(queryBandText: String?): String {
        if (queryBandText.isNullOrBlank()) {
            return Companion.queryBand
        }
        var updatedQueryBand = StringBuilder(queryBandText)
        // checking org doesn't exist in query_band, appending 'org=teradata-internal-telem'
        // If it exists, user might have set some value of their own, so doing nothing in that case
        val orgMatcher = Pattern.compile("org\\s*=").matcher(queryBandText)
        if (!orgMatcher.find()) {
            if (queryBandText.isNotBlank() && !queryBandText.endsWith(";")) {
                updatedQueryBand.append(";")
            }
            updatedQueryBand.append(TeradataConstants.DEFAULT_QUERY_BAND_ORG)
        }

        // Ensure appname contains airbyte is present or append it if it exists with different value
        val appNameMatcher = Pattern.compile("appname\\s*=\\s*([^;]*)").matcher(updatedQueryBand)
        if (appNameMatcher.find()) {
            val appNameValue = appNameMatcher.group(1).trim { it <= ' ' }
            if (!appNameValue.lowercase(Locale.getDefault()).contains("airbyte")) {
                updatedQueryBand =
                    StringBuilder(
                        updatedQueryBand
                            .toString()
                            .replace(
                                "appname\\s*=\\s*([^;]*)".toRegex(),
                                "appname=" + appNameValue + "_airbyte",
                            ),
                    )
            }
        } else {
            if (updatedQueryBand.isNotEmpty() && !updatedQueryBand.toString().endsWith(";")) {
                updatedQueryBand.append(";")
            }
            updatedQueryBand.append(TeradataConstants.DEFAULT_QUERY_BAND_APPNAME)
        }
        return updatedQueryBand.toString()
    }
    /**
     * Converts the provided configuration into JDBC configuration settings.
     *
     * @param config The configuration settings as a JsonNode.
     * @return The converted JsonNode containing JDBC configuration.
     */
    override fun toJdbcConfig(config: JsonNode): JsonNode {
        val schema = config[JdbcUtils.SCHEMA_KEY]?.asText() ?: TeradataConstants.DEFAULT_SCHEMA_NAME
        val jdbcUrl = String.format("jdbc:teradata://%s/", config[JdbcUtils.HOST_KEY].asText())
        val userName = config[TeradataConstants.LOG_MECH]?.get(JdbcUtils.USERNAME_KEY)?.asText()
        val password = config[TeradataConstants.LOG_MECH]?.get(JdbcUtils.PASSWORD_KEY)?.asText()
        val configBuilder =
            ImmutableMap.builder<Any, Any>()
                .put(JdbcUtils.JDBC_URL_KEY, jdbcUrl)
                .put(JdbcUtils.SCHEMA_KEY, schema)
        userName?.let { configBuilder.put(JdbcUtils.USERNAME_KEY, it) }
        password?.let { configBuilder.put(JdbcUtils.PASSWORD_KEY, it) }
        config[JdbcUtils.JDBC_URL_PARAMS_KEY]?.asText()?.let {
            configBuilder.put(JdbcUtils.JDBC_URL_PARAMS_KEY, it)
        }
        return Jsons.jsonNode(configBuilder.build())
    }

    val queryBand: String
        get() = Companion.queryBand

    companion object {

<<<<<<< HEAD
        private val LOGGER: Logger =
            LoggerFactory.getLogger(
                TeradataDestination::class.java,
            )
=======
>>>>>>> f4330796
        private var queryBand = TeradataConstants.DEFAULT_QUERY_BAND

        @Throws(Exception::class)
        @JvmStatic
        fun main(args: Array<String>) {
            IntegrationRunner(TeradataDestination()).run(args)
        }
    }
}<|MERGE_RESOLUTION|>--- conflicted
+++ resolved
@@ -57,7 +57,6 @@
         // set session query band
         setQueryBand(getDatabase(dataSource))
         return dataSource
-<<<<<<< HEAD
     }
 
     override fun getConnectionProperties(config: JsonNode): Map<String, String> {
@@ -76,8 +75,6 @@
                 config.get(TeradataConstants.LOG_MECH).get(TeradataConstants.AUTH_TYPE).asText()
         }
         return logmechParams
-=======
->>>>>>> f4330796
     }
     /**
      * Retrieves the JdbcDatabase instance based on the provided DataSource.
@@ -234,13 +231,6 @@
 
     companion object {
 
-<<<<<<< HEAD
-        private val LOGGER: Logger =
-            LoggerFactory.getLogger(
-                TeradataDestination::class.java,
-            )
-=======
->>>>>>> f4330796
         private var queryBand = TeradataConstants.DEFAULT_QUERY_BAND
 
         @Throws(Exception::class)
