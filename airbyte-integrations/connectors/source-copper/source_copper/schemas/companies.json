{
  "$schema": "http://json-schema.org/draft-04/schema#",
  "type": "object",
  "additionalProperties": true,
  "properties": {
    "id": {
      "type": ["null", "integer"]
<<<<<<< HEAD
    },
    "phone_numbers": {
      "type": ["null", "array"],
      "properties": {
        "category": {
          "type": ["null", "string"]
        },
        "number": {
          "type": ["null", "string"]
        }   
      }
    },
    "custom_fields": {
      "type": ["null", "array"],
      "properties": {
        "mpc": {
          "type": ["null", "string"]
        }   
      }
=======
>>>>>>> e95d7046
    },
    "name": {
      "type": ["null", "string"]
    },
    "address": {
      "type": ["null", "object"],
      "additionalProperties": true,
      "properties": {
        "street": {
          "type": ["null", "string"]
        },
        "city": {
          "type": ["null", "string"]
        },
        "state": {
          "type": ["null", "string"]
        },
        "postal_code": {
          "type": ["null", "string"]
        },
        "country": {
          "type": ["null", "string"]
        }
      }
    },
    "assignee_id": {
      "type": ["null", "integer"]
    },
    "contact_type_id": {
      "type": ["null", "integer"]
    },
    "details": {
      "type": ["null", "string"]
    },
    "email_domain": {
      "type": ["null", "string"]
    },
    "socials": {
      "type": ["null", "array"],
      "items": {
        "type": ["null", "object"],
        "additionalProperties": true,
        "properties": {
          "url": {
            "type": ["null", "string"]
          },
          "category": {
            "type": ["null", "string"]
          }
        }
      }
    },
    "tags": {
      "type": ["null", "array"],
<<<<<<< HEAD
      "items": {}
=======
      "items": {
        "type": ["null", "string"]
      }
>>>>>>> e95d7046
    },
    "websites": {
      "type": ["null", "array"],
      "items": {
        "type": ["object", "null"],
        "additionalProperties": true,
        "properties": {
          "url": {
            "type": ["null", "string"]
          },
          "category": {
            "type": ["null", "string"]
          }
        }
      }
    },
    "interaction_count": {
      "type": ["null", "integer"]
    },
    "date_created": {
      "type": ["null", "integer"]
    },
    "date_modified": {
      "type": ["null", "integer"]
<<<<<<< HEAD
=======
    },
    "custom_fields": {
      "type": ["null", "array"],
      "items": {
        "type": ["null", "object"],
        "additionalProperties": true
      }
    },
    "phone_numbers": {
      "type": ["null", "array"],
      "items": {
        "type": ["null", "object"],
        "additionalProperties": true
      }
>>>>>>> e95d7046
    }
  }
}<|MERGE_RESOLUTION|>--- conflicted
+++ resolved
@@ -5,7 +5,6 @@
   "properties": {
     "id": {
       "type": ["null", "integer"]
-<<<<<<< HEAD
     },
     "phone_numbers": {
       "type": ["null", "array"],
@@ -25,15 +24,12 @@
           "type": ["null", "string"]
         }   
       }
-=======
->>>>>>> e95d7046
     },
     "name": {
       "type": ["null", "string"]
     },
     "address": {
-      "type": ["null", "object"],
-      "additionalProperties": true,
+      "type": "object",
       "properties": {
         "street": {
           "type": ["null", "string"]
@@ -67,8 +63,7 @@
     "socials": {
       "type": ["null", "array"],
       "items": {
-        "type": ["null", "object"],
-        "additionalProperties": true,
+        "type": "object",
         "properties": {
           "url": {
             "type": ["null", "string"]
@@ -81,19 +76,12 @@
     },
     "tags": {
       "type": ["null", "array"],
-<<<<<<< HEAD
       "items": {}
-=======
-      "items": {
-        "type": ["null", "string"]
-      }
->>>>>>> e95d7046
     },
     "websites": {
       "type": ["null", "array"],
       "items": {
         "type": ["object", "null"],
-        "additionalProperties": true,
         "properties": {
           "url": {
             "type": ["null", "string"]
@@ -112,23 +100,6 @@
     },
     "date_modified": {
       "type": ["null", "integer"]
-<<<<<<< HEAD
-=======
-    },
-    "custom_fields": {
-      "type": ["null", "array"],
-      "items": {
-        "type": ["null", "object"],
-        "additionalProperties": true
-      }
-    },
-    "phone_numbers": {
-      "type": ["null", "array"],
-      "items": {
-        "type": ["null", "object"],
-        "additionalProperties": true
-      }
->>>>>>> e95d7046
     }
   }
 }