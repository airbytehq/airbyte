--- conflicted
+++ resolved
@@ -8,7 +8,6 @@
     },
     "name": {
       "type": ["null", "string"]
-<<<<<<< HEAD
     },
     "socials":{
       "type": ["null", "array"],
@@ -41,8 +40,6 @@
           "type": ["null", "string"]
         }
       }
-=======
->>>>>>> e95d7046
     },
     "prefix": {
       "type": ["null", "string"]
@@ -61,16 +58,9 @@
     },
     "address": {
       "type": ["null", "object"],
-<<<<<<< HEAD
       "properties": {
         "street": {
           "type": ["null", "string"]
-=======
-      "additionalProperties": true,
-      "properties": {
-        "street": {
-          "type": ["string", "null"]
->>>>>>> e95d7046
         },
         "city": {
           "type": ["string", "null"]
@@ -94,51 +84,17 @@
     },
     "company_name": {
       "type": ["null", "string"]
-<<<<<<< HEAD
-=======
-    },
-    "tags": {
-      "type": ["null", "array"],
-      "items": {
-        "type": ["null", "string"]
-      }
-    },
-    "socials": {
-      "type": ["null", "array"],
-      "items": {
-        "type": ["null", "object"],
-        "additionalProperties": true
-      }
-    },
-    "leads_converted_from": {
-      "type": ["null", "array"],
-      "items": {
-        "type": ["null", "object"],
-        "additionalProperties": true
-      }
-    },
-    "custom_fields": {
-      "type": ["null", "array"],
-      "items": {
-        "type": ["null", "object"],
-        "additionalProperties": true
-      }
->>>>>>> e95d7046
     },
     "contact_type_id": {
       "type": ["null", "integer"]
     },
     "details": {
-      "type": ["null", "string"]
+      "type": "null"
     },
     "emails": {
       "type": ["null", "array"],
       "items": {
         "type": ["null", "object"],
-<<<<<<< HEAD
-=======
-        "additionalProperties": true,
->>>>>>> e95d7046
         "properties": {
           "category": {
             "type": ["null", "string"]
@@ -153,10 +109,6 @@
       "type": ["null", "array"],
       "items": {
         "type": ["null", "object"],
-<<<<<<< HEAD
-=======
-        "additionalProperties": true,
->>>>>>> e95d7046
         "properties": {
           "number": {
             "type": ["null", "string"]
@@ -174,10 +126,6 @@
       "type": ["null", "array"],
       "items": {
         "type": ["null", "object"],
-<<<<<<< HEAD
-=======
-        "additionalProperties": true,
->>>>>>> e95d7046
         "properties": {
           "url": {
             "type": ["null", "string"]
@@ -203,5 +151,6 @@
     "date_lead_created": {
       "type": ["null", "integer"]
     }
-  }
+  },
+  "required": ["id"]
 }