--- conflicted
+++ resolved
@@ -8,11 +8,7 @@
   connectorSubtype: api
   connectorType: source
   definitionId: d7fd4f40-5e5a-4b8b-918f-a73077f8c131
-<<<<<<< HEAD
   dockerImageTag: 0.3.0
-=======
-  dockerImageTag: 0.2.8
->>>>>>> b792c5ed
   dockerRepository: airbyte/source-twitter
   documentationUrl: https://docs.airbyte.com/integrations/sources/twitter
   githubIssueLabel: source-twitter
