{
  "documentationUrl": "https://docs.airbyte.com/integrations/sources/mongodb-v2",
  "changelogUrl": "https://docs.airbyte.com/integrations/sources/mongodb-v2",
  "connectionSpecification": {
    "$schema": "http://json-schema.org/draft-07/schema#",
    "title": "MongoDb Source Spec",
    "type": "object",
    "required": ["database_config"],
    "additionalProperties": true,
    "properties": {
      "database_config": {
        "type": "object",
        "title": "Cluster Type",
        "description": "Configures the MongoDB cluster type.",
        "order": 1,
        "group": "connection",
        "display_type": "radio",
        "oneOf": [
          {
            "title": "MongoDB Atlas Replica Set",
            "description": "MongoDB Atlas-hosted cluster configured as a replica set",
            "required": [
              "cluster_type",
              "connection_string",
              "database",
              "username",
              "password",
              "auth_source"
            ],
            "additionalProperties": true,
            "properties": {
              "cluster_type": {
                "type": "string",
                "const": "ATLAS_REPLICA_SET",
                "order": 1
              },
              "connection_string": {
                "title": "Connection String",
                "type": "string",
                "description": "The connection string of the cluster that you want to replicate.",
                "examples": ["mongodb+srv://cluster0.abcd1.mongodb.net/"],
                "order": 2
              },
              "database": {
                "title": "Database Name",
                "type": "string",
                "description": "The name of the MongoDB database that contains the collection(s) to replicate.",
                "order": 3
              },
              "username": {
                "title": "Username",
                "type": "string",
                "description": "The username which is used to access the database.",
                "order": 4
              },
              "password": {
                "title": "Password",
                "type": "string",
                "description": "The password associated with this username.",
                "airbyte_secret": true,
                "order": 5
              },
              "auth_source": {
                "title": "Authentication Source",
                "type": "string",
                "description": "The authentication source where the user information is stored.  See https://www.mongodb.com/docs/manual/reference/connection-string/#mongodb-urioption-urioption.authSource for more details.",
                "default": "admin",
                "examples": ["admin"],
                "order": 6
              },
              "schema_enforced": {
                "title": "Schema Enforced",
                "description": "When enabled, syncs will validate and structure records against the stream's schema.",
                "default": true,
                "type": "boolean",
                "always_show": true,
                "order": 7
              }
            }
          },
          {
            "title": "Self-Managed Replica Set",
            "description": "MongoDB self-hosted cluster configured as a replica set",
            "required": ["cluster_type", "connection_string", "database"],
            "additionalProperties": true,
            "properties": {
              "cluster_type": {
                "type": "string",
                "const": "SELF_MANAGED_REPLICA_SET",
                "order": 1
              },
              "connection_string": {
                "title": "Connection String",
                "type": "string",
                "description": "The connection string of the cluster that you want to replicate.  https://www.mongodb.com/docs/manual/reference/connection-string/#find-your-self-hosted-deployment-s-connection-string for more information.",
                "examples": [
                  "mongodb://example1.host.com:27017,example2.host.com:27017,example3.host.com:27017/",
                  "mongodb://example.host.com:27017/"
                ],
                "order": 2
              },
              "database": {
                "title": "Database Name",
                "type": "string",
                "description": "The name of the MongoDB database that contains the collection(s) to replicate.",
                "order": 3
              },
              "username": {
                "title": "Username",
                "type": "string",
                "description": "The username which is used to access the database.",
                "order": 4
              },
              "password": {
                "title": "Password",
                "type": "string",
                "description": "The password associated with this username.",
                "airbyte_secret": true,
                "order": 5
              },
              "auth_source": {
                "title": "Authentication Source",
                "type": "string",
                "description": "The authentication source where the user information is stored.",
                "default": "admin",
                "examples": ["admin"],
                "order": 6
              },
              "schema_enforced": {
                "title": "Schema Enforced",
                "description": "When enabled, syncs will validate and structure records against the stream's schema.",
                "default": true,
                "type": "boolean",
                "always_show": true,
                "order": 7
              }
            }
          }
        ]
      },
      "initial_waiting_seconds": {
        "type": "integer",
        "title": "Initial Waiting Time in Seconds (Advanced)",
        "description": "The amount of time the connector will wait when it launches to determine if there is new data to sync or not. Defaults to 300 seconds. Valid range: 120 seconds to 1200 seconds.",
        "default": 300,
        "order": 8,
        "min": 120,
        "max": 1200,
        "group": "advanced"
      },
      "queue_size": {
        "type": "integer",
        "title": "Size of the queue (Advanced)",
        "description": "The size of the internal queue. This may interfere with memory consumption and efficiency of the connector, please be careful.",
        "default": 10000,
        "order": 9,
        "min": 1000,
        "max": 10000,
        "group": "advanced"
      },
      "discover_sample_size": {
        "type": "integer",
        "title": "Document discovery sample size (Advanced)",
        "description": "The maximum number of documents to sample when attempting to discover the unique fields for a collection.",
        "default": 10000,
        "order": 10,
        "minimum": 10,
        "maximum": 100000,
        "group": "advanced"
      },
      "invalid_cdc_cursor_position_behavior": {
        "type": "string",
        "title": "Invalid CDC position behavior (Advanced)",
        "description": "Determines whether Airbyte should fail or re-sync data in case of an stale/invalid cursor value into the WAL. If 'Fail sync' is chosen, a user will have to manually reset the connection before being able to continue syncing data. If 'Re-sync data' is chosen, Airbyte will automatically trigger a refresh but could lead to higher cloud costs and data loss.",
        "enum": ["Fail sync", "Re-sync data"],
        "default": "Fail sync",
        "order": 11,
        "group": "advanced"
      },
<<<<<<< HEAD
      "collections": {
          "title": "Collections",
          "description": "The list of collections (case sensitive) to sync. Defaults to all.",
          "type": "array",
          "items": {
            "type": "string"
          },
          "minItems": 0,
          "uniqueItems": true,
          "default": [],
          "order": 12,
          "group": "advanced"
      },
      "schema": {
          "title": "Schema",
          "description": "Hardcoded schema for a stream. If matched with a stream name, will force the schema to confirm to this.",
          "type": "string",
          "default": "",
          "group": "advanced"
=======
      "update_capture_mode": {
        "type": "string",
        "title": "Capture mode (Advanced)",
        "description": "Determines how Airbyte looks up the value of an updated document. If 'Lookup' is chosen, the current value of the document will be read. If 'Post Image' is chosen, then the version of the document immediately after an update will be read. WARNING : Severe data loss will occur if this option is chosen and the appropriate settings are not set on your Mongo instance : https://www.mongodb.com/docs/manual/changeStreams/#change-streams-with-document-pre-and-post-images.",
        "enum": ["Lookup", "Post Image"],
        "default": "Lookup",
        "order": 12,
        "group": "advanced"
      },
      "initial_load_timeout_hours": {
        "type": "integer",
        "title": "Initial Load Timeout in Hours (Advanced)",
        "description": "The amount of time an initial load is allowed to continue for before catching up on CDC logs.",
        "default": 8,
        "min": 4,
        "max": 24,
        "order": 13,
        "group": "advanced"
>>>>>>> 59e981a7
      }
    },
    "groups": [
      {
        "id": "connection"
      },
      {
        "id": "advanced",
        "title": "Advanced"
      }
    ]
  }
}<|MERGE_RESOLUTION|>--- conflicted
+++ resolved
@@ -177,7 +177,6 @@
         "order": 11,
         "group": "advanced"
       },
-<<<<<<< HEAD
       "collections": {
           "title": "Collections",
           "description": "The list of collections (case sensitive) to sync. Defaults to all.",
@@ -197,7 +196,7 @@
           "type": "string",
           "default": "",
           "group": "advanced"
-=======
+      },
       "update_capture_mode": {
         "type": "string",
         "title": "Capture mode (Advanced)",
@@ -216,7 +215,6 @@
         "max": 24,
         "order": 13,
         "group": "advanced"
->>>>>>> 59e981a7
       }
     },
     "groups": [
