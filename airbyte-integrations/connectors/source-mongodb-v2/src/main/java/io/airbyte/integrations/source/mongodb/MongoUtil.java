--- conflicted
+++ resolved
@@ -353,10 +353,6 @@
      * "$$each.v" } } } } } } }, { "$unwind" : "$fields" }, { "$group" : { "_id" : $fields } } ] )
      */
     final AggregateIterable<Document> output = collection.aggregate(aggregateList);
-<<<<<<< HEAD
-    // try (final MongoCursor<Document> cursor = output.allowDiskUse(true).cursor()) {
-=======
->>>>>>> fd8f2c93
     try (final MongoCursor<Document> cursor = output.allowDiskUse(true).maxTime(discoverTimeout, TimeUnit.SECONDS).cursor()) {
       while (cursor.hasNext()) {
         @SuppressWarnings("unchecked")
