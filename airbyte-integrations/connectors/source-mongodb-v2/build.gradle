plugins {
    id 'application'
    id 'airbyte-java-connector'
    alias(libs.plugins.kotlin.jvm)
}

airbyteJavaConnector {
<<<<<<< HEAD
    cdkVersionRequired = '0.1.15'
=======
    cdkVersionRequired = '0.2.0'
>>>>>>> 76e8b96f
    features = ['db-sources']
    useLocalCdk = false
}

airbyteJavaConnector.addCdkDependencies()

application {
    mainClass = 'io.airbyte.integrations.source.mongodb.MongoDbSource'
    applicationDefaultJvmArgs = ['-XX:+ExitOnOutOfMemoryError', '-XX:MaxRAMPercentage=75.0']
}

configurations {
    dataGenerator.extendsFrom testImplementation
    debeziumTest.extendsFrom testImplementation
}

sourceSets {
    dataGenerator {
        kotlin {
            srcDirs('src/test/generator')
        }
    }
    debeziumTest {
        kotlin {
            srcDirs('src/test/debezium')
        }
    }
}

dependencies {
    implementation libs.mongo.driver.sync

    testImplementation libs.testcontainers.mongodb

    integrationTestJavaImplementation libs.apache.commons.lang
    integrationTestJavaImplementation project(':airbyte-integrations:connectors:source-mongodb-v2')

    dataGeneratorImplementation project(':airbyte-cdk:java:airbyte-cdk:airbyte-commons')

    dataGeneratorImplementation project(':airbyte-integrations:connectors:source-mongodb-v2')
    dataGeneratorImplementation libs.mongo.driver.sync
    dataGeneratorImplementation libs.kotlin.logging
    dataGeneratorImplementation libs.kotlinx.cli
    dataGeneratorImplementation (libs.java.faker) {
        exclude module: 'snakeyaml'
    }
    dataGeneratorImplementation libs.jackson.databind
    dataGeneratorImplementation libs.bundles.slf4j
    dataGeneratorImplementation libs.slf4j.simple
    dataGeneratorImplementation libs.kotlinx.cli.jvm
    dataGeneratorImplementation 'org.yaml:snakeyaml:2.2'

    debeziumTestImplementation libs.bundles.debezium.bundle
    debeziumTestImplementation libs.bundles.slf4j
    debeziumTestImplementation libs.slf4j.simple
    debeziumTestImplementation libs.kotlinx.cli.jvm
    debeziumTestImplementation libs.spotbugs.annotations
}

/*
 * Executes the script that generates test data and inserts it into the provided database/collection.
 *
 * To execute this task, use the following command:
 *
 * ./gradlew :airbyte-integrations:connectors:source-mongodb-v2:generateTestData -PconnectionString=<connection string> -PdatabaseName=<database name> -PcollectionName=<collection name> -Pusername=<username>
 *
 * Optionally, you can provide -PnumberOfDocuments to change the number of generated documents from the default (10,000).
 */
tasks.register('generateTestData', JavaExec) {
    def arguments = []

    if(project.hasProperty('collectionName')) {
        arguments.addAll(['--collection-name', collectionName])
    }
    if(project.hasProperty('connectionString')) {
        arguments.addAll(['--connection-string', connectionString])
    }
    if(project.hasProperty('databaseName')) {
        arguments.addAll(['--database-name', databaseName])
    }
    if (project.hasProperty('numberOfDocuments')) {
        arguments.addAll(['--number', numberOfDocuments])
    }
    if(project.hasProperty('username')) {
        arguments.addAll(['--username', username])
    }

    classpath = sourceSets.dataGenerator.runtimeClasspath
    main 'io.airbyte.integrations.source.mongodb.MongoDbInsertClient'
    standardInput = System.in
    args arguments
}

/**
 * Executes the Debezium MongoDB Connector test harness.
 *
 * To execute this task, use the following command:
 *
 * ./gradlew :airbyte-integrations:connectors:source-mongodb-v2:debeziumTest -PconnectionString=<connection string> -PdatabaseName=<database name> -PcollectionName=<collection name> -Pusername=<username>
 */
tasks.register('debeziumTest', JavaExec) {
    def arguments = []

    if(project.hasProperty('collectionName')) {
        arguments.addAll(['--collection-name', collectionName])
    }
    if(project.hasProperty('connectionString')) {
        arguments.addAll(['--connection-string', connectionString])
    }
    if(project.hasProperty('databaseName')) {
        arguments.addAll(['--database-name', databaseName])
    }
    if(project.hasProperty('username')) {
        arguments.addAll(['--username', username])
    }

    classpath = sourceSets.debeziumTest.runtimeClasspath
    main 'io.airbyte.integrations.source.mongodb.DebeziumMongoDbConnectorTest'
    standardInput = System.in
    args arguments
}<|MERGE_RESOLUTION|>--- conflicted
+++ resolved
@@ -5,11 +5,7 @@
 }
 
 airbyteJavaConnector {
-<<<<<<< HEAD
-    cdkVersionRequired = '0.1.15'
-=======
     cdkVersionRequired = '0.2.0'
->>>>>>> 76e8b96f
     features = ['db-sources']
     useLocalCdk = false
 }
