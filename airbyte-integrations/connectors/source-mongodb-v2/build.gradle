plugins {
    id 'airbyte-java-connector'
    id 'org.jetbrains.kotlin.jvm' version '1.9.22'
}

airbyteJavaConnector {
    cdkVersionRequired = '0.20.6'
    features = ['db-sources', 'datastore-mongo']
<<<<<<< HEAD
    useLocalCdk = true
=======
    useLocalCdk = false
>>>>>>> d32d8953
}

application {
    mainClass = 'io.airbyte.integrations.source.mongodb.MongoDbSource'
    applicationDefaultJvmArgs = ['-XX:+ExitOnOutOfMemoryError', '-XX:MaxRAMPercentage=75.0']
}

configurations {
    dataGenerator.extendsFrom testImplementation
    debeziumTest.extendsFrom testImplementation
}

sourceSets {
    dataGenerator {
        kotlin {
            srcDirs('src/test/generator')
        }
    }
    debeziumTest {
        kotlin {
            srcDirs('src/test/debezium')
        }
    }
}

java {
    compileJava {
        options.compilerArgs += "-Xlint:-try,-rawtypes"
    }
}

dependencies {
    implementation 'io.debezium:debezium-embedded:2.4.0.Final'
    implementation 'io.debezium:debezium-connector-mongodb:2.4.0.Final'

    testImplementation 'org.testcontainers:mongodb:1.19.0'

    dataGeneratorImplementation project(':airbyte-integrations:connectors:source-mongodb-v2')
    dataGeneratorImplementation platform('com.fasterxml.jackson:jackson-bom:2.15.2')
    dataGeneratorImplementation 'com.fasterxml.jackson.core:jackson-databind'
    dataGeneratorImplementation 'com.fasterxml.jackson.datatype:jackson-datatype-jsr310'

    dataGeneratorImplementation ('com.github.javafaker:javafaker:1.0.2') { exclude module: 'snakeyaml' }
    dataGeneratorImplementation 'io.github.oshai:kotlin-logging-jvm:5.1.0'
    dataGeneratorImplementation 'org.jetbrains.kotlinx:kotlinx-cli-jvm:0.3.5'
    dataGeneratorImplementation 'org.mongodb:mongodb-driver-sync:4.10.2'

    debeziumTestImplementation 'io.debezium:debezium-embedded:2.4.0.Final'
    debeziumTestImplementation 'io.debezium:debezium-connector-mongodb:2.4.0.Final'
    debeziumTestImplementation 'org.jetbrains.kotlinx:kotlinx-cli-jvm:0.3.5'
    debeziumTestImplementation 'com.github.spotbugs:spotbugs-annotations:4.7.3'
}

/*
 * Executes the script that generates test data and inserts it into the provided database/collection.
 *
 * To execute this task, use the following command:
 *
 * ./gradlew :airbyte-integrations:connectors:source-mongodb-v2:generateTestData -PconnectionString=<connection string> -PdatabaseName=<database name> -PcollectionName=<collection name> -Pusername=<username>
 *
 * Optionally, you can provide -PnumberOfDocuments to change the number of generated documents from the default (10,000).
 */
tasks.register('generateTestData', JavaExec) {
    def arguments = []

    if(project.hasProperty('collectionName')) {
        arguments.addAll(['--collection-name', collectionName])
    }
    if(project.hasProperty('connectionString')) {
        arguments.addAll(['--connection-string', connectionString])
    }
    if(project.hasProperty('databaseName')) {
        arguments.addAll(['--database-name', databaseName])
    }
    if (project.hasProperty('numberOfDocuments')) {
        arguments.addAll(['--number', numberOfDocuments])
    }
    if(project.hasProperty('username')) {
        arguments.addAll(['--username', username])
    }

    classpath = sourceSets.dataGenerator.runtimeClasspath
    main 'io.airbyte.integrations.source.mongodb.MongoDbInsertClient'
    standardInput = System.in
    args arguments
}

/**
 * Executes the Debezium MongoDB Connector test harness.
 *
 * To execute this task, use the following command:
 *
 * ./gradlew :airbyte-integrations:connectors:source-mongodb-v2:debeziumTest -PconnectionString=<connection string> -PdatabaseName=<database name> -PcollectionName=<collection name> -Pusername=<username>
 */
tasks.register('debeziumTest', JavaExec) {
    def arguments = []

    if(project.hasProperty('collectionName')) {
        arguments.addAll(['--collection-name', collectionName])
    }
    if(project.hasProperty('connectionString')) {
        arguments.addAll(['--connection-string', connectionString])
    }
    if(project.hasProperty('databaseName')) {
        arguments.addAll(['--database-name', databaseName])
    }
    if(project.hasProperty('username')) {
        arguments.addAll(['--username', username])
    }

    classpath = sourceSets.debeziumTest.runtimeClasspath
    main 'io.airbyte.integrations.source.mongodb.DebeziumMongoDbConnectorTest'
    standardInput = System.in
    args arguments
}<|MERGE_RESOLUTION|>--- conflicted
+++ resolved
@@ -6,11 +6,7 @@
 airbyteJavaConnector {
     cdkVersionRequired = '0.20.6'
     features = ['db-sources', 'datastore-mongo']
-<<<<<<< HEAD
-    useLocalCdk = true
-=======
     useLocalCdk = false
->>>>>>> d32d8953
 }
 
 application {
