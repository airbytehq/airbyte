--- conflicted
+++ resolved
@@ -1,12 +1,7 @@
 plugins {
     id 'application'
-<<<<<<< HEAD
-    id 'airbyte-docker'
-    id 'airbyte-integration-test-java'
+    id 'airbyte-java-connector'
     alias(libs.plugins.kotlin.jvm)
-=======
-    id 'airbyte-java-connector'
->>>>>>> de6652fb
 }
 
 airbyteJavaConnector {
@@ -41,23 +36,11 @@
 }
 
 dependencies {
-<<<<<<< HEAD
-    implementation libs.slf4j.api
-    implementation libs.jackson.databind
-    implementation project(':airbyte-db:db-lib')
-    implementation project(':airbyte-integrations:bases:base-java')
-    implementation project(':airbyte-integrations:bases:debezium')
     implementation libs.airbyte.protocol
     implementation libs.mongo.driver.sync
-=======
-    implementation libs.airbyte.protocol
-
-    implementation 'org.mongodb:mongodb-driver-sync:4.4.0'
->>>>>>> de6652fb
 
     testImplementation testFixtures(project(':airbyte-integrations:bases:debezium'))
     testImplementation libs.testcontainers.mongodb
-<<<<<<< HEAD
 
     integrationTestJavaImplementation libs.apache.commons.lang
     integrationTestJavaImplementation project(':airbyte-integrations:bases:standard-source-test')
@@ -142,6 +125,4 @@
     main 'io.airbyte.integrations.source.mongodb.DebeziumMongoDbConnectorTest'
     standardInput = System.in
     args arguments
-=======
->>>>>>> de6652fb
 }