plugins {
    id 'application'
    id 'airbyte-docker'
    id 'airbyte-integration-test-java'
<<<<<<< HEAD
    id 'airbyte-connector-acceptance-test'
    alias(libs.plugins.kotlin.jvm)
=======
>>>>>>> 5f7f3046
}

application {
    mainClass = 'io.airbyte.integrations.source.mongodb.MongoDbSource'
    applicationDefaultJvmArgs = ['-XX:+ExitOnOutOfMemoryError', '-XX:MaxRAMPercentage=75.0']
}

configurations {
    dataGenerator.extendsFrom testImplementation
    debeziumTest.extendsFrom testImplementation
}

sourceSets {
    dataGenerator {
        kotlin {
            srcDirs('src/test/generator')
        }
    }
    debeziumTest {
        kotlin {
            srcDirs('src/test/debezium')
        }
    }
}

dependencies {
    implementation libs.slf4j.api
    implementation libs.jackson.databind
    implementation project(':airbyte-db:db-lib')
    implementation project(':airbyte-integrations:bases:base-java')
    implementation project(':airbyte-integrations:bases:debezium')
    implementation libs.airbyte.protocol
    implementation libs.mongo.driver.sync

    testImplementation testFixtures(project(':airbyte-integrations:bases:debezium'))
    testImplementation libs.testcontainers.mongodb

    integrationTestJavaImplementation libs.apache.commons.lang
    integrationTestJavaImplementation project(':airbyte-integrations:bases:standard-source-test')
    integrationTestJavaImplementation project(':airbyte-integrations:connectors:source-mongodb-v2')

    dataGeneratorImplementation project(":airbyte-commons")
    dataGeneratorImplementation project(':airbyte-integrations:connectors:source-mongodb-v2')
    dataGeneratorImplementation libs.mongo.driver.sync
    dataGeneratorImplementation libs.kotlin.logging
    dataGeneratorImplementation libs.kotlinx.cli
    dataGeneratorImplementation libs.java.faker
    dataGeneratorImplementation libs.jackson.databind
    dataGeneratorImplementation libs.bundles.slf4j
    dataGeneratorImplementation libs.slf4j.simple
    dataGeneratorImplementation libs.kotlinx.cli.jvm

    debeziumTestImplementation libs.bundles.debezium.bundle
    debeziumTestImplementation libs.bundles.slf4j
    debeziumTestImplementation libs.slf4j.simple
    debeziumTestImplementation libs.kotlinx.cli.jvm
    debeziumTestImplementation libs.spotbugs.annotations
}

/*
 * Executes the script that generates test data and inserts it into the provided database/collection.
 *
 * To execute this task, use the following command:
 *
 * ./gradlew :airbyte-integrations:connectors:source-mongodb-v2:generateTestData -PconnectionString=<connection string> -PdatabaseName=<database name> -PcollectionName=<collection name> -Pusername=<username>
 *
 * Optionally, you can provide -PnumberOfDocuments to change the number of generated documents from the default (10,000).
 */
tasks.register('generateTestData', JavaExec) {
    def arguments = []

    if(project.hasProperty('collectionName')) {
        arguments.addAll(['--collection-name', collectionName])
    }
    if(project.hasProperty('connectionString')) {
        arguments.addAll(['--connection-string', connectionString])
    }
    if(project.hasProperty('databaseName')) {
        arguments.addAll(['--database-name', databaseName])
    }
    if (project.hasProperty('numberOfDocuments')) {
        arguments.addAll(['--number', numberOfDocuments])
    }
    if(project.hasProperty('username')) {
        arguments.addAll(['--username', username])
    }

    classpath = sourceSets.dataGenerator.runtimeClasspath
    main 'io.airbyte.integrations.source.mongodb.MongoDbInsertClient'
    standardInput = System.in
    args arguments
}

/**
 * Executes the Debezium MongoDB Connector test harness.
 *
 * To execute this task, use the following command:
 *
 * ./gradlew :airbyte-integrations:connectors:source-mongodb-v2:debeziumTest -PconnectionString=<connection string> -PdatabaseName=<database name> -PcollectionName=<collection name> -Pusername=<username>
 */
tasks.register('debeziumTest', JavaExec) {
    def arguments = []

    if(project.hasProperty('collectionName')) {
        arguments.addAll(['--collection-name', collectionName])
    }
    if(project.hasProperty('connectionString')) {
        arguments.addAll(['--connection-string', connectionString])
    }
    if(project.hasProperty('databaseName')) {
        arguments.addAll(['--database-name', databaseName])
    }
    if(project.hasProperty('username')) {
        arguments.addAll(['--username', username])
    }

    classpath = sourceSets.debeziumTest.runtimeClasspath
    main 'io.airbyte.integrations.source.mongodb.DebeziumMongoDbConnectorTest'
    standardInput = System.in
    args arguments
}<|MERGE_RESOLUTION|>--- conflicted
+++ resolved
@@ -1,12 +1,6 @@
 plugins {
-    id 'application'
-    id 'airbyte-docker'
-    id 'airbyte-integration-test-java'
-<<<<<<< HEAD
     id 'airbyte-connector-acceptance-test'
     alias(libs.plugins.kotlin.jvm)
-=======
->>>>>>> 5f7f3046
 }
 
 application {
