--- conflicted
+++ resolved
@@ -25,7 +25,6 @@
   basic_read:
     bypass_reason: "Full refresh syncs are not supported on this connector."
   full_refresh:
-<<<<<<< HEAD
     bypass_reason: "Full refresh syncs are not supported on this connector."
   incremental:
     bypass_reason: "Incremental syncs are not yet supported by this connector."
@@ -33,9 +32,4 @@
 #    tests:
 #      - config_path: "secrets/credentials.json"
 #        configured_catalog_path: "integration_tests/configured_catalog.json"
-=======
-    tests:
-      - config_path: "secrets/credentials.json"
-        configured_catalog_path: "integration_tests/configured_catalog.json"
-        timeout_seconds: 180
->>>>>>> de6652fb
+#        timeout_seconds: 180