{
  "documentationUrl": "https://docs.airbyte.io/integrations/sources/microsoft-teams",
  "connectionSpecification": {
    "$schema": "http://json-schema.org/draft-07/schema#",
    "title": "Microsoft Teams Spec",
    "type": "object",
    "required": ["period"],
    "additionalProperties": true,
    "properties": {
<<<<<<< HEAD
      "tenant_id": {
        "title": "Directory (tenant) ID",
        "type": "string",
        "description": "A globally unique identifier (GUID) that is different than your organization name or domain. Follow these steps to obtain: open one of the Teams where you belong inside the Teams Application -> Click on the … next to the Team title -> Click on Get link to team -> Copy the link to the team and grab the tenant ID form the URL"
      },
      "client_id": {
        "title": "Client ID",
        "type": "string",
        "description": "The Client ID of your Microsoft Teams developer application."
      },
      "client_secret": {
        "title": "Client Secret",
        "type": "string",
        "description": "The Client Secret of your Microsoft Teams developer application.",
        "airbyte_secret": true
      },
=======
>>>>>>> 57c4590b
      "period": {
        "type": "string",
        "title": "Period",
        "description": "Specifies the length of time over which the Team Device Report stream is aggregated. The supported values are: D7, D30, D90, and D180.",
        "examples": ["D7"]
      },
      "credentials": {
        "title": "Authentication mechanism",
        "description": "Choose how to authenticate to Microsoft",
        "type": "object",
        "oneOf": [
          {
            "type": "object",
            "title": "Authenticate via Microsoft (OAuth 2.0)",
            "required": [
              "tenant_id",
              "client_id",
              "client_secret",
              "refresh_token"
            ],
            "additionalProperties": false,
            "properties": {
              "auth_type": {
                "type": "string",
                "const": "Client",
                "enum": ["Client"],
                "default": "Client",
                "order": 0
              },
              "tenant_id": {
                "title": "Directory (tenant) ID",
                "type": "string",
                "description": "Directory (tenant) ID"
              },
              "client_id": {
                "title": "Application (client) ID",
                "type": "string",
                "description": "Application (client) ID"
              },
              "client_secret": {
                "title": "Client Secret",
                "type": "string",
                "description": "Client secret",
                "airbyte_secret": true
              },
              "refresh_token": {
                "title": "Refresh Token",
                "type": "string",
                "description": "A refresh token generated using the above client ID and secret",
                "airbyte_secret": true
              }
            }
          },
          {
            "type": "object",
            "title": "Authenticate via Microsoft",
            "required": ["tenant_id", "client_id", "client_secret"],
            "additionalProperties": false,
            "properties": {
              "auth_type": {
                "type": "string",
                "const": "Token",
                "enum": ["Token"],
                "default": "Token",
                "order": 0
              },
              "tenant_id": {
                "title": "Directory (tenant) ID",
                "type": "string",
                "description": "Directory (tenant) ID"
              },
              "client_id": {
                "title": "Application (client) ID",
                "type": "string",
                "description": "Application (client) ID"
              },
              "client_secret": {
                "title": "Client Secret",
                "type": "string",
                "description": "Client secret",
                "airbyte_secret": true
              }
            }
          }
        ]
      }
    }
  },
  "advanced_auth": {
    "auth_flow_type": "oauth2.0",
    "predicate_key": ["credentials", "auth_type"],
    "predicate_value": "Client",
    "oauth_config_specification": {
      "complete_oauth_output_specification": {
        "type": "object",
        "additionalProperties": false,
        "properties": {
          "refresh_token": {
            "type": "string",
            "path_in_connector_config": ["credentials", "refresh_token"]
          }
        }
      },
      "complete_oauth_server_input_specification": {
        "type": "object",
        "additionalProperties": false,
        "properties": {
          "client_id": {
            "type": "string"
          },
          "client_secret": {
            "type": "string"
          }
        }
      },
      "complete_oauth_server_output_specification": {
        "type": "object",
        "additionalProperties": false,
        "properties": {
          "client_id": {
            "type": "string",
            "path_in_connector_config": ["credentials", "client_id"]
          },
          "client_secret": {
            "type": "string",
            "path_in_connector_config": ["credentials", "client_secret"]
          }
        }
      },
      "oauth_user_input_from_connector_config_specification": {
        "type": "object",
        "additionalProperties": false,
        "properties": {
          "tenant_id": {
            "type": "string",
            "path_in_connector_config": ["credentials", "tenant_id"]
          }
        }
      }
    }
  }
}<|MERGE_RESOLUTION|>--- conflicted
+++ resolved
@@ -7,28 +7,8 @@
     "required": ["period"],
     "additionalProperties": true,
     "properties": {
-<<<<<<< HEAD
-      "tenant_id": {
-        "title": "Directory (tenant) ID",
-        "type": "string",
-        "description": "A globally unique identifier (GUID) that is different than your organization name or domain. Follow these steps to obtain: open one of the Teams where you belong inside the Teams Application -> Click on the … next to the Team title -> Click on Get link to team -> Copy the link to the team and grab the tenant ID form the URL"
-      },
-      "client_id": {
-        "title": "Client ID",
-        "type": "string",
-        "description": "The Client ID of your Microsoft Teams developer application."
-      },
-      "client_secret": {
-        "title": "Client Secret",
-        "type": "string",
-        "description": "The Client Secret of your Microsoft Teams developer application.",
-        "airbyte_secret": true
-      },
-=======
->>>>>>> 57c4590b
       "period": {
         "type": "string",
-        "title": "Period",
         "description": "Specifies the length of time over which the Team Device Report stream is aggregated. The supported values are: D7, D30, D90, and D180.",
         "examples": ["D7"]
       },
