--- conflicted
+++ resolved
@@ -3,11 +3,7 @@
 }
 
 airbyteJavaConnector {
-<<<<<<< HEAD
-    cdkVersionRequired = '0.42.3'
-=======
     cdkVersionRequired = '0.42.4'
->>>>>>> 9953cf3b
     features = ['db-sources']
     useLocalCdk = false
 }
