plugins {
    id 'airbyte-java-connector'
}

airbyteJavaConnector {
<<<<<<< HEAD
    cdkVersionRequired = '0.48.5'
=======
    cdkVersionRequired = '0.48.6'
>>>>>>> 739c3dfe
    features = ['db-sources']
    useLocalCdk = true
}

java {
    // TODO: rewrite code to avoid javac warnings in the first place
    compileJava {
        options.compilerArgs += "-Xlint:-try,-rawtypes"
    }
    compileTestFixturesJava {
        options.compilerArgs += "-Xlint:-this-escape"
    }
}

application {
    mainClass = 'io.airbyte.integrations.source.mssql.MssqlSource'
    applicationDefaultJvmArgs = ['-XX:+ExitOnOutOfMemoryError', '-XX:MaxRAMPercentage=75.0']
}

dependencies {
    implementation 'com.microsoft.sqlserver:mssql-jdbc:12.8.1.jre11'
    implementation 'io.debezium:debezium-embedded:3.0.7.Final'
    implementation 'io.debezium:debezium-connector-sqlserver:3.0.7.Final'
    implementation 'org.codehaus.plexus:plexus-utils:3.4.2'

    testFixturesImplementation 'org.testcontainers:mssqlserver:1.19.0'

    testImplementation 'org.awaitility:awaitility:4.2.0'
    testImplementation 'org.hamcrest:hamcrest-all:1.3'
    testImplementation 'org.testcontainers:mssqlserver:1.19.0'
}

compileKotlin {

}<|MERGE_RESOLUTION|>--- conflicted
+++ resolved
@@ -3,11 +3,7 @@
 }
 
 airbyteJavaConnector {
-<<<<<<< HEAD
-    cdkVersionRequired = '0.48.5'
-=======
-    cdkVersionRequired = '0.48.6'
->>>>>>> 739c3dfe
+    cdkVersionRequired = '0.48.7'
     features = ['db-sources']
     useLocalCdk = true
 }
