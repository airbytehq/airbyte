data:
  ab_internal:
    ql: 200
    sl: 100
  allowedHosts:
    hosts:
      - ${host}
      - ${tunnel_method.tunnel_host}
  connectorSubtype: database
  connectorType: source
  definitionId: b5ea17b1-f170-46dc-bc31-cc744ca984c1
  dockerImageTag: 4.3.2
  dockerRepository: airbyte/source-mssql
  documentationUrl: https://docs.airbyte.com/integrations/sources/mssql
  githubIssueLabel: source-mssql
  icon: icon.svg
  license: ELv2
  maxSecondsBetweenMessages: 7200
  name: Microsoft SQL Server (MSSQL)
  connectorBuildOptions:
    baseImage: docker.io/airbyte/java-connector-base:2.0.1@sha256:ec89bd1a89e825514dd2fc8730ba299a3ae1544580a078df0e35c5202c2085b3
  connectorIPCOptions:
    dataChannel:
      version: "0.0.2"
      supportedSerialization: ["JSONL", "PROTOBUF"]
      supportedTransport: ["SOCKET", "STDIO"]
  registryOverrides:
    cloud:
      enabled: true
    oss:
      enabled: true
  releaseStage: alpha
  supportLevel: certified
  tags:
    - language:java
  releases:
    breakingChanges:
      4.0.0:
        message: "We have overhauled our MSSQL source connector and it is now supported by the Airbyte team! To benefit from new features, including terabyte-sized table support, reliability improvements, expanded datetime data types, and various bug fixes, please opt in to the 4.0.0 version."
        upgradeDeadline: "2024-04-07"
      3.0.0:
        message: "Remapped columns of types: date, datetime, datetime2, datetimeoffset, smalldatetime, and time from `String` to their appropriate Airbyte types. Customers whose streams have columns with the affected data types must take action with their connections."
        upgradeDeadline: "2023-12-07"
      2.0.0:
        message: "Add default cursor for cdc"
        upgradeDeadline: "2023-08-23"
  connectorTestSuitesOptions:
    - suite: unitTests
    - suite: integrationTests
    - suite: acceptanceTests
<<<<<<< HEAD
  externalDocumentationUrls:
    - title: SQL Server documentation
      url: https://learn.microsoft.com/en-us/sql/sql-server/
      type: api_reference
    - title: SQL Server 2022 release notes
      url: https://learn.microsoft.com/en-us/sql/sql-server/sql-server-2022-release-notes
      type: api_release_history
    - title: SQL Server authentication
      url: https://learn.microsoft.com/en-us/sql/relational-databases/security/choose-an-authentication-mode
      type: authentication_guide
metadataSpecVersion: "1.0"
=======
      testSecrets:
        - name: SECRET_SOURCE-MSSQL__CREDS
          fileName: config.json
          secretStore:
            type: GSM
            alias: airbyte-connector-testing-secret-store
        - name: SECRET_SOURCE_MSSQL_PERFORMANCE_TEST_CREDS
          fileName: performance-config.json
          secretStore:
            type: GSM
            alias: airbyte-connector-testing-secret-store
metadataSpecVersion: "1.0"
# dummy-change (revert-me)
>>>>>>> c0949083
<|MERGE_RESOLUTION|>--- conflicted
+++ resolved
@@ -48,7 +48,6 @@
     - suite: unitTests
     - suite: integrationTests
     - suite: acceptanceTests
-<<<<<<< HEAD
   externalDocumentationUrls:
     - title: SQL Server documentation
       url: https://learn.microsoft.com/en-us/sql/sql-server/
@@ -60,18 +59,4 @@
       url: https://learn.microsoft.com/en-us/sql/relational-databases/security/choose-an-authentication-mode
       type: authentication_guide
 metadataSpecVersion: "1.0"
-=======
-      testSecrets:
-        - name: SECRET_SOURCE-MSSQL__CREDS
-          fileName: config.json
-          secretStore:
-            type: GSM
-            alias: airbyte-connector-testing-secret-store
-        - name: SECRET_SOURCE_MSSQL_PERFORMANCE_TEST_CREDS
-          fileName: performance-config.json
-          secretStore:
-            type: GSM
-            alias: airbyte-connector-testing-secret-store
-metadataSpecVersion: "1.0"
-# dummy-change (revert-me)
->>>>>>> c0949083
+# dummy-change (revert-me)