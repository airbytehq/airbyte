data:
  ab_internal:
    ql: 200
    sl: 100
  allowedHosts:
    hosts:
      - ${host}
      - ${tunnel_method.tunnel_host}
  connectorSubtype: database
  connectorType: source
  definitionId: b5ea17b1-f170-46dc-bc31-cc744ca984c1
<<<<<<< HEAD
  dockerImageTag: 4.1.1
=======
  dockerImageTag: 4.1.2
>>>>>>> 9953cf3b
  dockerRepository: airbyte/source-mssql
  documentationUrl: https://docs.airbyte.com/integrations/sources/mssql
  githubIssueLabel: source-mssql
  icon: mssql.svg
  license: ELv2
  maxSecondsBetweenMessages: 7200
  name: Microsoft SQL Server (MSSQL)
  registries:
    cloud:
      enabled: true
    oss:
      enabled: true
  releaseStage: generally_available
  supportLevel: certified
  tags:
    - language:java
  releases:
    breakingChanges:
      4.0.0:
        message: "We have overhauled our MSSQL source connector and it is now supported by the Airbyte team! To benefit from new features, including terabyte-sized table support, reliability improvements, expanded datetime data types, and various bug fixes, please opt in to the 4.0.0 version."
        upgradeDeadline: "2024-04-07"
      3.0.0:
        message: "Remapped columns of types: date, datetime, datetime2, datetimeoffset, smalldatetime, and time from `String` to their appropriate Airbyte types. Customers whose streams have columns with the affected data types must take action with their connections."
        upgradeDeadline: "2023-12-07"
      2.0.0:
        message: "Add default cursor for cdc"
        upgradeDeadline: "2023-08-23"
  connectorTestSuitesOptions:
    - suite: unitTests
    - suite: integrationTests
      testSecrets:
        - name: SECRET_SOURCE-MSSQL__CREDS
          fileName: config.json
          secretStore:
            type: GSM
            alias: airbyte-connector-testing-secret-store
        - name: SECRET_SOURCE_MSSQL_PERFORMANCE_TEST_CREDS
          fileName: performance-config.json
          secretStore:
            type: GSM
            alias: airbyte-connector-testing-secret-store
    - suite: acceptanceTests
      testSecrets:
        - name: SECRET_SOURCE-MSSQL__CREDS
          fileName: config.json
          secretStore:
            type: GSM
            alias: airbyte-connector-testing-secret-store
        - name: SECRET_SOURCE_MSSQL_PERFORMANCE_TEST_CREDS
          fileName: performance-config.json
          secretStore:
            type: GSM
            alias: airbyte-connector-testing-secret-store
metadataSpecVersion: "1.0"<|MERGE_RESOLUTION|>--- conflicted
+++ resolved
@@ -9,11 +9,7 @@
   connectorSubtype: database
   connectorType: source
   definitionId: b5ea17b1-f170-46dc-bc31-cc744ca984c1
-<<<<<<< HEAD
-  dockerImageTag: 4.1.1
-=======
   dockerImageTag: 4.1.2
->>>>>>> 9953cf3b
   dockerRepository: airbyte/source-mssql
   documentationUrl: https://docs.airbyte.com/integrations/sources/mssql
   githubIssueLabel: source-mssql
