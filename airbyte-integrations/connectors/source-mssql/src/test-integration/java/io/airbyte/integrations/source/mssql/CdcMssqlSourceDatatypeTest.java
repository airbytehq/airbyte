--- conflicted
+++ resolved
@@ -347,46 +347,28 @@
     addDataTypeTestData(
         TestDataHolder.builder()
             .sourceType("datetime")
-<<<<<<< HEAD
-            .airbyteType(JsonSchemaPrimitive.STRING)
+            .airbyteType(JsonSchemaType.STRING)
             .addInsertValues("'1753-01-01'", "'9999-12-31'", "'9999-12-31T13:00:04Z'",
                 "'9999-12-31T13:00:04.123Z'", "null")
             .addExpectedValues("1753-01-01T00:00:00.0000Z", "9999-12-31T00:00:00.0000Z", "9999-12-31T13:00:04.0000Z",
                 "9999-12-31T13:00:04.1230Z", null)
-=======
-            .airbyteType(JsonSchemaType.STRING)
-            .addInsertValues("'1753-01-01'", "'9999-12-31'", "null")
-            .addExpectedValues("1753-01-01T00:00:00Z", "9999-12-31T00:00:00Z", null)
->>>>>>> b742a451
             .createTablePatternSql(CREATE_TABLE_SQL)
             .build());
 
     addDataTypeTestData(
         TestDataHolder.builder()
             .sourceType("datetime2")
-<<<<<<< HEAD
-            .airbyteType(JsonSchemaPrimitive.STRING)
+            .airbyteType(JsonSchemaType.STRING)
             .addInsertValues("'0001-01-01'", "'9999-12-31'", "'9999-12-31T13:00:04.123456Z'", "null")
             .addExpectedValues("0001-01-01T00:00:00.0000Z", "9999-12-31T00:00:00.0000Z", "9999-12-31T13:00:04.123456Z", null)
-=======
-            .airbyteType(JsonSchemaType.STRING)
-            .addInsertValues("'0001-01-01'", "'9999-12-31'", "null")
-            .addExpectedValues("0001-01-01T00:00:00Z", "9999-12-31T00:00:00Z", null)
->>>>>>> b742a451
             .createTablePatternSql(CREATE_TABLE_SQL)
             .build());
 
     addDataTypeTestData(
         TestDataHolder.builder()
             .sourceType("time")
-<<<<<<< HEAD
-            .airbyteType(JsonSchemaPrimitive.STRING)
+            .airbyteType(JsonSchemaType.STRING)
             .addInsertValues("'00:00:00.0000000'", "'23:59:59.9999999'", "'00:00:00'", "'23:58'", "null")
-=======
-            .airbyteType(JsonSchemaType.STRING)
-            .addInsertValues("'00:00:00.0000000'", "'23:59:59.9999999'", "'00:00:00'", "'23:58'",
-                "null")
->>>>>>> b742a451
             .addExpectedValues("00:00:00", "23:59:59.9999999", "00:00:00", "23:58:00", null)
             .createTablePatternSql(CREATE_TABLE_SQL)
             .build());
