/*
 * Copyright (c) 2023 Airbyte, Inc., all rights reserved.
 */

package io.airbyte.integrations.source.mssql;

import com.fasterxml.jackson.databind.JsonNode;
import io.airbyte.cdk.db.Database;
import io.airbyte.integrations.source.mssql.MsSQLTestDatabase.BaseImage;
import io.airbyte.integrations.source.mssql.MsSQLTestDatabase.ContainerModifier;
import java.util.ArrayList;
import java.util.List;
import java.util.Objects;
import java.util.concurrent.Callable;
import java.util.concurrent.ExecutorService;
import java.util.concurrent.Executors;
import org.junit.jupiter.api.TestInstance;
import org.junit.jupiter.api.TestInstance.Lifecycle;
import org.junit.jupiter.api.parallel.Execution;
import org.junit.jupiter.api.parallel.ExecutionMode;

@TestInstance(Lifecycle.PER_METHOD)
@Execution(ExecutionMode.CONCURRENT)
public class CdcMssqlSourceDatatypeTest extends AbstractMssqlSourceDatatypeTest {

  private final ExecutorService executor = Executors.newFixedThreadPool(Runtime.getRuntime().availableProcessors());

  @Override
  protected JsonNode getConfig() {
    return testdb.integrationTestConfigBuilder()
        .withCdcReplication()
        .withoutSsl()
        .build();
  }

  @Override
  protected Database setupDatabase() {
    testdb = MsSQLTestDatabase.in(BaseImage.MSSQL_2022, ContainerModifier.AGENT)
        .withCdc();
    return testdb.getDatabase();
  }

  protected void createTables() throws Exception {
<<<<<<< HEAD
    super.createTables();
    for (var test : testDataHolders) {
      testdb.withCdcForTable(test.getNameSpace(), test.getNameWithTestPrefix(), null);
    }
  }

  protected void populateTables() throws Exception {
    super.populateTables();
    for (var test : testDataHolders) {
      testdb.waitForCdcRecords(test.getNameSpace(), test.getNameWithTestPrefix(), test.getValues().size());
    }
=======
    List<Callable<MsSQLTestDatabase>> createTableTasks = new ArrayList<>();
    List<Callable<MsSQLTestDatabase>> enableCdcForTableTasks = new ArrayList<>();
    for (var test : testDataHolders) {
      createTableTasks.add(() -> testdb.with(test.getCreateSqlQuery()));
      enableCdcForTableTasks.add(() -> testdb.withCdcForTable(test.getNameSpace(), test.getNameWithTestPrefix(), null));
    }
    executor.invokeAll(createTableTasks);
    executor.invokeAll(enableCdcForTableTasks);
  }

  protected void populateTables() throws Exception {
    List<Callable<MsSQLTestDatabase>> insertTasks = new ArrayList<>();
    List<Callable<MsSQLTestDatabase>> waitForCdcRecordsTasks = new ArrayList<>();
    for (var test : testDataHolders) {
      insertTasks.add(() -> {
        this.database.query((ctx) -> {
          List<String> sql = test.getInsertSqlQueries();
          Objects.requireNonNull(ctx);
          sql.forEach(ctx::fetch);
          return null;
        });
        return null;
      });
      waitForCdcRecordsTasks.add(() -> testdb.waitForCdcRecords(test.getNameSpace(), test.getNameWithTestPrefix(), test.getExpectedValues().size()));
    }
    // executor.invokeAll(insertTasks);
    executor.invokeAll(insertTasks);
    executor.invokeAll(waitForCdcRecordsTasks);
>>>>>>> be6849f5
  }

  @Override
  public boolean testCatalog() {
    return true;
  }

}<|MERGE_RESOLUTION|>--- conflicted
+++ resolved
@@ -41,19 +41,6 @@
   }
 
   protected void createTables() throws Exception {
-<<<<<<< HEAD
-    super.createTables();
-    for (var test : testDataHolders) {
-      testdb.withCdcForTable(test.getNameSpace(), test.getNameWithTestPrefix(), null);
-    }
-  }
-
-  protected void populateTables() throws Exception {
-    super.populateTables();
-    for (var test : testDataHolders) {
-      testdb.waitForCdcRecords(test.getNameSpace(), test.getNameWithTestPrefix(), test.getValues().size());
-    }
-=======
     List<Callable<MsSQLTestDatabase>> createTableTasks = new ArrayList<>();
     List<Callable<MsSQLTestDatabase>> enableCdcForTableTasks = new ArrayList<>();
     for (var test : testDataHolders) {
@@ -82,7 +69,6 @@
     // executor.invokeAll(insertTasks);
     executor.invokeAll(insertTasks);
     executor.invokeAll(waitForCdcRecordsTasks);
->>>>>>> be6849f5
   }
 
   @Override
