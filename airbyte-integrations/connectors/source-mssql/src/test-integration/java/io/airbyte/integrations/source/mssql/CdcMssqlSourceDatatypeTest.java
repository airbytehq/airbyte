/*
 * Copyright (c) 2021 Airbyte, Inc., all rights reserved.
 */

package io.airbyte.integrations.source.mssql;

import com.fasterxml.jackson.databind.JsonNode;
import com.google.common.collect.ImmutableMap;
import io.airbyte.commons.json.Jsons;
import io.airbyte.db.Database;
import io.airbyte.db.factory.DSLContextFactory;
import io.airbyte.db.factory.DataSourceFactory;
import io.airbyte.integrations.standardtest.source.AbstractSourceDatabaseTypeTest;
import io.airbyte.integrations.standardtest.source.TestDataHolder;
import io.airbyte.integrations.standardtest.source.TestDestinationEnv;
import io.airbyte.protocol.models.JsonSchemaType;
import org.jooq.DSLContext;
import org.testcontainers.containers.MSSQLServerContainer;

public class CdcMssqlSourceDatatypeTest extends AbstractSourceDatabaseTypeTest {

  private MSSQLServerContainer<?> container;
  private JsonNode config;
  private DSLContext dslContext;
  private static final String DB_NAME = "comprehensive";
  private static final String SCHEMA_NAME = "dbo";

  private static final String CREATE_TABLE_SQL =
          "USE " + DB_NAME + "\nCREATE TABLE %1$s(%2$s INTEGER PRIMARY KEY, %3$s %4$s)";

  @Override
  protected JsonNode getConfig() {
    return config;
  }

  @Override
  protected void tearDown(final TestDestinationEnv testEnv) {
    dslContext.close();
    container.close();
  }

  @Override
  protected String getImageName() {
    return "airbyte/source-mssql:dev";
  }

  @Override
  protected Database setupDatabase() throws Exception {
    container = new MSSQLServerContainer<>("mcr.microsoft.com/mssql/server:2019-latest")
            .acceptLicense();
    container.addEnv("MSSQL_AGENT_ENABLED", "True"); // need this running for cdc to work
    container.start();

    config = Jsons.jsonNode(ImmutableMap.builder()
            .put("host", container.getHost())
            .put("port", container.getFirstMappedPort())
            .put("database", DB_NAME)
            .put("username", container.getUsername())
            .put("password", container.getPassword())
            .put("replication_method", "CDC")
            .build());

    dslContext = DSLContextFactory.create(
            container.getUsername(),
            container.getPassword(),
            container.getDriverClassName(),
            String.format("jdbc:sqlserver://%s:%s;",
                    config.get("host").asText(),
                    config.get("port").asInt()), null);
    final Database database = new Database(dslContext);

    dslContext = DSLContextFactory.create(
        container.getUsername(),
        container.getPassword(),
        container.getDriverClassName(),
        String.format("jdbc:sqlserver://%s:%s;",
            config.get("host").asText(),
            config.get("port").asInt()), null);
    final Database database = new Database(dslContext);

    executeQuery("CREATE DATABASE " + DB_NAME + ";");
    executeQuery("ALTER DATABASE " + DB_NAME + "\n\tSET ALLOW_SNAPSHOT_ISOLATION ON");
    executeQuery("USE " + DB_NAME + "\n" + "EXEC sys.sp_cdc_enable_db");

    return database;
  }

  @Override
  protected String getNameSpace() {
    return SCHEMA_NAME;
  }

  private void executeQuery(final String query) {
    try (final DSLContext dslContext = DSLContextFactory.create(
<<<<<<< HEAD
            DataSourceFactory.create(
                    container.getUsername(),
                    container.getPassword(),
                    container.getDriverClassName(),
                    String.format("jdbc:sqlserver://%s:%d;",
                            config.get("host").asText(),
                            config.get("port").asInt())), null)) {
=======
        DataSourceFactory.create(
        container.getUsername(),
        container.getPassword(),
        container.getDriverClassName(),
        String.format("jdbc:sqlserver://%s:%d;",
            config.get("host").asText(),
            config.get("port").asInt())), null)) {
>>>>>>> 6119da60
      final Database database = new Database(dslContext);
      database.query(
              ctx -> ctx
                      .execute(query));
    } catch (final Exception e) {
      throw new RuntimeException(e);
    }
  }

  @Override
  protected void setupEnvironment(final TestDestinationEnv environment) throws Exception {
    super.setupEnvironment(environment);
    enableCdcOnAllTables();
  }

  @Override
  protected void initTests() {
    // in SQL Server there is no boolean, BIT is the sole boolean-like column
    addDataTypeTestData(
            TestDataHolder.builder()
                    .sourceType("bit")
                    .airbyteType(JsonSchemaType.NUMBER)
                    .addInsertValues("null", "0", "1", "'true'", "'false'")
                    .addExpectedValues(null, "false", "true", "true", "false")
                    .createTablePatternSql(CREATE_TABLE_SQL)
                    .build());

    addDataTypeTestData(
            TestDataHolder.builder()
                    .sourceType("tinyint")
                    .airbyteType(JsonSchemaType.NUMBER)
                    .addInsertValues("null", "0", "255")
                    .addExpectedValues(null, "0", "255")
                    .createTablePatternSql(CREATE_TABLE_SQL)
                    .build());

    addDataTypeTestData(
            TestDataHolder.builder()
                    .sourceType("smallint")
                    .airbyteType(JsonSchemaType.NUMBER)
                    .addInsertValues("null", "-32768", "32767")
                    .addExpectedValues(null, "-32768", "32767")
                    .createTablePatternSql(CREATE_TABLE_SQL)
                    .build());

    addDataTypeTestData(
            TestDataHolder.builder()
                    .sourceType("int")
                    .airbyteType(JsonSchemaType.NUMBER)
                    .addInsertValues("null", "-2147483648", "2147483647")
                    .addExpectedValues(null, "-2147483648", "2147483647")
                    .createTablePatternSql(CREATE_TABLE_SQL)
                    .build());

    addDataTypeTestData(
            TestDataHolder.builder()
                    .sourceType("bigint")
                    .airbyteType(JsonSchemaType.NUMBER)
                    .addInsertValues("null", "-9223372036854775808", "9223372036854775807")
                    .addExpectedValues(null, "-9223372036854775808", "9223372036854775807")
                    .createTablePatternSql(CREATE_TABLE_SQL)
                    .build());

    addDataTypeTestData(
            TestDataHolder.builder()
                    .sourceType("real")
                    .airbyteType(JsonSchemaType.NUMBER)
                    .addInsertValues("null", "power(1e1, 38)*-3.4", "power(1e1, -38)*-1.18",
                            "power(1e1, -38)*1.18", "power(1e1, 38)*3.4")
                    .addExpectedValues(null, String.valueOf(Math.pow(10, 38) * -3.4),
                            String.valueOf(Math.pow(10, -38) * -1.18),
                            String.valueOf(Math.pow(10, -38) * 1.18), String.valueOf(Math.pow(10, 38) * 3.4))
                    .createTablePatternSql(CREATE_TABLE_SQL)
                    .build());

    addDataTypeTestData(
            TestDataHolder.builder()
                    .sourceType("float")
                    .airbyteType(JsonSchemaType.NUMBER)
                    .fullSourceDataType("float(24)")
                    .addInsertValues("null", "power(1e1, 38)*-3.4", "power(1e1, -38)*-1.18",
                            "power(1e1, -38)*1.18", "power(1e1, 38)*3.4")
                    .addExpectedValues(null, String.valueOf(Math.pow(10, 38) * -3.4),
                            String.valueOf(Math.pow(10, -38) * -1.18),
                            String.valueOf(Math.pow(10, -38) * 1.18), String.valueOf(Math.pow(10, 38) * 3.4))
                    .createTablePatternSql(CREATE_TABLE_SQL)
                    .build());

    addDataTypeTestData(
            TestDataHolder.builder()
                    .sourceType("float")
                    .airbyteType(JsonSchemaType.NUMBER)
                    .fullSourceDataType("float(53)")
                    .addInsertValues("null", "power(1e1, 308)*-1.79", "power(1e1, -308)*-2.23",
                            "power(1e1, -308)*2.23", "power(1e1, 308)*1.79")
                    .addExpectedValues(null, String.valueOf(Math.pow(10, 308) * -1.79),
                            String.valueOf(Math.pow(10, -308) * -2.23),
                            String.valueOf(Math.pow(10, -308) * 2.23), String.valueOf(Math.pow(10, 308) * 1.79))
                    .createTablePatternSql(CREATE_TABLE_SQL)
                    .build());

    addDataTypeTestData(
            TestDataHolder.builder()
                    .sourceType("decimal")
                    .fullSourceDataType("DECIMAL(5,2)")
                    .airbyteType(JsonSchemaType.NUMBER)
                    .addInsertValues("999", "5.1", "0", "null")
                    .addExpectedValues("999.00", "5.10", "0.00", null)
                    .createTablePatternSql(CREATE_TABLE_SQL)
                    .build());

    addDataTypeTestData(
            TestDataHolder.builder()
                    .sourceType("numeric")
                    .airbyteType(JsonSchemaType.NUMBER)
                    .addInsertValues("'99999'", "null")
                    .addExpectedValues("99999", null)
                    .createTablePatternSql(CREATE_TABLE_SQL)
                    .build());

    addDataTypeTestData(
            TestDataHolder.builder()
                    .sourceType("money")
                    .airbyteType(JsonSchemaType.NUMBER)
                    .addInsertValues("null", "'9990000.99'")
                    .addExpectedValues(null, "9990000.9900")
                    .createTablePatternSql(CREATE_TABLE_SQL)
                    .build());

    addDataTypeTestData(
            TestDataHolder.builder()
                    .sourceType("smallmoney")
                    .airbyteType(JsonSchemaType.NUMBER)
                    .addInsertValues("null", "'-214748.3648'", "214748.3647")
                    .addExpectedValues(null, "-214748.3648", "214748.3647")
                    .createTablePatternSql(CREATE_TABLE_SQL)
                    .build());

    addDataTypeTestData(
            TestDataHolder.builder()
                    .sourceType("char")
                    .airbyteType(JsonSchemaType.STRING)
                    .addInsertValues("'a'", "'*'", "null")
                    .addExpectedValues("a", "*", null)
                    .createTablePatternSql(CREATE_TABLE_SQL)
                    .build());

    addDataTypeTestData(
            TestDataHolder.builder()
                    .sourceType("char")
                    .fullSourceDataType("char(8)")
                    .airbyteType(JsonSchemaType.STRING)
                    .addInsertValues("'{asb123}'", "'{asb12}'")
                    .addExpectedValues("{asb123}", "{asb12} ")
                    .createTablePatternSql(CREATE_TABLE_SQL)
                    .build());

    addDataTypeTestData(
            TestDataHolder.builder()
                    .sourceType("varchar")
                    .fullSourceDataType("varchar(16)")
                    .airbyteType(JsonSchemaType.STRING)
                    .addInsertValues("'a'", "'abc'", "'{asb123}'", "'   '", "''", "null")
                    .addExpectedValues("a", "abc", "{asb123}", "   ", "", null)
                    .createTablePatternSql(CREATE_TABLE_SQL)
                    .build());

    addDataTypeTestData(
            TestDataHolder.builder()
                    .sourceType("varchar")
                    .fullSourceDataType("varchar(max) COLLATE Latin1_General_100_CI_AI_SC_UTF8")
                    .airbyteType(JsonSchemaType.STRING)
                    .addInsertValues("'a'", "'abc'", "N'Миші йдуть на південь, не питай чому;'", "N'櫻花分店'",
                            "''", "null", "N'\\xF0\\x9F\\x9A\\x80'")
                    .addExpectedValues("a", "abc", "Миші йдуть на південь, не питай чому;", "櫻花分店", "",
                            null, "\\xF0\\x9F\\x9A\\x80")
                    .createTablePatternSql(CREATE_TABLE_SQL)
                    .build());

    addDataTypeTestData(
            TestDataHolder.builder()
                    .sourceType("text")
                    .airbyteType(JsonSchemaType.STRING)
                    .addInsertValues("'a'", "'abc'", "'Some test text 123$%^&*()_'", "''", "null")
                    .addExpectedValues("a", "abc", "Some test text 123$%^&*()_", "", null)
                    .createTablePatternSql(CREATE_TABLE_SQL)
                    .build());

    addDataTypeTestData(
            TestDataHolder.builder()
                    .sourceType("nchar")
                    .airbyteType(JsonSchemaType.STRING)
                    .addInsertValues("'a'", "'*'", "N'д'", "null")
                    .addExpectedValues("a", "*", "д", null)
                    .createTablePatternSql(CREATE_TABLE_SQL)
                    .build());

    addDataTypeTestData(
            TestDataHolder.builder()
                    .sourceType("nvarchar")
                    .airbyteType(JsonSchemaType.STRING)
                    .fullSourceDataType("nvarchar(max)")
                    .addInsertValues("'a'", "'abc'", "N'Миші ççуть на південь, не питай чому;'", "N'櫻花分店'",
                            "''", "null", "N'\\xF0\\x9F\\x9A\\x80'")
                    .addExpectedValues("a", "abc", "Миші ççуть на південь, не питай чому;", "櫻花分店", "",
                            null, "\\xF0\\x9F\\x9A\\x80")
                    .createTablePatternSql(CREATE_TABLE_SQL)
                    .build());

    addDataTypeTestData(
            TestDataHolder.builder()
                    .sourceType("nvarchar")
                    .airbyteType(JsonSchemaType.STRING)
                    .fullSourceDataType("nvarchar(24)")
                    .addInsertValues("'a'", "'abc'", "N'Миші йдуть;'", "N'櫻花分店'", "''", "null")
                    .addExpectedValues("a", "abc", "Миші йдуть;", "櫻花分店", "", null)
                    .createTablePatternSql(CREATE_TABLE_SQL)
                    .build());

    addDataTypeTestData(
            TestDataHolder.builder()
                    .sourceType("ntext")
                    .airbyteType(JsonSchemaType.STRING)
                    .addInsertValues("'a'", "'abc'", "N'Миші йдуть на південь, не питай чому;'", "N'櫻花分店'",
                            "''", "null", "N'\\xF0\\x9F\\x9A\\x80'")
                    .addExpectedValues("a", "abc", "Миші йдуть на південь, не питай чому;", "櫻花分店", "",
                            null, "\\xF0\\x9F\\x9A\\x80")
                    .createTablePatternSql(CREATE_TABLE_SQL)
                    .build());

    addDataTypeTestData(
            TestDataHolder.builder()
                    .sourceType("xml")
                    .airbyteType(JsonSchemaType.STRING)
                    .addInsertValues(
                            "CONVERT(XML, N'<?xml version=\"1.0\"?><book><title>Manual</title><chapter>...</chapter></book>')",
                            "null", "''")
                    .addExpectedValues("<book><title>Manual</title><chapter>...</chapter></book>", null, "")
                    .createTablePatternSql(CREATE_TABLE_SQL)
                    .build());

    addDataTypeTestData(
            TestDataHolder.builder()
                    .sourceType("date")
                    .airbyteType(JsonSchemaType.STRING)
                    .addInsertValues("'0001-01-01'", "'9999-12-31'", "'1999-01-08'", "null")
                    .addExpectedValues("0001-01-01T00:00:00Z", "9999-12-31T00:00:00Z", "1999-01-08T00:00:00Z", null)
                    .createTablePatternSql(CREATE_TABLE_SQL)
                    .build());

    addDataTypeTestData(
            TestDataHolder.builder()
                    .sourceType("smalldatetime")
                    .airbyteType(JsonSchemaType.STRING)
                    .addInsertValues("'1900-01-01'", "'2079-06-06'", "null")
                    .addExpectedValues("1900-01-01T00:00:00.000000Z", "2079-06-06T00:00:00.000000Z", null)
                    .createTablePatternSql(CREATE_TABLE_SQL)
                    .build());

    addDataTypeTestData(
            TestDataHolder.builder()
                    .sourceType("datetime")
                    .airbyteType(JsonSchemaType.STRING)
                    .addInsertValues("'1753-01-01'", "'9999-12-31'", "'9999-12-31T13:00:04Z'",
                            "'9999-12-31T13:00:04.123Z'", "null")
                    .addExpectedValues("1753-01-01T00:00:00.000000Z", "9999-12-31T00:00:00.000000Z", "9999-12-31T13:00:04.000000Z",
                            "9999-12-31T13:00:04.123000Z", null)
                    .createTablePatternSql(CREATE_TABLE_SQL)
                    .build());

    addDataTypeTestData(
            TestDataHolder.builder()
                    .sourceType("datetime2")
                    .airbyteType(JsonSchemaType.STRING)
                    .addInsertValues("'0001-01-01'", "'9999-12-31'", "'9999-12-31T13:00:04.123456Z'", "null")
                    .addExpectedValues("0001-01-01T00:00:00.000000Z", "9999-12-31T00:00:00.000000Z", "9999-12-31T13:00:04.123456Z", null)
                    .createTablePatternSql(CREATE_TABLE_SQL)
                    .build());

    addDataTypeTestData(
            TestDataHolder.builder()
                    .sourceType("time")
                    .airbyteType(JsonSchemaType.STRING)
                    .addInsertValues("'00:00:00.0000000'", "'23:59:59.9999999'", "'00:00:00'", "'23:58'", "null")
                    .addExpectedValues("00:00:00", "23:59:59.9999999", "00:00:00", "23:58:00", null)
                    .createTablePatternSql(CREATE_TABLE_SQL)
                    .build());

    addDataTypeTestData(
            TestDataHolder.builder()
                    .sourceType("datetimeoffset")
                    .airbyteType(JsonSchemaType.STRING)
                    .addInsertValues("'0001-01-10 00:00:00 +01:00'", "'9999-01-10 00:00:00 +01:00'", "null")
                    .addExpectedValues("0001-01-10 00:00:00 +01:00", "9999-01-10 00:00:00 +01:00", null)
                    .createTablePatternSql(CREATE_TABLE_SQL)
                    .build());

    // TODO BUG Returns binary value instead of actual value
    addDataTypeTestData(
            TestDataHolder.builder()
                    .sourceType("binary")
                    .airbyteType(JsonSchemaType.STRING)
                    // .addInsertValues("CAST( 'A' AS VARBINARY)", "null")
                    // .addExpectedValues("A")
                    .addInsertValues("null")
                    .addNullExpectedValue()
                    .createTablePatternSql(CREATE_TABLE_SQL)
                    .build());

    // TODO BUG Returns binary value instead of actual value
    addDataTypeTestData(
            TestDataHolder.builder()
                    .sourceType("varbinary")
                    .fullSourceDataType("varbinary(30)")
                    .airbyteType(JsonSchemaType.STRING)
                    // .addInsertValues("CAST( 'ABC' AS VARBINARY)", "null")
                    // .addExpectedValues("A")
                    .addInsertValues("null")
                    .addNullExpectedValue()
                    .createTablePatternSql(CREATE_TABLE_SQL)
                    .build());

    // TODO BUG: airbyte returns binary representation instead of readable one
    // create table dbo_1_hierarchyid1 (test_column hierarchyid);
    // insert dbo_1_hierarchyid1 values ('/1/1/');
    // select test_column ,test_column.ToString() AS [Node Text],test_column.GetLevel() [Node Level]
    // from dbo_1_hierarchyid1;
    addDataTypeTestData(
            TestDataHolder.builder()
                    .sourceType("hierarchyid")
                    .airbyteType(JsonSchemaType.STRING)
                    .addInsertValues("null")
                    .addNullExpectedValue()
                    // .addInsertValues("null","'/1/1/'")
                    // .addExpectedValues(null, "/1/1/")
                    .createTablePatternSql(CREATE_TABLE_SQL)
                    .build());

    addDataTypeTestData(
            TestDataHolder.builder()
                    .sourceType("sql_variant")
                    .airbyteType(JsonSchemaType.STRING)
                    .addInsertValues("'a'", "'abc'", "N'Миші йдуть на південь, не питай чому;'", "N'櫻花分店'",
                            "''", "null", "N'\\xF0\\x9F\\x9A\\x80'")
                    // TODO: BUG - These all come through as nulls, Debezium doesn't mention sql_variant at all so
                    // assume unsupported
                    // .addExpectedValues("a", "abc", "Миші йдуть на південь, не питай чому;", "櫻花分店", "",
                    // null, "\\xF0\\x9F\\x9A\\x80")
                    .createTablePatternSql(CREATE_TABLE_SQL)
                    .build());

    // TODO BUG: Airbyte returns binary representation instead of text one.
    // Proper select query example: SELECT test_column.STAsText() from dbo_1_geometry;
    addDataTypeTestData(
            TestDataHolder.builder()
                    .sourceType("geometry")
                    .airbyteType(JsonSchemaType.STRING)
                    .addInsertValues("null")
                    .addNullExpectedValue()
                    // .addInsertValues("geometry::STGeomFromText('LINESTRING (100 100, 20 180, 180 180)', 0)")
                    // .addExpectedValues("LINESTRING (100 100, 20 180, 180 180)",
                    // "POLYGON ((0 0, 150 0, 150 150, 0 150, 0 0)", null)
                    .createTablePatternSql(CREATE_TABLE_SQL)
                    .build());

    addDataTypeTestData(
            TestDataHolder.builder()
                    .sourceType("uniqueidentifier")
                    .airbyteType(JsonSchemaType.STRING)
                    .addInsertValues("'375CFC44-CAE3-4E43-8083-821D2DF0E626'", "null")
                    .addExpectedValues("375CFC44-CAE3-4E43-8083-821D2DF0E626", null)
                    .createTablePatternSql(CREATE_TABLE_SQL)
                    .build());

    // TODO BUG: Airbyte returns binary representation instead of text one.
    // Proper select query example: SELECT test_column.STAsText() from dbo_1_geography;
    addDataTypeTestData(
            TestDataHolder.builder()
                    .sourceType("geography")
                    .airbyteType(JsonSchemaType.STRING)
                    .addInsertValues("null")
                    .addNullExpectedValue()
                    // .addInsertValues("geography::STGeomFromText('LINESTRING(-122.360 47.656, -122.343 47.656 )',
                    // 4326)")
                    // .addExpectedValues("LINESTRING(-122.360 47.656, -122.343 47.656 )", null)
                    .createTablePatternSql(CREATE_TABLE_SQL)
                    .build());

  }

  private void enableCdcOnAllTables() {
    executeQuery("USE " + DB_NAME + "\n"
            + "DECLARE @TableName VARCHAR(100)\n"
            + "DECLARE @TableSchema VARCHAR(100)\n"
            + "DECLARE CDC_Cursor CURSOR FOR\n"
            + "  SELECT * FROM ( \n"
            + "   SELECT Name,SCHEMA_NAME(schema_id) AS TableSchema\n"
            + "   FROM   sys.objects\n"
            + "   WHERE  type = 'u'\n"
            + "   AND is_ms_shipped <> 1\n"
            + "   ) CDC\n"
            + "OPEN CDC_Cursor\n"
            + "FETCH NEXT FROM CDC_Cursor INTO @TableName,@TableSchema\n"
            + "WHILE @@FETCH_STATUS = 0\n"
            + " BEGIN\n"
            + "   DECLARE @SQL NVARCHAR(1000)\n"
            + "   DECLARE @CDC_Status TINYINT\n"
            + "   SET @CDC_Status=(SELECT COUNT(*)\n"
            + "     FROM   cdc.change_tables\n"
            + "     WHERE  Source_object_id = OBJECT_ID(@TableSchema+'.'+@TableName))\n"
            + "   --IF CDC is not enabled on Table, Enable CDC\n"
            + "   IF @CDC_Status <> 1\n"
            + "     BEGIN\n"
            + "       SET @SQL='EXEC sys.sp_cdc_enable_table\n"
            + "         @source_schema = '''+@TableSchema+''',\n"
            + "         @source_name   = ''' + @TableName\n"
            + "                     + ''',\n"
            + "         @role_name     = null;'\n"
            + "       EXEC sp_executesql @SQL\n"
            + "     END\n"
            + "   FETCH NEXT FROM CDC_Cursor INTO @TableName,@TableSchema\n"
            + "END\n"
            + "CLOSE CDC_Cursor\n"
            + "DEALLOCATE CDC_Cursor");
  }

}<|MERGE_RESOLUTION|>--- conflicted
+++ resolved
@@ -26,7 +26,7 @@
   private static final String SCHEMA_NAME = "dbo";
 
   private static final String CREATE_TABLE_SQL =
-          "USE " + DB_NAME + "\nCREATE TABLE %1$s(%2$s INTEGER PRIMARY KEY, %3$s %4$s)";
+      "USE " + DB_NAME + "\nCREATE TABLE %1$s(%2$s INTEGER PRIMARY KEY, %3$s %4$s)";
 
   @Override
   protected JsonNode getConfig() {
@@ -47,27 +47,18 @@
   @Override
   protected Database setupDatabase() throws Exception {
     container = new MSSQLServerContainer<>("mcr.microsoft.com/mssql/server:2019-latest")
-            .acceptLicense();
+        .acceptLicense();
     container.addEnv("MSSQL_AGENT_ENABLED", "True"); // need this running for cdc to work
     container.start();
 
     config = Jsons.jsonNode(ImmutableMap.builder()
-            .put("host", container.getHost())
-            .put("port", container.getFirstMappedPort())
-            .put("database", DB_NAME)
-            .put("username", container.getUsername())
-            .put("password", container.getPassword())
-            .put("replication_method", "CDC")
-            .build());
-
-    dslContext = DSLContextFactory.create(
-            container.getUsername(),
-            container.getPassword(),
-            container.getDriverClassName(),
-            String.format("jdbc:sqlserver://%s:%s;",
-                    config.get("host").asText(),
-                    config.get("port").asInt()), null);
-    final Database database = new Database(dslContext);
+        .put("host", container.getHost())
+        .put("port", container.getFirstMappedPort())
+        .put("database", DB_NAME)
+        .put("username", container.getUsername())
+        .put("password", container.getPassword())
+        .put("replication_method", "CDC")
+        .build());
 
     dslContext = DSLContextFactory.create(
         container.getUsername(),
@@ -92,15 +83,6 @@
 
   private void executeQuery(final String query) {
     try (final DSLContext dslContext = DSLContextFactory.create(
-<<<<<<< HEAD
-            DataSourceFactory.create(
-                    container.getUsername(),
-                    container.getPassword(),
-                    container.getDriverClassName(),
-                    String.format("jdbc:sqlserver://%s:%d;",
-                            config.get("host").asText(),
-                            config.get("port").asInt())), null)) {
-=======
         DataSourceFactory.create(
         container.getUsername(),
         container.getPassword(),
@@ -108,11 +90,10 @@
         String.format("jdbc:sqlserver://%s:%d;",
             config.get("host").asText(),
             config.get("port").asInt())), null)) {
->>>>>>> 6119da60
       final Database database = new Database(dslContext);
       database.query(
-              ctx -> ctx
-                      .execute(query));
+          ctx -> ctx
+              .execute(query));
     } catch (final Exception e) {
       throw new RuntimeException(e);
     }
@@ -128,308 +109,308 @@
   protected void initTests() {
     // in SQL Server there is no boolean, BIT is the sole boolean-like column
     addDataTypeTestData(
-            TestDataHolder.builder()
-                    .sourceType("bit")
-                    .airbyteType(JsonSchemaType.NUMBER)
-                    .addInsertValues("null", "0", "1", "'true'", "'false'")
-                    .addExpectedValues(null, "false", "true", "true", "false")
-                    .createTablePatternSql(CREATE_TABLE_SQL)
-                    .build());
-
-    addDataTypeTestData(
-            TestDataHolder.builder()
-                    .sourceType("tinyint")
-                    .airbyteType(JsonSchemaType.NUMBER)
-                    .addInsertValues("null", "0", "255")
-                    .addExpectedValues(null, "0", "255")
-                    .createTablePatternSql(CREATE_TABLE_SQL)
-                    .build());
-
-    addDataTypeTestData(
-            TestDataHolder.builder()
-                    .sourceType("smallint")
-                    .airbyteType(JsonSchemaType.NUMBER)
-                    .addInsertValues("null", "-32768", "32767")
-                    .addExpectedValues(null, "-32768", "32767")
-                    .createTablePatternSql(CREATE_TABLE_SQL)
-                    .build());
-
-    addDataTypeTestData(
-            TestDataHolder.builder()
-                    .sourceType("int")
-                    .airbyteType(JsonSchemaType.NUMBER)
-                    .addInsertValues("null", "-2147483648", "2147483647")
-                    .addExpectedValues(null, "-2147483648", "2147483647")
-                    .createTablePatternSql(CREATE_TABLE_SQL)
-                    .build());
-
-    addDataTypeTestData(
-            TestDataHolder.builder()
-                    .sourceType("bigint")
-                    .airbyteType(JsonSchemaType.NUMBER)
-                    .addInsertValues("null", "-9223372036854775808", "9223372036854775807")
-                    .addExpectedValues(null, "-9223372036854775808", "9223372036854775807")
-                    .createTablePatternSql(CREATE_TABLE_SQL)
-                    .build());
-
-    addDataTypeTestData(
-            TestDataHolder.builder()
-                    .sourceType("real")
-                    .airbyteType(JsonSchemaType.NUMBER)
-                    .addInsertValues("null", "power(1e1, 38)*-3.4", "power(1e1, -38)*-1.18",
-                            "power(1e1, -38)*1.18", "power(1e1, 38)*3.4")
-                    .addExpectedValues(null, String.valueOf(Math.pow(10, 38) * -3.4),
-                            String.valueOf(Math.pow(10, -38) * -1.18),
-                            String.valueOf(Math.pow(10, -38) * 1.18), String.valueOf(Math.pow(10, 38) * 3.4))
-                    .createTablePatternSql(CREATE_TABLE_SQL)
-                    .build());
-
-    addDataTypeTestData(
-            TestDataHolder.builder()
-                    .sourceType("float")
-                    .airbyteType(JsonSchemaType.NUMBER)
-                    .fullSourceDataType("float(24)")
-                    .addInsertValues("null", "power(1e1, 38)*-3.4", "power(1e1, -38)*-1.18",
-                            "power(1e1, -38)*1.18", "power(1e1, 38)*3.4")
-                    .addExpectedValues(null, String.valueOf(Math.pow(10, 38) * -3.4),
-                            String.valueOf(Math.pow(10, -38) * -1.18),
-                            String.valueOf(Math.pow(10, -38) * 1.18), String.valueOf(Math.pow(10, 38) * 3.4))
-                    .createTablePatternSql(CREATE_TABLE_SQL)
-                    .build());
-
-    addDataTypeTestData(
-            TestDataHolder.builder()
-                    .sourceType("float")
-                    .airbyteType(JsonSchemaType.NUMBER)
-                    .fullSourceDataType("float(53)")
-                    .addInsertValues("null", "power(1e1, 308)*-1.79", "power(1e1, -308)*-2.23",
-                            "power(1e1, -308)*2.23", "power(1e1, 308)*1.79")
-                    .addExpectedValues(null, String.valueOf(Math.pow(10, 308) * -1.79),
-                            String.valueOf(Math.pow(10, -308) * -2.23),
-                            String.valueOf(Math.pow(10, -308) * 2.23), String.valueOf(Math.pow(10, 308) * 1.79))
-                    .createTablePatternSql(CREATE_TABLE_SQL)
-                    .build());
-
-    addDataTypeTestData(
-            TestDataHolder.builder()
-                    .sourceType("decimal")
-                    .fullSourceDataType("DECIMAL(5,2)")
-                    .airbyteType(JsonSchemaType.NUMBER)
-                    .addInsertValues("999", "5.1", "0", "null")
-                    .addExpectedValues("999.00", "5.10", "0.00", null)
-                    .createTablePatternSql(CREATE_TABLE_SQL)
-                    .build());
-
-    addDataTypeTestData(
-            TestDataHolder.builder()
-                    .sourceType("numeric")
-                    .airbyteType(JsonSchemaType.NUMBER)
-                    .addInsertValues("'99999'", "null")
-                    .addExpectedValues("99999", null)
-                    .createTablePatternSql(CREATE_TABLE_SQL)
-                    .build());
-
-    addDataTypeTestData(
-            TestDataHolder.builder()
-                    .sourceType("money")
-                    .airbyteType(JsonSchemaType.NUMBER)
-                    .addInsertValues("null", "'9990000.99'")
-                    .addExpectedValues(null, "9990000.9900")
-                    .createTablePatternSql(CREATE_TABLE_SQL)
-                    .build());
-
-    addDataTypeTestData(
-            TestDataHolder.builder()
-                    .sourceType("smallmoney")
-                    .airbyteType(JsonSchemaType.NUMBER)
-                    .addInsertValues("null", "'-214748.3648'", "214748.3647")
-                    .addExpectedValues(null, "-214748.3648", "214748.3647")
-                    .createTablePatternSql(CREATE_TABLE_SQL)
-                    .build());
-
-    addDataTypeTestData(
-            TestDataHolder.builder()
-                    .sourceType("char")
-                    .airbyteType(JsonSchemaType.STRING)
-                    .addInsertValues("'a'", "'*'", "null")
-                    .addExpectedValues("a", "*", null)
-                    .createTablePatternSql(CREATE_TABLE_SQL)
-                    .build());
-
-    addDataTypeTestData(
-            TestDataHolder.builder()
-                    .sourceType("char")
-                    .fullSourceDataType("char(8)")
-                    .airbyteType(JsonSchemaType.STRING)
-                    .addInsertValues("'{asb123}'", "'{asb12}'")
-                    .addExpectedValues("{asb123}", "{asb12} ")
-                    .createTablePatternSql(CREATE_TABLE_SQL)
-                    .build());
-
-    addDataTypeTestData(
-            TestDataHolder.builder()
-                    .sourceType("varchar")
-                    .fullSourceDataType("varchar(16)")
-                    .airbyteType(JsonSchemaType.STRING)
-                    .addInsertValues("'a'", "'abc'", "'{asb123}'", "'   '", "''", "null")
-                    .addExpectedValues("a", "abc", "{asb123}", "   ", "", null)
-                    .createTablePatternSql(CREATE_TABLE_SQL)
-                    .build());
-
-    addDataTypeTestData(
-            TestDataHolder.builder()
-                    .sourceType("varchar")
-                    .fullSourceDataType("varchar(max) COLLATE Latin1_General_100_CI_AI_SC_UTF8")
-                    .airbyteType(JsonSchemaType.STRING)
-                    .addInsertValues("'a'", "'abc'", "N'Миші йдуть на південь, не питай чому;'", "N'櫻花分店'",
-                            "''", "null", "N'\\xF0\\x9F\\x9A\\x80'")
-                    .addExpectedValues("a", "abc", "Миші йдуть на південь, не питай чому;", "櫻花分店", "",
-                            null, "\\xF0\\x9F\\x9A\\x80")
-                    .createTablePatternSql(CREATE_TABLE_SQL)
-                    .build());
-
-    addDataTypeTestData(
-            TestDataHolder.builder()
-                    .sourceType("text")
-                    .airbyteType(JsonSchemaType.STRING)
-                    .addInsertValues("'a'", "'abc'", "'Some test text 123$%^&*()_'", "''", "null")
-                    .addExpectedValues("a", "abc", "Some test text 123$%^&*()_", "", null)
-                    .createTablePatternSql(CREATE_TABLE_SQL)
-                    .build());
-
-    addDataTypeTestData(
-            TestDataHolder.builder()
-                    .sourceType("nchar")
-                    .airbyteType(JsonSchemaType.STRING)
-                    .addInsertValues("'a'", "'*'", "N'д'", "null")
-                    .addExpectedValues("a", "*", "д", null)
-                    .createTablePatternSql(CREATE_TABLE_SQL)
-                    .build());
-
-    addDataTypeTestData(
-            TestDataHolder.builder()
-                    .sourceType("nvarchar")
-                    .airbyteType(JsonSchemaType.STRING)
-                    .fullSourceDataType("nvarchar(max)")
-                    .addInsertValues("'a'", "'abc'", "N'Миші ççуть на південь, не питай чому;'", "N'櫻花分店'",
-                            "''", "null", "N'\\xF0\\x9F\\x9A\\x80'")
-                    .addExpectedValues("a", "abc", "Миші ççуть на південь, не питай чому;", "櫻花分店", "",
-                            null, "\\xF0\\x9F\\x9A\\x80")
-                    .createTablePatternSql(CREATE_TABLE_SQL)
-                    .build());
-
-    addDataTypeTestData(
-            TestDataHolder.builder()
-                    .sourceType("nvarchar")
-                    .airbyteType(JsonSchemaType.STRING)
-                    .fullSourceDataType("nvarchar(24)")
-                    .addInsertValues("'a'", "'abc'", "N'Миші йдуть;'", "N'櫻花分店'", "''", "null")
-                    .addExpectedValues("a", "abc", "Миші йдуть;", "櫻花分店", "", null)
-                    .createTablePatternSql(CREATE_TABLE_SQL)
-                    .build());
-
-    addDataTypeTestData(
-            TestDataHolder.builder()
-                    .sourceType("ntext")
-                    .airbyteType(JsonSchemaType.STRING)
-                    .addInsertValues("'a'", "'abc'", "N'Миші йдуть на південь, не питай чому;'", "N'櫻花分店'",
-                            "''", "null", "N'\\xF0\\x9F\\x9A\\x80'")
-                    .addExpectedValues("a", "abc", "Миші йдуть на південь, не питай чому;", "櫻花分店", "",
-                            null, "\\xF0\\x9F\\x9A\\x80")
-                    .createTablePatternSql(CREATE_TABLE_SQL)
-                    .build());
-
-    addDataTypeTestData(
-            TestDataHolder.builder()
-                    .sourceType("xml")
-                    .airbyteType(JsonSchemaType.STRING)
-                    .addInsertValues(
-                            "CONVERT(XML, N'<?xml version=\"1.0\"?><book><title>Manual</title><chapter>...</chapter></book>')",
-                            "null", "''")
-                    .addExpectedValues("<book><title>Manual</title><chapter>...</chapter></book>", null, "")
-                    .createTablePatternSql(CREATE_TABLE_SQL)
-                    .build());
-
-    addDataTypeTestData(
-            TestDataHolder.builder()
-                    .sourceType("date")
-                    .airbyteType(JsonSchemaType.STRING)
-                    .addInsertValues("'0001-01-01'", "'9999-12-31'", "'1999-01-08'", "null")
-                    .addExpectedValues("0001-01-01T00:00:00Z", "9999-12-31T00:00:00Z", "1999-01-08T00:00:00Z", null)
-                    .createTablePatternSql(CREATE_TABLE_SQL)
-                    .build());
-
-    addDataTypeTestData(
-            TestDataHolder.builder()
-                    .sourceType("smalldatetime")
-                    .airbyteType(JsonSchemaType.STRING)
-                    .addInsertValues("'1900-01-01'", "'2079-06-06'", "null")
-                    .addExpectedValues("1900-01-01T00:00:00.000000Z", "2079-06-06T00:00:00.000000Z", null)
-                    .createTablePatternSql(CREATE_TABLE_SQL)
-                    .build());
-
-    addDataTypeTestData(
-            TestDataHolder.builder()
-                    .sourceType("datetime")
-                    .airbyteType(JsonSchemaType.STRING)
-                    .addInsertValues("'1753-01-01'", "'9999-12-31'", "'9999-12-31T13:00:04Z'",
-                            "'9999-12-31T13:00:04.123Z'", "null")
-                    .addExpectedValues("1753-01-01T00:00:00.000000Z", "9999-12-31T00:00:00.000000Z", "9999-12-31T13:00:04.000000Z",
-                            "9999-12-31T13:00:04.123000Z", null)
-                    .createTablePatternSql(CREATE_TABLE_SQL)
-                    .build());
-
-    addDataTypeTestData(
-            TestDataHolder.builder()
-                    .sourceType("datetime2")
-                    .airbyteType(JsonSchemaType.STRING)
-                    .addInsertValues("'0001-01-01'", "'9999-12-31'", "'9999-12-31T13:00:04.123456Z'", "null")
-                    .addExpectedValues("0001-01-01T00:00:00.000000Z", "9999-12-31T00:00:00.000000Z", "9999-12-31T13:00:04.123456Z", null)
-                    .createTablePatternSql(CREATE_TABLE_SQL)
-                    .build());
-
-    addDataTypeTestData(
-            TestDataHolder.builder()
-                    .sourceType("time")
-                    .airbyteType(JsonSchemaType.STRING)
-                    .addInsertValues("'00:00:00.0000000'", "'23:59:59.9999999'", "'00:00:00'", "'23:58'", "null")
-                    .addExpectedValues("00:00:00", "23:59:59.9999999", "00:00:00", "23:58:00", null)
-                    .createTablePatternSql(CREATE_TABLE_SQL)
-                    .build());
-
-    addDataTypeTestData(
-            TestDataHolder.builder()
-                    .sourceType("datetimeoffset")
-                    .airbyteType(JsonSchemaType.STRING)
-                    .addInsertValues("'0001-01-10 00:00:00 +01:00'", "'9999-01-10 00:00:00 +01:00'", "null")
-                    .addExpectedValues("0001-01-10 00:00:00 +01:00", "9999-01-10 00:00:00 +01:00", null)
-                    .createTablePatternSql(CREATE_TABLE_SQL)
-                    .build());
+        TestDataHolder.builder()
+            .sourceType("bit")
+            .airbyteType(JsonSchemaType.NUMBER)
+            .addInsertValues("null", "0", "1", "'true'", "'false'")
+            .addExpectedValues(null, "false", "true", "true", "false")
+            .createTablePatternSql(CREATE_TABLE_SQL)
+            .build());
+
+    addDataTypeTestData(
+        TestDataHolder.builder()
+            .sourceType("tinyint")
+            .airbyteType(JsonSchemaType.NUMBER)
+            .addInsertValues("null", "0", "255")
+            .addExpectedValues(null, "0", "255")
+            .createTablePatternSql(CREATE_TABLE_SQL)
+            .build());
+
+    addDataTypeTestData(
+        TestDataHolder.builder()
+            .sourceType("smallint")
+            .airbyteType(JsonSchemaType.NUMBER)
+            .addInsertValues("null", "-32768", "32767")
+            .addExpectedValues(null, "-32768", "32767")
+            .createTablePatternSql(CREATE_TABLE_SQL)
+            .build());
+
+    addDataTypeTestData(
+        TestDataHolder.builder()
+            .sourceType("int")
+            .airbyteType(JsonSchemaType.NUMBER)
+            .addInsertValues("null", "-2147483648", "2147483647")
+            .addExpectedValues(null, "-2147483648", "2147483647")
+            .createTablePatternSql(CREATE_TABLE_SQL)
+            .build());
+
+    addDataTypeTestData(
+        TestDataHolder.builder()
+            .sourceType("bigint")
+            .airbyteType(JsonSchemaType.NUMBER)
+            .addInsertValues("null", "-9223372036854775808", "9223372036854775807")
+            .addExpectedValues(null, "-9223372036854775808", "9223372036854775807")
+            .createTablePatternSql(CREATE_TABLE_SQL)
+            .build());
+
+    addDataTypeTestData(
+        TestDataHolder.builder()
+            .sourceType("real")
+            .airbyteType(JsonSchemaType.NUMBER)
+            .addInsertValues("null", "power(1e1, 38)*-3.4", "power(1e1, -38)*-1.18",
+                "power(1e1, -38)*1.18", "power(1e1, 38)*3.4")
+            .addExpectedValues(null, String.valueOf(Math.pow(10, 38) * -3.4),
+                String.valueOf(Math.pow(10, -38) * -1.18),
+                String.valueOf(Math.pow(10, -38) * 1.18), String.valueOf(Math.pow(10, 38) * 3.4))
+            .createTablePatternSql(CREATE_TABLE_SQL)
+            .build());
+
+    addDataTypeTestData(
+        TestDataHolder.builder()
+            .sourceType("float")
+            .airbyteType(JsonSchemaType.NUMBER)
+            .fullSourceDataType("float(24)")
+            .addInsertValues("null", "power(1e1, 38)*-3.4", "power(1e1, -38)*-1.18",
+                "power(1e1, -38)*1.18", "power(1e1, 38)*3.4")
+            .addExpectedValues(null, String.valueOf(Math.pow(10, 38) * -3.4),
+                String.valueOf(Math.pow(10, -38) * -1.18),
+                String.valueOf(Math.pow(10, -38) * 1.18), String.valueOf(Math.pow(10, 38) * 3.4))
+            .createTablePatternSql(CREATE_TABLE_SQL)
+            .build());
+
+    addDataTypeTestData(
+        TestDataHolder.builder()
+            .sourceType("float")
+            .airbyteType(JsonSchemaType.NUMBER)
+            .fullSourceDataType("float(53)")
+            .addInsertValues("null", "power(1e1, 308)*-1.79", "power(1e1, -308)*-2.23",
+                "power(1e1, -308)*2.23", "power(1e1, 308)*1.79")
+            .addExpectedValues(null, String.valueOf(Math.pow(10, 308) * -1.79),
+                String.valueOf(Math.pow(10, -308) * -2.23),
+                String.valueOf(Math.pow(10, -308) * 2.23), String.valueOf(Math.pow(10, 308) * 1.79))
+            .createTablePatternSql(CREATE_TABLE_SQL)
+            .build());
+
+    addDataTypeTestData(
+        TestDataHolder.builder()
+            .sourceType("decimal")
+            .fullSourceDataType("DECIMAL(5,2)")
+            .airbyteType(JsonSchemaType.NUMBER)
+            .addInsertValues("999", "5.1", "0", "null")
+            .addExpectedValues("999.00", "5.10", "0.00", null)
+            .createTablePatternSql(CREATE_TABLE_SQL)
+            .build());
+
+    addDataTypeTestData(
+        TestDataHolder.builder()
+            .sourceType("numeric")
+            .airbyteType(JsonSchemaType.NUMBER)
+            .addInsertValues("'99999'", "null")
+            .addExpectedValues("99999", null)
+            .createTablePatternSql(CREATE_TABLE_SQL)
+            .build());
+
+    addDataTypeTestData(
+        TestDataHolder.builder()
+            .sourceType("money")
+            .airbyteType(JsonSchemaType.NUMBER)
+            .addInsertValues("null", "'9990000.99'")
+            .addExpectedValues(null, "9990000.9900")
+            .createTablePatternSql(CREATE_TABLE_SQL)
+            .build());
+
+    addDataTypeTestData(
+        TestDataHolder.builder()
+            .sourceType("smallmoney")
+            .airbyteType(JsonSchemaType.NUMBER)
+            .addInsertValues("null", "'-214748.3648'", "214748.3647")
+            .addExpectedValues(null, "-214748.3648", "214748.3647")
+            .createTablePatternSql(CREATE_TABLE_SQL)
+            .build());
+
+    addDataTypeTestData(
+        TestDataHolder.builder()
+            .sourceType("char")
+            .airbyteType(JsonSchemaType.STRING)
+            .addInsertValues("'a'", "'*'", "null")
+            .addExpectedValues("a", "*", null)
+            .createTablePatternSql(CREATE_TABLE_SQL)
+            .build());
+
+    addDataTypeTestData(
+        TestDataHolder.builder()
+            .sourceType("char")
+            .fullSourceDataType("char(8)")
+            .airbyteType(JsonSchemaType.STRING)
+            .addInsertValues("'{asb123}'", "'{asb12}'")
+            .addExpectedValues("{asb123}", "{asb12} ")
+            .createTablePatternSql(CREATE_TABLE_SQL)
+            .build());
+
+    addDataTypeTestData(
+        TestDataHolder.builder()
+            .sourceType("varchar")
+            .fullSourceDataType("varchar(16)")
+            .airbyteType(JsonSchemaType.STRING)
+            .addInsertValues("'a'", "'abc'", "'{asb123}'", "'   '", "''", "null")
+            .addExpectedValues("a", "abc", "{asb123}", "   ", "", null)
+            .createTablePatternSql(CREATE_TABLE_SQL)
+            .build());
+
+    addDataTypeTestData(
+        TestDataHolder.builder()
+            .sourceType("varchar")
+            .fullSourceDataType("varchar(max) COLLATE Latin1_General_100_CI_AI_SC_UTF8")
+            .airbyteType(JsonSchemaType.STRING)
+            .addInsertValues("'a'", "'abc'", "N'Миші йдуть на південь, не питай чому;'", "N'櫻花分店'",
+                "''", "null", "N'\\xF0\\x9F\\x9A\\x80'")
+            .addExpectedValues("a", "abc", "Миші йдуть на південь, не питай чому;", "櫻花分店", "",
+                null, "\\xF0\\x9F\\x9A\\x80")
+            .createTablePatternSql(CREATE_TABLE_SQL)
+            .build());
+
+    addDataTypeTestData(
+        TestDataHolder.builder()
+            .sourceType("text")
+            .airbyteType(JsonSchemaType.STRING)
+            .addInsertValues("'a'", "'abc'", "'Some test text 123$%^&*()_'", "''", "null")
+            .addExpectedValues("a", "abc", "Some test text 123$%^&*()_", "", null)
+            .createTablePatternSql(CREATE_TABLE_SQL)
+            .build());
+
+    addDataTypeTestData(
+        TestDataHolder.builder()
+            .sourceType("nchar")
+            .airbyteType(JsonSchemaType.STRING)
+            .addInsertValues("'a'", "'*'", "N'д'", "null")
+            .addExpectedValues("a", "*", "д", null)
+            .createTablePatternSql(CREATE_TABLE_SQL)
+            .build());
+
+    addDataTypeTestData(
+        TestDataHolder.builder()
+            .sourceType("nvarchar")
+            .airbyteType(JsonSchemaType.STRING)
+            .fullSourceDataType("nvarchar(max)")
+            .addInsertValues("'a'", "'abc'", "N'Миші ççуть на південь, не питай чому;'", "N'櫻花分店'",
+                "''", "null", "N'\\xF0\\x9F\\x9A\\x80'")
+            .addExpectedValues("a", "abc", "Миші ççуть на південь, не питай чому;", "櫻花分店", "",
+                null, "\\xF0\\x9F\\x9A\\x80")
+            .createTablePatternSql(CREATE_TABLE_SQL)
+            .build());
+
+    addDataTypeTestData(
+        TestDataHolder.builder()
+            .sourceType("nvarchar")
+            .airbyteType(JsonSchemaType.STRING)
+            .fullSourceDataType("nvarchar(24)")
+            .addInsertValues("'a'", "'abc'", "N'Миші йдуть;'", "N'櫻花分店'", "''", "null")
+            .addExpectedValues("a", "abc", "Миші йдуть;", "櫻花分店", "", null)
+            .createTablePatternSql(CREATE_TABLE_SQL)
+            .build());
+
+    addDataTypeTestData(
+        TestDataHolder.builder()
+            .sourceType("ntext")
+            .airbyteType(JsonSchemaType.STRING)
+            .addInsertValues("'a'", "'abc'", "N'Миші йдуть на південь, не питай чому;'", "N'櫻花分店'",
+                "''", "null", "N'\\xF0\\x9F\\x9A\\x80'")
+            .addExpectedValues("a", "abc", "Миші йдуть на південь, не питай чому;", "櫻花分店", "",
+                null, "\\xF0\\x9F\\x9A\\x80")
+            .createTablePatternSql(CREATE_TABLE_SQL)
+            .build());
+
+    addDataTypeTestData(
+        TestDataHolder.builder()
+            .sourceType("xml")
+            .airbyteType(JsonSchemaType.STRING)
+            .addInsertValues(
+                "CONVERT(XML, N'<?xml version=\"1.0\"?><book><title>Manual</title><chapter>...</chapter></book>')",
+                "null", "''")
+            .addExpectedValues("<book><title>Manual</title><chapter>...</chapter></book>", null, "")
+            .createTablePatternSql(CREATE_TABLE_SQL)
+            .build());
+
+    addDataTypeTestData(
+        TestDataHolder.builder()
+            .sourceType("date")
+            .airbyteType(JsonSchemaType.STRING)
+            .addInsertValues("'0001-01-01'", "'9999-12-31'", "'1999-01-08'", "null")
+            .addExpectedValues("0001-01-01T00:00:00Z", "9999-12-31T00:00:00Z", "1999-01-08T00:00:00Z", null)
+            .createTablePatternSql(CREATE_TABLE_SQL)
+            .build());
+
+    addDataTypeTestData(
+        TestDataHolder.builder()
+            .sourceType("smalldatetime")
+            .airbyteType(JsonSchemaType.STRING)
+            .addInsertValues("'1900-01-01'", "'2079-06-06'", "null")
+            .addExpectedValues("1900-01-01T00:00:00.000000Z", "2079-06-06T00:00:00.000000Z", null)
+            .createTablePatternSql(CREATE_TABLE_SQL)
+            .build());
+
+    addDataTypeTestData(
+        TestDataHolder.builder()
+            .sourceType("datetime")
+            .airbyteType(JsonSchemaType.STRING)
+            .addInsertValues("'1753-01-01'", "'9999-12-31'", "'9999-12-31T13:00:04Z'",
+                "'9999-12-31T13:00:04.123Z'", "null")
+            .addExpectedValues("1753-01-01T00:00:00.000000Z", "9999-12-31T00:00:00.000000Z", "9999-12-31T13:00:04.000000Z",
+                "9999-12-31T13:00:04.123000Z", null)
+            .createTablePatternSql(CREATE_TABLE_SQL)
+            .build());
+
+    addDataTypeTestData(
+        TestDataHolder.builder()
+            .sourceType("datetime2")
+            .airbyteType(JsonSchemaType.STRING)
+            .addInsertValues("'0001-01-01'", "'9999-12-31'", "'9999-12-31T13:00:04.123456Z'", "null")
+            .addExpectedValues("0001-01-01T00:00:00.000000Z", "9999-12-31T00:00:00.000000Z", "9999-12-31T13:00:04.123456Z", null)
+            .createTablePatternSql(CREATE_TABLE_SQL)
+            .build());
+
+    addDataTypeTestData(
+        TestDataHolder.builder()
+            .sourceType("time")
+            .airbyteType(JsonSchemaType.STRING)
+            .addInsertValues("'00:00:00.0000000'", "'23:59:59.9999999'", "'00:00:00'", "'23:58'", "null")
+            .addExpectedValues("00:00:00", "23:59:59.9999999", "00:00:00", "23:58:00", null)
+            .createTablePatternSql(CREATE_TABLE_SQL)
+            .build());
+
+    addDataTypeTestData(
+        TestDataHolder.builder()
+            .sourceType("datetimeoffset")
+            .airbyteType(JsonSchemaType.STRING)
+            .addInsertValues("'0001-01-10 00:00:00 +01:00'", "'9999-01-10 00:00:00 +01:00'", "null")
+            .addExpectedValues("0001-01-10 00:00:00 +01:00", "9999-01-10 00:00:00 +01:00", null)
+            .createTablePatternSql(CREATE_TABLE_SQL)
+            .build());
 
     // TODO BUG Returns binary value instead of actual value
     addDataTypeTestData(
-            TestDataHolder.builder()
-                    .sourceType("binary")
-                    .airbyteType(JsonSchemaType.STRING)
-                    // .addInsertValues("CAST( 'A' AS VARBINARY)", "null")
-                    // .addExpectedValues("A")
-                    .addInsertValues("null")
-                    .addNullExpectedValue()
-                    .createTablePatternSql(CREATE_TABLE_SQL)
-                    .build());
+        TestDataHolder.builder()
+            .sourceType("binary")
+            .airbyteType(JsonSchemaType.STRING)
+            // .addInsertValues("CAST( 'A' AS VARBINARY)", "null")
+            // .addExpectedValues("A")
+            .addInsertValues("null")
+            .addNullExpectedValue()
+            .createTablePatternSql(CREATE_TABLE_SQL)
+            .build());
 
     // TODO BUG Returns binary value instead of actual value
     addDataTypeTestData(
-            TestDataHolder.builder()
-                    .sourceType("varbinary")
-                    .fullSourceDataType("varbinary(30)")
-                    .airbyteType(JsonSchemaType.STRING)
-                    // .addInsertValues("CAST( 'ABC' AS VARBINARY)", "null")
-                    // .addExpectedValues("A")
-                    .addInsertValues("null")
-                    .addNullExpectedValue()
-                    .createTablePatternSql(CREATE_TABLE_SQL)
-                    .build());
+        TestDataHolder.builder()
+            .sourceType("varbinary")
+            .fullSourceDataType("varbinary(30)")
+            .airbyteType(JsonSchemaType.STRING)
+            // .addInsertValues("CAST( 'ABC' AS VARBINARY)", "null")
+            // .addExpectedValues("A")
+            .addInsertValues("null")
+            .addNullExpectedValue()
+            .createTablePatternSql(CREATE_TABLE_SQL)
+            .build());
 
     // TODO BUG: airbyte returns binary representation instead of readable one
     // create table dbo_1_hierarchyid1 (test_column hierarchyid);
@@ -437,102 +418,102 @@
     // select test_column ,test_column.ToString() AS [Node Text],test_column.GetLevel() [Node Level]
     // from dbo_1_hierarchyid1;
     addDataTypeTestData(
-            TestDataHolder.builder()
-                    .sourceType("hierarchyid")
-                    .airbyteType(JsonSchemaType.STRING)
-                    .addInsertValues("null")
-                    .addNullExpectedValue()
-                    // .addInsertValues("null","'/1/1/'")
-                    // .addExpectedValues(null, "/1/1/")
-                    .createTablePatternSql(CREATE_TABLE_SQL)
-                    .build());
-
-    addDataTypeTestData(
-            TestDataHolder.builder()
-                    .sourceType("sql_variant")
-                    .airbyteType(JsonSchemaType.STRING)
-                    .addInsertValues("'a'", "'abc'", "N'Миші йдуть на південь, не питай чому;'", "N'櫻花分店'",
-                            "''", "null", "N'\\xF0\\x9F\\x9A\\x80'")
-                    // TODO: BUG - These all come through as nulls, Debezium doesn't mention sql_variant at all so
-                    // assume unsupported
-                    // .addExpectedValues("a", "abc", "Миші йдуть на південь, не питай чому;", "櫻花分店", "",
-                    // null, "\\xF0\\x9F\\x9A\\x80")
-                    .createTablePatternSql(CREATE_TABLE_SQL)
-                    .build());
+        TestDataHolder.builder()
+            .sourceType("hierarchyid")
+            .airbyteType(JsonSchemaType.STRING)
+            .addInsertValues("null")
+            .addNullExpectedValue()
+            // .addInsertValues("null","'/1/1/'")
+            // .addExpectedValues(null, "/1/1/")
+            .createTablePatternSql(CREATE_TABLE_SQL)
+            .build());
+
+    addDataTypeTestData(
+        TestDataHolder.builder()
+            .sourceType("sql_variant")
+            .airbyteType(JsonSchemaType.STRING)
+            .addInsertValues("'a'", "'abc'", "N'Миші йдуть на південь, не питай чому;'", "N'櫻花分店'",
+                "''", "null", "N'\\xF0\\x9F\\x9A\\x80'")
+            // TODO: BUG - These all come through as nulls, Debezium doesn't mention sql_variant at all so
+            // assume unsupported
+            // .addExpectedValues("a", "abc", "Миші йдуть на південь, не питай чому;", "櫻花分店", "",
+            // null, "\\xF0\\x9F\\x9A\\x80")
+            .createTablePatternSql(CREATE_TABLE_SQL)
+            .build());
 
     // TODO BUG: Airbyte returns binary representation instead of text one.
     // Proper select query example: SELECT test_column.STAsText() from dbo_1_geometry;
     addDataTypeTestData(
-            TestDataHolder.builder()
-                    .sourceType("geometry")
-                    .airbyteType(JsonSchemaType.STRING)
-                    .addInsertValues("null")
-                    .addNullExpectedValue()
-                    // .addInsertValues("geometry::STGeomFromText('LINESTRING (100 100, 20 180, 180 180)', 0)")
-                    // .addExpectedValues("LINESTRING (100 100, 20 180, 180 180)",
-                    // "POLYGON ((0 0, 150 0, 150 150, 0 150, 0 0)", null)
-                    .createTablePatternSql(CREATE_TABLE_SQL)
-                    .build());
-
-    addDataTypeTestData(
-            TestDataHolder.builder()
-                    .sourceType("uniqueidentifier")
-                    .airbyteType(JsonSchemaType.STRING)
-                    .addInsertValues("'375CFC44-CAE3-4E43-8083-821D2DF0E626'", "null")
-                    .addExpectedValues("375CFC44-CAE3-4E43-8083-821D2DF0E626", null)
-                    .createTablePatternSql(CREATE_TABLE_SQL)
-                    .build());
+        TestDataHolder.builder()
+            .sourceType("geometry")
+            .airbyteType(JsonSchemaType.STRING)
+            .addInsertValues("null")
+            .addNullExpectedValue()
+            // .addInsertValues("geometry::STGeomFromText('LINESTRING (100 100, 20 180, 180 180)', 0)")
+            // .addExpectedValues("LINESTRING (100 100, 20 180, 180 180)",
+            // "POLYGON ((0 0, 150 0, 150 150, 0 150, 0 0)", null)
+            .createTablePatternSql(CREATE_TABLE_SQL)
+            .build());
+
+    addDataTypeTestData(
+        TestDataHolder.builder()
+            .sourceType("uniqueidentifier")
+            .airbyteType(JsonSchemaType.STRING)
+            .addInsertValues("'375CFC44-CAE3-4E43-8083-821D2DF0E626'", "null")
+            .addExpectedValues("375CFC44-CAE3-4E43-8083-821D2DF0E626", null)
+            .createTablePatternSql(CREATE_TABLE_SQL)
+            .build());
 
     // TODO BUG: Airbyte returns binary representation instead of text one.
     // Proper select query example: SELECT test_column.STAsText() from dbo_1_geography;
     addDataTypeTestData(
-            TestDataHolder.builder()
-                    .sourceType("geography")
-                    .airbyteType(JsonSchemaType.STRING)
-                    .addInsertValues("null")
-                    .addNullExpectedValue()
-                    // .addInsertValues("geography::STGeomFromText('LINESTRING(-122.360 47.656, -122.343 47.656 )',
-                    // 4326)")
-                    // .addExpectedValues("LINESTRING(-122.360 47.656, -122.343 47.656 )", null)
-                    .createTablePatternSql(CREATE_TABLE_SQL)
-                    .build());
+        TestDataHolder.builder()
+            .sourceType("geography")
+            .airbyteType(JsonSchemaType.STRING)
+            .addInsertValues("null")
+            .addNullExpectedValue()
+            // .addInsertValues("geography::STGeomFromText('LINESTRING(-122.360 47.656, -122.343 47.656 )',
+            // 4326)")
+            // .addExpectedValues("LINESTRING(-122.360 47.656, -122.343 47.656 )", null)
+            .createTablePatternSql(CREATE_TABLE_SQL)
+            .build());
 
   }
 
   private void enableCdcOnAllTables() {
     executeQuery("USE " + DB_NAME + "\n"
-            + "DECLARE @TableName VARCHAR(100)\n"
-            + "DECLARE @TableSchema VARCHAR(100)\n"
-            + "DECLARE CDC_Cursor CURSOR FOR\n"
-            + "  SELECT * FROM ( \n"
-            + "   SELECT Name,SCHEMA_NAME(schema_id) AS TableSchema\n"
-            + "   FROM   sys.objects\n"
-            + "   WHERE  type = 'u'\n"
-            + "   AND is_ms_shipped <> 1\n"
-            + "   ) CDC\n"
-            + "OPEN CDC_Cursor\n"
-            + "FETCH NEXT FROM CDC_Cursor INTO @TableName,@TableSchema\n"
-            + "WHILE @@FETCH_STATUS = 0\n"
-            + " BEGIN\n"
-            + "   DECLARE @SQL NVARCHAR(1000)\n"
-            + "   DECLARE @CDC_Status TINYINT\n"
-            + "   SET @CDC_Status=(SELECT COUNT(*)\n"
-            + "     FROM   cdc.change_tables\n"
-            + "     WHERE  Source_object_id = OBJECT_ID(@TableSchema+'.'+@TableName))\n"
-            + "   --IF CDC is not enabled on Table, Enable CDC\n"
-            + "   IF @CDC_Status <> 1\n"
-            + "     BEGIN\n"
-            + "       SET @SQL='EXEC sys.sp_cdc_enable_table\n"
-            + "         @source_schema = '''+@TableSchema+''',\n"
-            + "         @source_name   = ''' + @TableName\n"
-            + "                     + ''',\n"
-            + "         @role_name     = null;'\n"
-            + "       EXEC sp_executesql @SQL\n"
-            + "     END\n"
-            + "   FETCH NEXT FROM CDC_Cursor INTO @TableName,@TableSchema\n"
-            + "END\n"
-            + "CLOSE CDC_Cursor\n"
-            + "DEALLOCATE CDC_Cursor");
+        + "DECLARE @TableName VARCHAR(100)\n"
+        + "DECLARE @TableSchema VARCHAR(100)\n"
+        + "DECLARE CDC_Cursor CURSOR FOR\n"
+        + "  SELECT * FROM ( \n"
+        + "   SELECT Name,SCHEMA_NAME(schema_id) AS TableSchema\n"
+        + "   FROM   sys.objects\n"
+        + "   WHERE  type = 'u'\n"
+        + "   AND is_ms_shipped <> 1\n"
+        + "   ) CDC\n"
+        + "OPEN CDC_Cursor\n"
+        + "FETCH NEXT FROM CDC_Cursor INTO @TableName,@TableSchema\n"
+        + "WHILE @@FETCH_STATUS = 0\n"
+        + " BEGIN\n"
+        + "   DECLARE @SQL NVARCHAR(1000)\n"
+        + "   DECLARE @CDC_Status TINYINT\n"
+        + "   SET @CDC_Status=(SELECT COUNT(*)\n"
+        + "     FROM   cdc.change_tables\n"
+        + "     WHERE  Source_object_id = OBJECT_ID(@TableSchema+'.'+@TableName))\n"
+        + "   --IF CDC is not enabled on Table, Enable CDC\n"
+        + "   IF @CDC_Status <> 1\n"
+        + "     BEGIN\n"
+        + "       SET @SQL='EXEC sys.sp_cdc_enable_table\n"
+        + "         @source_schema = '''+@TableSchema+''',\n"
+        + "         @source_name   = ''' + @TableName\n"
+        + "                     + ''',\n"
+        + "         @role_name     = null;'\n"
+        + "       EXEC sp_executesql @SQL\n"
+        + "     END\n"
+        + "   FETCH NEXT FROM CDC_Cursor INTO @TableName,@TableSchema\n"
+        + "END\n"
+        + "CLOSE CDC_Cursor\n"
+        + "DEALLOCATE CDC_Cursor");
   }
 
 }