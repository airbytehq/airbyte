/*
 * Copyright (c) 2021 Airbyte, Inc., all rights reserved.
 */

package io.airbyte.integrations.source.mssql;

import com.fasterxml.jackson.databind.JsonNode;
import com.fasterxml.jackson.databind.node.ObjectNode;
import com.google.common.collect.ImmutableMap;
import io.airbyte.commons.json.Jsons;
import io.airbyte.commons.string.Strings;
import io.airbyte.db.Database;
import io.airbyte.db.Databases;
import io.airbyte.integrations.standardtest.source.AbstractSourceDatabaseTypeTest;
import io.airbyte.integrations.standardtest.source.TestDataHolder;
import io.airbyte.integrations.standardtest.source.TestDestinationEnv;
import io.airbyte.protocol.models.JsonSchemaType;
import org.testcontainers.containers.MSSQLServerContainer;

public class MssqlSourceDatatypeTest extends AbstractSourceDatabaseTypeTest {

  static final String DB_NAME = Strings.addRandomSuffix("db", "_", 10).toLowerCase();
  protected static MSSQLServerContainer<?> container;
  protected JsonNode config;

  @Override
  protected Database setupDatabase() throws Exception {
    container = new MSSQLServerContainer<>("mcr.microsoft.com/mssql/server:2019-latest")
        .acceptLicense();
    container.start();

    final JsonNode configWithoutDbName = Jsons.jsonNode(ImmutableMap.builder()
        .put("host", container.getHost())
        .put("port", container.getFirstMappedPort())
        .put("username", container.getUsername())
        .put("password", container.getPassword())
        .build());

    final Database database = getDatabase(configWithoutDbName);
    database.query(ctx -> {
      ctx.fetch(String.format("CREATE DATABASE %s;", DB_NAME));
      ctx.fetch(String.format("USE %s;", DB_NAME));
      return null;
    });

    config = Jsons.clone(configWithoutDbName);
    ((ObjectNode) config).put("database", DB_NAME);

    return database;
  }

  private static Database getDatabase(final JsonNode config) {
    return Databases.createDatabase(
        config.get("username").asText(),
        config.get("password").asText(),
        String.format("jdbc:sqlserver://%s:%s",
            config.get("host").asText(),
            config.get("port").asInt()),
        "com.microsoft.sqlserver.jdbc.SQLServerDriver",
        null);
  }

  @Override
  protected String getNameSpace() {
    return "dbo";
  }

  @Override
  protected String getImageName() {
    return "airbyte/source-mssql:dev";
  }

  @Override
  protected JsonNode getConfig() {
    return config;
  }

  @Override
  protected void tearDown(final TestDestinationEnv testEnv) throws Exception {
    container.stop();
    container.close();
  }

  @Override
  public boolean testCatalog() {
    return true;
  }

  @Override
  protected void initTests() {
    addDataTypeTestData(
        TestDataHolder.builder()
            .sourceType("bigint")
            .airbyteType(JsonSchemaType.NUMBER)
            .addInsertValues("-9223372036854775808", "9223372036854775807", "0", "null")
            .addExpectedValues("-9223372036854775808", "9223372036854775807", "0", null)
            .build());

    addDataTypeTestData(
        TestDataHolder.builder()
            .sourceType("int")
            .airbyteType(JsonSchemaType.NUMBER)
            .addInsertValues("null", "-2147483648", "2147483647")
            .addExpectedValues(null, "-2147483648", "2147483647")
            .build());

    addDataTypeTestData(
        TestDataHolder.builder()
            .sourceType("smallint")
            .airbyteType(JsonSchemaType.NUMBER)
            .addInsertValues("null", "-32768", "32767")
            .addExpectedValues(null, "-32768", "32767")
            .build());

    addDataTypeTestData(
        TestDataHolder.builder()
            .sourceType("tinyint")
            .airbyteType(JsonSchemaType.NUMBER)
            .addInsertValues("null", "0", "255")
            .addExpectedValues(null, "0", "255")
            .build());

    addDataTypeTestData(
        TestDataHolder.builder()
            .sourceType("bit")
            .airbyteType(JsonSchemaType.BOOLEAN)
            .addInsertValues("null", "0", "1", "'true'", "'false'")
            .addExpectedValues(null, "false", "true", "true", "false")
            .build());

    addDataTypeTestData(
        TestDataHolder.builder()
            .sourceType("decimal")
            .fullSourceDataType("DECIMAL(5,2)")
            .airbyteType(JsonSchemaType.NUMBER)
            .addInsertValues("999", "5.1", "0", "null")
            .addExpectedValues("999", "5.1", "0", null)
            .build());

    addDataTypeTestData(
        TestDataHolder.builder()
            .sourceType("numeric")
            .airbyteType(JsonSchemaType.NUMBER)
            .addInsertValues("'99999'", "null")
            .addExpectedValues("99999", null)
            .build());

    addDataTypeTestData(
        TestDataHolder.builder()
            .sourceType("money")
            .airbyteType(JsonSchemaType.NUMBER)
            .addInsertValues("null", "'9990000.99'")
            .addExpectedValues(null, "9990000.99")
            .build());

    addDataTypeTestData(
        TestDataHolder.builder()
            .sourceType("smallmoney")
            .airbyteType(JsonSchemaType.NUMBER)
            .addInsertValues("null", "'-214748.3648'", "214748.3647")
            .addExpectedValues(null, "-214748.3648", "214748.3647")
            .build());

    addDataTypeTestData(
        TestDataHolder.builder()
            .sourceType("float")
            .airbyteType(JsonSchemaType.NUMBER)
            .addInsertValues("'123'", "'1234567890.1234567'", "null")
            .addExpectedValues("123.0", "1.2345678901234567E9", null)
            .build());

    addDataTypeTestData(
        TestDataHolder.builder()
            .sourceType("real")
            .airbyteType(JsonSchemaType.NUMBER)
            .addInsertValues("'123'", "'1234567890.1234567'", "null")
            .addExpectedValues("123.0", "1.23456794E9", null)
            .build());

    addDataTypeTestData(
        TestDataHolder.builder()
            .sourceType("date")
<<<<<<< HEAD
            .airbyteType(JsonSchemaPrimitive.STRING)
            .addInsertValues("'0001-01-01'", "'9999-12-31'", "'1999-01-08'", "null")
            .addExpectedValues("0001-01-01T00:00:00Z", "9999-12-31T00:00:00Z", "1999-01-08T00:00:00Z", null)
=======
            .airbyteType(JsonSchemaType.STRING)
            .addInsertValues("'0001-01-01'", "'9999-12-31'", "'1999-01-08'",
                "null")
            .addExpectedValues("0001-01-01T00:00:00Z", "9999-12-31T00:00:00Z",
                "1999-01-08T00:00:00Z", null)
>>>>>>> b742a451
            .build());

    addDataTypeTestData(
        TestDataHolder.builder()
            .sourceType("smalldatetime")
            .airbyteType(JsonSchemaType.STRING)
            .addInsertValues("'1900-01-01'", "'2079-06-06'", "null")
            .addExpectedValues("1900-01-01T00:00:00.0000Z", "2079-06-06T00:00:00.0000Z", null)
            .build());

    addDataTypeTestData(
        TestDataHolder.builder()
            .sourceType("datetime")
<<<<<<< HEAD
            .airbyteType(JsonSchemaPrimitive.STRING)
            .addInsertValues("'1753-01-01'", "'9999-12-31'", "'9999-12-31T13:00:04Z'",
                "'9999-12-31T13:00:04.123Z'", "null")
            .addExpectedValues("1753-01-01T00:00:00.0000Z", "9999-12-31T00:00:00.0000Z", "9999-12-31T13:00:04.0000Z",
                "9999-12-31T13:00:04.1230Z", null)
=======
            .airbyteType(JsonSchemaType.STRING)
            .addInsertValues("'1753-01-01'", "'9999-12-31'", "null")
            .addExpectedValues("1753-01-01T00:00:00Z", "9999-12-31T00:00:00Z", null)
>>>>>>> b742a451
            .build());

    addDataTypeTestData(
        TestDataHolder.builder()
            .sourceType("datetime2")
<<<<<<< HEAD
            .airbyteType(JsonSchemaPrimitive.STRING)
            .addInsertValues("'0001-01-01'", "'9999-12-31'", "'9999-12-31T13:00:04.123456Z'", "null")
            .addExpectedValues("0001-01-01T00:00:00.0000Z", "9999-12-31T00:00:00.0000Z", "9999-12-31T13:00:04.123456Z", null)
=======
            .airbyteType(JsonSchemaType.STRING)
            .addInsertValues("'0001-01-01'", "'9999-12-31'", "null")
            .addExpectedValues("0001-01-01T00:00:00Z", "9999-12-31T00:00:00Z", null)
>>>>>>> b742a451
            .build());

    addDataTypeTestData(
        TestDataHolder.builder()
            .sourceType("time")
<<<<<<< HEAD
            .airbyteType(JsonSchemaPrimitive.STRING)
            .addInsertValues("null", "'13:00:01'", "'13:00:04Z'", "'13:00:04.123456Z'")
            .addExpectedValues(null, "13:00:01.0000000", "13:00:04.0000000", "13:00:04.1234560")
=======
            .airbyteType(JsonSchemaType.STRING)
            .addInsertValues("null", "'13:00:01'", "'13:00:04Z'")
            .addExpectedValues(null, "13:00:01.0000000", "13:00:04.0000000")
>>>>>>> b742a451
            .build());

    addDataTypeTestData(
        TestDataHolder.builder()
            .sourceType("datetimeoffset")
            .airbyteType(JsonSchemaType.STRING)
            .addInsertValues("'0001-01-10 00:00:00 +01:00'", "'9999-01-10 00:00:00 +01:00'", "null")
            .addExpectedValues("0001-01-10 00:00:00.0000000 +01:00",
                "9999-01-10 00:00:00.0000000 +01:00", null)
            .build());

    addDataTypeTestData(
        TestDataHolder.builder()
            .sourceType("char")
            .airbyteType(JsonSchemaType.STRING)
            .addInsertValues("'a'", "'*'", "null")
            .addExpectedValues("a", "*", null)
            .build());

    addDataTypeTestData(
        TestDataHolder.builder()
            .sourceType("varchar")
            .fullSourceDataType("varchar(max) COLLATE Latin1_General_100_CI_AI_SC_UTF8")
            .airbyteType(JsonSchemaType.STRING)
            .addInsertValues("'a'", "'abc'", "N'Миші йдуть на південь, не питай чому;'", "N'櫻花分店'",
                "''", "null", "N'\\xF0\\x9F\\x9A\\x80'")
            .addExpectedValues("a", "abc", "Миші йдуть на південь, не питай чому;", "櫻花分店", "",
                null, "\\xF0\\x9F\\x9A\\x80")
            .build());

    addDataTypeTestData(
        TestDataHolder.builder()
            .sourceType("text")
            .airbyteType(JsonSchemaType.STRING)
            .addInsertValues("'a'", "'abc'", "'Some test text 123$%^&*()_'", "''", "null")
            .addExpectedValues("a", "abc", "Some test text 123$%^&*()_", "", null)
            .build());

    addDataTypeTestData(
        TestDataHolder.builder()
            .sourceType("nchar")
            .airbyteType(JsonSchemaType.STRING)
            .addInsertValues("'a'", "'*'", "N'ї'", "null")
            .addExpectedValues("a", "*", "ї", null)
            .build());

    addDataTypeTestData(
        TestDataHolder.builder()
            .sourceType("nvarchar")
            .fullSourceDataType("nvarchar(max)")
            .airbyteType(JsonSchemaType.STRING)
            .addInsertValues("'a'", "'abc'", "N'Миші йдуть на південь, не питай чому;'", "N'櫻花分店'",
                "''", "null", "N'\\xF0\\x9F\\x9A\\x80'")
            .addExpectedValues("a", "abc", "Миші йдуть на південь, не питай чому;", "櫻花分店", "",
                null, "\\xF0\\x9F\\x9A\\x80")
            .build());

    addDataTypeTestData(
        TestDataHolder.builder()
            .sourceType("ntext")
            .airbyteType(JsonSchemaType.STRING)
            .addInsertValues("'a'", "'abc'", "N'Миші йдуть на південь, не питай чому;'", "N'櫻花分店'",
                "''", "null", "N'\\xF0\\x9F\\x9A\\x80'")
            .addExpectedValues("a", "abc", "Миші йдуть на південь, не питай чому;", "櫻花分店", "",
                null, "\\xF0\\x9F\\x9A\\x80")
            .build());

    addDataTypeTestData(
        TestDataHolder.builder()
            .sourceType("binary")
            .airbyteType(JsonSchemaType.STRING_BASE_64)
            .addInsertValues("CAST( 'A' AS BINARY(1))", "null")
            .addExpectedValues("A", null)
            .build());

    addDataTypeTestData(
        TestDataHolder.builder()
            .sourceType("varbinary")
            .fullSourceDataType("varbinary(3)")
            .airbyteType(JsonSchemaType.STRING_BASE_64)
            .addInsertValues("CAST( 'ABC' AS VARBINARY)", "null")
            .addExpectedValues("ABC", null)
            .build());

    // create table dbo_1_hierarchyid1 (test_column hierarchyid);
    // insert dbo_1_hierarchyid1 values ('/1/1/');
    // select test_column ,test_column.ToString() AS [Node Text],test_column.GetLevel() [Node Level]
    // from dbo_1_hierarchyid1;
    addDataTypeTestData(
        TestDataHolder.builder()
            .sourceType("hierarchyid")
            .airbyteType(JsonSchemaType.STRING)
            .addInsertValues("'/1/1/'", "null")
            .addExpectedValues("/1/1/", null)
            .build());

    addDataTypeTestData(
        TestDataHolder.builder()
            .sourceType("sql_variant")
            .airbyteType(JsonSchemaType.STRING)
            .addInsertValues("'a'", "'abc'", "N'Миші йдуть на південь, не питай чому;'", "N'櫻花分店'",
                "''", "null", "N'\\xF0\\x9F\\x9A\\x80'")
            .addExpectedValues("a", "abc", "Миші йдуть на південь, не питай чому;", "櫻花分店", "",
                null, "\\xF0\\x9F\\x9A\\x80")
            .build());

    // Proper select query example: SELECT test_column.STAsText() from dbo_1_geometry;
    addDataTypeTestData(
        TestDataHolder.builder()
            .sourceType("geometry")
            .airbyteType(JsonSchemaType.STRING)
            .addInsertValues("geometry::STGeomFromText('LINESTRING (100 100, 20 180, 180 180)', 0)",
                "null")
            .addExpectedValues("LINESTRING(100 100, 20 180, 180 180)", null)
            .build());

    addDataTypeTestData(
        TestDataHolder.builder()
            .sourceType("uniqueidentifier")
            .airbyteType(JsonSchemaType.STRING)
            .addInsertValues("'375CFC44-CAE3-4E43-8083-821D2DF0E626'", "null")
            .addExpectedValues("375CFC44-CAE3-4E43-8083-821D2DF0E626", null)
            .build());

    addDataTypeTestData(
        TestDataHolder.builder()
            .sourceType("xml")
            .airbyteType(JsonSchemaType.STRING)
            .addInsertValues(
                "'<user><user_id>1</user_id></user>'", "null", "''")
            .addExpectedValues("<user><user_id>1</user_id></user>", null, "")
            .build());

    // Proper select query example: SELECT test_column.STAsText() from dbo_1_geography;
    addDataTypeTestData(
        TestDataHolder.builder()
            .sourceType("geography")
            .airbyteType(JsonSchemaType.STRING)
            .addInsertValues(
                "geography::STGeomFromText('LINESTRING(-122.360 47.656, -122.343 47.656 )', 4326)",
                "null")
            .addExpectedValues("LINESTRING(-122.36 47.656, -122.343 47.656)", null)
            .build());

    // test the case when table is empty, should not crash on pre-flight (get MetaData) sql request
    addDataTypeTestData(
        TestDataHolder.builder()
            .sourceType("hierarchyid")
            .airbyteType(JsonSchemaType.STRING)
            .build());

  }

}<|MERGE_RESOLUTION|>--- conflicted
+++ resolved
@@ -180,17 +180,9 @@
     addDataTypeTestData(
         TestDataHolder.builder()
             .sourceType("date")
-<<<<<<< HEAD
-            .airbyteType(JsonSchemaPrimitive.STRING)
+            .airbyteType(JsonSchemaType.STRING)
             .addInsertValues("'0001-01-01'", "'9999-12-31'", "'1999-01-08'", "null")
             .addExpectedValues("0001-01-01T00:00:00Z", "9999-12-31T00:00:00Z", "1999-01-08T00:00:00Z", null)
-=======
-            .airbyteType(JsonSchemaType.STRING)
-            .addInsertValues("'0001-01-01'", "'9999-12-31'", "'1999-01-08'",
-                "null")
-            .addExpectedValues("0001-01-01T00:00:00Z", "9999-12-31T00:00:00Z",
-                "1999-01-08T00:00:00Z", null)
->>>>>>> b742a451
             .build());
 
     addDataTypeTestData(
@@ -204,45 +196,27 @@
     addDataTypeTestData(
         TestDataHolder.builder()
             .sourceType("datetime")
-<<<<<<< HEAD
-            .airbyteType(JsonSchemaPrimitive.STRING)
+            .airbyteType(JsonSchemaType.STRING)
             .addInsertValues("'1753-01-01'", "'9999-12-31'", "'9999-12-31T13:00:04Z'",
                 "'9999-12-31T13:00:04.123Z'", "null")
             .addExpectedValues("1753-01-01T00:00:00.0000Z", "9999-12-31T00:00:00.0000Z", "9999-12-31T13:00:04.0000Z",
                 "9999-12-31T13:00:04.1230Z", null)
-=======
-            .airbyteType(JsonSchemaType.STRING)
-            .addInsertValues("'1753-01-01'", "'9999-12-31'", "null")
-            .addExpectedValues("1753-01-01T00:00:00Z", "9999-12-31T00:00:00Z", null)
->>>>>>> b742a451
             .build());
 
     addDataTypeTestData(
         TestDataHolder.builder()
             .sourceType("datetime2")
-<<<<<<< HEAD
-            .airbyteType(JsonSchemaPrimitive.STRING)
+            .airbyteType(JsonSchemaType.STRING)
             .addInsertValues("'0001-01-01'", "'9999-12-31'", "'9999-12-31T13:00:04.123456Z'", "null")
             .addExpectedValues("0001-01-01T00:00:00.0000Z", "9999-12-31T00:00:00.0000Z", "9999-12-31T13:00:04.123456Z", null)
-=======
-            .airbyteType(JsonSchemaType.STRING)
-            .addInsertValues("'0001-01-01'", "'9999-12-31'", "null")
-            .addExpectedValues("0001-01-01T00:00:00Z", "9999-12-31T00:00:00Z", null)
->>>>>>> b742a451
             .build());
 
     addDataTypeTestData(
         TestDataHolder.builder()
             .sourceType("time")
-<<<<<<< HEAD
-            .airbyteType(JsonSchemaPrimitive.STRING)
+            .airbyteType(JsonSchemaType.STRING)
             .addInsertValues("null", "'13:00:01'", "'13:00:04Z'", "'13:00:04.123456Z'")
             .addExpectedValues(null, "13:00:01.0000000", "13:00:04.0000000", "13:00:04.1234560")
-=======
-            .airbyteType(JsonSchemaType.STRING)
-            .addInsertValues("null", "'13:00:01'", "'13:00:04Z'")
-            .addExpectedValues(null, "13:00:01.0000000", "13:00:04.0000000")
->>>>>>> b742a451
             .build());
 
     addDataTypeTestData(
