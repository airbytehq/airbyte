--- conflicted
+++ resolved
@@ -33,7 +33,6 @@
 import java.sql.SQLException;
 import java.time.Duration;
 import java.time.Instant;
-import java.util.ArrayList;
 import java.util.Collections;
 import java.util.HashMap;
 import java.util.List;
@@ -90,12 +89,8 @@
       final Instant engineStartTime = Instant.now();
       boolean schemaHistoryRead = false;
       SchemaHistory<String> schemaHistory = null;
-<<<<<<< HEAD
-      final var debeziumPropertiesManager = new RelationalDbDebeziumPropertiesManager(properties, database.getSourceConfig(), catalog, new ArrayList<String>());
-=======
       final var debeziumPropertiesManager =
           new RelationalDbDebeziumPropertiesManager(properties, database.getSourceConfig(), catalog, Collections.emptyList());
->>>>>>> 5b62bdfb
       try {
         final DebeziumRecordPublisher publisher = new DebeziumRecordPublisher(debeziumPropertiesManager);
         publisher.start(queue, emptyOffsetManager, Optional.of(schemaHistoryStorage));
@@ -216,12 +211,8 @@
     }
 
     final var offsetManager = AirbyteFileOffsetBackingStore.initializeState(cdcOffset, Optional.empty());
-<<<<<<< HEAD
-    final DebeziumPropertiesManager debeziumPropertiesManager = new RelationalDbDebeziumPropertiesManager(baseProperties, config, catalog, new ArrayList<>());
-=======
     final DebeziumPropertiesManager debeziumPropertiesManager =
         new RelationalDbDebeziumPropertiesManager(baseProperties, config, catalog, Collections.emptyList());
->>>>>>> 5b62bdfb
     final Properties debeziumProperties = debeziumPropertiesManager.getDebeziumProperties(offsetManager);
     return parseSavedOffset(debeziumProperties);
   }
