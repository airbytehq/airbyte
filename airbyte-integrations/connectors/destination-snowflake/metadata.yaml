data:
  connectorSubtype: database
  connectorType: destination
  definitionId: 424892c4-daac-4491-b35d-c6688ba547ba
<<<<<<< HEAD
  dockerImageTag: 2.0.1
=======
  dockerImageTag: 2.1.0
>>>>>>> 5195bc79
  dockerRepository: airbyte/destination-snowflake
  githubIssueLabel: destination-snowflake
  icon: snowflake.svg
  license: ELv2
  name: Snowflake
  normalizationConfig:
    normalizationIntegrationType: snowflake
    normalizationRepository: airbyte/normalization-snowflake
    normalizationTag: 0.4.3
  registries:
    cloud:
      enabled: true
    oss:
      enabled: true
  releaseStage: generally_available
  resourceRequirements:
    jobSpecific:
      - jobType: sync
        resourceRequirements:
          memory_limit: 2Gi
          memory_request: 2Gi
  documentationUrl: https://docs.airbyte.com/integrations/destinations/snowflake
  supportsDbt: true
  tags:
    - language:java
  releases:
    breakingChanges:
      2.0.0:
        message: "Remove GCS/S3 loading method support."
        upgradeDeadline: "2023-08-31"
  ab_internal:
    sl: 200
    ql: 400
  supportLevel: certified
metadataSpecVersion: "1.0"<|MERGE_RESOLUTION|>--- conflicted
+++ resolved
@@ -2,11 +2,7 @@
   connectorSubtype: database
   connectorType: destination
   definitionId: 424892c4-daac-4491-b35d-c6688ba547ba
-<<<<<<< HEAD
-  dockerImageTag: 2.0.1
-=======
   dockerImageTag: 2.1.0
->>>>>>> 5195bc79
   dockerRepository: airbyte/destination-snowflake
   githubIssueLabel: destination-snowflake
   icon: snowflake.svg
