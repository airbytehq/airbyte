--- conflicted
+++ resolved
@@ -2,11 +2,7 @@
   connectorSubtype: database
   connectorType: destination
   definitionId: 424892c4-daac-4491-b35d-c6688ba547ba
-<<<<<<< HEAD
-  dockerImageTag: 1.3.4
-=======
-  dockerImageTag: 2.0.0
->>>>>>> 752b42aa
+  dockerImageTag: 2.0.1
   dockerRepository: airbyte/destination-snowflake
   githubIssueLabel: destination-snowflake
   icon: snowflake.svg
