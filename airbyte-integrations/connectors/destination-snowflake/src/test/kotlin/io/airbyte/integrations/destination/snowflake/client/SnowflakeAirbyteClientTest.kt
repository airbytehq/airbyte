/*
 * Copyright (c) 2025 Airbyte, Inc., all rights reserved.
 */

package io.airbyte.integrations.destination.snowflake.client

import io.airbyte.cdk.load.command.DestinationStream
import io.airbyte.cdk.load.command.NamespaceMapper
import io.airbyte.cdk.load.command.Overwrite
import io.airbyte.cdk.load.config.NamespaceDefinitionType
import io.airbyte.cdk.load.data.AirbyteType
import io.airbyte.cdk.load.data.FieldType
import io.airbyte.cdk.load.message.Meta.Companion.COLUMN_NAME_AB_GENERATION_ID
import io.airbyte.cdk.load.message.Meta.Companion.COLUMN_NAME_AB_RAW_ID
import io.airbyte.cdk.load.orchestration.db.ColumnNameMapping
import io.airbyte.cdk.load.orchestration.db.TableName
import io.airbyte.integrations.destination.snowflake.db.ColumnDefinition
import io.airbyte.integrations.destination.snowflake.spec.SnowflakeConfiguration
import io.airbyte.integrations.destination.snowflake.sql.COUNT_TOTAL_ALIAS
import io.airbyte.integrations.destination.snowflake.sql.SnowflakeColumnUtils
import io.airbyte.integrations.destination.snowflake.sql.SnowflakeDirectLoadSqlGenerator
import io.mockk.Runs
import io.mockk.every
import io.mockk.just
import io.mockk.mockk
import io.mockk.verify
import java.sql.Connection
import java.sql.ResultSet
import java.sql.SQLException
import java.sql.Statement
import javax.sql.DataSource
import kotlinx.coroutines.runBlocking
import net.snowflake.client.jdbc.SnowflakeSQLException
import org.junit.jupiter.api.Assertions.assertEquals
import org.junit.jupiter.api.BeforeEach
import org.junit.jupiter.api.Test

internal class SnowflakeAirbyteClientTest {

    private lateinit var client: SnowflakeAirbyteClient
    private lateinit var dataSource: DataSource
    private lateinit var sqlGenerator: SnowflakeDirectLoadSqlGenerator
    private lateinit var snowflakeColumnUtils: SnowflakeColumnUtils
    private lateinit var snowflakeConfiguration: SnowflakeConfiguration

    @BeforeEach
    fun setup() {
        dataSource = mockk()
        sqlGenerator = mockk(relaxed = true)
        snowflakeColumnUtils = mockk(relaxed = true)
        snowflakeConfiguration = mockk(relaxed = true)
        client =
            SnowflakeAirbyteClient(
                dataSource,
                sqlGenerator,
                snowflakeColumnUtils,
                snowflakeConfiguration
            )
    }

    @Test
    fun testCountTable() {
        val tableName = TableName(namespace = "namespace", name = "name")
        val resultSet =
            mockk<ResultSet> {
                every { next() } returns true andThen false
                every { getLong(COUNT_TOTAL_ALIAS) } returns 1L
            }
        val statement =
            mockk<Statement> {
                every { executeQuery(any()) } returns resultSet
                every { close() } just Runs
            }
        val mockConnection =
            mockk<Connection> {
                every { close() } just Runs
                every { createStatement() } returns statement
            }

        every { dataSource.connection } returns mockConnection

        runBlocking {
            val result = client.countTable(tableName)
            assertEquals(1L, result)
            verify(exactly = 1) { mockConnection.close() }
        }
    }

    @Test
    fun testCountMissingTable() {
        val tableName = TableName(namespace = "namespace", name = "name")
        val statement =
            mockk<Statement> { every { executeQuery(any()) } throws SnowflakeSQLException("test") }
        val mockConnection =
            mockk<Connection> {
                every { close() } just Runs
                every { createStatement() } returns statement
            }

        every { dataSource.connection } returns mockConnection

        runBlocking {
            val result = client.countTable(tableName)
            assertEquals(null, result)
            verify(exactly = 1) { mockConnection.close() }
        }
    }

    @Test
    fun testCountTableNoResults() {
        val tableName = TableName(namespace = "namespace", name = "name")
        val resultSet = mockk<ResultSet> { every { next() } returns false }
        val statement =
            mockk<Statement> {
                every { executeQuery(any()) } returns resultSet
                every { close() } just Runs
            }
        val mockConnection =
            mockk<Connection> {
                every { close() } just Runs
                every { createStatement() } returns statement
            }

        every { dataSource.connection } returns mockConnection

        runBlocking {
            val result = client.countTable(tableName)
            assertEquals(0L, result)
            verify(exactly = 1) { mockConnection.close() }
        }
    }

    @Test
    fun testCreateNamespace() {
        val namespace = "namespace"
<<<<<<< HEAD
        val resultSet = mockk<ResultSet>(relaxed = true)
        val statement =
            mockk<Statement> {
                every { executeQuery(any()) } returns resultSet
                every { close() } just Runs
            }
=======

        // Mock for schema check - schema doesn't exist
        val schemaCheckResultSet =
            mockk<ResultSet> {
                every { next() } returns true
                every { getBoolean("SCHEMA_EXISTS") } returns false
                every { close() } just Runs
            }

        // Mock for other operations
        val createResultSet = mockk<ResultSet>(relaxed = true)

        val statement =
            mockk<Statement> {
                every { executeQuery(match { it.contains("INFORMATION_SCHEMA.SCHEMATA") }) } returns
                    schemaCheckResultSet
                every {
                    executeQuery(not(match { it.contains("INFORMATION_SCHEMA.SCHEMATA") }))
                } returns createResultSet
                every { close() } just Runs
            }

>>>>>>> 66ccd75f
        val mockConnection =
            mockk<Connection> {
                every { close() } just Runs
                every { createStatement() } returns statement
            }

        every { dataSource.connection } returns mockConnection
        every { sqlGenerator.checkSchemaExists(namespace) } returns
            "SELECT COUNT(*) > 0 AS SCHEMA_EXISTS FROM INFORMATION_SCHEMA.SCHEMATA WHERE SCHEMA_NAME = 'namespace'"

        runBlocking {
            client.createNamespace(namespace)
            verify(exactly = 1) { sqlGenerator.checkSchemaExists(namespace) }
            verify(exactly = 1) { sqlGenerator.createNamespace(namespace) }
            verify(exactly = 1) { sqlGenerator.createFileFormat(namespace) }
            verify(exactly = 3) { mockConnection.close() }
        }
    }

    @Test
    fun testCreateNamespaceWhenAlreadyExists() {
        val namespace = "namespace"

        // Mock for schema check - schema already exists
        val schemaCheckResultSet =
            mockk<ResultSet> {
                every { next() } returns true
                every { getBoolean("SCHEMA_EXISTS") } returns true
                every { close() } just Runs
            }

        // Mock for file format creation
        val createResultSet = mockk<ResultSet>(relaxed = true)

        val statement =
            mockk<Statement> {
                every { executeQuery(match { it.contains("INFORMATION_SCHEMA.SCHEMATA") }) } returns
                    schemaCheckResultSet
                every {
                    executeQuery(not(match { it.contains("INFORMATION_SCHEMA.SCHEMATA") }))
                } returns createResultSet
                every { close() } just Runs
            }

        val mockConnection =
            mockk<Connection> {
                every { close() } just Runs
                every { createStatement() } returns statement
            }

        every { dataSource.connection } returns mockConnection
        every { sqlGenerator.checkSchemaExists(namespace) } returns
            "SELECT COUNT(*) > 0 AS SCHEMA_EXISTS FROM INFORMATION_SCHEMA.SCHEMATA WHERE SCHEMA_NAME = 'namespace'"

        runBlocking {
            client.createNamespace(namespace)
            verify(exactly = 1) { sqlGenerator.checkSchemaExists(namespace) }
            verify(exactly = 0) {
                sqlGenerator.createNamespace(namespace)
            } // Should NOT create schema
            verify(exactly = 1) { sqlGenerator.createFileFormat(namespace) }
            verify(exactly = 2) { mockConnection.close() } // Only 2 closes: check + format
        }
    }

    @Test
    fun testCreateTable() {
        val columnNameMapping = mockk<ColumnNameMapping>(relaxed = true)
        val stream = mockk<DestinationStream>()
        val tableName = TableName(namespace = "namespace", name = "name")
        val resultSet = mockk<ResultSet>(relaxed = true)
        val statement =
            mockk<Statement> {
                every { executeQuery(any()) } returns resultSet
                every { close() } just Runs
            }
        val mockConnection =
            mockk<Connection> {
                every { close() } just Runs
                every { createStatement() } returns statement
            }

        every { dataSource.connection } returns mockConnection

        runBlocking {
            client.createTable(
                stream = stream,
                tableName = tableName,
                columnNameMapping = columnNameMapping,
                replace = true,
            )
            verify(exactly = 1) {
                sqlGenerator.createTable(stream, tableName, columnNameMapping, true)
            }
            verify(exactly = 1) { sqlGenerator.createSnowflakeStage(tableName) }
            verify(exactly = 2) { mockConnection.close() }
        }
    }

    @Test
    fun testCopyTable() {
        val columnNameMapping = mockk<ColumnNameMapping>(relaxed = true)
        val sourceTableName = TableName(namespace = "namespace", name = "source")
        val destinationTableName = TableName(namespace = "namespace", name = "destination")
        val resultSet = mockk<ResultSet>(relaxed = true)
        val statement =
            mockk<Statement> {
                every { executeQuery(any()) } returns resultSet
                every { close() } just Runs
            }
        val mockConnection =
            mockk<Connection> {
                every { close() } just Runs
                every { createStatement() } returns statement
            }

        every { dataSource.connection } returns mockConnection

        runBlocking {
            client.copyTable(
                columnNameMapping = columnNameMapping,
                sourceTableName = sourceTableName,
                targetTableName = destinationTableName,
            )
            verify(exactly = 1) {
                sqlGenerator.copyTable(columnNameMapping, sourceTableName, destinationTableName)
            }
            verify(exactly = 1) { mockConnection.close() }
        }
    }

    @Test
    fun testUpsertTable() {
        val columnNameMapping = mockk<ColumnNameMapping>(relaxed = true)
        val sourceTableName = TableName(namespace = "namespace", name = "source")
        val destinationTableName = TableName(namespace = "namespace", name = "destination")
        val stream = mockk<DestinationStream>()
        val resultSet = mockk<ResultSet>(relaxed = true)
        val statement =
            mockk<Statement> {
                every { executeQuery(any()) } returns resultSet
                every { close() } just Runs
            }
        val mockConnection =
            mockk<Connection> {
                every { close() } just Runs
                every { createStatement() } returns statement
            }

        every { dataSource.connection } returns mockConnection

        runBlocking {
            client.upsertTable(
                stream = stream,
                columnNameMapping = columnNameMapping,
                sourceTableName = sourceTableName,
                targetTableName = destinationTableName,
            )
            verify(exactly = 1) {
                sqlGenerator.upsertTable(
                    stream,
                    columnNameMapping,
                    sourceTableName,
                    destinationTableName
                )
            }
            verify(exactly = 1) { mockConnection.close() }
        }
    }

    @Test
    fun testDropTable() {
        val tableName = TableName(namespace = "namespace", name = "name")
        val resultSet = mockk<ResultSet>(relaxed = true)
        val statement =
            mockk<Statement> {
                every { executeQuery(any()) } returns resultSet
                every { close() } just Runs
            }
        val mockConnection =
            mockk<Connection> {
                every { close() } just Runs
                every { createStatement() } returns statement
            }

        every { dataSource.connection } returns mockConnection

        runBlocking {
            client.dropTable(tableName)
            verify(exactly = 1) { sqlGenerator.dropTable(tableName) }
            verify(exactly = 1) { sqlGenerator.dropStage(tableName) }
            verify(exactly = 2) { mockConnection.close() }
        }
    }

    @Test
    fun testGetGenerationId() {
        val generationId = 2L
        val tableName = TableName(namespace = "namespace", name = "name")
        val resultSet =
            mockk<ResultSet> {
                every { next() } returns true
                every { getLong(COLUMN_NAME_AB_GENERATION_ID.uppercase()) } returns generationId
            }
        val statement =
            mockk<Statement> {
                every { executeQuery(any()) } returns resultSet
                every { close() } just Runs
            }
        val mockConnection =
            mockk<Connection> {
                every { close() } just Runs
                every { createStatement() } returns statement
            }

        every { dataSource.connection } returns mockConnection

        runBlocking {
            val result = client.getGenerationId(tableName)
            assertEquals(generationId, result)
            verify(exactly = 1) { sqlGenerator.getGenerationId(tableName) }
            verify(exactly = 1) { mockConnection.close() }
        }
    }

    @Test
    fun testGetGenerationIdNoResult() {
        val tableName = TableName(namespace = "namespace", name = "name")
        val resultSet = mockk<ResultSet> { every { next() } returns false }
        val statement = mockk<Statement> { every { executeQuery(any()) } returns resultSet }
        val mockConnection =
            mockk<Connection> {
                every { close() } just Runs
                every { createStatement() } returns statement
            }

        every { dataSource.connection } returns mockConnection

        runBlocking {
            val result = client.getGenerationId(tableName)
            assertEquals(0L, result)
            verify(exactly = 1) { sqlGenerator.getGenerationId(tableName) }
            verify(exactly = 1) { mockConnection.close() }
        }
    }

    @Test
    fun testGetGenerationIdError() {
        val tableName = TableName(namespace = "namespace", name = "name")
        val resultSet = mockk<ResultSet> { every { next() } throws SQLException("error") }
        val statement = mockk<Statement> { every { executeQuery(any()) } returns resultSet }
        val mockConnection =
            mockk<Connection> {
                every { close() } just Runs
                every { createStatement() } returns statement
            }

        every { dataSource.connection } returns mockConnection

        runBlocking {
            val result = client.getGenerationId(tableName)
            assertEquals(0L, result)
            verify(exactly = 1) { sqlGenerator.getGenerationId(tableName) }
            verify(exactly = 1) { mockConnection.close() }
        }
    }

    @Test
    fun testCreateStaging() {
        val tableName = TableName(namespace = "namespace", name = "name")
        val resultSet = mockk<ResultSet>(relaxed = true)
        val statement =
            mockk<Statement> {
                every { executeQuery(any()) } returns resultSet
                every { close() } just Runs
            }
        val mockConnection =
            mockk<Connection> {
                every { close() } just Runs
                every { createStatement() } returns statement
            }

        every { dataSource.connection } returns mockConnection

        runBlocking {
            client.createSnowflakeStage(tableName)
            verify(exactly = 1) { sqlGenerator.createSnowflakeStage(tableName) }
            verify(exactly = 1) { mockConnection.close() }
        }
    }

    @Test
    fun testPutInStaging() {
        val tableName = TableName(namespace = "namespace", name = "name")
        val tempFilePath = "/some/file/path.csv"
        val resultSet = mockk<ResultSet>(relaxed = true)
        val statement =
            mockk<Statement> {
                every { executeQuery(any()) } returns resultSet
                every { close() } just Runs
            }
        val mockConnection =
            mockk<Connection> {
                every { close() } just Runs
                every { createStatement() } returns statement
            }

        every { dataSource.connection } returns mockConnection

        runBlocking {
            client.putInStage(tableName, tempFilePath)
            verify(exactly = 1) { sqlGenerator.putInStage(tableName, tempFilePath) }
            verify(exactly = 1) { mockConnection.close() }
        }
    }

    @Test
    fun testCopyFromStaging() {
        val tableName = TableName(namespace = "namespace", name = "name")
        val resultSet = mockk<ResultSet>(relaxed = true)
        val statement =
            mockk<Statement> {
                every { executeQuery(any()) } returns resultSet
                every { close() } just Runs
            }
        val mockConnection =
            mockk<Connection> {
                every { close() } just Runs
                every { createStatement() } returns statement
            }

        every { dataSource.connection } returns mockConnection

        runBlocking {
            client.copyFromStage(tableName)
            verify(exactly = 1) { sqlGenerator.copyFromStage(tableName) }
            verify(exactly = 1) { mockConnection.close() }
        }
    }

    @Test
    fun testDescribeTable() {
        val tableName = TableName(namespace = "namespace", name = "name")
        val column1 = "column1"
        val column2 = "column2"
        val resultSet =
            mockk<ResultSet> {
                every { next() } returns true andThen true andThen false
                every { getString(DESCRIBE_TABLE_COLUMN_NAME_FIELD) } returns
                    column1 andThen
                    column2
            }
        val statement =
            mockk<Statement> {
                every { executeQuery(any()) } returns resultSet
                every { close() } just Runs
            }
        val mockConnection =
            mockk<Connection> {
                every { close() } just Runs
                every { createStatement() } returns statement
            }

        every { dataSource.connection } returns mockConnection

        runBlocking {
            val columns = client.describeTable(tableName)
            assertEquals(listOf(column1, column2), columns)
            verify(exactly = 1) { sqlGenerator.showColumns(tableName) }
            verify(exactly = 1) { mockConnection.close() }
        }
    }

    @Test
    fun `getColumnsFromDb should return correct column definitions`() {
        val tableName = TableName("test_namespace", "test_table")
        val resultSet = mockk<ResultSet>()
        every { resultSet.next() } returns true andThen true andThen true andThen false
        every { resultSet.getString("name") } returns
            "COL1" andThen
            COLUMN_NAME_AB_RAW_ID.uppercase() andThen
            "COL2"
        every { resultSet.getString("type") } returns "VARCHAR(255)" andThen "NUMBER(38,0)"
        every { resultSet.getString("null?") } returns "Y" andThen "N" andThen "N"

        val statement =
            mockk<Statement> {
                every { executeQuery(any()) } returns resultSet
                every { close() } just Runs
            }

        val connection = mockk<Connection>()
        every { connection.createStatement() } returns statement
        every { connection.close() } just Runs

        every { dataSource.connection } returns connection

        val result = client.getColumnsFromDb(tableName)

        val expectedColumns =
            setOf(
                ColumnDefinition("COL1", "VARCHAR", true),
                ColumnDefinition("COL2", "NUMBER", false)
            )

        assertEquals(expectedColumns, result)
    }

    @Test
    fun `getColumnsFromStream should return correct column definitions`() {
        val schema = mockk<AirbyteType>()
        val stream =
            DestinationStream(
                unmappedNamespace = "test_namespace",
                unmappedName = "test_stream",
                importType = Overwrite,
                schema = schema,
                generationId = 1,
                minimumGenerationId = 1,
                syncId = 1,
                namespaceMapper = NamespaceMapper(NamespaceDefinitionType.DESTINATION)
            )
        val columnNameMapping =
            ColumnNameMapping(
                mapOf(
                    "col1" to "COL1_MAPPED",
                    "col2" to "COL2_MAPPED",
                )
            )

        val col1FieldType = mockk<FieldType>()
        every { col1FieldType.type } returns mockk()
        every { col1FieldType.nullable } returns true

        val col2FieldType = mockk<FieldType>()
        every { col2FieldType.type } returns mockk()
        every { col2FieldType.nullable } returns false

        every { schema.asColumns() } returns
            linkedMapOf("col1" to col1FieldType, "col2" to col2FieldType)
        every { snowflakeColumnUtils.toDialectType(col1FieldType.type) } returns "VARCHAR(255)"
        every { snowflakeColumnUtils.toDialectType(col2FieldType.type) } returns "NUMBER(38,0)"

        val result = client.getColumnsFromStream(stream, columnNameMapping)

        val expectedColumns =
            setOf(
                ColumnDefinition("COL1_MAPPED", "VARCHAR", true),
                ColumnDefinition("COL2_MAPPED", "NUMBER", false)
            )

        assertEquals(expectedColumns, result)
    }

    @Test
    fun `generateSchemaChanges should correctly identify changes`() {
        val columnsInDb =
            setOf(
                ColumnDefinition("COL1", "VARCHAR", true),
                ColumnDefinition("COL2", "NUMBER", false),
                ColumnDefinition("COL3", "BOOLEAN", true)
            )
        val columnsInStream =
            setOf(
                ColumnDefinition("COL1", "VARCHAR", true), // Unchanged
                ColumnDefinition("COL3", "TEXT", true), // Modified
                ColumnDefinition("COL4", "DATE", false) // Added
            )

        val (added, deleted, modified) = client.generateSchemaChanges(columnsInDb, columnsInStream)

        assertEquals(1, added.size)
        assertEquals("COL4", added.first().name)
        assertEquals(1, deleted.size)
        assertEquals("COL2", deleted.first().name)
        assertEquals(1, modified.size)
        assertEquals("COL3", modified.first().name)
    }

    @Test
    fun testCreateNamespaceWithNetworkFailure() {
        val namespace = "test_namespace"
        val sql = "CREATE SCHEMA test_namespace"

        every { sqlGenerator.createNamespace(namespace) } returns sql
        every { sqlGenerator.checkSchemaExists(namespace) } returns
            "SELECT COUNT(*) > 0 AS SCHEMA_EXISTS FROM INFORMATION_SCHEMA.SCHEMATA"

        // Mock for schema check - should fail and throw exception
        val schemaCheckResultSet =
            mockk<ResultSet> {
                every { next() } returns true
                every { getBoolean("SCHEMA_EXISTS") } returns false
                every { close() } just Runs
            }

        val connection = mockk<Connection>()
        val statement = mockk<Statement>()

        every { dataSource.connection } returns connection
        every { connection.createStatement() } returns statement
        // First call returns schema check result, second call throws for CREATE SCHEMA
        every { statement.executeQuery(any()) } returns
            schemaCheckResultSet andThenThrows
            SQLException("Network error", "08S01")
        every { statement.close() } just Runs
        every { connection.close() } just Runs

        runBlocking {
            try {
                client.createNamespace(namespace)
                assert(false) { "Expected SQLException" }
            } catch (e: SQLException) {
                assertEquals("Network error", e.message)
                assertEquals("08S01", e.sqlState)
            }
        }
    }

    @Test
    fun testCountTableWithClosedConnection() {
        val tableName = TableName("namespace", "table")
        val sql = "SELECT COUNT(*) FROM namespace.table"

        every { sqlGenerator.countTable(tableName) } returns sql

        val connection = mockk<Connection>()

        every { dataSource.connection } returns connection
        every { connection.isClosed } returns true
        every { connection.close() } just Runs

        runBlocking {
            try {
                client.countTable(tableName)
                assert(false) { "Expected error for closed connection" }
            } catch (e: Exception) {
                // Expected - connection was closed
            }
        }
    }

    @Test
    fun testExecuteWithTransientNetworkError() {
        val connection = mockk<Connection>()
        val statement = mockk<Statement>()
        val sql = "INSERT INTO table VALUES (1)"

        every { dataSource.connection } returns connection
        every { connection.createStatement() } returns statement
        every { statement.close() } just Runs

        // Simulate transient network error (typically retryable)
        every { statement.executeQuery(sql) } throws
            SnowflakeSQLException("Request reached its timeout", "HY000", 390114)
        every { statement.close() } just Runs
        every { connection.close() } just Runs

        try {
            client.execute(sql)
            assert(false) { "Expected SnowflakeSQLException" }
        } catch (e: SnowflakeSQLException) {
            assertEquals(390114, e.errorCode) // NETWORK_ERROR
            // In production, this would typically trigger a retry
        }
    }
}<|MERGE_RESOLUTION|>--- conflicted
+++ resolved
@@ -133,14 +133,6 @@
     @Test
     fun testCreateNamespace() {
         val namespace = "namespace"
-<<<<<<< HEAD
-        val resultSet = mockk<ResultSet>(relaxed = true)
-        val statement =
-            mockk<Statement> {
-                every { executeQuery(any()) } returns resultSet
-                every { close() } just Runs
-            }
-=======
 
         // Mock for schema check - schema doesn't exist
         val schemaCheckResultSet =
@@ -163,7 +155,6 @@
                 every { close() } just Runs
             }
 
->>>>>>> 66ccd75f
         val mockConnection =
             mockk<Connection> {
                 every { close() } just Runs
