/*
 * Copyright (c) 2025 Airbyte, Inc., all rights reserved.
 */

package io.airbyte.integrations.destination.snowflake.write

import com.fasterxml.jackson.databind.JsonNode
import com.fasterxml.jackson.databind.node.ArrayNode
import io.airbyte.cdk.load.config.DataChannelFormat
import io.airbyte.cdk.load.config.DataChannelMedium
import io.airbyte.cdk.load.message.Meta
import io.airbyte.cdk.load.test.util.DestinationDataDumper
import io.airbyte.cdk.load.test.util.ExpectedRecordMapper
import io.airbyte.cdk.load.test.util.OutputRecord
import io.airbyte.cdk.load.util.Jsons
import io.airbyte.cdk.load.write.BasicFunctionalityIntegrationTest
import io.airbyte.cdk.load.write.DedupBehavior
import io.airbyte.cdk.load.write.SchematizedNestedValueBehavior
import io.airbyte.cdk.load.write.StronglyTyped
import io.airbyte.cdk.load.write.UnionBehavior
import io.airbyte.cdk.load.write.UnknownTypesBehavior
import io.airbyte.integrations.destination.snowflake.SnowflakeTestUtils.CONFIG_WITH_AUTH_STAGING
import io.airbyte.integrations.destination.snowflake.SnowflakeTestUtils.CONFIG_WITH_AUTH_STAGING_AND_RAW_OVERRIDE
import io.airbyte.integrations.destination.snowflake.SnowflakeTestUtils.getConfigPath
import io.airbyte.integrations.destination.snowflake.spec.SnowflakeConfigurationFactory
import io.airbyte.integrations.destination.snowflake.spec.SnowflakeSpecification
import io.airbyte.protocol.models.v0.AirbyteRecordMessageMetaChange
import java.nio.file.Files
import java.nio.file.Path
import org.junit.jupiter.api.Disabled
import org.junit.jupiter.api.Test

internal val CONFIG_PATH = getConfigPath(CONFIG_WITH_AUTH_STAGING)
internal val RAW_CONFIG_PATH = getConfigPath(CONFIG_WITH_AUTH_STAGING_AND_RAW_OVERRIDE)

class SnowflakeInsertAcceptanceTest :
    SnowflakeAcceptanceTest(
        configPath = CONFIG_PATH,
        dataDumper =
            SnowflakeDataDumper { spec ->
                SnowflakeConfigurationFactory().make(spec as SnowflakeSpecification)
            },
        recordMapper = SnowflakeExpectedRecordMapper,
    ) {
    @Test
    override fun testBasicWrite() {
        super.testBasicWrite()
    }
}

class SnowflakeInsertProtoAcceptanceTest :
    SnowflakeAcceptanceTest(
        configPath = CONFIG_PATH,
        dataDumper =
            SnowflakeDataDumper { spec ->
                SnowflakeConfigurationFactory().make(spec as SnowflakeSpecification)
            },
        recordMapper = SnowflakeExpectedRecordMapper,
        destinationCleaner = SnowflakeDataCleaner,
        dataChannelFormat = DataChannelFormat.PROTOBUF,
        dataChannelMedium = DataChannelMedium.SOCKET,
        unknownTypesBehavior = UnknownTypesBehavior.NULL,
    ) {
    @Test
    override fun testBasicWrite() {
        super.testBasicWrite()
    }
}

class SnowflakeRawInsertAcceptanceTest :
    SnowflakeAcceptanceTest(
        configPath = RAW_CONFIG_PATH,
        dataDumper =
            SnowflakeRawDataDumper { spec ->
                SnowflakeConfigurationFactory().make(spec as SnowflakeSpecification)
            },
        recordMapper = SnowflakeExpectedRawRecordMapper,
        isStreamSchemaRetroactive = false,
        dedupBehavior = null,
        nullEqualsUnset = false,
        coercesLegacyUnions = false,
    ) {
    @Test
    override fun testBasicWrite() {
        super.testBasicWrite()
    }
}

abstract class SnowflakeAcceptanceTest(
    configPath: Path,
    dataChannelMedium: DataChannelMedium = DataChannelMedium.STDIO,
    dataChannelFormat: DataChannelFormat = DataChannelFormat.JSONL,
    dataDumper: DestinationDataDumper,
    recordMapper: ExpectedRecordMapper,
    isStreamSchemaRetroactive: Boolean = true,
    dedupBehavior: DedupBehavior? = DedupBehavior(DedupBehavior.CdcDeletionMode.HARD_DELETE),
    nullEqualsUnset: Boolean = true,
    coercesLegacyUnions: Boolean = false,
<<<<<<< HEAD
    destinationCleaner: DestinationCleaner,
    unknownTypesBehavior: UnknownTypesBehavior = UnknownTypesBehavior.PASS_THROUGH,
=======
>>>>>>> c64bfdbc
) :
    BasicFunctionalityIntegrationTest(
        configContents = Files.readString(configPath),
        configSpecClass = SnowflakeSpecification::class.java,
        dataDumper = dataDumper,
        destinationCleaner = SnowflakeDataCleaner,
        isStreamSchemaRetroactive = isStreamSchemaRetroactive,
        dedupBehavior = dedupBehavior,
        stringifySchemalessObjects = true,
        schematizedObjectBehavior = SchematizedNestedValueBehavior.PASS_THROUGH,
        schematizedArrayBehavior = SchematizedNestedValueBehavior.PASS_THROUGH,
        unionBehavior = UnionBehavior.PASS_THROUGH,
        stringifyUnionObjects = false,
        supportFileTransfer = false,
        commitDataIncrementally = false,
        commitDataIncrementallyOnAppend = false,
        commitDataIncrementallyToEmptyDestinationOnAppend = true,
        commitDataIncrementallyToEmptyDestinationOnDedupe = false,
        allTypesBehavior =
            StronglyTyped(
                integerCanBeLarge = true,
                numberCanBeLarge = true,
                nestedFloatLosesPrecision = false,
            ),
        unknownTypesBehavior = unknownTypesBehavior,
        nullEqualsUnset = nullEqualsUnset,
        dedupChangeUsesDefault = false,
        testSpeedModeStatsEmission = true,
        configUpdater = SnowflakeMigrationConfigurationUpdater(),
        dataChannelMedium = dataChannelMedium,
        dataChannelFormat = dataChannelFormat,
        mismatchedTypesUnrepresentable = false,
        recordMangler = recordMapper,
        coercesLegacyUnions = coercesLegacyUnions,
    ) {

    @Disabled override fun testUnions() {}

    @Disabled override fun testAppendJsonSchemaEvolution() {}

    @Disabled override fun testContainerTypes() {}
}

fun stringToMeta(metaAsString: String?): OutputRecord.Meta? {
    if (metaAsString.isNullOrEmpty()) {
        return null
    }
    val metaJson = Jsons.readTree(metaAsString)

    val changes =
        (metaJson["changes"] as ArrayNode).map { change ->
            val changeNode = change as JsonNode
            Meta.Change(
                field = changeNode["field"].textValue(),
                change =
                    AirbyteRecordMessageMetaChange.Change.fromValue(
                        changeNode["change"].textValue()
                    ),
                reason =
                    AirbyteRecordMessageMetaChange.Reason.fromValue(
                        changeNode["reason"].textValue()
                    ),
            )
        }

    return OutputRecord.Meta(
        changes = changes,
        syncId = metaJson["sync_id"].longValue(),
    )
}<|MERGE_RESOLUTION|>--- conflicted
+++ resolved
@@ -96,11 +96,7 @@
     dedupBehavior: DedupBehavior? = DedupBehavior(DedupBehavior.CdcDeletionMode.HARD_DELETE),
     nullEqualsUnset: Boolean = true,
     coercesLegacyUnions: Boolean = false,
-<<<<<<< HEAD
-    destinationCleaner: DestinationCleaner,
     unknownTypesBehavior: UnknownTypesBehavior = UnknownTypesBehavior.PASS_THROUGH,
-=======
->>>>>>> c64bfdbc
 ) :
     BasicFunctionalityIntegrationTest(
         configContents = Files.readString(configPath),
