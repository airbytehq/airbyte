{
  "documentationUrl" : "https://docs.airbyte.com/integrations/destinations/snowflake",
  "connectionSpecification" : {
    "$schema" : "http://json-schema.org/draft-07/schema#",
    "title" : "Snowflake Specification",
    "type" : "object",
    "additionalProperties" : true,
    "properties" : {
<<<<<<< HEAD
      "credentials" : {
        "oneOf" : [ {
          "title" : "Key Pair Authentication",
          "type" : "object",
          "additionalProperties" : true,
          "description" : "Configuration details for the Key Pair Authentication.",
          "properties" : {
            "credentials" : {
              "type" : "string",
              "enum" : [ "PRIVATE_KEY" ],
              "default" : "PRIVATE_KEY"
            },
            "private_key" : {
              "type" : "string",
              "description" : "RSA Private key to use for Snowflake connection. See the <a\n href=\"https://docs.airbyte.com/integrations/destinations/snowflake\">docs</a> for more\n information on how to obtain this key.",
              "title" : "Private Key",
              "order" : 0,
              "multiline" : true,
              "airbyte_secret" : true
            },
            "private_key_password" : {
              "type" : "string",
              "description" : "Passphrase for private key",
              "title" : "Passphrase",
              "order" : 0
            }
          },
          "required" : [ "credentials", "private_key" ]
        }, {
          "title" : "Username and Password",
          "type" : "object",
          "additionalProperties" : true,
          "description" : "Configuration details for the Username and Password Authentication.",
          "properties" : {
            "credentials" : {
              "type" : "string",
              "enum" : [ "USERNAME_PASSWORD" ],
              "default" : "USERNAME_PASSWORD"
            },
            "password" : {
              "type" : "string",
              "description" : "Enter the password associated with the username.",
              "title" : "Password",
              "order" : 0,
              "airbyte_secret" : true
            }
          },
          "required" : [ "credentials", "password" ]
        } ],
        "description" : "Determines the type of authentication that should be used.",
        "title" : "Authorization Method",
        "group" : "connection",
        "always_show" : true,
        "order" : 6,
        "type" : "object"
      },
=======
>>>>>>> a4c62e49
      "host" : {
        "type" : "string",
        "description" : "Enter your Snowflake account's <a href=\"https://docs.snowflake.com/en/user-guide/admin-account-identifier.html#using-an-account-locator-as-an-identifier\">locator</a> (in the format <account_locator>.<region>.<cloud>.snowflakecomputing.com)",
        "title" : "Host",
        "group" : "connection",
        "order" : 0,
        "examples" : [ "accountname.us-east-2.aws.snowflakecomputing.com", "accountname.snowflakecomputing.com" ],
        "pattern" : "^(http(s)?:\\/\\/)?([^./?#]+\\.)?([^./?#]+\\.)?([^./?#]+\\.)?([^./?#]+\\.(snowflakecomputing\\.com|localstack\\.cloud))$",
        "pattern_descriptor" : "{account_name}.snowflakecomputing.com or {accountname}.{aws_location}.aws.snowflakecomputing.com"
      },
      "role" : {
        "type" : "string",
        "description" : "Enter the <a href=\"https://docs.snowflake.com/en/user-guide/security-access-control-overview.html#roles\">role</a> that you want to use to access Snowflake",
        "title" : "Role",
        "group" : "connection",
        "order" : 1,
        "examples" : [ "AIRBYTE_ROLE" ]
      },
      "warehouse" : {
        "type" : "string",
        "description" : "Enter the name of the <a href=\"https://docs.snowflake.com/en/user-guide/warehouses-overview.html#overview-of-warehouses\">warehouse</a> that you want to use as a compute cluster",
        "title" : "Warehouse",
        "group" : "connection",
        "order" : 2,
        "examples" : [ "AIRBYTE_WAREHOUSE" ]
      },
      "database" : {
        "type" : "string",
        "description" : "Enter the name of the <a href=\"https://docs.snowflake.com/en/sql-reference/ddl-database.html#database-schema-share-ddl\">database</a> you want to sync data into",
        "title" : "Database",
        "group" : "connection",
        "order" : 3,
        "examples" : [ "AIRBYTE_DATABASE" ]
      },
      "schema" : {
        "type" : "string",
        "description" : "Enter the name of the default <a href=\"https://docs.snowflake.com/en/sql-reference/ddl-database.html#database-schema-share-ddl\">schema</a>",
        "title" : "Default Schema",
        "group" : "connection",
        "order" : 4,
        "examples" : [ "AIRBYTE_SCHEMA" ]
      },
      "username" : {
        "type" : "string",
        "description" : "Enter the name of the user you want to use to access the database",
        "title" : "Username",
        "group" : "connection",
        "order" : 5,
        "examples" : [ "AIRBYTE_USER" ]
      },
      "credentials" : {
        "oneOf" : [ {
          "title" : "Key Pair Authentication",
          "type" : "object",
          "additionalProperties" : true,
          "description" : "Configuration details for the Key Pair Authentication.",
          "properties" : {
            "auth_type" : {
              "type" : "string",
              "enum" : [ "Key Pair Authentication" ],
              "default" : "Key Pair Authentication"
            },
            "private_key" : {
              "type" : "string",
              "description" : "RSA Private key to use for Snowflake connection. See the <a\n href=\"https://docs.airbyte.com/integrations/destinations/snowflake\">docs</a> for more\n information on how to obtain this key.",
              "title" : "Private Key",
              "order" : 0,
              "multiline" : true,
              "airbyte_secret" : true
            },
            "private_key_password" : {
              "type" : "string",
              "description" : "Passphrase for private key",
              "title" : "Passphrase",
              "order" : 0
            }
          },
          "required" : [ "auth_type", "private_key" ]
        }, {
          "title" : "Username and Password",
          "type" : "object",
          "additionalProperties" : true,
          "description" : "Configuration details for the Username and Password Authentication.",
          "properties" : {
            "auth_type" : {
              "type" : "string",
              "enum" : [ "Username and Password" ],
              "default" : "Username and Password"
            },
            "password" : {
              "type" : "string",
              "description" : "Enter the password associated with the username.",
              "title" : "Password",
              "order" : 0,
              "airbyte_secret" : true
            }
          },
          "required" : [ "auth_type", "password" ]
        } ],
        "description" : "Determines the type of authentication that should be used.",
        "title" : "Authorization Method",
        "group" : "connection",
        "order" : 6,
        "type" : "object"
      },
      "cdc_deletion_mode" : {
        "type" : "string",
        "default" : "Hard delete",
        "enum" : [ "Hard delete", "Soft delete" ],
        "description" : "Whether to execute CDC deletions as hard deletes (i.e. propagate source deletions to the destination), or soft deletes (i.e. leave a tombstone record in the destination). Defaults to hard deletes.",
        "title" : "CDC deletion mode",
        "group" : "sync_behavior",
        "order" : 5,
        "always_show" : true
      },
      "disable_type_dedupe" : {
        "type" : "boolean",
        "description" : "Write the legacy \"raw tables\" format, to enable backwards compatibility with older versions of this connector.",
        "title" : "Legacy raw tables",
        "group" : "advanced",
        "order" : 7
      },
      "raw_data_dataset" : {
        "type" : "string",
        "description" : "Airbyte will use this dataset for various internal tables. In legacy raw tables mode, the raw tables will be stored in this dataset. Defaults to \"airbyte_internal\".",
        "title" : "Airbyte Internal Table Dataset Name",
        "group" : "advanced",
        "order" : 8
      },
      "jdbc_url_params" : {
        "type" : "string",
        "description" : "Enter the additional properties to pass to the JDBC URL string when connecting to the database (formatted as key=value pairs separated by the symbol &). Example: key1=value1&key2=value2&key3=value3",
        "title" : "JDBC URL Params",
        "group" : "advanced",
        "order" : 9
      },
      "retention_period_days" : {
        "type" : "integer",
        "description" : "The number of days of Snowflake Time Travel to enable on the tables. See <a href=\"https://docs.snowflake.com/en/user-guide/data-time-travel#data-retention-period\">Snowflake's documentation</a> for more information. Setting a nonzero value will incur increased storage costs in your Snowflake instance.",
        "title" : "Data Retention Period (days)",
        "group" : "advanced",
        "order" : 10
      },
      "use_merge_for_upsert" : {
        "type" : "boolean",
        "description" : "Use MERGE for de-duplication of final tables. This option no effect if Final tables are disabled or Sync mode is not DEDUPE",
        "title" : "Use MERGE for De-duplication of final tables",
        "group" : "advanced",
        "order" : 11
      }
    },
    "required" : [ "host", "role", "warehouse", "database", "schema", "username" ],
    "groups" : [ {
      "id" : "connection",
      "title" : "Connection"
    }, {
      "id" : "sync_behavior",
      "title" : "Sync Behavior"
    }, {
      "id" : "advanced",
      "title" : "Advanced"
    } ]
  },
  "supportsIncremental" : true,
  "supportsNormalization" : false,
  "supportsDBT" : false,
  "supported_destination_sync_modes" : [ "overwrite", "append", "append_dedup" ]
}<|MERGE_RESOLUTION|>--- conflicted
+++ resolved
@@ -6,65 +6,6 @@
     "type" : "object",
     "additionalProperties" : true,
     "properties" : {
-<<<<<<< HEAD
-      "credentials" : {
-        "oneOf" : [ {
-          "title" : "Key Pair Authentication",
-          "type" : "object",
-          "additionalProperties" : true,
-          "description" : "Configuration details for the Key Pair Authentication.",
-          "properties" : {
-            "credentials" : {
-              "type" : "string",
-              "enum" : [ "PRIVATE_KEY" ],
-              "default" : "PRIVATE_KEY"
-            },
-            "private_key" : {
-              "type" : "string",
-              "description" : "RSA Private key to use for Snowflake connection. See the <a\n href=\"https://docs.airbyte.com/integrations/destinations/snowflake\">docs</a> for more\n information on how to obtain this key.",
-              "title" : "Private Key",
-              "order" : 0,
-              "multiline" : true,
-              "airbyte_secret" : true
-            },
-            "private_key_password" : {
-              "type" : "string",
-              "description" : "Passphrase for private key",
-              "title" : "Passphrase",
-              "order" : 0
-            }
-          },
-          "required" : [ "credentials", "private_key" ]
-        }, {
-          "title" : "Username and Password",
-          "type" : "object",
-          "additionalProperties" : true,
-          "description" : "Configuration details for the Username and Password Authentication.",
-          "properties" : {
-            "credentials" : {
-              "type" : "string",
-              "enum" : [ "USERNAME_PASSWORD" ],
-              "default" : "USERNAME_PASSWORD"
-            },
-            "password" : {
-              "type" : "string",
-              "description" : "Enter the password associated with the username.",
-              "title" : "Password",
-              "order" : 0,
-              "airbyte_secret" : true
-            }
-          },
-          "required" : [ "credentials", "password" ]
-        } ],
-        "description" : "Determines the type of authentication that should be used.",
-        "title" : "Authorization Method",
-        "group" : "connection",
-        "always_show" : true,
-        "order" : 6,
-        "type" : "object"
-      },
-=======
->>>>>>> a4c62e49
       "host" : {
         "type" : "string",
         "description" : "Enter your Snowflake account's <a href=\"https://docs.snowflake.com/en/user-guide/admin-account-identifier.html#using-an-account-locator-as-an-identifier\">locator</a> (in the format <account_locator>.<region>.<cloud>.snowflakecomputing.com)",
