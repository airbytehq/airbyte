/*
 * MIT License
 *
 * Copyright (c) 2020 Airbyte
 *
 * Permission is hereby granted, free of charge, to any person obtaining a copy
 * of this software and associated documentation files (the "Software"), to deal
 * in the Software without restriction, including without limitation the rights
 * to use, copy, modify, merge, publish, distribute, sublicense, and/or sell
 * copies of the Software, and to permit persons to whom the Software is
 * furnished to do so, subject to the following conditions:
 *
 * The above copyright notice and this permission notice shall be included in all
 * copies or substantial portions of the Software.
 *
 * THE SOFTWARE IS PROVIDED "AS IS", WITHOUT WARRANTY OF ANY KIND, EXPRESS OR
 * IMPLIED, INCLUDING BUT NOT LIMITED TO THE WARRANTIES OF MERCHANTABILITY,
 * FITNESS FOR A PARTICULAR PURPOSE AND NONINFRINGEMENT. IN NO EVENT SHALL THE
 * AUTHORS OR COPYRIGHT HOLDERS BE LIABLE FOR ANY CLAIM, DAMAGES OR OTHER
 * LIABILITY, WHETHER IN AN ACTION OF CONTRACT, TORT OR OTHERWISE, ARISING FROM,
 * OUT OF OR IN CONNECTION WITH THE SOFTWARE OR THE USE OR OTHER DEALINGS IN THE
 * SOFTWARE.
 */

package io.airbyte.integrations.destination.snowflake;

import com.fasterxml.jackson.databind.JsonNode;
import com.fasterxml.jackson.databind.node.ObjectNode;
import io.airbyte.commons.io.IOs;
import io.airbyte.commons.json.Jsons;
import io.airbyte.integrations.standardtest.destination.TestDestination;
import java.nio.file.Path;
import java.util.ArrayList;
import java.util.List;
import org.apache.commons.lang3.RandomStringUtils;

public class SnowflakeIntegrationTest extends TestDestination {

  private static final String COLUMN_NAME = "data";
  // config from which to create / delete schemas.
  private JsonNode baseConfig;
  // config which refers to the schema that the test is being run in.
  private JsonNode config;

  @Override
  protected String getImageName() {
    return "airbyte/destination-snowflake:dev";
  }

  @Override
  protected JsonNode getConfig() {
    return config;
  }

  private static JsonNode getStaticConfig() {
    return Jsons.deserialize(IOs.readFile(Path.of("secrets/config.json")));
  }

  @Override
  protected JsonNode getFailCheckConfig() {
    final JsonNode invalidConfig = Jsons.clone(config);
    ((ObjectNode) invalidConfig).put("password", "wrong password");
    return invalidConfig;
  }

  @Override
  protected List<JsonNode> retrieveRecords(TestDestinationEnv env, String streamName) throws Exception {
    return SnowflakeDatabase.executeSync(
        SnowflakeDatabase.getConnectionFactory(getConfig()),
        String.format("SELECT * FROM \"%s\" ORDER BY \"emitted_at\" ASC;", streamName + "_raw"),
        false,
        rs -> {
          try {
            List<JsonNode> nodes = new ArrayList<>();

            while (rs.next()) {
              nodes.add(Jsons.deserialize(rs.getString(COLUMN_NAME)));
            }

            return nodes;
          } catch (Exception e) {
            throw new RuntimeException(e);
          }
        });
  }

  // for each test we create a new schema in the database. run the test in there and then remove it.
  @Override
  protected void setup(TestDestinationEnv testEnv) throws Exception {
    final String schemaName = "integration_test_" + RandomStringUtils.randomAlphanumeric(5);
    final String createSchemaQuery = String.format("CREATE SCHEMA %s", schemaName);

    baseConfig = getStaticConfig();
    SnowflakeDatabase.executeSync(SnowflakeDatabase.getConnectionFactory(baseConfig), createSchemaQuery, false);

    final JsonNode configForSchema = Jsons.clone(baseConfig);
    ((ObjectNode) configForSchema).put("schema", schemaName);
    config = configForSchema;
  }

  @Override
  protected void tearDown(TestDestinationEnv testEnv) throws Exception {
<<<<<<< HEAD
    for (String stream : getAllStreamNames()) {
      SnowflakeDatabase.executeSync(
          SnowflakeDatabase.getConnectionFactory(getStaticConfig()),
          String.format("DROP TABLE IF EXISTS \"%s\";", stream + "_raw"));
    }
=======
    final String createSchemaQuery = String.format("DROP SCHEMA IF EXISTS %s", config.get("schema").asText());
    SnowflakeDatabase.executeSync(SnowflakeDatabase.getConnectionFactory(baseConfig), createSchemaQuery, false);
>>>>>>> c02f72e6
  }

}<|MERGE_RESOLUTION|>--- conflicted
+++ resolved
@@ -100,16 +100,8 @@
 
   @Override
   protected void tearDown(TestDestinationEnv testEnv) throws Exception {
-<<<<<<< HEAD
-    for (String stream : getAllStreamNames()) {
-      SnowflakeDatabase.executeSync(
-          SnowflakeDatabase.getConnectionFactory(getStaticConfig()),
-          String.format("DROP TABLE IF EXISTS \"%s\";", stream + "_raw"));
-    }
-=======
     final String createSchemaQuery = String.format("DROP SCHEMA IF EXISTS %s", config.get("schema").asText());
     SnowflakeDatabase.executeSync(SnowflakeDatabase.getConnectionFactory(baseConfig), createSchemaQuery, false);
->>>>>>> c02f72e6
   }
 
 }