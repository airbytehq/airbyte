package io.airbyte.integrations.destination.snowflake.typing_deduping;

import static io.airbyte.integrations.destination.snowflake.SnowflakeTestUtils.timestampToString;
import static java.util.stream.Collectors.joining;
import static java.util.stream.Collectors.toMap;
import static org.junit.jupiter.api.Assertions.assertAll;
import static org.junit.jupiter.api.Assertions.assertEquals;
import static org.junit.jupiter.api.Assertions.assertNull;

import autovalue.shaded.com.google.common.collect.ImmutableMap;
import com.fasterxml.jackson.databind.JsonNode;
import io.airbyte.commons.io.IOs;
import io.airbyte.commons.json.Jsons;
import io.airbyte.db.factory.DataSourceFactory;
import io.airbyte.db.jdbc.JdbcDatabase;
import io.airbyte.db.jdbc.JdbcUtils;
import io.airbyte.integrations.base.JavaBaseConstants;
import io.airbyte.integrations.base.destination.typing_deduping.BaseSqlGeneratorIntegrationTest;
import io.airbyte.integrations.base.destination.typing_deduping.StreamId;
import io.airbyte.integrations.destination.snowflake.OssCloudEnvVarConsts;
import io.airbyte.integrations.destination.snowflake.SnowflakeDatabase;
import io.airbyte.integrations.destination.snowflake.SnowflakeTestSourceOperations;
import io.airbyte.integrations.destination.snowflake.SnowflakeTestUtils;
import java.nio.file.Path;
import java.sql.SQLException;
import java.util.List;
import java.util.Map;
import java.util.Optional;
import java.util.function.Function;
import java.util.stream.Collectors;
import java.util.stream.Stream;
import javax.sql.DataSource;
import org.apache.commons.lang3.StringUtils;
import org.apache.commons.text.StringSubstitutor;
import org.junit.jupiter.api.AfterAll;
import org.junit.jupiter.api.BeforeAll;
import org.junit.jupiter.api.Test;

public class SnowflakeSqlGeneratorIntegrationTest extends BaseSqlGeneratorIntegrationTest<SnowflakeTableDefinition> {

  private static String databaseName;
  private static JdbcDatabase database;
  private static DataSource dataSource;

  @BeforeAll
  public static void setupSnowflake() {
    final JsonNode config = Jsons.deserialize(IOs.readFile(Path.of("secrets/1s1t_internal_staging_config.json")));
    databaseName = config.get(JdbcUtils.DATABASE_KEY).asText();
    dataSource = SnowflakeDatabase.createDataSource(config, OssCloudEnvVarConsts.AIRBYTE_OSS);
    database = SnowflakeDatabase.getDatabase(dataSource);
  }

  @AfterAll
  public static void teardownSnowflake() throws Exception {
    DataSourceFactory.close(dataSource);
  }

  @Override
  protected SnowflakeSqlGenerator getSqlGenerator() {
    return new SnowflakeSqlGenerator();
  }

  @Override
  protected SnowflakeDestinationHandler getDestinationHandler() {
    return new SnowflakeDestinationHandler(databaseName, database);
  }

  @Override
  protected void createNamespace(final String namespace) throws SQLException {
    database.execute("CREATE SCHEMA IF NOT EXISTS \"" + namespace + '"');
  }

  @Override
  protected void createRawTable(final StreamId streamId) throws Exception {
    database.execute(new StringSubstitutor(Map.of(
        "raw_table_id", streamId.rawTableId(SnowflakeSqlGenerator.QUOTE))).replace(
        """
            CREATE TABLE ${raw_table_id} (
              "_airbyte_raw_id" TEXT NOT NULL,
              "_airbyte_data" VARIANT NOT NULL,
              "_airbyte_extracted_at" TIMESTAMP_TZ NOT NULL,
              "_airbyte_loaded_at" TIMESTAMP_TZ
            )
            """));
  }

  @Override
  protected void createFinalTable(final boolean includeCdcDeletedAt, final StreamId streamId, final String suffix) throws Exception {
    final String cdcDeletedAt = includeCdcDeletedAt ? "\"_ab_cdc_deleted_at\" TIMESTAMP_TZ," : "";
    database.execute(new StringSubstitutor(Map.of(
        "final_table_id", streamId.finalTableId(SnowflakeSqlGenerator.QUOTE, suffix),
        "cdc_deleted_at", cdcDeletedAt
    )).replace(
        """
            CREATE TABLE ${final_table_id} (
              "_airbyte_raw_id" TEXT NOT NULL,
              "_airbyte_extracted_at" TIMESTAMP_TZ NOT NULL,
              "_airbyte_meta" VARIANT NOT NULL,
              "id1" NUMBER,
              "id2" NUMBER,
              "updated_at" TIMESTAMP_TZ,
              ${cdc_deleted_at}
              "struct" OBJECT,
              "array" ARRAY,
              "string" TEXT,
              "number" FLOAT,
              "integer" NUMBER,
              "boolean" BOOLEAN,
              "timestamp_with_timezone" TIMESTAMP_TZ,
              "timestamp_without_timezone" TIMESTAMP_NTZ,
              "time_with_timezone" TEXT,
              "time_without_timezone" TIME,
              "date" DATE,
              "unknown" VARIANT
            )
            """));
  }

  @Override
  protected List<JsonNode> dumpRawTableRecords(final StreamId streamId) throws Exception {
    return SnowflakeTestUtils.dumpRawTable(database, streamId.rawTableId(SnowflakeSqlGenerator.QUOTE));
  }

  @Override
  protected List<JsonNode> dumpFinalTableRecords(final StreamId streamId, final String suffix) throws Exception {
    return SnowflakeTestUtils.dumpFinalTable(
        database,
        databaseName,
        streamId.finalNamespace(),
        streamId.finalName() + suffix);
  }

  @Override
  protected void teardownNamespace(final String namespace) throws SQLException {
    database.execute("DROP SCHEMA IF EXISTS \"" + namespace + '"');
  }

  @Override
  protected void insertFinalTableRecords(final boolean includeCdcDeletedAt, final StreamId streamId, final String suffix, final List<JsonNode> records) throws Exception {
    final List<String> columnNames = includeCdcDeletedAt ? FINAL_TABLE_COLUMN_NAMES_CDC : FINAL_TABLE_COLUMN_NAMES;
    final String cdcDeletedAtName = includeCdcDeletedAt ? ",\"_ab_cdc_deleted_at\"" : "";
    final String cdcDeletedAtExtract = includeCdcDeletedAt ? ",column19" : "";
    final String recordsText = records.stream()
                                // For each record, convert it to a string like "(rawId, extractedAt, loadedAt, data)"
                                .map(record -> columnNames.stream()
                                                          .map(record::get)
                                                          .map(this::dollarQuoteWrap)
                                                          .collect(joining(",")))
                                .map(row -> "(" + row + ")")
                                .collect(joining(","));

    database.execute(new StringSubstitutor(
        Map.of(
            "final_table_id", streamId.finalTableId(SnowflakeSqlGenerator.QUOTE, suffix),
            "cdc_deleted_at_name", cdcDeletedAtName,
            "cdc_deleted_at_extract", cdcDeletedAtExtract,
            "records", recordsText
        ),
        "#{",
        "}"
    ).replace(
        // Similar to insertRawTableRecords, some of these columns are declared as string and wrapped in parse_json().
        """
            INSERT INTO #{final_table_id} (
              "_airbyte_raw_id",
              "_airbyte_extracted_at",
              "_airbyte_meta",
              "id1",
              "id2",
              "updated_at",
              "struct",
              "array",
              "string",
              "number",
              "integer",
              "boolean",
              "timestamp_with_timezone",
              "timestamp_without_timezone",
              "time_with_timezone",
              "time_without_timezone",
              "date",
              "unknown"
              #{cdc_deleted_at_name}
            )
            SELECT
              column1,
              column2,
              PARSE_JSON(column3),
              column4,
              column5,
              column6,
              PARSE_JSON(column7),
              PARSE_JSON(column8),
              column9,
              column10,
              column11,
              column12,
              column13,
              column14,
              column15,
              column16,
              column17,
              PARSE_JSON(column18)
              #{cdc_deleted_at_extract}
            FROM VALUES
              #{records}
            """));
  }

  private String dollarQuoteWrap(JsonNode node) {
    if (node == null) {
      return "NULL";
    }
    final String stringContents = node.isTextual() ? node.asText() : node.toString();
    // Use dollar quotes to avoid needing to escape anything
    return StringUtils.wrap(stringContents, "$$");
  }

  @Override
  protected void insertRawTableRecords(final StreamId streamId, final List<JsonNode> records) throws Exception {
    final String recordsText = records.stream()
                                // For each record, convert it to a string like "(rawId, extractedAt, loadedAt, data)"
<<<<<<< HEAD
                                .map(record -> JavaBaseConstants.V2_RAW_TABLE_COLUMN_NAMES.stream()
                                                                                          .map(record::get)
                                                                                          .map(r -> {
                                                                                            if (r == null) {
                                                                                              return "NULL";
                                                                                            }
                                                                                            String stringContents;
                                                                                            if (r.isTextual()) {
                                                                                              stringContents = r.asText();
                                                                                            } else {
                                                                                              stringContents = r.toString();
                                                                                            }
                                                                                            // Use dollar quotes to avoid needing to escape quotes
                                                                                            // so we only have to escape dollar signs
                                                                                            stringContents = stringContents.replace("$$", "\\$\\$");
                                                                                            return "$$" + stringContents + "$$";
                                                                                          })
                                                                                          .collect(joining(",")))
=======
                                .map(record -> JavaBaseConstants.V2_RAW_TABLE_COLUMN_NAMES
                                    .stream()
                                    .map(record::get)
                                    .map(this::dollarQuoteWrap)
                                    .collect(joining(",")))
>>>>>>> 13f181d3
                                .map(row -> "(" + row + ")")
                                .collect(joining(","));
    database.execute(new StringSubstitutor(
        Map.of(
            "raw_table_id", streamId.rawTableId(SnowflakeSqlGenerator.QUOTE),
            "records_text", recordsText
        ),
        // Use different delimiters because we're using dollar quotes in the query.
        "#{",
        "}"
    ).replace(
        // Snowflake doesn't let you directly insert a parse_json expression, so we have to use a subquery.
        """
            INSERT INTO #{raw_table_id} (
              "_airbyte_raw_id",
              "_airbyte_extracted_at",
              "_airbyte_loaded_at",
              "_airbyte_data"
            )
            SELECT
              column1,
              column2,
              column3,
              PARSE_JSON(column4)
            FROM VALUES
              #{records_text};
            """
    ));
  }

  @Override
  @Test
  public void testCreateTableIncremental() throws Exception {
    final String sql = generator.createTable(incrementalDedupStream, "");
    destinationHandler.execute(sql);

    final Optional<String> tableKind = database.queryJsons(String.format("SHOW TABLES LIKE '%s' IN SCHEMA \"%s\";", "users_final", namespace))
                                         .stream().map(record -> record.get("kind").asText())
                                         .findFirst();
    final Map<String, String> columns = database.queryJsons(
                                              """
                                                  SELECT column_name, data_type, numeric_precision, numeric_scale
                                                  FROM information_schema.columns
                                                  WHERE table_catalog = ?
                                                    AND table_schema = ?
                                                    AND table_name = ?
                                                  ORDER BY ordinal_position;
                                                  """,
                                              databaseName,
                                              namespace,
                                              "users_final"
                                          ).stream()
                                          .collect(toMap(
                                              record -> record.get("COLUMN_NAME").asText(),
                                              record -> {
                                                final String type = record.get("DATA_TYPE").asText();
                                                if (type.equals("NUMBER")) {
                                                  return String.format("NUMBER(%s, %s)", record.get("NUMERIC_PRECISION").asText(),
                                                                       record.get("NUMERIC_SCALE").asText()
                                                  );
                                                }
                                                return type;
                                              }
                                          ));
    assertAll(
        () -> assertEquals(Optional.of("TABLE"), tableKind, "Table should be permanent, not transient"),
        () -> assertEquals(
            ImmutableMap.builder()
                        .put("_airbyte_raw_id", "TEXT")
                        .put("_airbyte_extracted_at", "TIMESTAMP_TZ")
                        .put("_airbyte_meta", "VARIANT")
                        .put("id1", "NUMBER(38, 0)")
                        .put("id2", "NUMBER(38, 0)")
                        .put("updated_at", "TIMESTAMP_TZ")
                        .put("struct", "OBJECT")
                        .put("array", "ARRAY")
                        .put("string", "TEXT")
                        .put("number", "FLOAT")
                        .put("integer", "NUMBER(38, 0)")
                        .put("boolean", "BOOLEAN")
                        .put("timestamp_with_timezone", "TIMESTAMP_TZ")
                        .put("timestamp_without_timezone", "TIMESTAMP_NTZ")
                        .put("time_with_timezone", "TEXT")
                        .put("time_without_timezone", "TIME")
                        .put("date", "DATE")
                        .put("unknown", "VARIANT")
                        .build(),
            columns
        )
    );
  }

  @Override
  protected void createV1RawTable(final StreamId v1RawTable) throws Exception {
    database.execute(String.format(
        """
                CREATE SCHEMA IF NOT EXISTS %s;
                CREATE TABLE IF NOT EXISTS %s.%s (
                  %s VARCHAR PRIMARY KEY,
                  %s VARIANT,
                  %s TIMESTAMP WITH TIME ZONE DEFAULT current_timestamp()
                ) data_retention_time_in_days = 0;
            """,
        v1RawTable.rawNamespace(),
        v1RawTable.rawNamespace(),
        v1RawTable.rawName(),
        JavaBaseConstants.COLUMN_NAME_AB_ID,
        JavaBaseConstants.COLUMN_NAME_DATA,
        JavaBaseConstants.COLUMN_NAME_EMITTED_AT
    ));
  }

  @Override
  protected void insertV1RawTableRecords(final StreamId streamId, final List<JsonNode> records) throws Exception {
    final var recordsText = records
        .stream()
        .map(record -> JavaBaseConstants.LEGACY_RAW_TABLE_COLUMNS
            .stream()
            .map(record::get)
            .map(value -> value == null ? "NULL" : value.isTextual() ? value.asText() : value.toString())
            .map(v -> "NULL".equals(v) ? v : StringUtils.wrap(v, "$$"))
            .collect(joining(",")))
        .map(row -> "(%s)".formatted(row))
        .collect(joining(","));
    final var insert = new StringSubstitutor(Map.of(
        "v1_raw_table_id", String.join(".", streamId.rawNamespace(), streamId.rawName()),
        "records", recordsText
    ),
                                             // Use different delimiters because we're using dollar quotes in the query.
                                             "#{",
                                             "}"
    ).replace(
        """
            INSERT INTO #{v1_raw_table_id} (_airbyte_ab_id, _airbyte_data, _airbyte_emitted_at)
            SELECT column1, PARSE_JSON(column2), column3 FROM VALUES
              #{records};
            """
    );
    database.execute(insert);
  }

  @Override
  protected List<JsonNode> dumpV1RawTableRecords(StreamId streamId) throws Exception {
    final var columns = Stream.of(
        JavaBaseConstants.COLUMN_NAME_AB_ID,
        timestampToString(JavaBaseConstants.COLUMN_NAME_EMITTED_AT),
        JavaBaseConstants.COLUMN_NAME_DATA
    ).collect(joining(","));
    return database.bufferedResultSetQuery(connection -> connection.createStatement().executeQuery(new StringSubstitutor(Map.of(
        "columns", columns,
        "table", String.join(".", streamId.rawNamespace(), streamId.rawName())
    )).replace(
        """
            SELECT ${columns} FROM ${table} ORDER BY _airbyte_emitted_at ASC
            """
    )), new SnowflakeTestSourceOperations()::rowToJson);
  }

  @Override
  protected void migrationAssertions(final List<JsonNode> v1RawRecords, final List<JsonNode> v2RawRecords) {
    final var v2RecordMap = v2RawRecords.stream().collect(Collectors.toMap(
        record -> record.get(JavaBaseConstants.COLUMN_NAME_AB_RAW_ID).asText(),
        Function.identity()
    ));
    assertAll(
        () -> assertEquals(5, v1RawRecords.size()),
        () -> assertEquals(5, v2RawRecords.size())
    );
    v1RawRecords.forEach(v1Record -> {
      final var v1id = v1Record.get(JavaBaseConstants.COLUMN_NAME_AB_ID.toUpperCase()).asText();
      assertAll(
          () -> assertEquals(v1id, v2RecordMap.get(v1id).get(JavaBaseConstants.COLUMN_NAME_AB_RAW_ID).asText()),
          () -> assertEquals(v1Record.get(JavaBaseConstants.COLUMN_NAME_EMITTED_AT.toUpperCase()).asText(), v2RecordMap.get(v1id).get(JavaBaseConstants.COLUMN_NAME_AB_EXTRACTED_AT).asText()),
          () -> assertNull(v2RecordMap.get(v1id).get(JavaBaseConstants.COLUMN_NAME_AB_LOADED_AT))
      );
      JsonNode originalData = v1Record.get(JavaBaseConstants.COLUMN_NAME_DATA.toUpperCase());
      JsonNode migratedData = v2RecordMap.get(v1id).get(JavaBaseConstants.COLUMN_NAME_DATA);
      migratedData = migratedData.isTextual() ? Jsons.deserializeExact(migratedData.asText()) : migratedData;
      originalData = originalData.isTextual() ? Jsons.deserializeExact(migratedData.asText()) : originalData;
      // hacky thing because we only care about the data contents.
      // diffRawTableRecords makes some assumptions about the structure of the blob.
      DIFFER.diffFinalTableRecords(List.of(originalData), List.of(migratedData));
    });
  }
}<|MERGE_RESOLUTION|>--- conflicted
+++ resolved
@@ -207,45 +207,24 @@
             """));
   }
 
-  private String dollarQuoteWrap(JsonNode node) {
+  private String dollarQuoteWrap(final JsonNode node) {
     if (node == null) {
       return "NULL";
     }
     final String stringContents = node.isTextual() ? node.asText() : node.toString();
-    // Use dollar quotes to avoid needing to escape anything
-    return StringUtils.wrap(stringContents, "$$");
+    // Use dollar quotes to avoid needing to escape quotes
+    return StringUtils.wrap(stringContents.replace("$$", "\\$\\$"), "$$");
   }
 
   @Override
   protected void insertRawTableRecords(final StreamId streamId, final List<JsonNode> records) throws Exception {
     final String recordsText = records.stream()
                                 // For each record, convert it to a string like "(rawId, extractedAt, loadedAt, data)"
-<<<<<<< HEAD
-                                .map(record -> JavaBaseConstants.V2_RAW_TABLE_COLUMN_NAMES.stream()
-                                                                                          .map(record::get)
-                                                                                          .map(r -> {
-                                                                                            if (r == null) {
-                                                                                              return "NULL";
-                                                                                            }
-                                                                                            String stringContents;
-                                                                                            if (r.isTextual()) {
-                                                                                              stringContents = r.asText();
-                                                                                            } else {
-                                                                                              stringContents = r.toString();
-                                                                                            }
-                                                                                            // Use dollar quotes to avoid needing to escape quotes
-                                                                                            // so we only have to escape dollar signs
-                                                                                            stringContents = stringContents.replace("$$", "\\$\\$");
-                                                                                            return "$$" + stringContents + "$$";
-                                                                                          })
-                                                                                          .collect(joining(",")))
-=======
                                 .map(record -> JavaBaseConstants.V2_RAW_TABLE_COLUMN_NAMES
                                     .stream()
                                     .map(record::get)
                                     .map(this::dollarQuoteWrap)
                                     .collect(joining(",")))
->>>>>>> 13f181d3
                                 .map(row -> "(" + row + ")")
                                 .collect(joining(","));
     database.execute(new StringSubstitutor(
@@ -388,7 +367,7 @@
   }
 
   @Override
-  protected List<JsonNode> dumpV1RawTableRecords(StreamId streamId) throws Exception {
+  protected List<JsonNode> dumpV1RawTableRecords(final StreamId streamId) throws Exception {
     final var columns = Stream.of(
         JavaBaseConstants.COLUMN_NAME_AB_ID,
         timestampToString(JavaBaseConstants.COLUMN_NAME_EMITTED_AT),
