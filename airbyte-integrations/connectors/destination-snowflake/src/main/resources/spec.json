{
  "documentationUrl": "https://docs.airbyte.io/integrations/destinations/snowflake",
  "supportsIncremental": true,
  "supportsNormalization": true,
  "supportsDBT": true,
  "supported_destination_sync_modes": ["overwrite", "append", "append_dedup"],
  "connectionSpecification": {
    "$schema": "http://json-schema.org/draft-07/schema#",
    "title": "Snowflake Destination Spec",
    "type": "object",
    "required": ["host", "role", "warehouse", "database", "schema", "username"],
    "additionalProperties": true,
    "properties": {
      "host": {
        "description": "Enter your Snowflake account's <a href=\"https://docs.snowflake.com/en/user-guide/admin-account-identifier.html#using-an-account-locator-as-an-identifier\">locator</a> (in the format <account_locator>.<region>.<cloud>.snowflakecomputing.com)",
        "examples": [
          "accountname.us-east-2.aws.snowflakecomputing.com",
          "accountname.snowflakecomputing.com"
        ],
        "type": "string",
        "title": "Host",
        "order": 0
      },
      "role": {
        "description": "Enter the <a href=\"https://docs.snowflake.com/en/user-guide/security-access-control-overview.html#roles\">role</a> that you want to use to access Snowflake",
        "examples": ["AIRBYTE_ROLE"],
        "type": "string",
        "title": "Role",
        "order": 1
      },
      "warehouse": {
        "description": "Enter the name of the <a href=\"https://docs.snowflake.com/en/user-guide/warehouses-overview.html#overview-of-warehouses\">warehouse</a> that you want to sync data into",
        "examples": ["AIRBYTE_WAREHOUSE"],
        "type": "string",
        "title": "Warehouse",
        "order": 2
      },
      "database": {
        "description": "Enter the name of the <a href=\"https://docs.snowflake.com/en/sql-reference/ddl-database.html#database-schema-share-ddl\">database</a> you want to sync data into",
        "examples": ["AIRBYTE_DATABASE"],
        "type": "string",
        "title": "Database",
        "order": 3
      },
      "schema": {
        "description": "Enter the name of the default <a href=\"https://docs.snowflake.com/en/sql-reference/ddl-database.html#database-schema-share-ddl\">schema</a>",
        "examples": ["AIRBYTE_SCHEMA"],
        "type": "string",
        "title": "Default Schema",
        "order": 4
      },
      "username": {
        "description": "Enter the name of the user you want to use to access the database",
        "examples": ["AIRBYTE_USER"],
        "type": "string",
        "title": "Username",
        "order": 5
      },
      "credentials": {
        "title": "Authorization Method",
        "description": "",
        "type": "object",
        "oneOf": [
          {
            "type": "object",
            "title": "OAuth2.0",
            "order": 0,
            "required": ["access_token", "refresh_token"],
            "properties": {
              "auth_type": {
                "type": "string",
                "const": "OAuth2.0",
                "enum": ["OAuth2.0"],
                "default": "OAuth2.0",
                "order": 0
              },
              "client_id": {
                "type": "string",
                "title": "Client ID",
                "description": "Enter your application's Client ID",
                "airbyte_secret": true
              },
              "client_secret": {
                "type": "string",
                "title": "Client Secret",
                "description": "Enter your application's Client secret",
                "airbyte_secret": true
              },
              "access_token": {
                "type": "string",
                "title": "Access Token",
                "description": "Enter you application's Access Token",
                "airbyte_secret": true
              },
              "refresh_token": {
                "type": "string",
                "title": "Refresh Token",
                "description": "Enter your application's Refresh Token",
                "airbyte_secret": true
              }
            }
          },
          {
            "title": "Username and Password",
            "type": "object",
            "required": ["password"],
            "order": 1,
            "properties": {
              "password": {
                "description": "Enter the password associated with the username.",
                "type": "string",
                "airbyte_secret": true,
                "title": "Password",
                "order": 1
              }
            }
          }
        ],
        "order": 6
      },
      "jdbc_url_params": {
        "description": "Enter the additional properties to pass to the JDBC URL string when connecting to the database (formatted as key=value pairs separated by the symbol &). Example: key1=value1&key2=value2&key3=value3",
        "title": "JDBC URL Params",
        "type": "string",
        "order": 7
      },
      "loading_method": {
        "type": "object",
        "title": "Data Staging Method",
        "description": "Select a data staging method",
        "order": 8,
        "oneOf": [
          {
            "title": "Select another option",
            "description": "Select another option",
            "required": ["method"],
            "properties": {
              "method": {
                "title": "",
                "description": "",
                "type": "string",
                "enum": ["Standard"],
                "default": "Standard"
              }
            }
          },
          {
            "title": "[Recommended] Internal Staging",
<<<<<<< HEAD
            "additionalProperties": false,
            "description": "Recommended for large production workloads for better speed and scalability.",
=======
            "description": "Writes large batches of records to a file, uploads the file to Snowflake, then uses <pre>COPY INTO table</pre> to upload the file. Recommended for large production workloads for better speed and scalability.",
>>>>>>> a31ef3bd
            "required": ["method"],
            "properties": {
              "method": {
                "title": "",
                "description": "",
                "type": "string",
                "enum": ["Internal Staging"],
                "default": "Internal Staging"
              }
            }
          },
          {
            "title": "AWS S3 Staging",
<<<<<<< HEAD
            "additionalProperties": false,
            "description": "Recommended for large production workloads for better speed and scalability.",
=======
            "description": "Writes large batches of records to a file, uploads the file to S3, then uses <pre>COPY INTO table</pre> to upload the file. Recommended for large production workloads for better speed and scalability.",
>>>>>>> a31ef3bd
            "required": [
              "method",
              "s3_bucket_name",
              "access_key_id",
              "secret_access_key"
            ],
            "properties": {
              "method": {
                "title": "",
                "description": "",
                "type": "string",
                "enum": ["S3 Staging"],
                "default": "S3 Staging",
                "order": 0
              },
              "s3_bucket_name": {
                "title": "S3 Bucket Name",
                "type": "string",
                "description": "Enter your S3 bucket name",
                "examples": ["airbyte.staging"],
                "order": 1
              },
              "s3_bucket_region": {
                "title": "S3 Bucket Region",
                "type": "string",
                "default": "",
                "description": "Enter the region where your S3 bucket resides",
                "enum": [
                  "",
                  "us-east-1",
                  "us-east-2",
                  "us-west-1",
                  "us-west-2",
                  "af-south-1",
                  "ap-east-1",
                  "ap-south-1",
                  "ap-northeast-1",
                  "ap-northeast-2",
                  "ap-northeast-3",
                  "ap-southeast-1",
                  "ap-southeast-2",
                  "ca-central-1",
                  "cn-north-1",
                  "cn-northwest-1",
                  "eu-central-1",
                  "eu-west-1",
                  "eu-west-2",
                  "eu-west-3",
                  "eu-south-1",
                  "eu-north-1",
                  "sa-east-1",
                  "me-south-1"
                ],
                "order": 2
              },
              "access_key_id": {
                "type": "string",
                "description": "Enter your <a href=\"https://docs.aws.amazon.com/powershell/latest/userguide/pstools-appendix-sign-up.html\">AWS access key ID</a>. Airbyte requires Read and Write permissions on your S3 bucket ",
                "title": "AWS access key ID",
                "airbyte_secret": true,
                "order": 3
              },
              "secret_access_key": {
                "type": "string",
                "description": "Enter your <a href=\"https://docs.aws.amazon.com/powershell/latest/userguide/pstools-appendix-sign-up.html\">AWS secret access key</a>",
                "title": "AWS secret access key",
                "airbyte_secret": true,
                "order": 4
              },
              "purge_staging_data": {
                "title": "Purge Staging Files and Tables",
                "type": "boolean",
                "description": "Toggle to delete staging files from the S3 bucket after a successful sync",
                "default": true,
                "order": 5
              },
              "encryption": {
                "title": "Encryption",
                "type": "object",
                "description": "Choose a data encryption method for the staging data",
                "default": { "encryption_type": "none" },
                "order": 6,
                "oneOf": [
                  {
                    "title": "No encryption",
                    "description": "Staging data will be stored in plaintext.",
                    "type": "object",
                    "required": ["encryption_type"],
                    "properties": {
                      "encryption_type": {
                        "type": "string",
                        "const": "none",
                        "enum": ["none"],
                        "default": "none"
                      }
                    }
                  },
                  {
                    "title": "AES-CBC envelope encryption",
                    "description": "Staging data will be encrypted using AES-CBC envelope encryption.",
                    "type": "object",
                    "required": ["encryption_type"],
                    "properties": {
                      "encryption_type": {
                        "type": "string",
                        "const": "aes_cbc_envelope",
                        "enum": ["aes_cbc_envelope"],
                        "default": "aes_cbc_envelope"
                      },
                      "key_encrypting_key": {
                        "type": "string",
                        "title": "Key",
                        "description": "The key, base64-encoded. Must be either 128, 192, or 256 bits. Leave blank to have Airbyte generate an ephemeral key for each sync.",
                        "airbyte_secret": true
                      }
                    }
                  }
                ]
              }
            }
          },
          {
<<<<<<< HEAD
            "title": "Google Cloud Storage Staging",
            "additionalProperties": false,
            "description": "Recommended for large production workloads for better speed and scalability.",
=======
            "title": "GCS Staging",
            "description": "Writes large batches of records to a file, uploads the file to GCS, then uses <pre>COPY INTO table</pre> to upload the file. Recommended for large production workloads for better speed and scalability.",
>>>>>>> a31ef3bd
            "required": [
              "method",
              "project_id",
              "bucket_name",
              "credentials_json"
            ],
            "properties": {
              "method": {
                "title": "",
                "description": "",
                "type": "string",
                "enum": ["GCS Staging"],
                "default": "GCS Staging",
                "order": 0
              },
              "project_id": {
                "title": "Google Cloud project ID",
                "type": "string",
                "description": "Enter the <a href=\"https://cloud.google.com/resource-manager/docs/creating-managing-projects#identifying_projects\">Google Cloud project ID</a>",
                "examples": ["my-project"],
                "order": 1
              },
              "bucket_name": {
                "title": "Cloud Storage bucket name",
                "type": "string",
                "description": "Enter the <a href=\"https://cloud.google.com/storage/docs/creating-buckets\">Cloud Storage bucket name</a>",
                "examples": ["airbyte-staging"],
                "order": 2
              },
              "credentials_json": {
                "title": "Google Application Credentials",
                "type": "string",
                "description": "Enter your <a href=\"https://cloud.google.com/iam/docs/creating-managing-service-account-keys#creating_service_account_keys\">Google Cloud service account key</a> in the JSON format with read/write access to your Cloud Storage staging bucket",
                "airbyte_secret": true,
                "multiline": true,
                "order": 3
              }
            }
          },
          {
            "title": "Azure Blob Storage Staging",
<<<<<<< HEAD
            "additionalProperties": false,
            "description": "Recommended for large production workloads for better speed and scalability.",
=======
            "description": "Writes large batches of records to a file, uploads the file to Azure Blob Storage, then uses <pre>COPY INTO table</pre> to upload the file. Recommended for large production workloads for better speed and scalability.",
>>>>>>> a31ef3bd
            "required": [
              "method",
              "azure_blob_storage_account_name",
              "azure_blob_storage_container_name",
              "azure_blob_storage_sas_token"
            ],
            "properties": {
              "method": {
                "title": "",
                "description": "",
                "type": "string",
                "enum": ["Azure Blob Staging"],
                "default": "Azure Blob Staging",
                "order": 0
              },
              "azure_blob_storage_endpoint_domain_name": {
                "title": "Azure Blob Storage Endpoint",
                "type": "string",
                "default": "blob.core.windows.net",
                "description": "Enter the Azure Blob Storage <a href=\"https://docs.microsoft.com/en-us/azure/storage/common/storage-account-overview#storage-account-endpoints\">endpoint domain name</a>",
                "examples": ["blob.core.windows.net"],
                "order": 1
              },
              "azure_blob_storage_account_name": {
                "title": "Azure Blob Storage <a href=\"https://docs.microsoft.com/en-us/azure/storage/common/storage-account-overview#storage-account-endpoints\">account name</a>",
                "type": "string",
                "description": "Enter your Azure Blob Storage account name",
                "examples": ["airbyte5storage"],
                "order": 2
              },
              "azure_blob_storage_container_name": {
                "title": "Azure Blob Storage Container Name",
                "type": "string",
                "description": "Enter your Azure Blob Storage <a href=\"https://docs.microsoft.com/en-us/rest/api/storageservices/naming-and-referencing-containers--blobs--and-metadata#container-names\">container name</a>",
                "examples": ["airbytetestcontainername"],
                "order": 3
              },
              "azure_blob_storage_sas_token": {
                "title": "SAS Token",
                "type": "string",
                "airbyte_secret": true,
                "description": "Enter the <a href=\"https://docs.snowflake.com/en/user-guide/data-load-azure-config.html#option-2-generating-a-sas-token\">Shared access signature</a> (SAS) token to grant Snowflake limited access to objects in your Azure Blob Storage account",
                "examples": [
                  "?sv=2016-05-31&ss=b&srt=sco&sp=rwdl&se=2018-06-27T10:05:50Z&st=2017-06-27T02:05:50Z&spr=https,http&sig=bgqQwoXwxzuD2GJfagRg7VOS8hzNr3QLT7rhS8OFRLQ%3D"
                ],
                "order": 4
              }
            }
          }
        ]
      }
    }
  },
  "advanced_auth": {
    "auth_flow_type": "oauth2.0",
    "predicate_key": ["credentials", "auth_type"],
    "predicate_value": "OAuth2.0",
    "oauth_config_specification": {
      "oauth_user_input_from_connector_config_specification": {
        "type": "object",
        "properties": {
          "host": {
            "type": "string",
            "path_in_connector_config": ["host"]
          }
        }
      },
      "complete_oauth_output_specification": {
        "type": "object",
        "additionalProperties": false,
        "properties": {
          "access_token": {
            "type": "string",
            "path_in_connector_config": ["credentials", "access_token"]
          },
          "refresh_token": {
            "type": "string",
            "path_in_connector_config": ["credentials", "refresh_token"]
          }
        }
      },
      "complete_oauth_server_input_specification": {
        "type": "object",
        "additionalProperties": false,
        "properties": {
          "client_id": {
            "type": "string"
          },
          "client_secret": {
            "type": "string"
          }
        }
      },
      "complete_oauth_server_output_specification": {
        "type": "object",
        "additionalProperties": false,
        "properties": {
          "client_id": {
            "type": "string",
            "path_in_connector_config": ["credentials", "client_id"]
          },
          "client_secret": {
            "type": "string",
            "path_in_connector_config": ["credentials", "client_secret"]
          }
        }
      }
    }
  }
}<|MERGE_RESOLUTION|>--- conflicted
+++ resolved
@@ -146,12 +146,8 @@
           },
           {
             "title": "[Recommended] Internal Staging",
-<<<<<<< HEAD
             "additionalProperties": false,
             "description": "Recommended for large production workloads for better speed and scalability.",
-=======
-            "description": "Writes large batches of records to a file, uploads the file to Snowflake, then uses <pre>COPY INTO table</pre> to upload the file. Recommended for large production workloads for better speed and scalability.",
->>>>>>> a31ef3bd
             "required": ["method"],
             "properties": {
               "method": {
@@ -165,12 +161,8 @@
           },
           {
             "title": "AWS S3 Staging",
-<<<<<<< HEAD
             "additionalProperties": false,
             "description": "Recommended for large production workloads for better speed and scalability.",
-=======
-            "description": "Writes large batches of records to a file, uploads the file to S3, then uses <pre>COPY INTO table</pre> to upload the file. Recommended for large production workloads for better speed and scalability.",
->>>>>>> a31ef3bd
             "required": [
               "method",
               "s3_bucket_name",
@@ -293,14 +285,9 @@
             }
           },
           {
-<<<<<<< HEAD
             "title": "Google Cloud Storage Staging",
             "additionalProperties": false,
             "description": "Recommended for large production workloads for better speed and scalability.",
-=======
-            "title": "GCS Staging",
-            "description": "Writes large batches of records to a file, uploads the file to GCS, then uses <pre>COPY INTO table</pre> to upload the file. Recommended for large production workloads for better speed and scalability.",
->>>>>>> a31ef3bd
             "required": [
               "method",
               "project_id",
@@ -342,12 +329,8 @@
           },
           {
             "title": "Azure Blob Storage Staging",
-<<<<<<< HEAD
             "additionalProperties": false,
             "description": "Recommended for large production workloads for better speed and scalability.",
-=======
-            "description": "Writes large batches of records to a file, uploads the file to Azure Blob Storage, then uses <pre>COPY INTO table</pre> to upload the file. Recommended for large production workloads for better speed and scalability.",
->>>>>>> a31ef3bd
             "required": [
               "method",
               "azure_blob_storage_account_name",
