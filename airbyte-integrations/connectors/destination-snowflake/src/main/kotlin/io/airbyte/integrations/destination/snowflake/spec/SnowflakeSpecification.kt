--- conflicted
+++ resolved
@@ -113,11 +113,7 @@
     @get:JsonPropertyDescription(
         """Airbyte will use this dataset for various internal tables. In legacy raw tables mode, the raw tables will be stored in this dataset. Defaults to "airbyte_internal".""",
     )
-<<<<<<< HEAD
     // for backwards compatibility, the JSON property is still called raw_data_schema.
-=======
-    // for backwards compatibility, the JSON property is still called raw_data_dataset.
->>>>>>> 9ca5c9c5
     @get:JsonProperty("raw_data_schema")
     @get:JsonSchemaInject(json = """{"group": "advanced", "order": 8}""")
     val internalTableSchema: String? = null
