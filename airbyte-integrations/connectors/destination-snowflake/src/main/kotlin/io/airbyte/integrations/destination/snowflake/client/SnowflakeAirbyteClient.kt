/*
 * Copyright (c) 2025 Airbyte, Inc., all rights reserved.
 */

package io.airbyte.integrations.destination.snowflake.client

import io.airbyte.cdk.load.client.AirbyteClient
import io.airbyte.cdk.load.command.DestinationStream
import io.airbyte.cdk.load.message.Meta.Companion.COLUMN_NAMES
import io.airbyte.cdk.load.orchestration.db.ColumnNameMapping
import io.airbyte.cdk.load.orchestration.db.TableName
import io.airbyte.cdk.load.orchestration.db.direct_load_table.DirectLoadTableNativeOperations
import io.airbyte.cdk.load.orchestration.db.direct_load_table.DirectLoadTableSqlOperations
import io.airbyte.integrations.destination.snowflake.sql.COUNT_TOTAL_ALIAS
import io.airbyte.integrations.destination.snowflake.sql.QUOTE
import io.airbyte.integrations.destination.snowflake.sql.SnowflakeColumnUtils
import io.airbyte.integrations.destination.snowflake.sql.SnowflakeDirectLoadSqlGenerator
import io.github.oshai.kotlinlogging.KotlinLogging
import jakarta.inject.Singleton
import java.sql.ResultSet
import java.sql.ResultSetMetaData
import javax.sql.DataSource
import net.snowflake.client.jdbc.SnowflakeSQLException


internal const val DESCRIBE_TABLE_COLUMN_NAME_FIELD = "column_name"
internal const val GENERATION_ID_ALIAS = "generation"

private val log = KotlinLogging.logger {}

@Singleton
class SnowflakeAirbyteClient(
    private val dataSource: DataSource,
    private val sqlGenerator: SnowflakeDirectLoadSqlGenerator,
    private val snowflakeColumnUtils: SnowflakeColumnUtils
) : AirbyteClient, DirectLoadTableSqlOperations, DirectLoadTableNativeOperations {

    override suspend fun countTable(tableName: TableName): Long? =
        try {
            dataSource.connection.use { connection ->
                val resultSet =
                    connection.createStatement().executeQuery(sqlGenerator.countTable(tableName))

                if (resultSet.next()) {
                    resultSet.getLong(COUNT_TOTAL_ALIAS)
                } else {
                    0L
                }
            }
        } catch (e: SnowflakeSQLException) {
            log.debug(e) {
                "Table ${tableName.toPrettyString(quote=QUOTE)} does not exist.  Returning a null count to signal a missing table."
            }
            null
        }

    override suspend fun createNamespace(namespace: String) {
        // Create the schema if it doesn't exist
        execute(sqlGenerator.createNamespace(namespace))
        // Create the CSV file format in the schema if it does not exist
        execute(sqlGenerator.createFileFormat(namespace))
    }

    override suspend fun createTable(
        stream: DestinationStream,
        tableName: TableName,
        columnNameMapping: ColumnNameMapping,
        replace: Boolean
    ) {
        execute(sqlGenerator.createTable(stream, tableName, columnNameMapping, replace))
        execute(sqlGenerator.createSnowflakeStage(tableName))
    }

    override suspend fun overwriteTable(sourceTableName: TableName, targetTableName: TableName) {
<<<<<<< HEAD
        // TODO("Not yet implemented")
=======
        execute(sqlGenerator.swapTableWith(sourceTableName, targetTableName))
        execute(sqlGenerator.dropTable(sourceTableName))
>>>>>>> 41cd8ff0
    }

    override suspend fun copyTable(
        columnNameMapping: ColumnNameMapping,
        sourceTableName: TableName,
        targetTableName: TableName
    ) {
        execute(sqlGenerator.copyTable(columnNameMapping, sourceTableName, targetTableName))
    }

    override suspend fun upsertTable(
        stream: DestinationStream,
        columnNameMapping: ColumnNameMapping,
        sourceTableName: TableName,
        targetTableName: TableName
    ) {
        execute(
            sqlGenerator.upsertTable(stream, columnNameMapping, sourceTableName, targetTableName),
        )
    }

    override suspend fun dropTable(tableName: TableName) {
        execute(sqlGenerator.dropStage(tableName))
        execute(sqlGenerator.dropTable(tableName))
    }

    /**
     * Jdbc destination column definition representation
     *
     * @param name
     * @param type
     * @param columnSize
     */
    data class ColumnDefinition(val name: String, val type: String, val isPrimaryKey: Boolean)


    override suspend fun ensureSchemaMatches(
        stream: DestinationStream,
        tableName: TableName,
        columnNameMapping: ColumnNameMapping
    ) {
        val sql = sqlGenerator.getTable(schemaName = tableName.namespace, tableName = tableName.name)
        dataSource.connection.use { connection ->
            val rs: ResultSet = connection.createStatement().executeQuery(sql)
            val columnsInDb: MutableMap<String, ColumnDefinition> = mutableMapOf()

            while (rs.next()) {
                val columnName = rs.getString("name")
                // Filter out airbyte columns
                if (COLUMN_NAMES.contains(columnName)) {
                    continue
                }
                val dataType =
                    when (
                        val snowflakeDataType =
                            rs.getString("type").takeWhile { char -> char != '(' }
                    ) {
                        "VARCHAR" -> "TEXT"
                        else -> snowflakeDataType
                    }

                val isPrimaryKey = rs.getString("primary key") == "Y"
                columnsInDb[columnName] =
                    ColumnDefinition(columnName, dataType, isPrimaryKey)
            }



            val columnsInStream = stream.schema.asColumns().map { (name, fieldType) ->
                // Snowflake is case-insensitive by default and stores identifiers in uppercase.
                // We should probably be using the mapping in columnNameMapping, but for now, this is a good enough approximation.
                val mappedName = columnNameMapping.get(name) ?: name
                mappedName to ColumnDefinition(mappedName, snowflakeColumnUtils.toDialectType(fieldType.type), fieldType.nullable)
            }.toMap()

            val addedColumns = columnsInStream.keys - columnsInDb.keys
            val deletedColumns = columnsInDb.keys - columnsInStream.keys
            val commonColumns = columnsInStream.keys.intersect(columnsInDb.keys)
            val updatedColumns = commonColumns.filter {
                log.error { "Comparing column ${it}: ${columnsInStream[it]} vs ${columnsInDb[it]}" }
                columnsInStream[it] != columnsInDb[it]
            }

            log.error { "Schema comparison for table ${tableName.name}:" }
            log.error { "Added columns: $addedColumns" }
            log.error { "Deleted columns: $deletedColumns" }
            log.error { "Updated columns: $updatedColumns" }
        }
    }

    override suspend fun getGenerationId(tableName: TableName): Long =
        try {
            val sql = sqlGenerator.getGenerationId(tableName, GENERATION_ID_ALIAS)
            dataSource.connection.use { connection ->
                val resultSet = connection.createStatement().executeQuery(sql)
                if (resultSet.next()) {
                    resultSet.getLong(GENERATION_ID_ALIAS)
                } else {
                    log.warn { "No generation ID found for table $tableName, returning 0" }
                    0L
                }
            }
        } catch (e: Exception) {
            log.error(e) { "Failed to retrieve the generation ID for table $tableName" }
            // Return 0 if we can't get the generation ID (similar to ClickHouse approach)
            0L
        }

    suspend fun createSnowflakeStage(tableName: TableName) {
        execute(sqlGenerator.createSnowflakeStage(tableName))
    }

    suspend fun putInStage(tableName: TableName, tempFilePath: String) {
        execute(sqlGenerator.putInStage(tableName, tempFilePath))
    }

    suspend fun copyFromStage(tableName: TableName) {
        execute(sqlGenerator.copyFromStage(tableName))
    }

    fun describeTable(tableName: TableName): List<String> =
        dataSource.connection.use { connection ->
            val resultSet =
                connection.createStatement().executeQuery(sqlGenerator.showColumns(tableName))
            val columns = mutableListOf<String>()
            while (resultSet.next()) {
                columns.add(resultSet.getString(DESCRIBE_TABLE_COLUMN_NAME_FIELD))
            }
            return columns
        }

    internal fun execute(query: String) =
        dataSource.connection.use { connection -> connection.createStatement().executeQuery(query) }
}<|MERGE_RESOLUTION|>--- conflicted
+++ resolved
@@ -72,12 +72,8 @@
     }
 
     override suspend fun overwriteTable(sourceTableName: TableName, targetTableName: TableName) {
-<<<<<<< HEAD
-        // TODO("Not yet implemented")
-=======
         execute(sqlGenerator.swapTableWith(sourceTableName, targetTableName))
         execute(sqlGenerator.dropTable(sourceTableName))
->>>>>>> 41cd8ff0
     }
 
     override suspend fun copyTable(
