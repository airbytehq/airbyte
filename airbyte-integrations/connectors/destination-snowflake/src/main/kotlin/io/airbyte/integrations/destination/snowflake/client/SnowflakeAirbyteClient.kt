--- conflicted
+++ resolved
@@ -107,14 +107,9 @@
     }
 
     override suspend fun createNamespace(namespace: String) {
-<<<<<<< HEAD
-        // Check if the schema exists first
-        val schemaExistsResult = namespaceExists(namespace)
-=======
         try {
             // Check if the schema exists first
             val schemaExistsResult = namespaceExists(namespace)
->>>>>>> 947b162e
 
             if (!schemaExistsResult) {
                 // Create the schema only if it doesn't exist
