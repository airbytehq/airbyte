--- conflicted
+++ resolved
@@ -325,28 +325,12 @@
     }
 
     fun createSnowflakeStage(tableName: TableName): String {
-<<<<<<< HEAD
-        val stageName = createStageName(tableName, false)
-        val formatName = snowflakeSqlNameUtils.fullyQualifiedFormatName(tableName.namespace)
-        return """
-            CREATE STAGE IF NOT EXISTS $stageName
-                FILE_FORMAT = $formatName;
-        """
-            .trimIndent()
-            .andLog()
-=======
         val stageName = snowflakeSqlNameUtils.fullyQualifiedStageName(tableName)
         return "CREATE STAGE IF NOT EXISTS $stageName".andLog()
->>>>>>> 4f5fbed3
     }
 
     fun copyFromStage(tableName: TableName, filename: String): String {
-<<<<<<< HEAD
-        val stageName = createStageName(tableName)
-        val formatName = snowflakeSqlNameUtils.fullyQualifiedFormatName(tableName.namespace)
-=======
         val stageName = snowflakeSqlNameUtils.fullyQualifiedStageName(tableName, true)
->>>>>>> 4f5fbed3
 
         return """
             COPY INTO ${snowflakeSqlNameUtils.fullyQualifiedName(tableName)}
