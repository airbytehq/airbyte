--- conflicted
+++ resolved
@@ -316,31 +316,6 @@
             .andLog()
     }
 
-<<<<<<< HEAD
-    fun createFileFormat(namespace: String): String {
-        val formatName = snowflakeSqlNameUtils.fullyQualifiedFormatName(namespace)
-        // We need the ESCAPE and ESCAPE_UNENCLOSED_FIELD options set,
-        // otherwise snowflake defaults to `\`.
-        //  Which causes weird behavior on string fields with a trailing `\` in the value.
-        return """
-            CREATE OR REPLACE FILE FORMAT $formatName
-            TYPE = 'CSV'
-            COMPRESSION = ZSTD
-            FIELD_DELIMITER = '$CSV_FIELD_SEPARATOR'
-            RECORD_DELIMITER = '$CSV_LINE_DELIMITER'
-            FIELD_OPTIONALLY_ENCLOSED_BY = '"'
-            TRIM_SPACE = TRUE
-            ERROR_ON_COLUMN_COUNT_MISMATCH = FALSE
-            REPLACE_INVALID_CHARACTERS = TRUE
-            ESCAPE = NONE
-            ESCAPE_UNENCLOSED_FIELD = NONE
-        """
-            .trimIndent()
-            .andLog()
-    }
-
-=======
->>>>>>> 4f5fbed3
     fun createSnowflakeStage(tableName: TableName): String {
         val stageName = snowflakeSqlNameUtils.fullyQualifiedStageName(tableName)
         return "CREATE STAGE IF NOT EXISTS $stageName".andLog()
@@ -366,7 +341,7 @@
             FROM '@$stageName'
             FILE_FORMAT = (
                 TYPE = 'CSV'
-                COMPRESSION = GZIP
+                COMPRESSION = ZSTD
                 FIELD_DELIMITER = '$CSV_FIELD_SEPARATOR'
                 RECORD_DELIMITER = '$CSV_LINE_DELIMITER'
                 FIELD_OPTIONALLY_ENCLOSED_BY = '"'
