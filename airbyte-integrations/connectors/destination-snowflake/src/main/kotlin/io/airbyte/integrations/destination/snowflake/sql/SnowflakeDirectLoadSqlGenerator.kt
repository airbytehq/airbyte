--- conflicted
+++ resolved
@@ -316,12 +316,11 @@
             .andLog()
     }
 
-<<<<<<< HEAD
     fun getTable(
         schemaName: String,
         tableName: String,
     ): String= """DESCRIBE TABLE "$schemaName"."$tableName" """.andLog()
-=======
+
     fun swapTableWith(sourceTableName: TableName, targetTableName: TableName): String {
         return """
             ALTER TABLE ${sourceTableName.toPrettyString(quote = QUOTE)} SWAP WITH ${
@@ -333,5 +332,4 @@
             .trimIndent()
             .andLog()
     }
->>>>>>> 41cd8ff0
 }