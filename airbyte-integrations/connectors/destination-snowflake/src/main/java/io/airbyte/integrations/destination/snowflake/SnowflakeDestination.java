--- conflicted
+++ resolved
@@ -17,40 +17,7 @@
   }
 
   public SnowflakeDestination() {
-<<<<<<< HEAD
-    super(DestinationType.class, SnowflakeDestination::getTypeFromConfig, getTypeToDestination());
-  }
-
-  private static DestinationType getTypeFromConfig(final JsonNode config) {
-    if (isS3Copy(config)) {
-      return DestinationType.COPY_S3;
-    } else if (isGcsCopy(config)) {
-      return DestinationType.COPY_GCS;
-    } else {
-      return DestinationType.INTERNAL_STAGING;
-    }
-  }
-
-  public static boolean isS3Copy(final JsonNode config) {
-    return config.has("loading_method") && config.get("loading_method").isObject() && config.get("loading_method").has("s3_bucket_name");
-  }
-
-  public static boolean isGcsCopy(final JsonNode config) {
-    return config.has("loading_method") && config.get("loading_method").isObject() && config.get("loading_method").has("project_id");
-  }
-
-  private static Map<DestinationType, Destination> getTypeToDestination() {
-    final SnowflakeS3StagingDestination copyS3Destination = new SnowflakeS3StagingDestination();
-    final SnowflakeCopyGcsDestination copyGcsDestination = new SnowflakeCopyGcsDestination();
-    final SnowflakeInternalStagingDestination internalStagingDestination = new SnowflakeInternalStagingDestination();
-
-    return ImmutableMap.of(
-        DestinationType.COPY_S3, copyS3Destination,
-        DestinationType.COPY_GCS, copyGcsDestination,
-        DestinationType.INTERNAL_STAGING, internalStagingDestination);
-=======
     super(DestinationType.class, SnowflakeDestinationResolver::getTypeFromConfig, SnowflakeDestinationResolver.getTypeToDestination());
->>>>>>> 74007e27
   }
 
   public static void main(final String[] args) throws Exception {
