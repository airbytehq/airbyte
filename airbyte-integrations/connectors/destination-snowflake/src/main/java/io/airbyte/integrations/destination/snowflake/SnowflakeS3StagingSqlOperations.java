--- conflicted
+++ resolved
@@ -13,20 +13,10 @@
 import io.airbyte.integrations.destination.s3.S3DestinationConfig;
 import io.airbyte.integrations.destination.s3.S3StorageOperations;
 import io.airbyte.integrations.destination.staging.StagingOperations;
-<<<<<<< HEAD
 import java.util.List;
 import java.util.Map;
 import java.util.StringJoiner;
-=======
-import io.airbyte.protocol.models.AirbyteRecordMessage;
-import java.io.PrintWriter;
-import java.nio.charset.StandardCharsets;
-import java.util.ArrayList;
-import java.util.List;
 import java.util.UUID;
-import org.apache.commons.csv.CSVFormat;
-import org.apache.commons.csv.CSVPrinter;
->>>>>>> 7e641b13
 import org.joda.time.DateTime;
 import org.slf4j.Logger;
 import org.slf4j.LoggerFactory;
@@ -71,7 +61,6 @@
   }
 
   @Override
-<<<<<<< HEAD
   public String uploadRecordsToStage(final JdbcDatabase database,
                                      final RecordBufferImplementation recordsData,
                                      final String schemaName,
@@ -85,70 +74,6 @@
     AirbyteSentry.executeWithTracing("CreateStageIfNotExists",
         () -> s3StorageOperations.createBucketObjectIfNotExists(stageName),
         Map.of("stage", stageName));
-=======
-  public void insertRecordsInternal(final JdbcDatabase database,
-                                    final List<AirbyteRecordMessage> records,
-                                    final String schemaName,
-                                    final String path) {
-    final List<Exception> exceptionsThrown = new ArrayList<>();
-    boolean succeeded = false;
-    while (exceptionsThrown.size() < UPLOAD_RETRY_LIMIT && !succeeded) {
-      try {
-        loadDataIntoStage(database, path, records);
-        succeeded = true;
-      } catch (final Exception e) {
-        LOGGER.error("Failed to upload records into stage {}", path, e);
-        exceptionsThrown.add(e);
-      }
-      if (!succeeded) {
-        LOGGER.info("Retrying to upload records into stage {} ({}/{}})", path, exceptionsThrown.size(), UPLOAD_RETRY_LIMIT);
-        // Force a reconnection before retrying in case error was due to network issues...
-        s3Client = s3Config.resetS3Client();
-      }
-    }
-    if (!succeeded) {
-      throw new RuntimeException(String.format("Exceptions thrown while uploading records into stage: %s", Strings.join(exceptionsThrown, "\n")));
-    }
-  }
-
-  private void loadDataIntoStage(final JdbcDatabase database, final String stage, final List<AirbyteRecordMessage> records) {
-    final long partSize = s3Config.getFormatConfig() != null ? s3Config.getFormatConfig().getPartSize() : DEFAULT_PART_SIZE;
-    final String bucket = s3Config.getBucketName();
-    final String objectKey = String.format("%s%s", stage, UUID.randomUUID());
-    final StreamTransferManager uploadManager = S3StreamTransferManagerHelper
-        .getDefault(bucket, objectKey, s3Client, partSize)
-        .checkIntegrity(true)
-        .numUploadThreads(DEFAULT_UPLOAD_THREADS)
-        .queueCapacity(DEFAULT_QUEUE_CAPACITY);
-    boolean hasFailed = false;
-    try {
-      final List<MultiPartOutputStream> outputStreams = uploadManager.getMultiPartOutputStreams();
-      try (final MultiPartOutputStream outputStream = outputStreams.get(0)) {
-        try (final CSVPrinter csvPrinter = new CSVPrinter(new PrintWriter(outputStream, true, StandardCharsets.UTF_8), CSVFormat.DEFAULT)) {
-          final CsvSheetGenerator csvSheetGenerator = new StagingDatabaseCsvSheetGenerator();
-          createStageIfNotExists(database, stage);
-          for (final AirbyteRecordMessage recordMessage : records) {
-            final var id = UUID.randomUUID();
-            csvPrinter.printRecord(csvSheetGenerator.getDataRow(id, recordMessage));
-          }
-        }
-      }
-    } catch (final Exception e) {
-      LOGGER.error("Failed to load data into stage {}", stage, e);
-      hasFailed = true;
-      throw new RuntimeException(e);
-    } finally {
-      if (hasFailed) {
-        uploadManager.abort();
-      } else {
-        uploadManager.complete();
-      }
-    }
-    if (!s3Client.doesObjectExist(bucket, objectKey)) {
-      LOGGER.error("Failed to upload data into stage, object {} not found", objectKey);
-      throw new RuntimeException("Upload failed");
-    }
->>>>>>> 7e641b13
   }
 
   @Override
