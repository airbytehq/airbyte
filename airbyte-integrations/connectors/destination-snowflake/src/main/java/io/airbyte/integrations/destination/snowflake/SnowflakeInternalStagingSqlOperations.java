--- conflicted
+++ resolved
@@ -16,6 +16,7 @@
 import java.util.List;
 import java.util.Map;
 import java.util.StringJoiner;
+import java.util.UUID;
 import org.joda.time.DateTime;
 import org.slf4j.Logger;
 import org.slf4j.LoggerFactory;
@@ -57,7 +58,6 @@
   }
 
   @Override
-<<<<<<< HEAD
   public String uploadRecordsToStage(final JdbcDatabase database,
                                      final RecordBufferImplementation recordsData,
                                      final String schema,
@@ -76,16 +76,6 @@
       if (!succeeded) {
         LOGGER.info("Retrying to upload records into stage {} ({}/{}})", stage, exceptionsThrown.size(), UPLOAD_RETRY_LIMIT);
       }
-=======
-  public void insertRecordsInternal(final JdbcDatabase database,
-                                    final List<AirbyteRecordMessage> records,
-                                    final String schemaName,
-                                    final String stage) {
-    LOGGER.info("Writing {} records to {}", records.size(), stage);
-
-    if (records.isEmpty()) {
-      return;
->>>>>>> 7e641b13
     }
     if (!succeeded) {
       throw new RuntimeException(String.format("Exceptions thrown while uploading records into stage: %s", Strings.join(exceptionsThrown, "\n")));
