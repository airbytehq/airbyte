/*
 * Copyright (c) 2023 Airbyte, Inc., all rights reserved.
 */

package io.airbyte.integrations.destination.snowflake;

import static io.airbyte.integrations.destination.snowflake.SnowflakeDestinationResolver.getNumberOfFileBuffers;

import com.fasterxml.jackson.databind.JsonNode;
import io.airbyte.commons.json.Jsons;
import io.airbyte.db.factory.DataSourceFactory;
import io.airbyte.db.jdbc.JdbcDatabase;
import io.airbyte.db.jdbc.JdbcUtils;
import io.airbyte.integrations.base.AirbyteMessageConsumer;
import io.airbyte.integrations.base.Destination;
import io.airbyte.integrations.base.SerializedAirbyteMessageConsumer;
import io.airbyte.integrations.base.TypingAndDedupingFlag;
import io.airbyte.integrations.base.destination.typing_deduping.CatalogParser;
import io.airbyte.integrations.base.destination.typing_deduping.DefaultTyperDeduper;
import io.airbyte.integrations.base.destination.typing_deduping.NoOpDestinationV1V2Migrator;
import io.airbyte.integrations.base.destination.typing_deduping.NoopTyperDeduper;
import io.airbyte.integrations.base.destination.typing_deduping.ParsedCatalog;
import io.airbyte.integrations.base.destination.typing_deduping.TypeAndDedupeOperationValve;
import io.airbyte.integrations.base.destination.typing_deduping.TyperDeduper;
import io.airbyte.integrations.destination.NamingConventionTransformer;
import io.airbyte.integrations.destination.jdbc.AbstractJdbcDestination;
import io.airbyte.integrations.destination.record_buffer.FileBuffer;
import io.airbyte.integrations.destination.s3.csv.CsvSerializedBuffer;
import io.airbyte.integrations.destination.snowflake.typing_deduping.SnowflakeDestinationHandler;
import io.airbyte.integrations.destination.snowflake.typing_deduping.SnowflakeSqlGenerator;
import io.airbyte.integrations.destination.staging.StagingConsumerFactory;
import io.airbyte.protocol.models.v0.AirbyteConnectionStatus;
import io.airbyte.protocol.models.v0.AirbyteMessage;
import io.airbyte.protocol.models.v0.ConfiguredAirbyteCatalog;
import io.airbyte.protocol.models.v0.ConfiguredAirbyteStream;
import java.util.Collections;
import java.util.Map;
import java.util.UUID;
import java.util.function.Consumer;
import javax.sql.DataSource;
import org.apache.commons.lang3.StringUtils;
import org.slf4j.Logger;
import org.slf4j.LoggerFactory;

public class SnowflakeInternalStagingDestination extends AbstractJdbcDestination implements Destination {

  private static final Logger LOGGER = LoggerFactory.getLogger(SnowflakeInternalStagingDestination.class);
  private static final String RAW_SCHEMA_OVERRIDE = "raw_data_schema";
  private final String airbyteEnvironment;

  public SnowflakeInternalStagingDestination(final String airbyteEnvironment) {
    this(new SnowflakeSQLNameTransformer(), airbyteEnvironment);
  }

  public SnowflakeInternalStagingDestination(final NamingConventionTransformer nameTransformer, final String airbyteEnvironment) {
    super("", nameTransformer, new SnowflakeInternalStagingSqlOperations(nameTransformer));
    this.airbyteEnvironment = airbyteEnvironment;
  }

  @Override
  public AirbyteConnectionStatus check(final JsonNode config) {
    final NamingConventionTransformer nameTransformer = getNamingResolver();
    final SnowflakeInternalStagingSqlOperations snowflakeInternalStagingSqlOperations = new SnowflakeInternalStagingSqlOperations(nameTransformer);
    final DataSource dataSource = getDataSource(config);
    try {
      final JdbcDatabase database = getDatabase(dataSource);
      final String outputSchema = nameTransformer.getIdentifier(config.get("schema").asText());
      attemptTableOperations(outputSchema, database, nameTransformer,
          snowflakeInternalStagingSqlOperations, true);
      attemptStageOperations(outputSchema, database, nameTransformer, snowflakeInternalStagingSqlOperations);
      return new AirbyteConnectionStatus().withStatus(AirbyteConnectionStatus.Status.SUCCEEDED);
    } catch (final Exception e) {
      LOGGER.error("Exception while checking connection: ", e);
      return new AirbyteConnectionStatus()
          .withStatus(AirbyteConnectionStatus.Status.FAILED)
          .withMessage("Could not connect with provided configuration. \n" + e.getMessage());
    } finally {
      try {
        DataSourceFactory.close(dataSource);
      } catch (final Exception e) {
        LOGGER.warn("Unable to close data source.", e);
      }
    }
  }

  private static void attemptStageOperations(final String outputSchema,
                                             final JdbcDatabase database,
                                             final NamingConventionTransformer namingResolver,
                                             final SnowflakeInternalStagingSqlOperations sqlOperations)
      throws Exception {

    // verify we have permissions to create/drop stage
    final String outputTableName = namingResolver.getIdentifier("_airbyte_connection_test_" + UUID.randomUUID().toString().replaceAll("-", ""));
    final String stageName = sqlOperations.getStageName(outputSchema, outputTableName);
    sqlOperations.createStageIfNotExists(database, stageName);

    // try to make test write to make sure we have required role
    try {
      sqlOperations.attemptWriteToStage(outputSchema, stageName, database);
    } finally {
      // drop created tmp stage
      sqlOperations.dropStageIfExists(database, stageName);
    }
  }

  @Override
  protected DataSource getDataSource(final JsonNode config) {
    return SnowflakeDatabase.createDataSource(config, airbyteEnvironment);
  }

  @Override
  protected JdbcDatabase getDatabase(final DataSource dataSource) {
    return SnowflakeDatabase.getDatabase(dataSource);
  }

  @Override
  protected Map<String, String> getDefaultConnectionProperties(final JsonNode config) {
    return Collections.emptyMap();
  }

  // this is a no op since we override getDatabase.
  @Override
  public JsonNode toJdbcConfig(final JsonNode config) {
    return Jsons.emptyObject();
  }

  @Override
  public AirbyteMessageConsumer getConsumer(final JsonNode config,
                                            final ConfiguredAirbyteCatalog catalog,
                                            final Consumer<AirbyteMessage> outputRecordCollector) {
    final String defaultNamespace = config.get("schema").asText();
    for (final ConfiguredAirbyteStream stream : catalog.getStreams()) {
      if (StringUtils.isEmpty(stream.getStream().getNamespace())) {
        stream.getStream().setNamespace(defaultNamespace);
      }
    }

    final SnowflakeSqlGenerator sqlGenerator = new SnowflakeSqlGenerator();
    final ParsedCatalog parsedCatalog;
    final TyperDeduper typerDeduper;
    final JdbcDatabase database = getDatabase(getDataSource(config));
    if (TypingAndDedupingFlag.isDestinationV2()) {
<<<<<<< HEAD
      String databaseName = config.get(JdbcUtils.DATABASE_KEY).asText();
      SnowflakeDestinationHandler snowflakeDestinationHandler = new SnowflakeDestinationHandler(databaseName, database);
      parsedCatalog = new CatalogParser(sqlGenerator).parseCatalog(catalog);
      // TODO make a SnowflakeV1V2Migrator
      NoOpDestinationV1V2Migrator migrator = new NoOpDestinationV1V2Migrator();
      typerDeduper = new DefaultTyperDeduper<>(sqlGenerator, snowflakeDestinationHandler, parsedCatalog, migrator);
=======
      final String databaseName = config.get(JdbcUtils.DATABASE_KEY).asText();
      final SnowflakeDestinationHandler snowflakeDestinationHandler = new SnowflakeDestinationHandler(databaseName, database);
      final CatalogParser catalogParser;
      if (TypingAndDedupingFlag.getRawNamespaceOverride(RAW_SCHEMA_OVERRIDE).isPresent()) {
        catalogParser = new CatalogParser(sqlGenerator, TypingAndDedupingFlag.getRawNamespaceOverride(RAW_SCHEMA_OVERRIDE).get());
      } else {
        catalogParser = new CatalogParser(sqlGenerator);
      }
      parsedCatalog = catalogParser.parseCatalog(catalog);
      typerDeduper = new DefaultTyperDeduper<>(sqlGenerator, snowflakeDestinationHandler, parsedCatalog);
>>>>>>> cc8d5ccd
    } else {
      parsedCatalog = null;
      typerDeduper = new NoopTyperDeduper();
    }

    return new StagingConsumerFactory().create(
        outputRecordCollector,
        database,
        new SnowflakeInternalStagingSqlOperations(getNamingResolver()),
        getNamingResolver(),
        CsvSerializedBuffer.createFunction(null, () -> new FileBuffer(CsvSerializedBuffer.CSV_GZ_SUFFIX, getNumberOfFileBuffers(config))),
        config,
        catalog,
        true,
        new TypeAndDedupeOperationValve(),
        typerDeduper,
        parsedCatalog,
        defaultNamespace);
  }

  @Override
  public SerializedAirbyteMessageConsumer getSerializedMessageConsumer(final JsonNode config,
                                                                       final ConfiguredAirbyteCatalog catalog,
                                                                       final Consumer<AirbyteMessage> outputRecordCollector) {
    final String defaultNamespace = config.get("schema").asText();
    for (final ConfiguredAirbyteStream stream : catalog.getStreams()) {
      if (StringUtils.isEmpty(stream.getStream().getNamespace())) {
        stream.getStream().setNamespace(defaultNamespace);
      }
    }

    final SnowflakeSqlGenerator sqlGenerator = new SnowflakeSqlGenerator();
    final ParsedCatalog parsedCatalog;
    final TyperDeduper typerDeduper;
    final JdbcDatabase database = getDatabase(getDataSource(config));
    if (TypingAndDedupingFlag.isDestinationV2()) {
<<<<<<< HEAD
      String databaseName = config.get(JdbcUtils.DATABASE_KEY).asText();
      SnowflakeDestinationHandler snowflakeDestinationHandler = new SnowflakeDestinationHandler(databaseName, database);
      parsedCatalog = new CatalogParser(sqlGenerator).parseCatalog(catalog);
      // TODO make a SnowflakeV1V2Migrator
      NoOpDestinationV1V2Migrator migrator = new NoOpDestinationV1V2Migrator();
      typerDeduper = new DefaultTyperDeduper<>(sqlGenerator, snowflakeDestinationHandler, parsedCatalog, migrator);
=======
      final String databaseName = config.get(JdbcUtils.DATABASE_KEY).asText();
      final SnowflakeDestinationHandler snowflakeDestinationHandler = new SnowflakeDestinationHandler(databaseName, database);
      final CatalogParser catalogParser;
      if (TypingAndDedupingFlag.getRawNamespaceOverride(RAW_SCHEMA_OVERRIDE).isPresent()) {
        catalogParser = new CatalogParser(sqlGenerator, TypingAndDedupingFlag.getRawNamespaceOverride(RAW_SCHEMA_OVERRIDE).get());
      } else {
        catalogParser = new CatalogParser(sqlGenerator);
      }
      parsedCatalog = catalogParser.parseCatalog(catalog);
      typerDeduper = new DefaultTyperDeduper<>(sqlGenerator, snowflakeDestinationHandler, parsedCatalog);
>>>>>>> cc8d5ccd
    } else {
      parsedCatalog = null;
      typerDeduper = new NoopTyperDeduper();
    }

    return new StagingConsumerFactory().createAsync(
        outputRecordCollector,
        database,
        new SnowflakeInternalStagingSqlOperations(getNamingResolver()),
        getNamingResolver(),
        config,
        catalog,
        true,
        new TypeAndDedupeOperationValve(),
        typerDeduper,
        parsedCatalog,
        defaultNamespace);
  }

}<|MERGE_RESOLUTION|>--- conflicted
+++ resolved
@@ -140,14 +140,6 @@
     final TyperDeduper typerDeduper;
     final JdbcDatabase database = getDatabase(getDataSource(config));
     if (TypingAndDedupingFlag.isDestinationV2()) {
-<<<<<<< HEAD
-      String databaseName = config.get(JdbcUtils.DATABASE_KEY).asText();
-      SnowflakeDestinationHandler snowflakeDestinationHandler = new SnowflakeDestinationHandler(databaseName, database);
-      parsedCatalog = new CatalogParser(sqlGenerator).parseCatalog(catalog);
-      // TODO make a SnowflakeV1V2Migrator
-      NoOpDestinationV1V2Migrator migrator = new NoOpDestinationV1V2Migrator();
-      typerDeduper = new DefaultTyperDeduper<>(sqlGenerator, snowflakeDestinationHandler, parsedCatalog, migrator);
-=======
       final String databaseName = config.get(JdbcUtils.DATABASE_KEY).asText();
       final SnowflakeDestinationHandler snowflakeDestinationHandler = new SnowflakeDestinationHandler(databaseName, database);
       final CatalogParser catalogParser;
@@ -157,8 +149,9 @@
         catalogParser = new CatalogParser(sqlGenerator);
       }
       parsedCatalog = catalogParser.parseCatalog(catalog);
-      typerDeduper = new DefaultTyperDeduper<>(sqlGenerator, snowflakeDestinationHandler, parsedCatalog);
->>>>>>> cc8d5ccd
+      // TODO make a SnowflakeV1V2Migrator
+      NoOpDestinationV1V2Migrator migrator = new NoOpDestinationV1V2Migrator();
+      typerDeduper = new DefaultTyperDeduper<>(sqlGenerator, snowflakeDestinationHandler, parsedCatalog, migrator);
     } else {
       parsedCatalog = null;
       typerDeduper = new NoopTyperDeduper();
@@ -195,14 +188,6 @@
     final TyperDeduper typerDeduper;
     final JdbcDatabase database = getDatabase(getDataSource(config));
     if (TypingAndDedupingFlag.isDestinationV2()) {
-<<<<<<< HEAD
-      String databaseName = config.get(JdbcUtils.DATABASE_KEY).asText();
-      SnowflakeDestinationHandler snowflakeDestinationHandler = new SnowflakeDestinationHandler(databaseName, database);
-      parsedCatalog = new CatalogParser(sqlGenerator).parseCatalog(catalog);
-      // TODO make a SnowflakeV1V2Migrator
-      NoOpDestinationV1V2Migrator migrator = new NoOpDestinationV1V2Migrator();
-      typerDeduper = new DefaultTyperDeduper<>(sqlGenerator, snowflakeDestinationHandler, parsedCatalog, migrator);
-=======
       final String databaseName = config.get(JdbcUtils.DATABASE_KEY).asText();
       final SnowflakeDestinationHandler snowflakeDestinationHandler = new SnowflakeDestinationHandler(databaseName, database);
       final CatalogParser catalogParser;
@@ -212,8 +197,9 @@
         catalogParser = new CatalogParser(sqlGenerator);
       }
       parsedCatalog = catalogParser.parseCatalog(catalog);
-      typerDeduper = new DefaultTyperDeduper<>(sqlGenerator, snowflakeDestinationHandler, parsedCatalog);
->>>>>>> cc8d5ccd
+      // TODO make a SnowflakeV1V2Migrator
+      NoOpDestinationV1V2Migrator migrator = new NoOpDestinationV1V2Migrator();
+      typerDeduper = new DefaultTyperDeduper<>(sqlGenerator, snowflakeDestinationHandler, parsedCatalog, migrator);
     } else {
       parsedCatalog = null;
       typerDeduper = new NoopTyperDeduper();
