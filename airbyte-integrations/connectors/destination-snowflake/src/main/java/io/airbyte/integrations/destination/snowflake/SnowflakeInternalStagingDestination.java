--- conflicted
+++ resolved
@@ -120,56 +120,6 @@
   }
 
   @Override
-<<<<<<< HEAD
-  public AirbyteMessageConsumer getConsumer(final JsonNode config,
-                                            final ConfiguredAirbyteCatalog catalog,
-                                            final Consumer<AirbyteMessage> outputRecordCollector) {
-    final String defaultNamespace = config.get("schema").asText();
-    for (final ConfiguredAirbyteStream stream : catalog.getStreams()) {
-      if (StringUtils.isEmpty(stream.getStream().getNamespace())) {
-        stream.getStream().setNamespace(defaultNamespace);
-      }
-    }
-
-    final SnowflakeSqlGenerator sqlGenerator = new SnowflakeSqlGenerator();
-    final ParsedCatalog parsedCatalog;
-    final TyperDeduper typerDeduper;
-    final JdbcDatabase database = getDatabase(getDataSource(config));
-    if (TypingAndDedupingFlag.isDestinationV2()) {
-      final String databaseName = config.get(JdbcUtils.DATABASE_KEY).asText();
-      final SnowflakeDestinationHandler snowflakeDestinationHandler = new SnowflakeDestinationHandler(databaseName, database);
-      final CatalogParser catalogParser;
-      if (TypingAndDedupingFlag.getRawNamespaceOverride(RAW_SCHEMA_OVERRIDE).isPresent()) {
-        catalogParser = new CatalogParser(sqlGenerator, TypingAndDedupingFlag.getRawNamespaceOverride(RAW_SCHEMA_OVERRIDE).get());
-      } else {
-        catalogParser = new CatalogParser(sqlGenerator);
-      }
-      parsedCatalog = catalogParser.parseCatalog(catalog);
-      final SnowflakeV1V2Migrator migrator = new SnowflakeV1V2Migrator(getNamingResolver(), database, databaseName);
-      typerDeduper = new DefaultTyperDeduper<>(sqlGenerator, snowflakeDestinationHandler, parsedCatalog, migrator);
-    } else {
-      parsedCatalog = null;
-      typerDeduper = new NoopTyperDeduper();
-    }
-
-    return new StagingConsumerFactory().create(
-        outputRecordCollector,
-        database,
-        new SnowflakeInternalStagingSqlOperations(getNamingResolver()),
-        getNamingResolver(),
-        CsvSerializedBuffer.createFunction(null, () -> new FileBuffer(CsvSerializedBuffer.CSV_GZ_SUFFIX, getNumberOfFileBuffers(config))),
-        config,
-        catalog,
-        true,
-        new TypeAndDedupeOperationValve(),
-        typerDeduper,
-        parsedCatalog,
-        defaultNamespace);
-  }
-
-  @Override
-=======
->>>>>>> 752b42aa
   public SerializedAirbyteMessageConsumer getSerializedMessageConsumer(final JsonNode config,
                                                                        final ConfiguredAirbyteCatalog catalog,
                                                                        final Consumer<AirbyteMessage> outputRecordCollector) {
