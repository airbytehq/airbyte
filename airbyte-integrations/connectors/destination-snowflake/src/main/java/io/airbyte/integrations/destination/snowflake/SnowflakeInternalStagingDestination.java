--- conflicted
+++ resolved
@@ -129,10 +129,6 @@
   public SerializedAirbyteMessageConsumer getSerializedMessageConsumer(final JsonNode config,
                                                                        final ConfiguredAirbyteCatalog catalog,
                                                                        final Consumer<AirbyteMessage> outputRecordCollector) {
-<<<<<<< HEAD
-    // coming soon! the async snowflake destination.
-    return null;
-=======
     return new StagingConsumerFactory().createAsync(
         outputRecordCollector,
         getDatabase(getDataSource(config)),
@@ -142,7 +138,6 @@
         config,
         catalog,
         true);
->>>>>>> 0fc11c51
   }
 
 }