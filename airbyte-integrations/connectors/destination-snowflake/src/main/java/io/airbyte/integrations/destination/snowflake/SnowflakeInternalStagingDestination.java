/*
 * Copyright (c) 2023 Airbyte, Inc., all rights reserved.
 */

package io.airbyte.integrations.destination.snowflake;

import static io.airbyte.integrations.destination.snowflake.SnowflakeDestinationResolver.getNumberOfFileBuffers;

import com.fasterxml.jackson.databind.JsonNode;
import io.airbyte.commons.json.Jsons;
import io.airbyte.db.factory.DataSourceFactory;
import io.airbyte.db.jdbc.JdbcDatabase;
import io.airbyte.db.jdbc.JdbcUtils;
import io.airbyte.integrations.base.AirbyteMessageConsumer;
import io.airbyte.integrations.base.Destination;
import io.airbyte.integrations.base.SerializedAirbyteMessageConsumer;
import io.airbyte.integrations.base.TypingAndDedupingFlag;
import io.airbyte.integrations.base.destination.typing_deduping.CatalogParser;
import io.airbyte.integrations.base.destination.typing_deduping.DefaultTyperDeduper;
import io.airbyte.integrations.base.destination.typing_deduping.NoopTyperDeduper;
import io.airbyte.integrations.base.destination.typing_deduping.ParsedCatalog;
import io.airbyte.integrations.base.destination.typing_deduping.TypeAndDedupeOperationValve;
import io.airbyte.integrations.base.destination.typing_deduping.TyperDeduper;
import io.airbyte.integrations.destination.NamingConventionTransformer;
import io.airbyte.integrations.destination.jdbc.AbstractJdbcDestination;
import io.airbyte.integrations.destination.record_buffer.FileBuffer;
import io.airbyte.integrations.destination.s3.csv.CsvSerializedBuffer;
import io.airbyte.integrations.destination.snowflake.typing_deduping.SnowflakeDestinationHandler;
import io.airbyte.integrations.destination.snowflake.typing_deduping.SnowflakeSqlGenerator;
import io.airbyte.integrations.destination.staging.StagingConsumerFactory;
import io.airbyte.protocol.models.v0.AirbyteConnectionStatus;
import io.airbyte.protocol.models.v0.AirbyteMessage;
import io.airbyte.protocol.models.v0.ConfiguredAirbyteCatalog;
import io.airbyte.protocol.models.v0.ConfiguredAirbyteStream;
import java.util.Collections;
import java.util.Map;
import java.util.UUID;
import java.util.function.Consumer;
import javax.sql.DataSource;
import org.apache.commons.lang3.StringUtils;
import org.slf4j.Logger;
import org.slf4j.LoggerFactory;

public class SnowflakeInternalStagingDestination extends AbstractJdbcDestination implements Destination {

  private static final Logger LOGGER = LoggerFactory.getLogger(SnowflakeInternalStagingDestination.class);
  private static final String RAW_SCHEMA_OVERRIDE = "raw_data_schema";
  private final String airbyteEnvironment;

  public SnowflakeInternalStagingDestination(final String airbyteEnvironment) {
    this(new SnowflakeSQLNameTransformer(), airbyteEnvironment);
  }

  public SnowflakeInternalStagingDestination(final NamingConventionTransformer nameTransformer, final String airbyteEnvironment) {
    super("", nameTransformer, new SnowflakeInternalStagingSqlOperations(nameTransformer));
    this.airbyteEnvironment = airbyteEnvironment;
  }

  @Override
  public AirbyteConnectionStatus check(final JsonNode config) {
    final NamingConventionTransformer nameTransformer = getNamingResolver();
    final SnowflakeInternalStagingSqlOperations snowflakeInternalStagingSqlOperations = new SnowflakeInternalStagingSqlOperations(nameTransformer);
    final DataSource dataSource = getDataSource(config);
    try {
      final JdbcDatabase database = getDatabase(dataSource);
      final String outputSchema = nameTransformer.getIdentifier(config.get("schema").asText());
      attemptTableOperations(outputSchema, database, nameTransformer,
          snowflakeInternalStagingSqlOperations, true);
      attemptStageOperations(outputSchema, database, nameTransformer, snowflakeInternalStagingSqlOperations);
      return new AirbyteConnectionStatus().withStatus(AirbyteConnectionStatus.Status.SUCCEEDED);
    } catch (final Exception e) {
      LOGGER.error("Exception while checking connection: ", e);
      return new AirbyteConnectionStatus()
          .withStatus(AirbyteConnectionStatus.Status.FAILED)
          .withMessage("Could not connect with provided configuration. \n" + e.getMessage());
    } finally {
      try {
        DataSourceFactory.close(dataSource);
      } catch (final Exception e) {
        LOGGER.warn("Unable to close data source.", e);
      }
    }
  }

  private static void attemptStageOperations(final String outputSchema,
                                             final JdbcDatabase database,
                                             final NamingConventionTransformer namingResolver,
                                             final SnowflakeInternalStagingSqlOperations sqlOperations)
      throws Exception {

    // verify we have permissions to create/drop stage
    final String outputTableName = namingResolver.getIdentifier("_airbyte_connection_test_" + UUID.randomUUID().toString().replaceAll("-", ""));
    final String stageName = sqlOperations.getStageName(outputSchema, outputTableName);
    sqlOperations.createStageIfNotExists(database, stageName);

    // try to make test write to make sure we have required role
    try {
      sqlOperations.attemptWriteToStage(outputSchema, stageName, database);
    } finally {
      // drop created tmp stage
      sqlOperations.dropStageIfExists(database, stageName);
    }
  }

  @Override
  protected DataSource getDataSource(final JsonNode config) {
    return SnowflakeDatabase.createDataSource(config, airbyteEnvironment);
  }

  @Override
  protected JdbcDatabase getDatabase(final DataSource dataSource) {
    return SnowflakeDatabase.getDatabase(dataSource);
  }

  @Override
  protected Map<String, String> getDefaultConnectionProperties(final JsonNode config) {
    return Collections.emptyMap();
  }

  // this is a no op since we override getDatabase.
  @Override
  public JsonNode toJdbcConfig(final JsonNode config) {
    return Jsons.emptyObject();
  }

  @Override
  public AirbyteMessageConsumer getConsumer(final JsonNode config,
                                            final ConfiguredAirbyteCatalog catalog,
                                            final Consumer<AirbyteMessage> outputRecordCollector) {
<<<<<<< HEAD
=======
    final String defaultNamespace = config.get("schema").asText();
    for (final ConfiguredAirbyteStream stream : catalog.getStreams()) {
      if (StringUtils.isEmpty(stream.getStream().getNamespace())) {
        stream.getStream().setNamespace(defaultNamespace);
      }
    }

>>>>>>> 38530ee0
    final SnowflakeSqlGenerator sqlGenerator = new SnowflakeSqlGenerator();
    final ParsedCatalog parsedCatalog;
    final TyperDeduper typerDeduper;
    final JdbcDatabase database = getDatabase(getDataSource(config));
    if (TypingAndDedupingFlag.isDestinationV2()) {
      final String databaseName = config.get(JdbcUtils.DATABASE_KEY).asText();
      final SnowflakeDestinationHandler snowflakeDestinationHandler = new SnowflakeDestinationHandler(databaseName, database);
<<<<<<< HEAD
      final CatalogParser catalogParser;
      if (TypingAndDedupingFlag.getRawNamespaceOverride(RAW_SCHEMA_OVERRIDE).isPresent()) {
        catalogParser = new CatalogParser(sqlGenerator, TypingAndDedupingFlag.getRawNamespaceOverride(RAW_SCHEMA_OVERRIDE).get());
      } else {
        catalogParser = new CatalogParser(sqlGenerator);
      }
      parsedCatalog = catalogParser.parseCatalog(catalog);
=======
      parsedCatalog = new CatalogParser(sqlGenerator).parseCatalog(catalog);
>>>>>>> 38530ee0
      typerDeduper = new DefaultTyperDeduper<>(sqlGenerator, snowflakeDestinationHandler, parsedCatalog);
    } else {
      parsedCatalog = null;
      typerDeduper = new NoopTyperDeduper();
    }

    return new StagingConsumerFactory().create(
        outputRecordCollector,
        database,
        new SnowflakeInternalStagingSqlOperations(getNamingResolver()),
        getNamingResolver(),
        CsvSerializedBuffer.createFunction(null, () -> new FileBuffer(CsvSerializedBuffer.CSV_GZ_SUFFIX, getNumberOfFileBuffers(config))),
        config,
        catalog,
        true,
        new TypeAndDedupeOperationValve(),
        typerDeduper,
        parsedCatalog,
        defaultNamespace);
  }

  @Override
  public SerializedAirbyteMessageConsumer getSerializedMessageConsumer(final JsonNode config,
                                                                       final ConfiguredAirbyteCatalog catalog,
                                                                       final Consumer<AirbyteMessage> outputRecordCollector) {
<<<<<<< HEAD
    final SnowflakeSqlGenerator sqlGenerator = new SnowflakeSqlGenerator();
=======
    String defaultNamespace = config.get("schema").asText();
    for (final ConfiguredAirbyteStream stream : catalog.getStreams()) {
      if (StringUtils.isEmpty(stream.getStream().getNamespace())) {
        stream.getStream().setNamespace(defaultNamespace);
      }
    }

    SnowflakeSqlGenerator sqlGenerator = new SnowflakeSqlGenerator();
>>>>>>> 38530ee0
    final ParsedCatalog parsedCatalog;
    final TyperDeduper typerDeduper;
    final JdbcDatabase database = getDatabase(getDataSource(config));
    if (TypingAndDedupingFlag.isDestinationV2()) {
      final String databaseName = config.get(JdbcUtils.DATABASE_KEY).asText();
      final SnowflakeDestinationHandler snowflakeDestinationHandler = new SnowflakeDestinationHandler(databaseName, database);
      final CatalogParser catalogParser;
      if (TypingAndDedupingFlag.getRawNamespaceOverride(RAW_SCHEMA_OVERRIDE).isPresent()) {
        catalogParser = new CatalogParser(sqlGenerator, TypingAndDedupingFlag.getRawNamespaceOverride(RAW_SCHEMA_OVERRIDE).get());
      } else {
        catalogParser = new CatalogParser(sqlGenerator);
      }
      parsedCatalog = catalogParser.parseCatalog(catalog);
      typerDeduper = new DefaultTyperDeduper<>(sqlGenerator, snowflakeDestinationHandler, parsedCatalog);
    } else {
      parsedCatalog = null;
      typerDeduper = new NoopTyperDeduper();
    }

    return new StagingConsumerFactory().createAsync(
        outputRecordCollector,
        database,
        new SnowflakeInternalStagingSqlOperations(getNamingResolver()),
        getNamingResolver(),
        config,
        catalog,
        true,
        new TypeAndDedupeOperationValve(),
        typerDeduper,
        parsedCatalog,
        defaultNamespace);
  }

}<|MERGE_RESOLUTION|>--- conflicted
+++ resolved
@@ -127,8 +127,6 @@
   public AirbyteMessageConsumer getConsumer(final JsonNode config,
                                             final ConfiguredAirbyteCatalog catalog,
                                             final Consumer<AirbyteMessage> outputRecordCollector) {
-<<<<<<< HEAD
-=======
     final String defaultNamespace = config.get("schema").asText();
     for (final ConfiguredAirbyteStream stream : catalog.getStreams()) {
       if (StringUtils.isEmpty(stream.getStream().getNamespace())) {
@@ -136,7 +134,6 @@
       }
     }
 
->>>>>>> 38530ee0
     final SnowflakeSqlGenerator sqlGenerator = new SnowflakeSqlGenerator();
     final ParsedCatalog parsedCatalog;
     final TyperDeduper typerDeduper;
@@ -144,7 +141,6 @@
     if (TypingAndDedupingFlag.isDestinationV2()) {
       final String databaseName = config.get(JdbcUtils.DATABASE_KEY).asText();
       final SnowflakeDestinationHandler snowflakeDestinationHandler = new SnowflakeDestinationHandler(databaseName, database);
-<<<<<<< HEAD
       final CatalogParser catalogParser;
       if (TypingAndDedupingFlag.getRawNamespaceOverride(RAW_SCHEMA_OVERRIDE).isPresent()) {
         catalogParser = new CatalogParser(sqlGenerator, TypingAndDedupingFlag.getRawNamespaceOverride(RAW_SCHEMA_OVERRIDE).get());
@@ -152,9 +148,6 @@
         catalogParser = new CatalogParser(sqlGenerator);
       }
       parsedCatalog = catalogParser.parseCatalog(catalog);
-=======
-      parsedCatalog = new CatalogParser(sqlGenerator).parseCatalog(catalog);
->>>>>>> 38530ee0
       typerDeduper = new DefaultTyperDeduper<>(sqlGenerator, snowflakeDestinationHandler, parsedCatalog);
     } else {
       parsedCatalog = null;
@@ -180,18 +173,14 @@
   public SerializedAirbyteMessageConsumer getSerializedMessageConsumer(final JsonNode config,
                                                                        final ConfiguredAirbyteCatalog catalog,
                                                                        final Consumer<AirbyteMessage> outputRecordCollector) {
-<<<<<<< HEAD
-    final SnowflakeSqlGenerator sqlGenerator = new SnowflakeSqlGenerator();
-=======
-    String defaultNamespace = config.get("schema").asText();
+    final String defaultNamespace = config.get("schema").asText();
     for (final ConfiguredAirbyteStream stream : catalog.getStreams()) {
       if (StringUtils.isEmpty(stream.getStream().getNamespace())) {
         stream.getStream().setNamespace(defaultNamespace);
       }
     }
 
-    SnowflakeSqlGenerator sqlGenerator = new SnowflakeSqlGenerator();
->>>>>>> 38530ee0
+    final SnowflakeSqlGenerator sqlGenerator = new SnowflakeSqlGenerator();
     final ParsedCatalog parsedCatalog;
     final TyperDeduper typerDeduper;
     final JdbcDatabase database = getDatabase(getDataSource(config));
