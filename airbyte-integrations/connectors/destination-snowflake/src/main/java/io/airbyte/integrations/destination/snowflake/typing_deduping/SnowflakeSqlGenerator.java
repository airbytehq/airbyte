package io.airbyte.integrations.destination.snowflake.typing_deduping;

import static java.util.stream.Collectors.joining;

import com.google.common.annotations.VisibleForTesting;
import io.airbyte.integrations.base.JavaBaseConstants;
import io.airbyte.integrations.base.destination.typing_deduping.AirbyteProtocolType;
import io.airbyte.integrations.base.destination.typing_deduping.AirbyteType;
import io.airbyte.integrations.base.destination.typing_deduping.Array;
import io.airbyte.integrations.base.destination.typing_deduping.ColumnId;
import io.airbyte.integrations.base.destination.typing_deduping.SqlGenerator;
import io.airbyte.integrations.base.destination.typing_deduping.StreamConfig;
import io.airbyte.integrations.base.destination.typing_deduping.StreamId;
import io.airbyte.integrations.base.destination.typing_deduping.Struct;
import io.airbyte.integrations.base.destination.typing_deduping.TableNotMigratedException;
import io.airbyte.integrations.base.destination.typing_deduping.Union;
import io.airbyte.integrations.base.destination.typing_deduping.UnsupportedOneOf;
import io.airbyte.protocol.models.v0.DestinationSyncMode;
import java.util.LinkedHashMap;
import java.util.List;
import java.util.Map;
import org.apache.commons.text.StringSubstitutor;

public class SnowflakeSqlGenerator implements SqlGenerator<SnowflakeTableDefinition> {

  public static final String QUOTE = "\"";

  private final ColumnId CDC_DELETED_AT_COLUMN = buildColumnId("_ab_cdc_deleted_at");

  @Override
  public StreamId buildStreamId(final String namespace, final String name, final String rawNamespaceOverride) {
    // No escaping needed, as far as I can tell. We quote all our identifier names.
    return new StreamId(namespace, name, rawNamespaceOverride, StreamId.concatenateRawTableName(namespace, name), namespace, name);
  }

  @Override
  public ColumnId buildColumnId(final String name) {
    // No escaping needed, as far as I can tell. We quote all our identifier names.
    return new ColumnId(name, name, name);
  }

  public String toDialectType(final AirbyteType type) {
    if (type instanceof final AirbyteProtocolType p) {
      return toDialectType(p);
    } else if (type instanceof Struct) {
      // TODO should this+array just be VARIANT?
      return "OBJECT";
    } else if (type instanceof Array) {
      return "ARRAY";
    } else if (type instanceof UnsupportedOneOf) {
      return "VARIANT";
    } else if (type instanceof final Union u) {
      final AirbyteType typeWithPrecedence = u.chooseType();
      // typeWithPrecedence is never a Union, so this recursion is safe.
      return toDialectType(typeWithPrecedence);
    }

    // Literally impossible; AirbyteType is a sealed interface.
    throw new IllegalArgumentException("Unsupported AirbyteType: " + type);
  }

  public String toDialectType(final AirbyteProtocolType airbyteProtocolType) {
    // TODO verify these types against normalization
    return switch (airbyteProtocolType) {
      case STRING -> "TEXT";
      case NUMBER -> "FLOAT";
      case INTEGER -> "NUMBER";
      case BOOLEAN -> "BOOLEAN";
      case TIMESTAMP_WITH_TIMEZONE -> "TIMESTAMP_TZ";
      case TIMESTAMP_WITHOUT_TIMEZONE -> "TIMESTAMP_NTZ";
      // If you change this - also change the logic in extractAndCast
      case TIME_WITH_TIMEZONE -> "TEXT";
      case TIME_WITHOUT_TIMEZONE -> "TIME";
      case DATE -> "DATE";
      case UNKNOWN -> "VARIANT";
    };
  }

  @Override
  public String createTable(final StreamConfig stream, final String suffix) {
    final String columnDeclarations = stream.columns().entrySet().stream()
                                            .map(column -> column.getKey().name(QUOTE) + " " + toDialectType(column.getValue()))
                                            .collect(joining(",\n"));
    // TODO indexes and stuff
    return new StringSubstitutor(Map.of(
        "final_namespace", stream.id().finalNamespace(QUOTE),
        "final_table_id", stream.id().finalTableId(QUOTE, suffix),
        "column_declarations", columnDeclarations
    )).replace(
        """
            CREATE SCHEMA IF NOT EXISTS ${final_namespace};

            CREATE TABLE ${final_table_id} (
              "_airbyte_raw_id" TEXT NOT NULL,
              "_airbyte_extracted_at" TIMESTAMP_TZ NOT NULL,
              "_airbyte_meta" VARIANT NOT NULL,
              ${column_declarations}
            );
            """);
  }

  @Override
  public boolean existingSchemaMatchesStreamConfig(final StreamConfig stream, final SnowflakeTableDefinition existingTable) throws TableNotMigratedException {
    if (!existingTable.columns().keySet().containsAll(JavaBaseConstants.V2_FINAL_TABLE_METADATA_COLUMNS)) {
      throw new TableNotMigratedException(String.format("Stream %s has not been migrated to the Destinations V2 format", stream.id().finalName()));
    }

    // Check that the columns match, with special handling for the metadata columns.
<<<<<<< HEAD
    LinkedHashMap<Object, Object> intendedColumns = stream.columns().entrySet().stream()
                                                          .collect(LinkedHashMap::new,
                                                                   (map, column) -> map.put(column.getKey().name(), toDialectType(column.getValue())),
                                                                   LinkedHashMap::putAll
                                                          );
    LinkedHashMap<String, String> actualColumns = existingTable.columns().entrySet().stream()
                                                               .filter(column -> !JavaBaseConstants.V2_FINAL_TABLE_METADATA_COLUMNS.contains(
                                                                   column.getKey()))
                                                               .collect(LinkedHashMap::new,
                                                                        (map, column) -> map.put(column.getKey(), column.getValue()),
                                                                        LinkedHashMap::putAll
                                                               );
    boolean sameColumns = actualColumns.equals(intendedColumns)
                          && "TEXT".equals(existingTable.columns().get(JavaBaseConstants.COLUMN_NAME_AB_RAW_ID))
                          && "TIMESTAMP_TZ".equals(existingTable.columns().get(JavaBaseConstants.COLUMN_NAME_AB_EXTRACTED_AT))
                          && "VARIANT".equals(existingTable.columns().get(JavaBaseConstants.COLUMN_NAME_DATA));
=======
    final LinkedHashMap<Object, Object> intendedColumns = stream.columns().entrySet().stream()
        .collect(LinkedHashMap::new,
            (map, column) -> map.put(column.getKey().name(), toDialectType(column.getValue())),
            LinkedHashMap::putAll);
    final LinkedHashMap<String, String> actualColumns = existingTable.columns().entrySet().stream()
        .filter(column -> !JavaBaseConstants.V2_FINAL_TABLE_METADATA_COLUMNS.contains(column.getKey()))
        .collect(LinkedHashMap::new,
            (map, column) -> map.put(column.getKey(), column.getValue()),
            LinkedHashMap::putAll);
    final boolean sameColumns = actualColumns.equals(intendedColumns)
        && "TEXT".equals(existingTable.columns().get(JavaBaseConstants.COLUMN_NAME_AB_RAW_ID))
        && "TIMESTAMP_TZ".equals(existingTable.columns().get(JavaBaseConstants.COLUMN_NAME_AB_EXTRACTED_AT))
        && "VARIANT".equals(existingTable.columns().get(JavaBaseConstants.COLUMN_NAME_AB_META));
>>>>>>> cc8d5ccd

    return sameColumns;
  }

  @Override
  public String updateTable(final StreamConfig stream, final String finalSuffix) {
    return updateTable(stream, finalSuffix, true);
  }

  private String updateTable(final StreamConfig stream, final String finalSuffix, final boolean verifyPrimaryKeys) {
    String validatePrimaryKeys = "";
    if (verifyPrimaryKeys && stream.destinationSyncMode() == DestinationSyncMode.APPEND_DEDUP) {
      validatePrimaryKeys = validatePrimaryKeys(stream.id(), stream.primaryKey(), stream.columns());
    }
    final String insertNewRecords = insertNewRecords(stream, finalSuffix, stream.columns());
    String dedupFinalTable = "";
    String cdcDeletes = "";
    String dedupRawTable = "";
    if (stream.destinationSyncMode() == DestinationSyncMode.APPEND_DEDUP) {
      dedupRawTable = dedupRawTable(stream.id(), finalSuffix);
      // If we're in dedup mode, then we must have a cursor
      dedupFinalTable = dedupFinalTable(stream.id(), finalSuffix, stream.primaryKey(), stream.cursor().get());
      cdcDeletes = cdcDeletes(stream, finalSuffix, stream.columns());
    }
    final String commitRawTable = commitRawTable(stream.id());

    return new StringSubstitutor(Map.of(
        "validate_primary_keys", validatePrimaryKeys,
        "insert_new_records", insertNewRecords,
        "dedup_final_table", dedupFinalTable,
        "cdc_deletes", cdcDeletes,
        "dedupe_raw_table", dedupRawTable,
        "commit_raw_table", commitRawTable
    )).replace(
        """
            BEGIN TRANSACTION;
            ${validate_primary_keys}
            ${insert_new_records}
            ${dedup_final_table}
            ${dedupe_raw_table}
            ${cdc_deletes}
            ${commit_raw_table}
            COMMIT;
            """);
  }

  private String extractAndCast(final ColumnId column, final AirbyteType airbyteType) {
    if (airbyteType instanceof final Union u) {
      // This is guaranteed to not be a Union, so we won't recurse infinitely
      final AirbyteType chosenType = u.chooseType();
      return extractAndCast(column, chosenType);
    } else if (airbyteType == AirbyteProtocolType.TIME_WITH_TIMEZONE) {
      // We're using TEXT for this type, so need to explicitly check the string format.
      // There's a bunch of ways we could do this; this regex is approximately correct and easy to implement.
      // It'll match anything like HH:MM:SS[.SSS](Z|[+-]HH[:]MM), e.g.:
      // 12:34:56Z
      // 12:34:56.7+08:00
      // 12:34:56.7890123-0800
      // 12:34:56-08
      return new StringSubstitutor(Map.of("column_name", column.originalName())).replace(
          """
<<<<<<< HEAD
              CASE
                WHEN NOT ("_airbyte_data":"${column_name}"::TEXT REGEXP '\\\\d{1,2}:\\\\d{2}:\\\\d{2}(\\\\.\\\\d+)?(Z|[+\\\\-]\\\\d{1,2}:\\\\d{2})')
                  THEN NULL
                ELSE "_airbyte_data":"${column_name}"
              END
              """);
=======
          CASE
            WHEN NOT ("_airbyte_data":"${column_name}"::TEXT REGEXP '\\\\d{1,2}:\\\\d{2}:\\\\d{2}(\\\\.\\\\d+)?(Z|[+\\\\-]\\\\d{1,2}(:?\\\\d{2})?)')
              THEN NULL
            ELSE "_airbyte_data":"${column_name}"
          END
          """);
>>>>>>> cc8d5ccd
    } else {
      final String dialectType = toDialectType(airbyteType);
      return switch (dialectType) {
        case "TIMESTAMP_TZ" -> new StringSubstitutor(Map.of("column_name", column.originalName())).replace(
          // Handle offsets in +/-HHMM and +/-HH formats
          // The four cases, in order, match:
          // 2023-01-01T12:34:56-0800
          // 2023-01-01T12:34:56-08
          // 2023-01-01T12:34:56.7890123-0800
          // 2023-01-01T12:34:56.7890123-08
          // And the ELSE will try to handle everything else.
            """
                CASE
                  WHEN "_airbyte_data":"${column_name}"::TEXT REGEXP '\\\\d{4}-\\\\d{2}-\\\\d{2}T(\\\\d{2}:){2}\\\\d{2}(\\\\+|-)\\\\d{4}'
                    THEN TO_TIMESTAMP_TZ("_airbyte_data":"${column_name}"::TEXT, 'YYYY-MM-DDTHH24:MI:SSTZHTZM')
                  WHEN "_airbyte_data":"${column_name}"::TEXT REGEXP '\\\\d{4}-\\\\d{2}-\\\\d{2}T(\\\\d{2}:){2}\\\\d{2}(\\\\+|-)\\\\d{2}'
                    THEN TO_TIMESTAMP_TZ("_airbyte_data":"${column_name}"::TEXT, 'YYYY-MM-DDTHH24:MI:SSTZH')
                  WHEN "_airbyte_data":"${column_name}"::TEXT REGEXP '\\\\d{4}-\\\\d{2}-\\\\d{2}T(\\\\d{2}:){2}\\\\d{2}\\\\.\\\\d{1,7}(\\\\+|-)\\\\d{4}'
                    THEN TO_TIMESTAMP_TZ("_airbyte_data":"${column_name}"::TEXT, 'YYYY-MM-DDTHH24:MI:SS.FFTZHTZM')
                  WHEN "_airbyte_data":"${column_name}"::TEXT REGEXP '\\\\d{4}-\\\\d{2}-\\\\d{2}T(\\\\d{2}:){2}\\\\d{2}\\\\.\\\\d{1,7}(\\\\+|-)\\\\d{2}'
                    THEN TO_TIMESTAMP_TZ("_airbyte_data":"${column_name}"::TEXT, 'YYYY-MM-DDTHH24:MI:SS.FFTZH')
                  ELSE TRY_CAST("_airbyte_data":"${column_name}"::TEXT AS TIMESTAMP_TZ)
                END
                """);
        // try_cast doesn't support variant/array/object, so handle them specially
        case "VARIANT" -> "\"_airbyte_data\":\"" + column.originalName() + "\"";
        // We need to validate that the struct is actually a struct.
        // Note that struct columns are actually nullable in two ways. For a column `foo`:
        // {foo: null} and {} are both valid, and are both written to the final table as a SQL NULL (_not_ a
        // JSON null).
        case "OBJECT" -> new StringSubstitutor(Map.of("column_name", column.originalName())).replace(
            """
                CASE
                  WHEN TYPEOF("_airbyte_data":"${column_name}") != 'OBJECT'
                    THEN NULL
                  ELSE "_airbyte_data":"${column_name}"
                END
                """);
        // Much like the object case, arrays need special handling.
        case "ARRAY" -> new StringSubstitutor(Map.of("column_name", column.originalName())).replace(
            """
                CASE
                  WHEN TYPEOF("_airbyte_data":"${column_name}") != 'ARRAY'
                    THEN NULL
                  ELSE "_airbyte_data":"${column_name}"
                END
                """);
        default -> "TRY_CAST(\"_airbyte_data\":\"" + column.originalName() + "\"::text as " + dialectType + ")";
      };
    }
  }

  @VisibleForTesting
  String validatePrimaryKeys(final StreamId id,
                             final List<ColumnId> primaryKeys,
                             final LinkedHashMap<ColumnId, AirbyteType> streamColumns) {
    final String pkNullChecks = primaryKeys.stream().map(
        pk -> {
          final String jsonExtract = extractAndCast(pk, streamColumns.get(pk));
          return "AND " + jsonExtract + " IS NULL";
        }).collect(joining("\n"));

    return new StringSubstitutor(Map.of(
        "raw_table_id", id.rawTableId(QUOTE),
        "pk_null_checks", pkNullChecks
    )).replace(
        // Wrap this inside a script block so that we can use the scripting language
        """
            EXECUTE IMMEDIATE $$
            BEGIN
            LET missing_pk_count INTEGER := (
              SELECT COUNT(1)
              FROM ${raw_table_id}
              WHERE
                "_airbyte_loaded_at" IS NULL
                ${pk_null_checks}
            );

            IF (missing_pk_count > 0) THEN
              RAISE STATEMENT_ERROR;
            END IF;
            RETURN 'SUCCESS';
            END;
            $$;
            """);
  }

  @VisibleForTesting
  String insertNewRecords(final StreamConfig stream, final String finalSuffix, final LinkedHashMap<ColumnId, AirbyteType> streamColumns) {
    final String columnCasts = streamColumns.entrySet().stream().map(
                                                col -> extractAndCast(col.getKey(), col.getValue()) + " as " + col.getKey().name(QUOTE) + ",")
                                            .collect(joining("\n"));
    final String columnErrors = streamColumns.entrySet().stream().map(
                                                 col -> new StringSubstitutor(Map.of(
                                                     "raw_col_name", col.getKey().originalName(),
                                                     "col_type", toDialectType(col.getValue()),
                                                     "json_extract", extractAndCast(col.getKey(), col.getValue())
                                                 )).replace(
                                                     // TYPEOF returns "NULL_VALUE" for a JSON null and "NULL" for a SQL null
                                                     """
                                                         CASE
                                                           WHEN (TYPEOF("_airbyte_data":"${raw_col_name}") NOT IN ('NULL', 'NULL_VALUE'))
                                                             AND (${json_extract} IS NULL)
                                                             THEN ['Problem with `${raw_col_name}`']
                                                           ELSE []
                                                         END"""))
                                             .reduce(
                                                 "ARRAY_CONSTRUCT()",
                                                 (acc, col) -> "ARRAY_CAT(" + acc + ", " + col + ")"
                                             );
    final String columnList = streamColumns.keySet().stream().map(quotedColumnId -> quotedColumnId.name(QUOTE) + ",").collect(joining("\n"));

    String cdcConditionalOrIncludeStatement = "";
    if (stream.destinationSyncMode() == DestinationSyncMode.APPEND_DEDUP && streamColumns.containsKey(CDC_DELETED_AT_COLUMN)) {
      cdcConditionalOrIncludeStatement = """
<<<<<<< HEAD
          OR (
            "_airbyte_loaded_at" IS NOT NULL
            AND "_airbyte_data":"_ab_cdc_deleted_at" IS NOT NULL
          )
          """;
=======
      OR (
        "_airbyte_loaded_at" IS NOT NULL
        AND TYPEOF("_airbyte_data":"_ab_cdc_deleted_at") NOT IN ('NULL', 'NULL_VALUE')
      )
      """;
>>>>>>> cc8d5ccd
    }

    return new StringSubstitutor(Map.of(
        "raw_table_id", stream.id().rawTableId(QUOTE),
        "final_table_id", stream.id().finalTableId(QUOTE, finalSuffix),
        "column_casts", columnCasts,
        "column_errors", columnErrors,
        "cdcConditionalOrIncludeStatement", cdcConditionalOrIncludeStatement,
        "column_list", columnList
    )).replace(
        """
            INSERT INTO ${final_table_id}
            (
            ${column_list}
              "_airbyte_meta",
              "_airbyte_raw_id",
              "_airbyte_extracted_at"
            )
            WITH intermediate_data AS (
              SELECT
            ${column_casts}
            ${column_errors} as "_airbyte_cast_errors",
              "_airbyte_raw_id",
              "_airbyte_extracted_at"
              FROM ${raw_table_id}
              WHERE
                "_airbyte_loaded_at" IS NULL
                ${cdcConditionalOrIncludeStatement}
            )
            SELECT
            ${column_list}
              OBJECT_CONSTRUCT('errors', "_airbyte_cast_errors") AS "_airbyte_meta",
              "_airbyte_raw_id",
              "_airbyte_extracted_at"
            FROM intermediate_data;""");
  }

  @VisibleForTesting
  String dedupFinalTable(final StreamId id,
                         final String finalSuffix,
                         final List<ColumnId> primaryKey,
                         final ColumnId cursor) {
    final String pkList = primaryKey.stream().map(columnId -> columnId.name(QUOTE)).collect(joining(","));

    return new StringSubstitutor(Map.of(
        "final_table_id", id.finalTableId(QUOTE, finalSuffix),
        "pk_list", pkList,
        "cursor_name", cursor.name(QUOTE)
    )
    ).replace(
        """
            DELETE FROM ${final_table_id}
            WHERE "_airbyte_raw_id" IN (
              SELECT "_airbyte_raw_id" FROM (
                SELECT "_airbyte_raw_id", row_number() OVER (
                  PARTITION BY ${pk_list} ORDER BY ${cursor_name} DESC NULLS LAST, "_airbyte_extracted_at" DESC
                ) as row_number FROM ${final_table_id}
              )
              WHERE row_number != 1
            );
            """);
  }

  @VisibleForTesting
  String cdcDeletes(final StreamConfig stream,
                    final String finalSuffix,
                    final LinkedHashMap<ColumnId, AirbyteType> streamColumns) {

    if (stream.destinationSyncMode() != DestinationSyncMode.APPEND_DEDUP) {
      return "";
    }

    if (!streamColumns.containsKey(CDC_DELETED_AT_COLUMN)) {
      return "";
    }

    final String pkList = stream.primaryKey().stream().map(columnId -> columnId.name(QUOTE)).collect(joining(","));
    final String pkCasts = stream.primaryKey().stream().map(pk -> extractAndCast(pk, streamColumns.get(pk))).collect(joining(",\n"));

    // we want to grab IDs for deletion from the raw table (not the final table itself) to hand out-of-order record insertions after the delete has been registered
    return new StringSubstitutor(Map.of(
        "final_table_id", stream.id().finalTableId(QUOTE, finalSuffix),
        "raw_table_id", stream.id().rawTableId(QUOTE),
        "pk_list", pkList,
        "pk_extracts", pkCasts,
        "quoted_cdc_delete_column", QUOTE + "_ab_cdc_deleted_at" + QUOTE
    )
    ).replace(
        """
            DELETE FROM ${final_table_id}
            WHERE ARRAY_CONSTRUCT(${pk_list}) IN (
              SELECT ARRAY_CONSTRUCT(
                  ${pk_extracts}
                )
              FROM  ${raw_table_id}
              WHERE "_airbyte_data":"_ab_cdc_deleted_at" != 'null'
            );
            """
    );
  }

  @VisibleForTesting
  String dedupRawTable(final StreamId id, final String finalSuffix) {
    return new StringSubstitutor(Map.of(
        "raw_table_id", id.rawTableId(QUOTE),
        "final_table_id", id.finalTableId(QUOTE, finalSuffix)
    )).replace(
        // Note that this leaves _all_ deletion records in the raw table. We _could_ clear them out, but it
        // would be painful,
        // and it only matters in a few edge cases.
        """
            DELETE FROM ${raw_table_id}
            WHERE "_airbyte_raw_id" NOT IN (
              SELECT "_airbyte_raw_id" FROM ${final_table_id}
            );
            """);
  }

  @VisibleForTesting
  String commitRawTable(final StreamId id) {
    return new StringSubstitutor(Map.of(
        "raw_table_id", id.rawTableId(QUOTE))).replace(
        """
            UPDATE ${raw_table_id}
            SET "_airbyte_loaded_at" = CURRENT_TIMESTAMP()
            WHERE "_airbyte_loaded_at" IS NULL
            ;""");
  }

  @Override
  public String overwriteFinalTable(final StreamId stream, final String finalSuffix) {
    return new StringSubstitutor(Map.of(
        "final_table", stream.finalTableId(QUOTE),
        "tmp_final_table", stream.finalTableId(QUOTE, finalSuffix)
    )).replace(
        """
            BEGIN TRANSACTION;
            DROP TABLE IF EXISTS ${final_table};
            ALTER TABLE ${tmp_final_table} RENAME TO ${final_table};
            COMMIT;
            """
    );
  }

  @Override
  public String softReset(final StreamConfig stream) {
    final String createTempTable = createTable(stream, SOFT_RESET_SUFFIX);
    final String clearLoadedAt = clearLoadedAt(stream.id());
    final String rebuildInTempTable = updateTable(stream, SOFT_RESET_SUFFIX, false);
    final String overwriteFinalTable = overwriteFinalTable(stream.id(), SOFT_RESET_SUFFIX);
    return String.join("\n", createTempTable, clearLoadedAt, rebuildInTempTable, overwriteFinalTable);
  }

  private String clearLoadedAt(final StreamId streamId) {
    return new StringSubstitutor(Map.of("raw_table_id", streamId.rawTableId(QUOTE)))
        .replace("""
                     UPDATE ${raw_table_id} SET "_airbyte_loaded_at" = NULL;
                     """);
  }

  @Override
  public String migrateFromV1toV2(final StreamId streamId, final String namespace, final String tableName) {
    return "";
  }
}<|MERGE_RESOLUTION|>--- conflicted
+++ resolved
@@ -79,24 +79,23 @@
   @Override
   public String createTable(final StreamConfig stream, final String suffix) {
     final String columnDeclarations = stream.columns().entrySet().stream()
-                                            .map(column -> column.getKey().name(QUOTE) + " " + toDialectType(column.getValue()))
-                                            .collect(joining(",\n"));
+        .map(column -> column.getKey().name(QUOTE) + " " + toDialectType(column.getValue()))
+        .collect(joining(",\n"));
     // TODO indexes and stuff
     return new StringSubstitutor(Map.of(
         "final_namespace", stream.id().finalNamespace(QUOTE),
         "final_table_id", stream.id().finalTableId(QUOTE, suffix),
-        "column_declarations", columnDeclarations
-    )).replace(
-        """
-            CREATE SCHEMA IF NOT EXISTS ${final_namespace};
-
-            CREATE TABLE ${final_table_id} (
-              "_airbyte_raw_id" TEXT NOT NULL,
-              "_airbyte_extracted_at" TIMESTAMP_TZ NOT NULL,
-              "_airbyte_meta" VARIANT NOT NULL,
-              ${column_declarations}
-            );
-            """);
+        "column_declarations", columnDeclarations)).replace(
+        """
+        CREATE SCHEMA IF NOT EXISTS ${final_namespace};
+
+        CREATE TABLE ${final_table_id} (
+          "_airbyte_raw_id" TEXT NOT NULL,
+          "_airbyte_extracted_at" TIMESTAMP_TZ NOT NULL,
+          "_airbyte_meta" VARIANT NOT NULL,
+          ${column_declarations}
+        );
+        """);
   }
 
   @Override
@@ -106,24 +105,6 @@
     }
 
     // Check that the columns match, with special handling for the metadata columns.
-<<<<<<< HEAD
-    LinkedHashMap<Object, Object> intendedColumns = stream.columns().entrySet().stream()
-                                                          .collect(LinkedHashMap::new,
-                                                                   (map, column) -> map.put(column.getKey().name(), toDialectType(column.getValue())),
-                                                                   LinkedHashMap::putAll
-                                                          );
-    LinkedHashMap<String, String> actualColumns = existingTable.columns().entrySet().stream()
-                                                               .filter(column -> !JavaBaseConstants.V2_FINAL_TABLE_METADATA_COLUMNS.contains(
-                                                                   column.getKey()))
-                                                               .collect(LinkedHashMap::new,
-                                                                        (map, column) -> map.put(column.getKey(), column.getValue()),
-                                                                        LinkedHashMap::putAll
-                                                               );
-    boolean sameColumns = actualColumns.equals(intendedColumns)
-                          && "TEXT".equals(existingTable.columns().get(JavaBaseConstants.COLUMN_NAME_AB_RAW_ID))
-                          && "TIMESTAMP_TZ".equals(existingTable.columns().get(JavaBaseConstants.COLUMN_NAME_AB_EXTRACTED_AT))
-                          && "VARIANT".equals(existingTable.columns().get(JavaBaseConstants.COLUMN_NAME_DATA));
-=======
     final LinkedHashMap<Object, Object> intendedColumns = stream.columns().entrySet().stream()
         .collect(LinkedHashMap::new,
             (map, column) -> map.put(column.getKey().name(), toDialectType(column.getValue())),
@@ -137,7 +118,6 @@
         && "TEXT".equals(existingTable.columns().get(JavaBaseConstants.COLUMN_NAME_AB_RAW_ID))
         && "TIMESTAMP_TZ".equals(existingTable.columns().get(JavaBaseConstants.COLUMN_NAME_AB_EXTRACTED_AT))
         && "VARIANT".equals(existingTable.columns().get(JavaBaseConstants.COLUMN_NAME_AB_META));
->>>>>>> cc8d5ccd
 
     return sameColumns;
   }
@@ -170,18 +150,17 @@
         "dedup_final_table", dedupFinalTable,
         "cdc_deletes", cdcDeletes,
         "dedupe_raw_table", dedupRawTable,
-        "commit_raw_table", commitRawTable
-    )).replace(
-        """
-            BEGIN TRANSACTION;
-            ${validate_primary_keys}
-            ${insert_new_records}
-            ${dedup_final_table}
-            ${dedupe_raw_table}
-            ${cdc_deletes}
-            ${commit_raw_table}
-            COMMIT;
-            """);
+        "commit_raw_table", commitRawTable)).replace(
+        """
+        BEGIN TRANSACTION;
+        ${validate_primary_keys}
+        ${insert_new_records}
+        ${dedup_final_table}
+        ${dedupe_raw_table}
+        ${cdc_deletes}
+        ${commit_raw_table}
+        COMMIT;
+        """);
   }
 
   private String extractAndCast(final ColumnId column, final AirbyteType airbyteType) {
@@ -199,21 +178,12 @@
       // 12:34:56-08
       return new StringSubstitutor(Map.of("column_name", column.originalName())).replace(
           """
-<<<<<<< HEAD
-              CASE
-                WHEN NOT ("_airbyte_data":"${column_name}"::TEXT REGEXP '\\\\d{1,2}:\\\\d{2}:\\\\d{2}(\\\\.\\\\d+)?(Z|[+\\\\-]\\\\d{1,2}:\\\\d{2})')
-                  THEN NULL
-                ELSE "_airbyte_data":"${column_name}"
-              END
-              """);
-=======
           CASE
             WHEN NOT ("_airbyte_data":"${column_name}"::TEXT REGEXP '\\\\d{1,2}:\\\\d{2}:\\\\d{2}(\\\\.\\\\d+)?(Z|[+\\\\-]\\\\d{1,2}(:?\\\\d{2})?)')
               THEN NULL
             ELSE "_airbyte_data":"${column_name}"
           END
           """);
->>>>>>> cc8d5ccd
     } else {
       final String dialectType = toDialectType(airbyteType);
       return switch (dialectType) {
@@ -246,21 +216,21 @@
         // JSON null).
         case "OBJECT" -> new StringSubstitutor(Map.of("column_name", column.originalName())).replace(
             """
-                CASE
-                  WHEN TYPEOF("_airbyte_data":"${column_name}") != 'OBJECT'
-                    THEN NULL
-                  ELSE "_airbyte_data":"${column_name}"
-                END
-                """);
+            CASE
+              WHEN TYPEOF("_airbyte_data":"${column_name}") != 'OBJECT'
+                THEN NULL
+              ELSE "_airbyte_data":"${column_name}"
+            END
+            """);
         // Much like the object case, arrays need special handling.
         case "ARRAY" -> new StringSubstitutor(Map.of("column_name", column.originalName())).replace(
             """
-                CASE
-                  WHEN TYPEOF("_airbyte_data":"${column_name}") != 'ARRAY'
-                    THEN NULL
-                  ELSE "_airbyte_data":"${column_name}"
-                END
-                """);
+            CASE
+              WHEN TYPEOF("_airbyte_data":"${column_name}") != 'ARRAY'
+                THEN NULL
+              ELSE "_airbyte_data":"${column_name}"
+            END
+            """);
         default -> "TRY_CAST(\"_airbyte_data\":\"" + column.originalName() + "\"::text as " + dialectType + ")";
       };
     }
@@ -278,70 +248,60 @@
 
     return new StringSubstitutor(Map.of(
         "raw_table_id", id.rawTableId(QUOTE),
-        "pk_null_checks", pkNullChecks
-    )).replace(
-        // Wrap this inside a script block so that we can use the scripting language
-        """
-            EXECUTE IMMEDIATE $$
-            BEGIN
-            LET missing_pk_count INTEGER := (
-              SELECT COUNT(1)
-              FROM ${raw_table_id}
-              WHERE
-                "_airbyte_loaded_at" IS NULL
-                ${pk_null_checks}
-            );
-
-            IF (missing_pk_count > 0) THEN
-              RAISE STATEMENT_ERROR;
-            END IF;
-            RETURN 'SUCCESS';
-            END;
-            $$;
-            """);
+        "pk_null_checks", pkNullChecks)).replace(
+            // Wrap this inside a script block so that we can use the scripting language
+        """
+        EXECUTE IMMEDIATE $$
+        BEGIN
+        LET missing_pk_count INTEGER := (
+          SELECT COUNT(1)
+          FROM ${raw_table_id}
+          WHERE
+            "_airbyte_loaded_at" IS NULL
+            ${pk_null_checks}
+        );
+
+        IF (missing_pk_count > 0) THEN
+          RAISE STATEMENT_ERROR;
+        END IF;
+        RETURN 'SUCCESS';
+        END;
+        $$;
+        """);
   }
 
   @VisibleForTesting
   String insertNewRecords(final StreamConfig stream, final String finalSuffix, final LinkedHashMap<ColumnId, AirbyteType> streamColumns) {
     final String columnCasts = streamColumns.entrySet().stream().map(
-                                                col -> extractAndCast(col.getKey(), col.getValue()) + " as " + col.getKey().name(QUOTE) + ",")
-                                            .collect(joining("\n"));
+            col -> extractAndCast(col.getKey(), col.getValue()) + " as " + col.getKey().name(QUOTE) + ",")
+        .collect(joining("\n"));
     final String columnErrors = streamColumns.entrySet().stream().map(
-                                                 col -> new StringSubstitutor(Map.of(
-                                                     "raw_col_name", col.getKey().originalName(),
-                                                     "col_type", toDialectType(col.getValue()),
-                                                     "json_extract", extractAndCast(col.getKey(), col.getValue())
-                                                 )).replace(
-                                                     // TYPEOF returns "NULL_VALUE" for a JSON null and "NULL" for a SQL null
-                                                     """
-                                                         CASE
-                                                           WHEN (TYPEOF("_airbyte_data":"${raw_col_name}") NOT IN ('NULL', 'NULL_VALUE'))
-                                                             AND (${json_extract} IS NULL)
-                                                             THEN ['Problem with `${raw_col_name}`']
-                                                           ELSE []
-                                                         END"""))
-                                             .reduce(
-                                                 "ARRAY_CONSTRUCT()",
-                                                 (acc, col) -> "ARRAY_CAT(" + acc + ", " + col + ")"
-                                             );
+        col -> new StringSubstitutor(Map.of(
+            "raw_col_name", col.getKey().originalName(),
+            "col_type", toDialectType(col.getValue()),
+            "json_extract", extractAndCast(col.getKey(), col.getValue()))).replace(
+            // TYPEOF returns "NULL_VALUE" for a JSON null and "NULL" for a SQL null
+            """
+                CASE
+                  WHEN (TYPEOF("_airbyte_data":"${raw_col_name}") NOT IN ('NULL', 'NULL_VALUE'))
+                    AND (${json_extract} IS NULL)
+                    THEN ['Problem with `${raw_col_name}`']
+                  ELSE []
+                END"""))
+        .reduce(
+            "ARRAY_CONSTRUCT()",
+            (acc, col) -> "ARRAY_CAT(" + acc + ", " + col + ")"
+        );
     final String columnList = streamColumns.keySet().stream().map(quotedColumnId -> quotedColumnId.name(QUOTE) + ",").collect(joining("\n"));
 
     String cdcConditionalOrIncludeStatement = "";
     if (stream.destinationSyncMode() == DestinationSyncMode.APPEND_DEDUP && streamColumns.containsKey(CDC_DELETED_AT_COLUMN)) {
       cdcConditionalOrIncludeStatement = """
-<<<<<<< HEAD
-          OR (
-            "_airbyte_loaded_at" IS NOT NULL
-            AND "_airbyte_data":"_ab_cdc_deleted_at" IS NOT NULL
-          )
-          """;
-=======
       OR (
         "_airbyte_loaded_at" IS NOT NULL
         AND TYPEOF("_airbyte_data":"_ab_cdc_deleted_at") NOT IN ('NULL', 'NULL_VALUE')
       )
       """;
->>>>>>> cc8d5ccd
     }
 
     return new StringSubstitutor(Map.of(
@@ -350,8 +310,7 @@
         "column_casts", columnCasts,
         "column_errors", columnErrors,
         "cdcConditionalOrIncludeStatement", cdcConditionalOrIncludeStatement,
-        "column_list", columnList
-    )).replace(
+        "column_list", columnList)).replace(
         """
             INSERT INTO ${final_table_id}
             (
@@ -389,20 +348,19 @@
     return new StringSubstitutor(Map.of(
         "final_table_id", id.finalTableId(QUOTE, finalSuffix),
         "pk_list", pkList,
-        "cursor_name", cursor.name(QUOTE)
-    )
+        "cursor_name", cursor.name(QUOTE))
     ).replace(
         """
-            DELETE FROM ${final_table_id}
-            WHERE "_airbyte_raw_id" IN (
-              SELECT "_airbyte_raw_id" FROM (
-                SELECT "_airbyte_raw_id", row_number() OVER (
-                  PARTITION BY ${pk_list} ORDER BY ${cursor_name} DESC NULLS LAST, "_airbyte_extracted_at" DESC
-                ) as row_number FROM ${final_table_id}
-              )
-              WHERE row_number != 1
-            );
-            """);
+        DELETE FROM ${final_table_id}
+        WHERE "_airbyte_raw_id" IN (
+          SELECT "_airbyte_raw_id" FROM (
+            SELECT "_airbyte_raw_id", row_number() OVER (
+              PARTITION BY ${pk_list} ORDER BY ${cursor_name} DESC NULLS LAST, "_airbyte_extracted_at" DESC
+            ) as row_number FROM ${final_table_id}
+          )
+          WHERE row_number != 1
+        );
+        """);
   }
 
   @VisibleForTesting
@@ -410,11 +368,11 @@
                     final String finalSuffix,
                     final LinkedHashMap<ColumnId, AirbyteType> streamColumns) {
 
-    if (stream.destinationSyncMode() != DestinationSyncMode.APPEND_DEDUP) {
+    if (stream.destinationSyncMode() != DestinationSyncMode.APPEND_DEDUP){
       return "";
     }
 
-    if (!streamColumns.containsKey(CDC_DELETED_AT_COLUMN)) {
+    if (!streamColumns.containsKey(CDC_DELETED_AT_COLUMN)){
       return "";
     }
 
@@ -427,19 +385,18 @@
         "raw_table_id", stream.id().rawTableId(QUOTE),
         "pk_list", pkList,
         "pk_extracts", pkCasts,
-        "quoted_cdc_delete_column", QUOTE + "_ab_cdc_deleted_at" + QUOTE
-    )
+        "quoted_cdc_delete_column", QUOTE + "_ab_cdc_deleted_at" + QUOTE)
     ).replace(
         """
-            DELETE FROM ${final_table_id}
-            WHERE ARRAY_CONSTRUCT(${pk_list}) IN (
-              SELECT ARRAY_CONSTRUCT(
-                  ${pk_extracts}
-                )
-              FROM  ${raw_table_id}
-              WHERE "_airbyte_data":"_ab_cdc_deleted_at" != 'null'
-            );
-            """
+        DELETE FROM ${final_table_id}
+        WHERE ARRAY_CONSTRUCT(${pk_list}) IN (
+          SELECT ARRAY_CONSTRUCT(
+              ${pk_extracts}
+            )
+          FROM  ${raw_table_id}
+          WHERE "_airbyte_data":"_ab_cdc_deleted_at" != 'null'
+        );
+        """
     );
   }
 
@@ -447,17 +404,16 @@
   String dedupRawTable(final StreamId id, final String finalSuffix) {
     return new StringSubstitutor(Map.of(
         "raw_table_id", id.rawTableId(QUOTE),
-        "final_table_id", id.finalTableId(QUOTE, finalSuffix)
-    )).replace(
+        "final_table_id", id.finalTableId(QUOTE, finalSuffix))).replace(
         // Note that this leaves _all_ deletion records in the raw table. We _could_ clear them out, but it
         // would be painful,
         // and it only matters in a few edge cases.
         """
-            DELETE FROM ${raw_table_id}
-            WHERE "_airbyte_raw_id" NOT IN (
-              SELECT "_airbyte_raw_id" FROM ${final_table_id}
-            );
-            """);
+        DELETE FROM ${raw_table_id}
+        WHERE "_airbyte_raw_id" NOT IN (
+          SELECT "_airbyte_raw_id" FROM ${final_table_id}
+        );
+        """);
   }
 
   @VisibleForTesting
@@ -465,25 +421,24 @@
     return new StringSubstitutor(Map.of(
         "raw_table_id", id.rawTableId(QUOTE))).replace(
         """
-            UPDATE ${raw_table_id}
-            SET "_airbyte_loaded_at" = CURRENT_TIMESTAMP()
-            WHERE "_airbyte_loaded_at" IS NULL
-            ;""");
+        UPDATE ${raw_table_id}
+        SET "_airbyte_loaded_at" = CURRENT_TIMESTAMP()
+        WHERE "_airbyte_loaded_at" IS NULL
+        ;""");
   }
 
   @Override
   public String overwriteFinalTable(final StreamId stream, final String finalSuffix) {
     return new StringSubstitutor(Map.of(
         "final_table", stream.finalTableId(QUOTE),
-        "tmp_final_table", stream.finalTableId(QUOTE, finalSuffix)
-    )).replace(
-        """
-            BEGIN TRANSACTION;
-            DROP TABLE IF EXISTS ${final_table};
-            ALTER TABLE ${tmp_final_table} RENAME TO ${final_table};
-            COMMIT;
+        "tmp_final_table", stream.finalTableId(QUOTE, finalSuffix))).replace(
             """
-    );
+                BEGIN TRANSACTION;
+                DROP TABLE IF EXISTS ${final_table};
+                ALTER TABLE ${tmp_final_table} RENAME TO ${final_table};
+                COMMIT;
+                """
+        );
   }
 
   @Override
@@ -498,8 +453,8 @@
   private String clearLoadedAt(final StreamId streamId) {
     return new StringSubstitutor(Map.of("raw_table_id", streamId.rawTableId(QUOTE)))
         .replace("""
-                     UPDATE ${raw_table_id} SET "_airbyte_loaded_at" = NULL;
-                     """);
+            UPDATE ${raw_table_id} SET "_airbyte_loaded_at" = NULL;
+            """);
   }
 
   @Override
