--- conflicted
+++ resolved
@@ -61,7 +61,7 @@
   public AirbyteConnectionStatus check(final JsonNode config) {
     final S3DestinationConfig s3Config = getS3DestinationConfig(config);
     final EncryptionConfig encryptionConfig = EncryptionConfig.fromJson(config.get("loading_method").get("encryption"));
-    if (!isPurgeStagingData(config) && encryptionConfig instanceof AesCbcEnvelopeEncryption c && c.keyType() == KeyType.EPHEMERAL) {
+    if (!isPurgeStagingData(config) && encryptionConfig instanceof final AesCbcEnvelopeEncryption c && c.keyType() == KeyType.EPHEMERAL) {
       return new AirbyteConnectionStatus()
           .withStatus(Status.FAILED)
           .withMessage(
@@ -155,12 +155,8 @@
         catalog,
         isPurgeStagingData(config),
         new TypeAndDedupeOperationValve(),
-<<<<<<< HEAD
         new NoopTyperDeduper(),
-=======
-        typerDeduper,
-        parsedCatalog,
->>>>>>> 38530ee0
+        null,
         null);
   }
 
