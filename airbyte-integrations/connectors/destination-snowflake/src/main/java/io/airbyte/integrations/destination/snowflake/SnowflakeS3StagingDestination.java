--- conflicted
+++ resolved
@@ -145,14 +145,10 @@
     TyperDeduper typerDeduper;
     JdbcDatabase database = getDatabase(getDataSource(config));
     if (TypingAndDedupingFlag.isDestinationV2()) {
-<<<<<<< HEAD
       String databaseName = config.get(JdbcUtils.DATABASE_KEY).asText();
       SnowflakeDestinationHandler snowflakeDestinationHandler = new SnowflakeDestinationHandler(databaseName, database);
+      parsedCatalog = new CatalogParser(sqlGenerator).parseCatalog(catalog);
       typerDeduper = new DefaultTyperDeduper<>(sqlGenerator, snowflakeDestinationHandler, parsedCatalog);
-=======
-      parsedCatalog = new CatalogParser(sqlGenerator).parseCatalog(catalog);
-      typerDeduper = new DefaultTyperDeduper<>(sqlGenerator, new SnowflakeDestinationHandler(getDatabase(getDataSource(config))), parsedCatalog);
->>>>>>> 2f7deaee
     } else {
       parsedCatalog = null;
       typerDeduper = new NoopTyperDeduper();
