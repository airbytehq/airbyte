--- conflicted
+++ resolved
@@ -144,15 +144,11 @@
     final ParsedCatalog parsedCatalog;
     TyperDeduper typerDeduper;
     if (TypingAndDedupingFlag.isDestinationV2()) {
-<<<<<<< HEAD
+      parsedCatalog = new CatalogParser(sqlGenerator).parseCatalog(catalog);
       // TODO make a SnowflakeV1V2Migrator
       NoOpDestinationV1V2Migrator migrator = new NoOpDestinationV1V2Migrator();
       typerDeduper = new DefaultTyperDeduper<>(sqlGenerator, new SnowflakeDestinationHandler(getDatabase(getDataSource(config))), parsedCatalog,
           migrator);
-=======
-      parsedCatalog = new CatalogParser(sqlGenerator).parseCatalog(catalog);
-      typerDeduper = new DefaultTyperDeduper<>(sqlGenerator, new SnowflakeDestinationHandler(getDatabase(getDataSource(config))), parsedCatalog);
->>>>>>> 3af7f3b6
     } else {
       parsedCatalog = null;
       typerDeduper = new NoopTyperDeduper();
