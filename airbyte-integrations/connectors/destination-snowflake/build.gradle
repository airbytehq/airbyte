plugins {
    id 'application'
    id 'airbyte-java-connector'
}

airbyteJavaConnector {
    cdkVersionRequired = '0.2.0'
<<<<<<< HEAD
    features = ['db-destinations', 'typing-deduping']
    useLocalCdk = true
=======
    features = ['db-destinations']
    useLocalCdk = false
>>>>>>> 76e8b96f
}

airbyteJavaConnector.addCdkDependencies()

application {
    mainClass = 'io.airbyte.integrations.destination.snowflake.SnowflakeDestinationRunner'
// enable when profiling
    applicationDefaultJvmArgs = [
            '-XX:+ExitOnOutOfMemoryError',
            '-XX:MaxRAMPercentage=75.0',
            '-XX:NativeMemoryTracking=detail',
            '-XX:+UnlockDiagnosticVMOptions',
            '-XX:GCLockerRetryAllocationCount=100',
//            '-XX:NativeMemoryTracking=detail',
//            '-Djava.rmi.server.hostname=localhost',
//            '-Dcom.sun.management.jmxremote=true',
//            '-Dcom.sun.management.jmxremote.port=6000',
//            '-Dcom.sun.management.jmxremote.rmi.port=6000',
//            '-Dcom.sun.management.jmxremote.local.only=false'
//            '-Dcom.sun.management.jmxremote.authenticate=false',
//            '-Dcom.sun.management.jmxremote.ssl=false',
    ]

}

integrationTestJava {
    // This is needed to make the destination-snowflake tests succeed - https://github.com/snowflakedb/snowflake-jdbc/issues/589#issuecomment-983944767
    jvmArgs = ["--add-opens=java.base/java.nio=ALL-UNNAMED"]
}

dependencies {
    implementation 'com.google.cloud:google-cloud-storage:1.113.16'
    implementation 'com.google.auth:google-auth-library-oauth2-http:0.25.5'
    implementation 'net.snowflake:snowflake-jdbc:3.14.1'
    implementation 'org.apache.commons:commons-csv:1.4'
    implementation 'org.apache.commons:commons-text:1.10.0'
    implementation 'com.github.alexmojaki:s3-stream-upload:2.2.2'
    implementation "io.aesy:datasize:1.0.0"
    implementation 'com.zaxxer:HikariCP:5.0.1'

    implementation project(':airbyte-integrations:connectors:destination-gcs')

//    this is a configuration to make mockito work with final classes
    testImplementation 'org.mockito:mockito-inline:2.13.0'

    integrationTestJavaImplementation 'org.apache.commons:commons-lang3:3.11'

    // TODO: declare typing-deduping as a CDK feature instead of importing from source.
    implementation project(':airbyte-cdk:java:airbyte-cdk:typing-deduping')
    testImplementation testFixtures(project(':airbyte-cdk:java:airbyte-cdk:typing-deduping'))
    integrationTestJavaImplementation testFixtures(project(':airbyte-cdk:java:airbyte-cdk:typing-deduping'))
}<|MERGE_RESOLUTION|>--- conflicted
+++ resolved
@@ -5,13 +5,8 @@
 
 airbyteJavaConnector {
     cdkVersionRequired = '0.2.0'
-<<<<<<< HEAD
-    features = ['db-destinations', 'typing-deduping']
+    features = ['db-destinations']
     useLocalCdk = true
-=======
-    features = ['db-destinations']
-    useLocalCdk = false
->>>>>>> 76e8b96f
 }
 
 airbyteJavaConnector.addCdkDependencies()
