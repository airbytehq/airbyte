/*
 * Copyright (c) 2021 Airbyte, Inc., all rights reserved.
 */

package io.airbyte.integrations.destination.mongodb;

import static org.junit.jupiter.api.Assertions.assertEquals;
import static org.junit.jupiter.params.provider.Arguments.arguments;

import com.fasterxml.jackson.databind.JsonNode;
import com.google.common.collect.ImmutableMap;
import io.airbyte.commons.json.Jsons;
import java.util.stream.Stream;
import org.junit.jupiter.api.BeforeEach;
import org.junit.jupiter.params.ParameterizedTest;
import org.junit.jupiter.params.provider.Arguments;
import org.junit.jupiter.params.provider.MethodSource;

class MongodbDestinationTest {

  private static final JsonNode standaloneConfig = Jsons.jsonNode(ImmutableMap.builder()
      .put("instance", "standalone")
      .put("host", "localhost")
      .put("port", 27017)
      .put("tls", false)
      .build());
  private static final JsonNode standaloneTlsConfig = Jsons.jsonNode(ImmutableMap.builder()
      .put("instance", "standalone")
      .put("host", "localhost")
      .put("port", 27017)
      .put("tls", true)
      .build());
  private static final JsonNode replicaWithNameConfig = Jsons.jsonNode(ImmutableMap.builder()
      .put("instance", "replica")
      .put("server_addresses", "localhost1:27017,localhost2:27017")
      .put("replica_set", "replicaName")
      .build());
  private static final JsonNode replicaWithoutNameConfig = Jsons.jsonNode(ImmutableMap.builder()
      .put("instance", "replica")
      .put("server_addresses", "localhost1:27017,localhost2:27017")
      .build());
  private static final JsonNode atlasConfig = Jsons.jsonNode(ImmutableMap.builder()
      .put("instance", "atlas")
      .put("cluster_url", "cluster.shard.url")
      .build());

  private static final JsonNode authConfig = Jsons.jsonNode(ImmutableMap.builder()
      .put("authorization", "login/password")
      .put("username", "user")
      .put("password", "pass")
      .build());
  private static final JsonNode noneAuthConfig = Jsons.jsonNode(ImmutableMap.builder()
      .put("authorization", "none")
      .build());

  private MongodbDestination mongodbDestination;

  @BeforeEach
  void setUp() {
    mongodbDestination = new MongodbDestination();
  }

  @ParameterizedTest
  @MethodSource("configAndDataProvider")
<<<<<<< HEAD
  void testGetConnectionString(JsonNode config, String expected) {
    var actual = mongodbDestination.getConnectionString(config);
=======
  void testGetConnectionString(final JsonNode config, final String expected) throws Exception {
    final var actual = mongodbDestination.getConnectionString(config);
>>>>>>> 2d32df1b
    assertEquals(expected, actual);
  }

  private static Stream<Arguments> configAndDataProvider() {
    return Stream.of(
        arguments(Jsons.jsonNode(ImmutableMap.builder()
            .put("instance_type", standaloneConfig)
            .put("database", "dbName")
            .put("auth_type", authConfig).build()),
            "mongodb://user:pass@localhost:27017/dbName?authSource=admin&ssl=false"),
        arguments(Jsons.jsonNode(ImmutableMap.builder()
            .put("instance_type", standaloneTlsConfig)
            .put("database", "dbName")
            .put("auth_type", noneAuthConfig).build()),
            "mongodb://localhost:27017/dbName?authSource=admin&ssl=true"),
        arguments(Jsons.jsonNode(ImmutableMap.builder()
            .put("instance_type", replicaWithNameConfig)
            .put("database", "dbName")
            .put("auth_type", authConfig).build()),
            "mongodb://user:pass@localhost1:27017,localhost2:27017/dbName?authSource=admin&directConnection=false&ssl=true&replicaSet=replicaName"),
        arguments(Jsons.jsonNode(ImmutableMap.builder()
            .put("instance_type", replicaWithoutNameConfig)
            .put("database", "dbName")
            .put("auth_type", noneAuthConfig).build()),
            "mongodb://localhost1:27017,localhost2:27017/dbName?authSource=admin&directConnection=false&ssl=true"),
        arguments(Jsons.jsonNode(ImmutableMap.builder()
            .put("instance_type", atlasConfig)
            .put("database", "dbName")
            .put("auth_type", authConfig).build()),
            "mongodb+srv://user:pass@cluster.shard.url/dbName?retryWrites=true&w=majority&tls=true"),
        arguments(Jsons.jsonNode(ImmutableMap.builder()
            .put("instance_type", atlasConfig)
            .put("database", "dbName")
            .put("auth_type", noneAuthConfig).build()),
            "mongodb+srv://cluster.shard.url/dbName?retryWrites=true&w=majority&tls=true"),
        // older versions support
        arguments(Jsons.jsonNode(ImmutableMap.builder()
            .put("host", "localhost")
            .put("port", "27017")
            .put("database", "dbName")
            .put("auth_type", authConfig).build()),
            "mongodb://user:pass@localhost:27017/dbName?authSource=admin&ssl=false"),
        arguments(Jsons.jsonNode(ImmutableMap.builder()
            .put("host", "localhost")
            .put("port", "27017")
            .put("database", "dbName")
            .put("auth_type", noneAuthConfig).build()),
            "mongodb://localhost:27017/dbName?authSource=admin&ssl=false"));
  }

}<|MERGE_RESOLUTION|>--- conflicted
+++ resolved
@@ -62,13 +62,8 @@
 
   @ParameterizedTest
   @MethodSource("configAndDataProvider")
-<<<<<<< HEAD
-  void testGetConnectionString(JsonNode config, String expected) {
-    var actual = mongodbDestination.getConnectionString(config);
-=======
-  void testGetConnectionString(final JsonNode config, final String expected) throws Exception {
+  void testGetConnectionString(final JsonNode config, final String expected) {
     final var actual = mongodbDestination.getConnectionString(config);
->>>>>>> 2d32df1b
     assertEquals(expected, actual);
   }
 
