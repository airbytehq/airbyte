--- conflicted
+++ resolved
@@ -74,17 +74,10 @@
   @Override
   public AirbyteConnectionStatus check(final JsonNode config) {
     try {
-<<<<<<< HEAD
-      var database = getDatabase(config);
-      var databaseName = config.get(DATABASE).asText();
-      Set<String> databaseNames = MoreIterators.toSet(database.getDatabaseNames().iterator());
-      if (!databaseNames.contains(databaseName) && !databaseName.equals(database.getName())) {
-=======
       final var database = getDatabase(config);
       final var databaseName = config.get(DATABASE).asText();
       final Set<String> databaseNames = MoreIterators.toSet(database.getDatabaseNames().iterator());
-      if (!databaseNames.contains(databaseName)) {
->>>>>>> 2d32df1b
+      if (!databaseNames.contains(databaseName) && !databaseName.equals(database.getName())) {
         throw new MongodbDatabaseException(databaseName);
       }
       return new AirbyteConnectionStatus().withStatus(AirbyteConnectionStatus.Status.SUCCEEDED);
