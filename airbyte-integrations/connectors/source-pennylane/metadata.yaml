metadataSpecVersion: "1.0"
data:
  allowedHosts:
    hosts:
      - app.pennylane.com
  registryOverrides:
    oss:
      enabled: true
    cloud:
      enabled: true
  remoteRegistries:
    pypi:
      enabled: false
      packageName: airbyte-source-pennylane
  connectorBuildOptions:
    baseImage: docker.io/airbyte/source-declarative-manifest:6.11.1@sha256:0d0f562a70c0ed19ab605f0c83802a2e052712587692e2f3a1cc794fe7cd7007
  connectorSubtype: api
  connectorType: source
  definitionId: b9e4a306-4e3b-4387-a01d-c00d03d8c28c
<<<<<<< HEAD
  dockerImageTag: 0.1.0
=======
  dockerImageTag: 0.0.6
>>>>>>> 559cac7b
  dockerRepository: airbyte/source-pennylane
  githubIssueLabel: source-pennylane
  icon: icon.svg
  license: MIT
  name: Pennylane
  releaseDate: 2024-08-21
  releaseStage: alpha
  supportLevel: community
  documentationUrl: https://docs.airbyte.com/integrations/sources/pennylane
  tags:
    - language:manifest-only
    - cdk:low-code

  ab_internal:
    ql: 100
    sl: 100<|MERGE_RESOLUTION|>--- conflicted
+++ resolved
@@ -17,11 +17,7 @@
   connectorSubtype: api
   connectorType: source
   definitionId: b9e4a306-4e3b-4387-a01d-c00d03d8c28c
-<<<<<<< HEAD
   dockerImageTag: 0.1.0
-=======
-  dockerImageTag: 0.0.6
->>>>>>> 559cac7b
   dockerRepository: airbyte/source-pennylane
   githubIssueLabel: source-pennylane
   icon: icon.svg
