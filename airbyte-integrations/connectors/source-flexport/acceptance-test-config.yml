# See [Connector Acceptance Tests](https://docs.airbyte.com/connector-development/testing-connectors/connector-acceptance-tests-reference)
# for more information about how to configure these tests
connector_image: airbyte/source-flexport:dev
test_strictness_level: low
acceptance_tests:
  spec:
    tests:
<<<<<<< HEAD
    - spec_path: "manifest.yaml"
=======
      - spec_path: "manifest.yaml"
>>>>>>> 8b0ba9aa
  # Airbyte doesn't have a test account to test against Flexport API
  connection:
    tests:
      #       - config_path: "secrets/config.json"
      #         status: "succeed"
    - config_path: "integration_tests/invalid_config.json"
      status: "failed"
#   discovery:
#     tests:
#       - config_path: "secrets/config.json"
#   basic_read:
#     tests:
#       # - config_path: "secrets/config.json"
#       #   configured_catalog_path: "integration_tests/configured_catalog.json"
#       #   empty_streams: []
#       - config_path: "secrets/config.json"
#         configured_catalog_path: "integration_tests/configured_catalog_companies.json"
#         empty_streams: []
#       - config_path: "secrets/config.json"
#         configured_catalog_path: "integration_tests/configured_catalog_locations.json"
#         empty_streams: []
#       - config_path: "secrets/config.json"
#         configured_catalog_path: "integration_tests/configured_catalog_products.json"
#         empty_streams: []
#       - config_path: "secrets/config.json"
#         configured_catalog_path: "integration_tests/configured_catalog_shipments.json"
#         empty_streams: []
#       - config_path: "secrets/config.json"
#         configured_catalog_path: "integration_tests/configured_catalog_invoices.json"
#         empty_streams: []
# # TODO uncomment this block to specify that the tests should assert the connector outputs the records provided in the input file a file
# #        expect_records:
# #          path: "integration_tests/expected_records.jsonl"
# #          exact_order: no
#   incremental:
#     bypass_reason: "This connector does not implement incremental sync"
# # TODO uncomment this block this block if your connector implements incremental sync:
#     tests:
#       - config_path: "secrets/config.json"
#         configured_catalog_path: "integration_tests/configured_catalog_shipments.json"
#         future_state_path: "integration_tests/abnormal_state.json"
#   full_refresh:
#     tests:
#       - config_path: "secrets/config.json"
#         configured_catalog_path: "integration_tests/configured_catalog_companies.json"
#       - config_path: "secrets/config.json"
#         configured_catalog_path: "integration_tests/configured_catalog_locations.json"
#       - config_path: "secrets/config.json"
#         configured_catalog_path: "integration_tests/configured_catalog_products.json"
#       - config_path: "secrets/config.json"
#         configured_catalog_path: "integration_tests/configured_catalog_invoices.json"<|MERGE_RESOLUTION|>--- conflicted
+++ resolved
@@ -5,18 +5,14 @@
 acceptance_tests:
   spec:
     tests:
-<<<<<<< HEAD
-    - spec_path: "manifest.yaml"
-=======
       - spec_path: "manifest.yaml"
->>>>>>> 8b0ba9aa
   # Airbyte doesn't have a test account to test against Flexport API
   connection:
     tests:
       #       - config_path: "secrets/config.json"
       #         status: "succeed"
-    - config_path: "integration_tests/invalid_config.json"
-      status: "failed"
+      - config_path: "integration_tests/invalid_config.json"
+        status: "failed"
 #   discovery:
 #     tests:
 #       - config_path: "secrets/config.json"
