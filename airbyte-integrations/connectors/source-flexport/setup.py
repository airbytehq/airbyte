#
# Copyright (c) 2023 Airbyte, Inc., all rights reserved.
#


from setuptools import find_packages, setup

MAIN_REQUIREMENTS = [
    "airbyte-cdk~=0.1",
]

TEST_REQUIREMENTS = [
    "pytest~=6.2",
    "pytest-mock~=3.6.1",
<<<<<<< HEAD
    "connector-acceptance-test",
=======
    "requests-mock~=1.9.3",
>>>>>>> b7dc462c
]

setup(
    name="source_flexport",
    description="Source implementation for Flexport.",
    author="Airbyte",
    author_email="contact@airbyte.io",
    packages=find_packages(),
    install_requires=MAIN_REQUIREMENTS,
    package_data={"": ["*.json", "*.yaml", "schemas/*.json", "schemas/shared/*.json"]},
    extras_require={
        "tests": TEST_REQUIREMENTS,
    },
)<|MERGE_RESOLUTION|>--- conflicted
+++ resolved
@@ -12,11 +12,7 @@
 TEST_REQUIREMENTS = [
     "pytest~=6.2",
     "pytest-mock~=3.6.1",
-<<<<<<< HEAD
-    "connector-acceptance-test",
-=======
     "requests-mock~=1.9.3",
->>>>>>> b7dc462c
 ]
 
 setup(
