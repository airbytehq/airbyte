data:
  allowedHosts:
    hosts:
      - api.flexport.com
      - flexport.com
  registries:
    oss:
      enabled: true
    cloud:
      enabled: false
  connectorSubtype: api
  connectorType: source
  definitionId: f95337f1-2ad1-4baf-922f-2ca9152de630
  dockerImageTag: 0.2.0
  dockerRepository: airbyte/source-flexport
  githubIssueLabel: source-flexport
  icon: flexport.svg
  license: MIT
  name: Flexport
  releaseDate: TODO
  releaseStage: alpha
  supportLevel: community
  documentationUrl: https://docs.airbyte.com/integrations/sources/flexport
  tags:
    - language:lowcode
  ab_internal:
    sl: 100
<<<<<<< HEAD
    ql: 200
=======
    ql: 100
  supportLevel: community
>>>>>>> b7dc462c
metadataSpecVersion: "1.0"<|MERGE_RESOLUTION|>--- conflicted
+++ resolved
@@ -25,10 +25,6 @@
     - language:lowcode
   ab_internal:
     sl: 100
-<<<<<<< HEAD
-    ql: 200
-=======
     ql: 100
   supportLevel: community
->>>>>>> b7dc462c
 metadataSpecVersion: "1.0"