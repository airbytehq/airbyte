--- conflicted
+++ resolved
@@ -1,8 +1,8 @@
 data:
   allowedHosts:
     hosts:
-    - api.flexport.com
-    - flexport.com
+      - api.flexport.com
+      - flexport.com
   remoteRegistries:
     pypi:
       enabled: false
@@ -25,22 +25,12 @@
   releaseStage: alpha
   documentationUrl: https://docs.airbyte.com/integrations/sources/flexport
   tags:
-<<<<<<< HEAD
-  - cdk:low-code
-  - language:manifest-only
-=======
     - cdk:low-code
     - language:manifest-only
->>>>>>> 8b0ba9aa
   ab_internal:
     sl: 100
     ql: 100
   supportLevel: community
   connectorBuildOptions:
-<<<<<<< HEAD
-    baseImage: 
-      docker.io/airbyte/source-declarative-manifest:5.10.2@sha256:81db4f78a92d199f33c38c17f5b63fc87c56739f14dc10276ddec86c7b707b7a
-=======
     baseImage: docker.io/airbyte/source-declarative-manifest:5.10.2@sha256:81db4f78a92d199f33c38c17f5b63fc87c56739f14dc10276ddec86c7b707b7a
->>>>>>> 8b0ba9aa
 metadataSpecVersion: "1.0"