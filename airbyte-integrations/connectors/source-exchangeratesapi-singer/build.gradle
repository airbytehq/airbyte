--- conflicted
+++ resolved
@@ -10,11 +10,7 @@
 
 airbyteStandardSourceTestFile {
     specPath = "source_exchangeratesapi_singer/spec.json"
-<<<<<<< HEAD
-    configPath = "secrets/config.json"
-=======
     configPath = "sample_files/config.json"
->>>>>>> 2139a965
     configuredCatalogPath = "sample_files/configured_catalog.json"
 }
 
