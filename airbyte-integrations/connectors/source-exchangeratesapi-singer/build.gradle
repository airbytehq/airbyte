--- conflicted
+++ resolved
@@ -10,19 +10,10 @@
 
 airbyteStandardSourceTestFile {
     specPath = "source_exchangeratesapi_singer/spec.json"
-<<<<<<< HEAD
-    configPath = "secrets/config.json"
-    configuredCatalogPath = "sample_files/configured_catalog.json"
-}
-
-
-
-=======
     configPath = "sample_files/config.json"
     configuredCatalogPath = "sample_files/configured_catalog.json"
 }
 
->>>>>>> 50accf92
 dependencies {
     implementation files(project(':airbyte-integrations:bases:base-standard-source-test-file').airbyteDocker.outputs)
     implementation files(project(':airbyte-integrations:bases:base-singer').airbyteDocker.outputs)
