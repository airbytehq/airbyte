--- conflicted
+++ resolved
@@ -3,17 +3,8 @@
     ql: 200
     sl: 100
   connectorBuildOptions:
-    baseImage: docker.io/airbyte/python-connector-base:1.2.2@sha256:57703de3b4c4204bd68a7b13c9300f8e03c0189bffddaffc796f1da25d2dbea0
+    baseImage: docker.io/airbyte/python-connector-base:3.0.2@sha256:73697fbe1c0e2ebb8ed58e2268484bb4bfb2cb56b653808e1680cbc50bafef75
   connectorSubtype: api
-  connectorTestSuitesOptions:
-    - suite: unitTests
-    - suite: acceptanceTests
-      testSecrets:
-        - fileName: config.json
-          name: SECRET_SOURCE_NETSUITE_CREDS
-          secretStore:
-            alias: airbyte-connector-testing-secret-store
-            type: GSM
   connectorType: source
   definitionId: 4f2f093d-ce44-4121-8118-9d13b7bfccd0
   dockerImageTag: 0.1.4
@@ -23,26 +14,27 @@
   icon: netsuite.svg
   license: MIT
   name: Netsuite
-<<<<<<< HEAD
-  registries:
-=======
   remoteRegistries:
     pypi:
       enabled: true
       packageName: airbyte-source-netsuite
   registryOverrides:
->>>>>>> cbb1a364
     cloud:
       enabled: true
     oss:
       enabled: true
   releaseStage: alpha
-  remoteRegistries:
-    pypi:
-      enabled: true
-      packageName: airbyte-source-netsuite
   supportLevel: community
   tags:
     - language:python
     - cdk:python
+  connectorTestSuitesOptions:
+    - suite: unitTests
+    - suite: acceptanceTests
+      testSecrets:
+        - name: SECRET_SOURCE_NETSUITE_CREDS
+          fileName: config.json
+          secretStore:
+            type: GSM
+            alias: airbyte-connector-testing-secret-store
 metadataSpecVersion: "1.0"