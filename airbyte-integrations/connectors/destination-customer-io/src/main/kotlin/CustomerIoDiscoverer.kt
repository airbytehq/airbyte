--- conflicted
+++ resolved
@@ -6,12 +6,11 @@
 
 import io.airbyte.cdk.load.command.DestinationDiscoverCatalog
 import io.airbyte.cdk.load.discover.DestinationDiscoverer
-<<<<<<< HEAD
 import io.airbyte.cdk.load.discoverer.operation.OperationProvider
 
 class CustomerIoDiscoverer(private val operationProvider: OperationProvider) :
-    DestinationDiscoverer<CustomerIoConfiguration> {
-    override fun discover(config: CustomerIoConfiguration): DestinationDiscoverCatalog {
+    DestinationDiscoverer {
+    override fun discover(): DestinationDiscoverCatalog {
         return DestinationDiscoverCatalog(operationProvider.get())
         //        return DestinationDiscoverCatalog(
         //            listOf(
@@ -46,43 +45,5 @@
         //                )
         //            )
         //        )
-=======
-
-class CustomerIoDiscoverer() : DestinationDiscoverer {
-    override fun discover(): DestinationDiscoverCatalog {
-        return DestinationDiscoverCatalog(
-            listOf(
-                DestinationOperation(
-                    "person_identify",
-                    Dedupe(emptyList(), emptyList()),
-                    ObjectType(
-                        properties =
-                            linkedMapOf(
-                                "person_email" to FieldType(StringType, false),
-                            ),
-                        additionalProperties = true,
-                        required = listOf("person_email"),
-                    ),
-                    matchingKeys = emptyList()
-                ),
-                DestinationOperation(
-                    "person_event",
-                    Append,
-                    ObjectType(
-                        properties =
-                            linkedMapOf(
-                                "person_email" to FieldType(StringType, false),
-                                "event_name" to FieldType(StringType, false),
-                                "event_id" to FieldType(StringType, false),
-                                "timestamp" to FieldType(IntegerType, false),
-                            ),
-                        additionalProperties = true,
-                        required = listOf("person_email", "event_name"),
-                    ),
-                    matchingKeys = emptyList()
-                )
-            )
-        )
->>>>>>> b4a7fe87
     }
 }