/*
 * Copyright (c) 2024 Airbyte, Inc., all rights reserved.
 */

package io.airbyte.integrations.destination.customerio

import com.fasterxml.jackson.databind.node.ArrayNode
import com.fasterxml.jackson.databind.node.ObjectNode
import io.airbyte.cdk.load.command.DestinationCatalog
import io.airbyte.cdk.load.command.DestinationStream
import io.airbyte.cdk.load.http.HttpClient
import io.airbyte.cdk.load.http.Request
import io.airbyte.cdk.load.http.RequestMethod
import io.airbyte.cdk.load.http.Response
import io.airbyte.cdk.load.http.decoder.JsonDecoder
import io.airbyte.cdk.load.http.getBodyOrEmpty
import io.airbyte.cdk.load.message.DestinationRecordRaw
import io.airbyte.cdk.load.message.StreamKey
import io.airbyte.cdk.load.util.serializeToJsonBytes
import io.airbyte.cdk.load.util.serializeToString
import io.airbyte.cdk.load.write.dlq.DlqLoader
import io.airbyte.cdk.util.Jsons
import io.airbyte.integrations.destination.customerio.io.airbyte.integrations.destination.customerio.batch.BatchEntryAssembler
import io.airbyte.integrations.destination.customerio.io.airbyte.integrations.destination.customerio.batch.PersonEventBatchEntryAssembler
import io.airbyte.integrations.destination.customerio.io.airbyte.integrations.destination.customerio.batch.PersonIdentifyBatchEntryAssembler
import io.github.oshai.kotlinlogging.KotlinLogging
import java.lang.IllegalArgumentException

private val logger = KotlinLogging.logger {}

<<<<<<< HEAD
class CustomerIoState(
    private val httpClient: HttpClient,
    private val entryAssembler: BatchEntryAssembler
) : AutoCloseable {
=======
class CustomerIoState(private val httpClient: HttpClient) : AutoCloseable {

    companion object {
        val EXPECTED_PROPERTIES: Set<String> =
            setOf<String>(
                "person_email",
                "event_name",
                "event_id",
                "timestamp",
            )
    }
>>>>>>> 5b4c9d19

    val decoder: JsonDecoder = JsonDecoder()
    val requestBody: ObjectNode = Jsons.objectNode()
    val batch: ArrayNode = requestBody.putArray("batch")
    // In order to populate the rejected records list, we need to have the list of records in order
    // of which they are sent to Customer IO as Customer IO flags the errors by index
    val orderedRecords: MutableList<DestinationRecordRaw> = mutableListOf()

    fun accumulate(record: DestinationRecordRaw) {
        orderedRecords.add(record)
        batch.add(entryAssembler.assemble(record))
    }

    fun isFull(): Boolean =
        requestBody.serializeToString().toByteArray(Charsets.UTF_8).size > 500_000

    fun flush(): List<DestinationRecordRaw>? {
        if (batch.isEmpty) {
            logger.info { "No records in batch hence the HTTP request will be performed" }
            return emptyList()
        }

        val response: Response =
            httpClient.send(
                Request(
                    method = RequestMethod.POST,
                    url = "https://track.customer.io/api/v2/batch",
                    headers = mapOf("Content-Type" to "application/json"),
                    body = requestBody.serializeToJsonBytes()
                )
            )

        response.use {
            return when (response.statusCode) {
                200 -> emptyList()
                207 ->
                    decoder.decode(response.getBodyOrEmpty()).get("errors").asIterable().map {
                        orderedRecords[it.get("batch_index").asInt()]
                    } // FIXME also add reason, field and message as part of meta
                else ->
                    throw IllegalStateException(
                        "Invalid response with status code ${response.statusCode} while starting ingestion: ${response.getBodyOrEmpty().reader(Charsets.UTF_8).readText()}"
                    )
            }
        }
    }

    override fun close() {}

    /**
     * In theory, there is a limit of 32 kb per batch entry but it is not yet validated here and we
     * will wait for this to affect customers to take action.
     */
<<<<<<< HEAD
=======
    private fun createBatchEntry(record: DestinationRecordRaw): ObjectNode {
        val recordAsJson = record.asJsonRecord()
        val personEmail =
            recordAsJson.get("person_email")?.asText()
                ?: throw IllegalArgumentException("person_email field cannot be empty")
        val eventName =
            recordAsJson.get("event_name")?.asText()
                ?: throw IllegalArgumentException("event_name field cannot be empty")
        val batchEntry =
            Jsons.objectNode().put("type", "person").put("action", "event").put("name", eventName)

        batchEntry.putObject("identifiers").put("email", personEmail)

        recordAsJson.get("event_id")?.let { batchEntry.put("id", it.asText()) }
        recordAsJson.get("timestamp")?.let { batchEntry.put("timestamp", it.asText()) }

        val attributes = batchEntry.putObject("attributes")
        (recordAsJson as ObjectNode).fields().forEach { (key, value) ->
            if (key !in EXPECTED_PROPERTIES) {
                attributes.put(key, value.asText())
            }
        }

        return batchEntry
    }
>>>>>>> 5b4c9d19
}

class CustomerIoLoader(
    private val httpClient: HttpClient,
    private val catalog: DestinationCatalog
) : DlqLoader<CustomerIoState> {
    override fun start(key: StreamKey, part: Int): CustomerIoState {
        logger.info { "CustomerIoLoader.start for ${key.serializeToString()} with part $part" }
        val stream =
            (catalog.streams.find { it.mappedDescriptor == key.stream }
                ?: throw IllegalStateException(
                    "Could not find stream ${key.stream} as part of the catalog."
                ))
        return CustomerIoState(httpClient, selectBatchEntryAssembler(stream))
    }

    override fun accept(
        record: DestinationRecordRaw,
        state: CustomerIoState
    ): DlqLoader.DlqLoadResult {
        state.accumulate(record)
        if (state.isFull()) {
            val failedRecords = state.flush()
            return DlqLoader.Complete(failedRecords)
        } else {
            return DlqLoader.Incomplete
        }
    }

    override fun finish(state: CustomerIoState): DlqLoader.Complete =
        DlqLoader.Complete(state.flush())

    override fun close() {}

    private fun selectBatchEntryAssembler(stream: DestinationStream): BatchEntryAssembler {
        return when (stream.destinationObjectName) {
            "person_event" -> PersonEventBatchEntryAssembler()
            "person_identify" -> PersonIdentifyBatchEntryAssembler()
            else ->
                throw IllegalArgumentException(
                    "Unknown destination object name ${stream.destinationObjectName}"
                )
        }
    }
}<|MERGE_RESOLUTION|>--- conflicted
+++ resolved
@@ -28,25 +28,10 @@
 
 private val logger = KotlinLogging.logger {}
 
-<<<<<<< HEAD
 class CustomerIoState(
     private val httpClient: HttpClient,
     private val entryAssembler: BatchEntryAssembler
 ) : AutoCloseable {
-=======
-class CustomerIoState(private val httpClient: HttpClient) : AutoCloseable {
-
-    companion object {
-        val EXPECTED_PROPERTIES: Set<String> =
-            setOf<String>(
-                "person_email",
-                "event_name",
-                "event_id",
-                "timestamp",
-            )
-    }
->>>>>>> 5b4c9d19
-
     val decoder: JsonDecoder = JsonDecoder()
     val requestBody: ObjectNode = Jsons.objectNode()
     val batch: ArrayNode = requestBody.putArray("batch")
@@ -95,38 +80,6 @@
 
     override fun close() {}
 
-    /**
-     * In theory, there is a limit of 32 kb per batch entry but it is not yet validated here and we
-     * will wait for this to affect customers to take action.
-     */
-<<<<<<< HEAD
-=======
-    private fun createBatchEntry(record: DestinationRecordRaw): ObjectNode {
-        val recordAsJson = record.asJsonRecord()
-        val personEmail =
-            recordAsJson.get("person_email")?.asText()
-                ?: throw IllegalArgumentException("person_email field cannot be empty")
-        val eventName =
-            recordAsJson.get("event_name")?.asText()
-                ?: throw IllegalArgumentException("event_name field cannot be empty")
-        val batchEntry =
-            Jsons.objectNode().put("type", "person").put("action", "event").put("name", eventName)
-
-        batchEntry.putObject("identifiers").put("email", personEmail)
-
-        recordAsJson.get("event_id")?.let { batchEntry.put("id", it.asText()) }
-        recordAsJson.get("timestamp")?.let { batchEntry.put("timestamp", it.asText()) }
-
-        val attributes = batchEntry.putObject("attributes")
-        (recordAsJson as ObjectNode).fields().forEach { (key, value) ->
-            if (key !in EXPECTED_PROPERTIES) {
-                attributes.put(key, value.asText())
-            }
-        }
-
-        return batchEntry
-    }
->>>>>>> 5b4c9d19
 }
 
 class CustomerIoLoader(
