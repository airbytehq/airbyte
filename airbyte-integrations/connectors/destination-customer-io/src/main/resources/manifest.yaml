checker:
  type: HttpRequestChecker
  requester:
    type: HttpRequester
    url: https://track.customer.io/api/v1/accounts/region
    method: GET
    authenticator:
      type: BasicAccessAuthenticator
<<<<<<< HEAD
      username: "{{ config.credentials.siteId }}"
      password: "{{ config.credentials.apiKey }}"

discovery:
  type: CompositeOperations
  operations:
    - type: StaticOperation
      object_name: person_identify
      destination_import_mode:
        type: Dedupe
      schema:
        type: object
        required:
          - person_email
        properties:
          person_email:
            type: string
    - type: StaticOperation
      object_name: person_event
      destination_import_mode:
        type: Append
      schema:
        type: object
        required:
          - person_email
          - event_name
        properties:
          person_email:
            type: string
          event_name:
            type: string
          event_id:
            type: string
          timestamp:
            type: integer
=======
      username: '{{ config["credentials"]["siteId"] }}'
      password: '{{ config["credentials"]["apiKey"] }}'
spec:
  connection_specification:
    "$schema": http://json-schema.org/draft-07/schema#
    title: Customer Io Specification
    type: object
    additionalProperties: true
    properties:
      credentials:
        description: Enter the site ID and API key to authenticate.
        title: Credentials
        order: 0
        type: object
        additionalProperties: true
        properties:
          siteId:
            type: string
            description:
              Enter your Customer IO <a href="https://docs.customer.io/integrations/sdk/ios/getting-started/auth/#get-your-api-key">Site
              ID</a>.
            title: Site ID
            airbyte_secret: true
            always_show: true
            order: 1
          apiKey:
            type: string
            description:
              Enter your Customer IO <a href="https://docs.customer.io/integrations/sdk/ios/getting-started/auth/#get-your-api-key">API
              Key</a>.
            title: API Key
            airbyte_secret: true
            always_show: true
            order: 2
        required:
          - siteId
          - apiKey
    required:
      - credentials
>>>>>>> b4a7fe87
<|MERGE_RESOLUTION|>--- conflicted
+++ resolved
@@ -6,43 +6,6 @@
     method: GET
     authenticator:
       type: BasicAccessAuthenticator
-<<<<<<< HEAD
-      username: "{{ config.credentials.siteId }}"
-      password: "{{ config.credentials.apiKey }}"
-
-discovery:
-  type: CompositeOperations
-  operations:
-    - type: StaticOperation
-      object_name: person_identify
-      destination_import_mode:
-        type: Dedupe
-      schema:
-        type: object
-        required:
-          - person_email
-        properties:
-          person_email:
-            type: string
-    - type: StaticOperation
-      object_name: person_event
-      destination_import_mode:
-        type: Append
-      schema:
-        type: object
-        required:
-          - person_email
-          - event_name
-        properties:
-          person_email:
-            type: string
-          event_name:
-            type: string
-          event_id:
-            type: string
-          timestamp:
-            type: integer
-=======
       username: '{{ config["credentials"]["siteId"] }}'
       password: '{{ config["credentials"]["apiKey"] }}'
 spec:
@@ -82,4 +45,35 @@
           - apiKey
     required:
       - credentials
->>>>>>> b4a7fe87
+discovery:
+  type: CompositeOperations
+  operations:
+    - type: StaticOperation
+      object_name: person_identify
+      destination_import_mode:
+        type: Dedupe
+      schema:
+        type: object
+        required:
+          - person_email
+        properties:
+          person_email:
+            type: string
+    - type: StaticOperation
+      object_name: person_event
+      destination_import_mode:
+        type: Append
+      schema:
+        type: object
+        required:
+          - person_email
+          - event_name
+        properties:
+          person_email:
+            type: string
+          event_name:
+            type: string
+          event_id:
+            type: string
+          timestamp:
+            type: integer