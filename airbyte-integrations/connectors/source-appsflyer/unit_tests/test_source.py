#
# Copyright (c) 2021 Airbyte, Inc., all rights reserved.
#

from http import HTTPStatus
from unittest.mock import MagicMock, patch

import pytest
<<<<<<< HEAD
from requests import request
=======
>>>>>>> 1affb148
from source_appsflyer.source import SourceAppsflyer


@pytest.mark.parametrize(
    ("timezone", "http_status", "response_text", "expected_result"),
    [
        ("UTC", HTTPStatus.OK, "", (True, None)),
        ("UTC", HTTPStatus.NOT_FOUND, "", (False, "The supplied APP ID is invalid")),
        ("UTC", HTTPStatus.BAD_REQUEST, "The supplied API token is invalid", (False, "The supplied API token is invalid")),
        ("Invalid", None, "", (False, "The supplied timezone is invalid.")),
    ],
)
def test_check_connection(mocker, timezone, http_status, response_text, expected_result):
    with patch("requests.request") as mock_request:
        mock_request.return_value.status_code = http_status
        mock_request.return_value.text = response_text
        source = SourceAppsflyer()
        config = {
            "app_id": "app.yourapp.android",
            "api_token": "secret",
            "start_date": "2021-09-27 20:00:00",
            "timezone": timezone,
        }
        logger_mock = MagicMock()
        assert source.check_connection(logger_mock, config) == expected_result


def test_streams():
    source = SourceAppsflyer()
    config_mock = {"app_id": "testing", "api_token": "secrets", "start_date": "2021-09-13 01:00:00", "timezone": "UTC"}
    streams = source.streams(config_mock)
    expected_streams_number = 11
    assert len(streams) == expected_streams_number<|MERGE_RESOLUTION|>--- conflicted
+++ resolved
@@ -6,10 +6,6 @@
 from unittest.mock import MagicMock, patch
 
 import pytest
-<<<<<<< HEAD
-from requests import request
-=======
->>>>>>> 1affb148
 from source_appsflyer.source import SourceAppsflyer
 
 
