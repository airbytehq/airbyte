--- conflicted
+++ resolved
@@ -6,10 +6,6 @@
 from unittest.mock import MagicMock, patch
 
 import pytest
-<<<<<<< HEAD
-from requests import request
-=======
->>>>>>> e92fbd9e
 from source_appsflyer.source import SourceAppsflyer
 
 
