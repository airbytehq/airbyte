--- conflicted
+++ resolved
@@ -2,19 +2,9 @@
 # Copyright (c) 2021 Airbyte, Inc., all rights reserved.
 #
 
-<<<<<<< HEAD
-from datetime import timezone
-from unittest.mock import MagicMock
-
 import pendulum
 import pytest
 from airbyte_cdk.models import SyncMode
-from pendulum.parsing.exceptions import ParserError
-=======
-import pendulum
-import pytest
-from airbyte_cdk.models import SyncMode
->>>>>>> 1affb148
 from pytest import fixture, raises
 from source_appsflyer import fields
 from source_appsflyer.source import (
