--- conflicted
+++ resolved
@@ -7,10 +7,6 @@
 
 import pendulum
 import pytest
-<<<<<<< HEAD
-from requests.models import Response
-=======
->>>>>>> 1affb148
 from source_appsflyer.source import AppsflyerStream
 
 
