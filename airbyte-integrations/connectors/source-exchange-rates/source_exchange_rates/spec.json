--- conflicted
+++ resolved
@@ -15,13 +15,8 @@
       },
       "access_key": {
         "type": "string",
-<<<<<<< HEAD
-        "airbyte_secret": true,
-        "description": "Your API Access Key. See <a href=\"https://exchangeratesapi.io/documentation/\">here</a>. The key is case sensitive."
-=======
-        "description": "Your API Access Key. See <a href=\"https://exchangeratesapi.io/documentation/\">here</a>.",
+        "description": "Your API Access Key. See <a href=\"https://exchangeratesapi.io/documentation/\">here</a>. The key is case sensitive.",
         "airbyte_secret": true
->>>>>>> 1302fb56
       },
       "base": {
         "type": "string",
