#
# Copyright (c) 2023 Airbyte, Inc., all rights reserved.
#


import json
import sys
import tempfile
import traceback
import urllib
from os import environ
from typing import Iterable
from urllib.parse import urlparse
<<<<<<< HEAD
from urllib3.exceptions import ProtocolError
=======
from zipfile import BadZipFile
>>>>>>> a3fa2b15

import backoff
import boto3
import botocore
import google
import numpy as np
import pandas as pd
import smart_open
from airbyte_cdk.entrypoint import logger
from airbyte_cdk.models import AirbyteStream, FailureType, SyncMode
from airbyte_cdk.utils import AirbyteTracedException
from azure.storage.blob import BlobServiceClient
from genson import SchemaBuilder
from google.cloud.storage import Client as GCSClient
from google.oauth2 import service_account
from openpyxl import load_workbook
from openpyxl.utils.exceptions import InvalidFileException
from yaml import safe_load

from .utils import backoff_handler

SSH_TIMEOUT = 60


class ConfigurationError(Exception):
    """Client mis-configured"""


class PermissionsError(Exception):
    """User don't have enough permissions"""


class URLFile:
    """Class to manage read from file located at different providers

    Supported examples of URL this class can accept are as follows:
    ```
        s3://my_bucket/my_key
        s3://my_key:my_secret@my_bucket/my_key
        gs://my_bucket/my_blob
        hdfs:///path/file (not tested)
        hdfs://path/file (not tested)
        webhdfs://host:port/path/file (not tested)
        ./local/path/file
        ~/local/path/file
        local/path/file
        ./local/path/file.gz
        file:///home/user/file
        file:///home/user/file.bz2
        [ssh|scp|sftp]://username@host//path/file
        [ssh|scp|sftp]://username@host/path/file
        [ssh|scp|sftp]://username:password@host/path/file
    ```
    """

    def __init__(self, url: str, provider: dict, binary=None, encoding=None):
        self._url = url
        self._provider = provider
        self._file = None
        self.args = {
            "mode": "rb" if binary else "r",
            "encoding": encoding,
        }

    def __enter__(self):
        return self._file

    def __exit__(self, exc_type, exc_val, exc_tb):
        self.close()

    @property
    def full_url(self):
        return f"{self.storage_scheme}{self.url}"

    def close(self):
        if self._file:
            self._file.close()
            self._file = None

    def open(self):
        self.close()
        try:
            self._file = self._open()
        except google.api_core.exceptions.NotFound as err:
            raise FileNotFoundError(self.url) from err
        return self

    def _open(self):
        storage = self.storage_scheme
        url = self.url

        if storage == "gs://":
            return self._open_gcs_url()
        elif storage == "s3://":
            return self._open_aws_url()
        elif storage == "azure://":
            return self._open_azblob_url()
        elif storage == "webhdfs://":
            host = self._provider["host"]
            port = self._provider["port"]
            return smart_open.open(f"webhdfs://{host}:{port}/{url}", **self.args)
        elif storage in ("ssh://", "scp://", "sftp://"):
            # We need to quote parameters to deal with special characters
            # https://bugs.python.org/issue18140
            user = urllib.parse.quote(self._provider["user"])
            host = urllib.parse.quote(self._provider["host"])
            url = urllib.parse.quote(url)
            # TODO: Remove int casting when https://github.com/airbytehq/airbyte/issues/4952 is addressed
            # TODO: The "port" field in spec.json must also be changed
            _port_value = self._provider.get("port", 22)
            try:
                port = int(_port_value)
            except ValueError as err:
                raise ValueError(f"{_port_value} is not a valid integer for the port") from err
            # Explicitly turn off ssh keys stored in ~/.ssh
            transport_params = {"connect_kwargs": {"look_for_keys": False}, "timeout": SSH_TIMEOUT}
            if "password" in self._provider:
                password = urllib.parse.quote(self._provider["password"])
                uri = f"{storage}{user}:{password}@{host}:{port}/{url}"
            else:
                uri = f"{storage}{user}@{host}:{port}/{url}"
            return smart_open.open(uri, transport_params=transport_params, **self.args)
        elif storage in ("https://", "http://"):
            transport_params = None
            if "user_agent" in self._provider and self._provider["user_agent"]:
                airbyte_version = environ.get("AIRBYTE_VERSION", "0.0")
                transport_params = {"headers": {"Accept-Encoding": "identity", "User-Agent": f"Airbyte/{airbyte_version}"}}
            logger.info(f"TransportParams: {transport_params}")
            return smart_open.open(self.full_url, transport_params=transport_params, **self.args)
        return smart_open.open(self.full_url, **self.args)

    @property
    def url(self) -> str:
        """Convert URL to remove the URL prefix (scheme)
        :return: the corresponding URL without URL prefix / scheme
        """
        parse_result = urlparse(self._url)
        if parse_result.scheme:
            return self._url.split("://")[-1]
        else:
            return self._url

    @property
    def storage_scheme(self) -> str:
        """Convert Storage Names to the proper URL Prefix
        :return: the corresponding URL prefix / scheme
        """
        storage_name = self._provider["storage"].upper()
        parse_result = urlparse(self._url)
        if storage_name == "GCS":
            return "gs://"
        elif storage_name == "S3":
            return "s3://"
        elif storage_name == "AZBLOB":
            return "azure://"
        elif storage_name == "HTTPS":
            return "https://"
        elif storage_name == "SSH" or storage_name == "SCP":
            return "scp://"
        elif storage_name == "SFTP":
            return "sftp://"
        elif storage_name == "WEBHDFS":
            return "webhdfs://"
        elif storage_name == "LOCAL":
            return "file://"
        elif parse_result.scheme:
            return parse_result.scheme

        logger.error(f"Unknown Storage provider in: {self.full_url}")
        return ""

    def _open_gcs_url(self) -> object:
        service_account_json = self._provider.get("service_account_json")
        credentials = None
        if service_account_json:
            try:
                credentials = json.loads(self._provider["service_account_json"])
            except json.decoder.JSONDecodeError as err:
                error_msg = f"Failed to parse gcs service account json: {repr(err)}"
                logger.error(f"{error_msg}\n{traceback.format_exc()}")
                raise ConfigurationError(error_msg) from err

        if credentials:
            credentials = service_account.Credentials.from_service_account_info(credentials)
            client = GCSClient(credentials=credentials, project=credentials._project_id)
        else:
            client = GCSClient.create_anonymous_client()
        file_to_close = smart_open.open(self.full_url, transport_params={"client": client}, **self.args)

        return file_to_close

    def _open_aws_url(self):
        aws_access_key_id = self._provider.get("aws_access_key_id")
        aws_secret_access_key = self._provider.get("aws_secret_access_key")
        use_aws_account = aws_access_key_id and aws_secret_access_key

        if use_aws_account:
            aws_access_key_id = self._provider.get("aws_access_key_id", "")
            aws_secret_access_key = self._provider.get("aws_secret_access_key", "")
            url = f"{self.storage_scheme}{aws_access_key_id}:{aws_secret_access_key}@{self.url}"
            result = smart_open.open(url, **self.args)
        else:
            config = botocore.client.Config(signature_version=botocore.UNSIGNED)
            params = {"client": boto3.client("s3", config=config)}
            result = smart_open.open(self.full_url, transport_params=params, **self.args)
        return result

    def _open_azblob_url(self):
        storage_account = self._provider.get("storage_account")
        storage_acc_url = f"https://{storage_account}.blob.core.windows.net"
        sas_token = self._provider.get("sas_token", None)
        shared_key = self._provider.get("shared_key", None)
        # if both keys are provided, shared_key is preferred as has permissions on entire storage account
        credential = shared_key or sas_token

        if credential:
            client = BlobServiceClient(account_url=storage_acc_url, credential=credential)
        else:
            # assuming anonymous public read access given no credential
            client = BlobServiceClient(account_url=storage_acc_url)

        url = f"{self.storage_scheme}{self.url}"
        return smart_open.open(url, transport_params=dict(client=client), **self.args)


class Client:
    """Class that manages reading and parsing data from streams"""

    CSV_CHUNK_SIZE = 10_000
    reader_class = URLFile
    binary_formats = {"excel", "excel_binary", "feather", "parquet", "orc", "pickle"}

    def __init__(self, dataset_name: str, url: str, provider: dict, format: str = None, reader_options: dict = None):
        self._dataset_name = dataset_name
        self._url = url
        self._provider = provider
        self._reader_format = format or "csv"
        self._reader_options = reader_options or {}
        self.binary_source = self._reader_format in self.binary_formats
        self.encoding = self._reader_options.get("encoding")

    @property
    def stream_name(self) -> str:
        if self._dataset_name:
            return self._dataset_name
        return f"file_{self._provider['storage']}.{self._reader_format}"

    def load_nested_json_schema(self, fp) -> dict:
        # Use Genson Library to take JSON objects and generate schemas that describe them,
        builder = SchemaBuilder()
        if self._reader_format == "jsonl":
            for o in self.read():
                builder.add_object(o)
        else:
            builder.add_object(json.load(fp))

        result = builder.to_schema()
        if "items" in result:
            # this means we have a json list e.g. [{...}, {...}]
            # but need to emit schema of an inside dict
            result = result["items"]
        result["$schema"] = "http://json-schema.org/draft-07/schema#"
        return result

    def load_nested_json(self, fp) -> list:
        if self._reader_format == "jsonl":
            result = []
            line = fp.readline()
            while line:
                result.append(json.loads(line))
                line = fp.readline()
        else:
            result = json.load(fp)
            if not isinstance(result, list):
                result = [result]
        return result

    def load_yaml(self, fp):
        if self._reader_format == "yaml":
            return pd.DataFrame(safe_load(fp))

    def load_dataframes(self, fp, skip_data=False, read_sample_chunk: bool = False) -> Iterable:
        """load and return the appropriate pandas dataframe.

        :param fp: file-like object to read from
        :param skip_data: limit reading data
        :param read_sample_chunk: indicates whether a single chunk should only be read to generate schema
        :return: a list of dataframe loaded from files described in the configuration
        """
        readers = {
            # pandas.read_csv additional arguments can be passed to customize how to parse csv.
            # see https://pandas.pydata.org/pandas-docs/stable/reference/api/pandas.read_csv.html
            "csv": pd.read_csv,
            # We can add option to call to pd.normalize_json to normalize semi-structured JSON data into a flat table
            # by asking user to specify how to flatten the nested columns
            "flat_json": pd.read_json,
            "html": pd.read_html,
            "excel": pd.read_excel,
            "excel_binary": pd.read_excel,
            "feather": pd.read_feather,
            "parquet": pd.read_parquet,
            "orc": pd.read_orc,
            "pickle": pd.read_pickle,
        }

        try:
            reader = readers[self._reader_format]
        except KeyError as err:
            error_msg = f"Reader {self._reader_format} is not supported."
            logger.error(f"{error_msg}\n{traceback.format_exc()}")
            raise ConfigurationError(error_msg) from err

        reader_options = {**self._reader_options}
        try:
            if self._reader_format == "csv":
                bytes_read = 0
                reader_options["chunksize"] = self.CSV_CHUNK_SIZE
                if skip_data:
                    reader_options["nrows"] = 0
                    reader_options["index_col"] = 0
                for record in reader(fp, **reader_options):
                    bytes_read += sys.getsizeof(record)
                    yield record
                    if read_sample_chunk and bytes_read >= self.CSV_CHUNK_SIZE:
                        return
            elif self._reader_options == "excel_binary":
                reader_options["engine"] = "pyxlsb"
                yield from reader(fp, **reader_options)
            elif self._reader_format == "excel":
                # Use openpyxl to read new-style Excel (xlsx) file; return to pandas for others
                try:
                    yield from self.openpyxl_chunk_reader(fp, **reader_options)
                except (InvalidFileException, BadZipFile):
                    yield reader(fp, **reader_options)
            else:
                yield reader(fp, **reader_options)
        except UnicodeDecodeError as err:
            error_msg = (
                f"File {fp} can't be parsed with reader of chosen type ({self._reader_format}). "
                f"Please check provided Format and Reader Options. {repr(err)}."
            )
            logger.error(f"{error_msg}\n{traceback.format_exc()}")
            raise ConfigurationError(error_msg) from err

    @staticmethod
    def dtype_to_json_type(current_type: str, dtype) -> str:
        """Convert Pandas Dataframe types to Airbyte Types.

        :param current_type: str - one of the following types based on previous dataframes
        :param dtype: Pandas Dataframe type
        :return: Corresponding Airbyte Type
        """
        number_types = ("int64", "float64")
        if current_type == "string":
            # previous column values was of the string type, no sense to look further
            return current_type
        if dtype == object:
            return "string"
        if dtype in number_types and (not current_type or current_type == "number"):
            return "number"
        if dtype == "bool" and (not current_type or current_type == "boolean"):
            return "boolean"
        if dtype == "datetime64[ns]":
            return "datetime"
        return "string"

    @property
    def reader(self) -> reader_class:
        return self.reader_class(url=self._url, provider=self._provider, binary=self.binary_source, encoding=self.encoding)

    @backoff.on_exception(backoff.expo, ConnectionResetError, on_backoff=backoff_handler, max_tries=5, max_time=60)
    def read(self, fields: Iterable = None) -> Iterable[dict]:
        """Read data from the stream"""
        with self.reader.open() as fp:
            try:
                if self._reader_format in ["json", "jsonl"]:
                    yield from self.load_nested_json(fp)
                elif self._reader_format == "yaml":
                    fields = set(fields) if fields else None
                    df = self.load_yaml(fp)
                    columns = fields.intersection(set(df.columns)) if fields else df.columns
                    df = df.where(pd.notnull(df), None)
                    yield from df[columns].to_dict(orient="records")
                else:
                    fields = set(fields) if fields else None
                    if self.binary_source:
                        fp = self._cache_stream(fp)
                    for df in self.load_dataframes(fp):
                        columns = fields.intersection(set(df.columns)) if fields else df.columns
                        df.replace({np.nan: None}, inplace=True)
                        yield from df[list(columns)].to_dict(orient="records")
            except ConnectionResetError:
                logger.info(f"Catched `connection reset error - 104`, stream: {self.stream_name} ({self.reader.full_url})")
                raise ConnectionResetError
            except ProtocolError as err:
                error_msg = (
                    f"File {fp} can not be opened due to connection issues on provider side. Please check provided links and options"
                )
                logger.error(f"{error_msg}\n{traceback.format_exc()}")
                raise ConfigurationError(error_msg) from err

    def _cache_stream(self, fp):
        """cache stream to file"""
        fp_tmp = tempfile.TemporaryFile(mode="w+b")
        fp_tmp.write(fp.read())
        fp_tmp.seek(0)
        fp.close()
        return fp_tmp

    def _stream_properties(self, fp, empty_schema: bool = False, read_sample_chunk: bool = False):
        """
        empty_schema param is used to check connectivity, i.e. we only read a header and do not produce stream properties
        read_sample_chunk is used to determine if just one chunk should be read to generate schema
        """
        if self._reader_format == "yaml":
            df_list = [self.load_yaml(fp)]
        else:
            if self.binary_source:
                fp = self._cache_stream(fp)
            df_list = self.load_dataframes(fp, skip_data=empty_schema, read_sample_chunk=read_sample_chunk)
        fields = {}
        for df in df_list:
            for col in df.columns:
                # if data type of the same column differs in dataframes, we choose the broadest one
                prev_frame_column_type = fields.get(col)
                df_type = df[col].dtype
                fields[col] = self.dtype_to_json_type(prev_frame_column_type, df_type)
        return {
            field: (
                {"type": ["string", "null"], "format": "date-time"} if fields[field] == "datetime" else {"type": [fields[field], "null"]}
            )
            for field in fields
        }

    def streams(self, empty_schema: bool = False) -> Iterable:
        """Discovers available streams"""
        # TODO handle discovery of directories of multiple files instead
        with self.reader.open() as fp:
            if self._reader_format in ["json", "jsonl"]:
                json_schema = self.load_nested_json_schema(fp)
            else:
                json_schema = {
                    "$schema": "http://json-schema.org/draft-07/schema#",
                    "type": "object",
                    "properties": self._stream_properties(fp, empty_schema=empty_schema, read_sample_chunk=True),
                }
        yield AirbyteStream(name=self.stream_name, json_schema=json_schema, supported_sync_modes=[SyncMode.full_refresh])

    def openpyxl_chunk_reader(self, file, **kwargs):
        """Use openpyxl lazy loading feature to read excel files (xlsx only) in chunks of 500 lines at a time"""
        work_book = load_workbook(filename=file, read_only=True)
        user_provided_column_names = kwargs.get("names")
        for sheetname in work_book.sheetnames:
            work_sheet = work_book[sheetname]
            data = work_sheet.values
            end = work_sheet.max_row
            if end == 1 and not user_provided_column_names:
                message = "Please provide column names for table in reader options field"
                logger.error(message)
                raise AirbyteTracedException(
                    message="Config validation error: " + message,
                    internal_message=message,
                    failure_type=FailureType.config_error,
                )
            cols, start = (next(data), 1) if not user_provided_column_names else (user_provided_column_names, 0)
            step = 500
            while start <= end:
                df = pd.DataFrame(data=(next(data) for _ in range(start, min(start + step, end))), columns=cols)
                yield df
                start += step<|MERGE_RESOLUTION|>--- conflicted
+++ resolved
@@ -11,11 +11,8 @@
 from os import environ
 from typing import Iterable
 from urllib.parse import urlparse
-<<<<<<< HEAD
 from urllib3.exceptions import ProtocolError
-=======
 from zipfile import BadZipFile
->>>>>>> a3fa2b15
 
 import backoff
 import boto3
