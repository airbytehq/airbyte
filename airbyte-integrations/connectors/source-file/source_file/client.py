#
# Copyright (c) 2023 Airbyte, Inc., all rights reserved.
#


import json
import sys
import tempfile
import traceback
import urllib
from os import environ
from typing import Iterable
from urllib.parse import urlparse
from zipfile import BadZipFile

import backoff
import boto3
import botocore
import google
import numpy as np
import pandas as pd
import smart_open
import smart_open.ssh
from airbyte_cdk.entrypoint import logger
from airbyte_cdk.models import AirbyteStream, FailureType, SyncMode
from airbyte_cdk.utils import AirbyteTracedException
from azure.storage.blob import BlobServiceClient
from genson import SchemaBuilder
from google.cloud.storage import Client as GCSClient
from google.oauth2 import service_account
from openpyxl import load_workbook
from openpyxl.utils.exceptions import InvalidFileException
<<<<<<< HEAD
from pandas.errors import ParserError
=======
from paramiko import SSHException
>>>>>>> bab1f2dd
from urllib3.exceptions import ProtocolError
from yaml import safe_load

from .utils import backoff_handler

SSH_TIMEOUT = 60


class ConfigurationError(Exception):
    """Client mis-configured"""


class PermissionsError(Exception):
    """User don't have enough permissions"""


class URLFile:
    """Class to manage read from file located at different providers

    Supported examples of URL this class can accept are as follows:
    ```
        s3://my_bucket/my_key
        s3://my_key:my_secret@my_bucket/my_key
        gs://my_bucket/my_blob
        hdfs:///path/file (not tested)
        hdfs://path/file (not tested)
        webhdfs://host:port/path/file (not tested)
        ./local/path/file
        ~/local/path/file
        local/path/file
        ./local/path/file.gz
        file:///home/user/file
        file:///home/user/file.bz2
        [ssh|scp|sftp]://username@host//path/file
        [ssh|scp|sftp]://username@host/path/file
        [ssh|scp|sftp]://username:password@host/path/file
    ```
    """

    def __init__(self, url: str, provider: dict, binary=None, encoding=None):
        self._url = url
        self._provider = provider
        self._file = None
        self.args = {
            "mode": "rb" if binary else "r",
            "encoding": encoding,
        }

    def __enter__(self):
        return self._file

    def __exit__(self, exc_type, exc_val, exc_tb):
        self.close()

    @property
    def full_url(self):
        return f"{self.storage_scheme}{self.url}"

    def close(self):
        if self._file:
            self._file.close()
            self._file = None

    def backoff_giveup(self, error):
        # https://github.com/airbytehq/oncall/issues/1954
        if isinstance(error, SSHException) and str(error).startswith("Error reading SSH protocol banner"):
            # We need to clear smart_open internal _SSH cache from the previous attempt, otherwise:
            # SSHException('SSH session not active')
            # will be raised
            smart_open.ssh._SSH.clear()
            return False
        return True

    def open(self):
        self.close()
        _open = backoff.on_exception(backoff.expo, Exception, max_tries=5, giveup=self.backoff_giveup)(self._open)
        try:
            self._file = _open()
        except google.api_core.exceptions.NotFound as err:
            raise FileNotFoundError(self.url) from err
        return self

    def _open(self):
        storage = self.storage_scheme
        url = self.url

        if storage == "gs://":
            return self._open_gcs_url()
        elif storage == "s3://":
            return self._open_aws_url()
        elif storage == "azure://":
            return self._open_azblob_url()
        elif storage == "webhdfs://":
            host = self._provider["host"]
            port = self._provider["port"]
            return smart_open.open(f"webhdfs://{host}:{port}/{url}", **self.args)
        elif storage in ("ssh://", "scp://", "sftp://"):
            # We need to quote parameters to deal with special characters
            # https://bugs.python.org/issue18140
            user = urllib.parse.quote(self._provider["user"])
            host = urllib.parse.quote(self._provider["host"])
            url = urllib.parse.quote(url)
            # TODO: Remove int casting when https://github.com/airbytehq/airbyte/issues/4952 is addressed
            # TODO: The "port" field in spec.json must also be changed
            _port_value = self._provider.get("port", 22)
            try:
                port = int(_port_value)
            except ValueError as err:
                raise ValueError(f"{_port_value} is not a valid integer for the port") from err
            # Explicitly turn off ssh keys stored in ~/.ssh
            transport_params = {"connect_kwargs": {"look_for_keys": False}, "timeout": SSH_TIMEOUT}
            if "password" in self._provider:
                password = urllib.parse.quote(self._provider["password"])
                uri = f"{storage}{user}:{password}@{host}:{port}/{url}"
            else:
                uri = f"{storage}{user}@{host}:{port}/{url}"
            return smart_open.open(uri, transport_params=transport_params, **self.args)
        elif storage in ("https://", "http://"):
            transport_params = None
            if "user_agent" in self._provider and self._provider["user_agent"]:
                airbyte_version = environ.get("AIRBYTE_VERSION", "0.0")
                transport_params = {"headers": {"Accept-Encoding": "identity", "User-Agent": f"Airbyte/{airbyte_version}"}}
            logger.info(f"TransportParams: {transport_params}")
            return smart_open.open(self.full_url, transport_params=transport_params, **self.args)
        return smart_open.open(self.full_url, **self.args)

    @property
    def url(self) -> str:
        """Convert URL to remove the URL prefix (scheme)
        :return: the corresponding URL without URL prefix / scheme
        """
        parse_result = urlparse(self._url)
        if parse_result.scheme:
            return self._url.split("://")[-1]
        else:
            return self._url

    @property
    def storage_scheme(self) -> str:
        """Convert Storage Names to the proper URL Prefix
        :return: the corresponding URL prefix / scheme
        """
        storage_name = self._provider["storage"].upper()
        parse_result = urlparse(self._url)
        if storage_name == "GCS":
            return "gs://"
        elif storage_name == "S3":
            return "s3://"
        elif storage_name == "AZBLOB":
            return "azure://"
        elif storage_name == "HTTPS":
            return "https://"
        elif storage_name == "SSH" or storage_name == "SCP":
            return "scp://"
        elif storage_name == "SFTP":
            return "sftp://"
        elif storage_name == "WEBHDFS":
            return "webhdfs://"
        elif storage_name == "LOCAL":
            return "file://"
        elif parse_result.scheme:
            return parse_result.scheme

        logger.error(f"Unknown Storage provider in: {self.full_url}")
        return ""

    def _open_gcs_url(self) -> object:
        service_account_json = self._provider.get("service_account_json")
        credentials = None
        if service_account_json:
            try:
                credentials = json.loads(self._provider["service_account_json"])
            except json.decoder.JSONDecodeError as err:
                error_msg = f"Failed to parse gcs service account json: {repr(err)}"
                logger.error(f"{error_msg}\n{traceback.format_exc()}")
                raise ConfigurationError(error_msg) from err

        if credentials:
            credentials = service_account.Credentials.from_service_account_info(credentials)
            client = GCSClient(credentials=credentials, project=credentials._project_id)
        else:
            client = GCSClient.create_anonymous_client()
        file_to_close = smart_open.open(self.full_url, transport_params={"client": client}, **self.args)

        return file_to_close

    def _open_aws_url(self):
        aws_access_key_id = self._provider.get("aws_access_key_id")
        aws_secret_access_key = self._provider.get("aws_secret_access_key")
        use_aws_account = aws_access_key_id and aws_secret_access_key

        if use_aws_account:
            aws_access_key_id = self._provider.get("aws_access_key_id", "")
            aws_secret_access_key = self._provider.get("aws_secret_access_key", "")
            url = f"{self.storage_scheme}{aws_access_key_id}:{aws_secret_access_key}@{self.url}"
            result = smart_open.open(url, **self.args)
        else:
            config = botocore.client.Config(signature_version=botocore.UNSIGNED)
            params = {"client": boto3.client("s3", config=config)}
            result = smart_open.open(self.full_url, transport_params=params, **self.args)
        return result

    def _open_azblob_url(self):
        storage_account = self._provider.get("storage_account")
        storage_acc_url = f"https://{storage_account}.blob.core.windows.net"
        sas_token = self._provider.get("sas_token", None)
        shared_key = self._provider.get("shared_key", None)
        # if both keys are provided, shared_key is preferred as has permissions on entire storage account
        credential = shared_key or sas_token

        if credential:
            client = BlobServiceClient(account_url=storage_acc_url, credential=credential)
        else:
            # assuming anonymous public read access given no credential
            client = BlobServiceClient(account_url=storage_acc_url)

        url = f"{self.storage_scheme}{self.url}"
        return smart_open.open(url, transport_params=dict(client=client), **self.args)


class Client:
    """Class that manages reading and parsing data from streams"""

    CSV_CHUNK_SIZE = 10_000
    reader_class = URLFile
    binary_formats = {"excel", "excel_binary", "feather", "parquet", "orc", "pickle"}

    def __init__(self, dataset_name: str, url: str, provider: dict, format: str = None, reader_options: dict = None):
        self._dataset_name = dataset_name
        self._url = url
        self._provider = provider
        self._reader_format = format or "csv"
        self._reader_options = reader_options or {}
        self.binary_source = self._reader_format in self.binary_formats
        self.encoding = self._reader_options.get("encoding")

    @property
    def stream_name(self) -> str:
        if self._dataset_name:
            return self._dataset_name
        return f"file_{self._provider['storage']}.{self._reader_format}"

    def load_nested_json_schema(self, fp) -> dict:
        # Use Genson Library to take JSON objects and generate schemas that describe them,
        builder = SchemaBuilder()
        if self._reader_format == "jsonl":
            for o in self.read():
                builder.add_object(o)
        else:
            builder.add_object(json.load(fp))

        result = builder.to_schema()
        if "items" in result:
            # this means we have a json list e.g. [{...}, {...}]
            # but need to emit schema of an inside dict
            result = result["items"]
        result["$schema"] = "http://json-schema.org/draft-07/schema#"
        return result

    def load_nested_json(self, fp) -> list:
        if self._reader_format == "jsonl":
            result = []
            line = fp.readline()
            while line:
                result.append(json.loads(line))
                line = fp.readline()
        else:
            result = json.load(fp)
            if not isinstance(result, list):
                result = [result]
        return result

    def load_yaml(self, fp):
        if self._reader_format == "yaml":
            return pd.DataFrame(safe_load(fp))

    def load_dataframes(self, fp, skip_data=False, read_sample_chunk: bool = False) -> Iterable:
        """load and return the appropriate pandas dataframe.

        :param fp: file-like object to read from
        :param skip_data: limit reading data
        :param read_sample_chunk: indicates whether a single chunk should only be read to generate schema
        :return: a list of dataframe loaded from files described in the configuration
        """
        readers = {
            # pandas.read_csv additional arguments can be passed to customize how to parse csv.
            # see https://pandas.pydata.org/pandas-docs/stable/reference/api/pandas.read_csv.html
            "csv": pd.read_csv,
            # We can add option to call to pd.normalize_json to normalize semi-structured JSON data into a flat table
            # by asking user to specify how to flatten the nested columns
            "flat_json": pd.read_json,
            "html": pd.read_html,
            "excel": pd.read_excel,
            "excel_binary": pd.read_excel,
            "feather": pd.read_feather,
            "parquet": pd.read_parquet,
            "orc": pd.read_orc,
            "pickle": pd.read_pickle,
        }

        try:
            reader = readers[self._reader_format]
        except KeyError as err:
            error_msg = f"Reader {self._reader_format} is not supported."
            logger.error(f"{error_msg}\n{traceback.format_exc()}")
            raise ConfigurationError(error_msg) from err

        reader_options = {**self._reader_options}
        try:
            if self._reader_format == "csv":
                bytes_read = 0
                reader_options["chunksize"] = self.CSV_CHUNK_SIZE
                if skip_data:
                    reader_options["nrows"] = 0
                    reader_options["index_col"] = 0
                for record in reader(fp, **reader_options):
                    bytes_read += sys.getsizeof(record)
                    yield record
                    if read_sample_chunk and bytes_read >= self.CSV_CHUNK_SIZE:
                        return
            elif self._reader_options == "excel_binary":
                reader_options["engine"] = "pyxlsb"
                yield from reader(fp, **reader_options)
            elif self._reader_format == "excel":
                # Use openpyxl to read new-style Excel (xlsx) file; return to pandas for others
                try:
                    yield from self.openpyxl_chunk_reader(fp, **reader_options)
                except (InvalidFileException, BadZipFile):
                    yield reader(fp, **reader_options)
            else:
                yield reader(fp, **reader_options)
        except UnicodeDecodeError as err:
            error_msg = (
                f"File {fp} can't be parsed with reader of chosen type ({self._reader_format}). "
                f"Please check provided Format and Reader Options. {repr(err)}."
            )
            logger.error(f"{error_msg}\n{traceback.format_exc()}")
            raise ConfigurationError(error_msg) from err

    @staticmethod
    def dtype_to_json_type(current_type: str, dtype) -> str:
        """Convert Pandas Dataframe types to Airbyte Types.

        :param current_type: str - one of the following types based on previous dataframes
        :param dtype: Pandas Dataframe type
        :return: Corresponding Airbyte Type
        """
        number_types = ("int64", "float64")
        if current_type == "string":
            # previous column values was of the string type, no sense to look further
            return current_type
        if dtype == object:
            return "string"
        if dtype in number_types and (not current_type or current_type == "number"):
            return "number"
        if dtype == "bool" and (not current_type or current_type == "boolean"):
            return "boolean"
        if dtype == "datetime64[ns]":
            return "date-time"
        return "string"

    @property
    def reader(self) -> reader_class:
        return self.reader_class(url=self._url, provider=self._provider, binary=self.binary_source, encoding=self.encoding)

    @backoff.on_exception(backoff.expo, ConnectionResetError, on_backoff=backoff_handler, max_tries=5, max_time=60)
    def read(self, fields: Iterable = None) -> Iterable[dict]:
        """Read data from the stream"""
        with self.reader.open() as fp:
            try:
                if self._reader_format in ["json", "jsonl"]:
                    yield from self.load_nested_json(fp)
                elif self._reader_format == "yaml":
                    fields = set(fields) if fields else None
                    df = self.load_yaml(fp)
                    columns = fields.intersection(set(df.columns)) if fields else df.columns
                    df = df.where(pd.notnull(df), None)
                    yield from df[columns].to_dict(orient="records")
                else:
                    fields = set(fields) if fields else None
                    if self.binary_source:
                        fp = self._cache_stream(fp)
                    for df in self.load_dataframes(fp):
                        columns = fields.intersection(set(df.columns)) if fields else df.columns
                        df.replace({np.nan: None}, inplace=True)
                        yield from df[list(columns)].to_dict(orient="records")
            except ConnectionResetError:
                logger.info(f"Catched `connection reset error - 104`, stream: {self.stream_name} ({self.reader.full_url})")
                raise ConnectionResetError
            except ProtocolError as err:
                error_msg = (
                    f"File {fp} can not be opened due to connection issues on provider side. Please check provided links and options"
                )
                logger.error(f"{error_msg}\n{traceback.format_exc()}")
                raise ConfigurationError(error_msg) from err
            except ParserError as err:
                error_msg = f"File {fp} can not be parsed. Please check your reader_options. https://pandas.pydata.org/pandas-docs/stable/user_guide/io.html"
                logger.error(f"{error_msg}\n{traceback.format_exc()}")
                raise ConfigurationError(error_msg) from err

    def _cache_stream(self, fp):
        """cache stream to file"""
        fp_tmp = tempfile.TemporaryFile(mode="w+b")
        fp_tmp.write(fp.read())
        fp_tmp.seek(0)
        fp.close()
        return fp_tmp

    def _stream_properties(self, fp, empty_schema: bool = False, read_sample_chunk: bool = False):
        """
        empty_schema param is used to check connectivity, i.e. we only read a header and do not produce stream properties
        read_sample_chunk is used to determine if just one chunk should be read to generate schema
        """
        if self._reader_format == "yaml":
            df_list = [self.load_yaml(fp)]
        else:
            if self.binary_source:
                fp = self._cache_stream(fp)
            df_list = self.load_dataframes(fp, skip_data=empty_schema, read_sample_chunk=read_sample_chunk)
        fields = {}
        for df in df_list:
            for col in df.columns:
                # if data type of the same column differs in dataframes, we choose the broadest one
                prev_frame_column_type = fields.get(col)
                df_type = df[col].dtype
                fields[col] = self.dtype_to_json_type(prev_frame_column_type, df_type)
        return {
            field: (
                {"type": ["string", "null"], "format": "date-time"} if fields[field] == "date-time" else {"type": [fields[field], "null"]}
            )
            for field in fields
        }

    def streams(self, empty_schema: bool = False) -> Iterable:
        """Discovers available streams"""
        # TODO handle discovery of directories of multiple files instead
        with self.reader.open() as fp:
            if self._reader_format in ["json", "jsonl"]:
                json_schema = self.load_nested_json_schema(fp)
            else:
                json_schema = {
                    "$schema": "http://json-schema.org/draft-07/schema#",
                    "type": "object",
                    "properties": self._stream_properties(fp, empty_schema=empty_schema, read_sample_chunk=True),
                }
        yield AirbyteStream(name=self.stream_name, json_schema=json_schema, supported_sync_modes=[SyncMode.full_refresh])

    def openpyxl_chunk_reader(self, file, **kwargs):
        """Use openpyxl lazy loading feature to read excel files (xlsx only) in chunks of 500 lines at a time"""
        work_book = load_workbook(filename=file, read_only=True)
        user_provided_column_names = kwargs.get("names")
        for sheetname in work_book.sheetnames:
            work_sheet = work_book[sheetname]
            data = work_sheet.values
            end = work_sheet.max_row
            if end == 1 and not user_provided_column_names:
                message = "Please provide column names for table in reader options field"
                logger.error(message)
                raise AirbyteTracedException(
                    message="Config validation error: " + message,
                    internal_message=message,
                    failure_type=FailureType.config_error,
                )
            cols, start = (next(data), 1) if not user_provided_column_names else (user_provided_column_names, 0)
            step = 500
            while start <= end:
                df = pd.DataFrame(data=(next(data) for _ in range(start, min(start + step, end))), columns=cols)
                yield df
                start += step<|MERGE_RESOLUTION|>--- conflicted
+++ resolved
@@ -30,11 +30,8 @@
 from google.oauth2 import service_account
 from openpyxl import load_workbook
 from openpyxl.utils.exceptions import InvalidFileException
-<<<<<<< HEAD
+from paramiko import SSHException
 from pandas.errors import ParserError
-=======
-from paramiko import SSHException
->>>>>>> bab1f2dd
 from urllib3.exceptions import ProtocolError
 from yaml import safe_load
 
