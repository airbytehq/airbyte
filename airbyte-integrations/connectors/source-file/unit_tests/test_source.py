--- conflicted
+++ resolved
@@ -149,53 +149,11 @@
 
 def test_check_wrong_reader_options(source, config):
     config["reader_options"] = '{encoding":"utf_16"}'
-<<<<<<< HEAD
     with pytest.raises(Exception):
         source.check(logger=logger, config=config)
-
-
-def test_pandas_header_not_none(absolute_path, test_files):
-    config = {
-        "dataset_name": "test",
-        "format": "csv",
-        "reader_options": json.dumps({}),
-        "url": f"{absolute_path}/{test_files}/test_no_header.csv",
-        "provider": {"storage": "local"},
-    }
-
-    catalog = get_catalog({"text11": {"type": ["string", "null"]}, "text12": {"type": ["string", "null"]}})
-
-    source = SourceFile()
-    records = source.read(logger=logger, config=deepcopy(config), catalog=catalog)
-    records = [r.record.data for r in records]
-    assert records == [
-        {"text11": "text21", "text12": "text22"},
-    ]
-
-
-def test_pandas_header_none(absolute_path, test_files):
-    config = {
-        "dataset_name": "test",
-        "format": "csv",
-        "reader_options": json.dumps({"header": None}),
-        "url": f"{absolute_path}/{test_files}/test_no_header.csv",
-        "provider": {"storage": "local"},
-    }
-
-    catalog = get_catalog({"0": {"type": ["string", "null"]}, "1": {"type": ["string", "null"]}})
-
-    source = SourceFile()
-    records = source.read(logger=logger, config=deepcopy(config), catalog=catalog)
-    records = [r.record.data for r in records]
-    assert records == [
-        {"0": "text11", "1": "text12"},
-        {"0": "text21", "1": "text22"},
-    ]
-=======
     assert source.check(logger=logger, config=config) == AirbyteConnectionStatus(
         status=Status.FAILED, message="reader_options is not valid JSON"
     )
-
 
 def test_check_google_spreadsheets_url(source, config):
     config["url"] = "https://docs.google.com/spreadsheets/d/"
@@ -203,4 +161,42 @@
         status=Status.FAILED,
         message="Failed to load https://docs.google.com/spreadsheets/d/: please use the Official Google Sheets Source connector",
     )
->>>>>>> fbaa5014
+
+
+def test_pandas_header_not_none(absolute_path, test_files):
+    config = {
+        "dataset_name": "test",
+        "format": "csv",
+        "reader_options": json.dumps({}),
+        "url": f"{absolute_path}/{test_files}/test_no_header.csv",
+        "provider": {"storage": "local"},
+    }
+
+    catalog = get_catalog({"text11": {"type": ["string", "null"]}, "text12": {"type": ["string", "null"]}})
+
+    source = SourceFile()
+    records = source.read(logger=logger, config=deepcopy(config), catalog=catalog)
+    records = [r.record.data for r in records]
+    assert records == [
+        {"text11": "text21", "text12": "text22"},
+    ]
+
+
+def test_pandas_header_none(absolute_path, test_files):
+    config = {
+        "dataset_name": "test",
+        "format": "csv",
+        "reader_options": json.dumps({"header": None}),
+        "url": f"{absolute_path}/{test_files}/test_no_header.csv",
+        "provider": {"storage": "local"},
+    }
+
+    catalog = get_catalog({"0": {"type": ["string", "null"]}, "1": {"type": ["string", "null"]}})
+
+    source = SourceFile()
+    records = source.read(logger=logger, config=deepcopy(config), catalog=catalog)
+    records = [r.record.data for r in records]
+    assert records == [
+        {"0": "text11", "1": "text12"},
+        {"0": "text21", "1": "text22"},
+    ]