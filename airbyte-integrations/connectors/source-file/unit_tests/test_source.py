--- conflicted
+++ resolved
@@ -23,13 +23,7 @@
     SyncMode,
     Type,
 )
-<<<<<<< HEAD
-from airbyte_cdk.models import (
-    Type as MessageType,
-)
-=======
 from airbyte_cdk.models import Type as MessageType
->>>>>>> d1add7b8
 from airbyte_cdk.utils import AirbyteTracedException
 
 
@@ -179,13 +173,8 @@
 
 def test_discover(source, config, client):
     catalog = source.discover(logger=logger, config=config)
-<<<<<<< HEAD
-    catalog = asdict(AirbyteMessage(type=Type.CATALOG, catalog=catalog))
-    schemas = [stream["json_schema"] for stream in catalog["catalog"]["streams"]]
-=======
     catalog = AirbyteMessage(type=Type.CATALOG, catalog=catalog)
     schemas = [stream.json_schema for stream in catalog.catalog.streams]
->>>>>>> d1add7b8
     for schema in schemas:
         jsonschema.Draft7Validator.check_schema(schema)
 
