#
# MIT License
#
# Copyright (c) 2020 Airbyte
#
# Permission is hereby granted, free of charge, to any person obtaining a copy
# of this software and associated documentation files (the "Software"), to deal
# in the Software without restriction, including without limitation the rights
# to use, copy, modify, merge, publish, distribute, sublicense, and/or sell
# copies of the Software, and to permit persons to whom the Software is
# furnished to do so, subject to the following conditions:
#
# The above copyright notice and this permission notice shall be included in all
# copies or substantial portions of the Software.
#
# THE SOFTWARE IS PROVIDED "AS IS", WITHOUT WARRANTY OF ANY KIND, EXPRESS OR
# IMPLIED, INCLUDING BUT NOT LIMITED TO THE WARRANTIES OF MERCHANTABILITY,
# FITNESS FOR A PARTICULAR PURPOSE AND NONINFRINGEMENT. IN NO EVENT SHALL THE
# AUTHORS OR COPYRIGHT HOLDERS BE LIABLE FOR ANY CLAIM, DAMAGES OR OTHER
# LIABILITY, WHETHER IN AN ACTION OF CONTRACT, TORT OR OTHERWISE, ARISING FROM,
# OUT OF OR IN CONNECTION WITH THE SOFTWARE OR THE USE OR OTHER DEALINGS IN THE
# SOFTWARE.
#


import json
import os
import random
import socket
import string
import tempfile
import uuid
from pathlib import Path
from typing import Mapping

import boto3
import pandas
import pytest
from azure.storage.blob import BlobServiceClient
from botocore.errorfactory import ClientError
from google.api_core.exceptions import Conflict
from google.cloud import storage
from paramiko.client import AutoAddPolicy, SSHClient
from paramiko.ssh_exception import SSHException
from azure.storage.blob import BlobServiceClient

HERE = Path(__file__).parent.absolute()


def random_char(length):
    return "".join(random.choice(string.ascii_letters) for x in range(length))


@pytest.fixture(scope="session")
def docker_compose_file() -> Path:
    return HERE / "docker-compose.yml"


@pytest.fixture(scope="session")
def google_cloud_service_file() -> Path:
    return HERE.parent / "secrets/gcs.json"


@pytest.fixture(scope="session")
def google_cloud_service_credentials(google_cloud_service_file) -> Mapping:
    with open(google_cloud_service_file) as json_file:
        return json.load(json_file)


@pytest.fixture(scope="session")
def aws_credentials() -> Mapping:
    filename = HERE.parent / "secrets/aws.json"
    with open(filename) as json_file:
        return json.load(json_file)


@pytest.fixture(scope="session")
def cloud_bucket_name():
    return "airbytetestbucket"


@pytest.fixture(scope="session")
def azblob_credentials() -> Mapping:
    filename = HERE.parent / "secrets/azblob.json"
    with open(filename) as json_file:
        return json.load(json_file)


def is_ssh_ready(ip, port):
    try:
        with SSHClient() as ssh:
            ssh.set_missing_host_key_policy(AutoAddPolicy)
            ssh.connect(
                ip,
                port=port,
                username="user1",
                password="pass1",
            )
        return True
    except (SSHException, socket.error):
        return False


@pytest.fixture(scope="session")
def ssh_service(docker_ip, docker_services):
    """Ensure that SSH service is up and responsive."""
    # `port_for` takes a container port and returns the corresponding host port
    port = docker_services.port_for("ssh", 22)
    docker_services.wait_until_responsive(timeout=30.0, pause=0.1, check=lambda: is_ssh_ready(docker_ip, port))
    return docker_ip


@pytest.fixture
def provider_config(ssh_service):
    def lookup(name):
        providers = {
            "ssh": dict(storage="SSH", host=ssh_service, user="user1", password="pass1", port=2222),
            "scp": dict(storage="SCP", host=ssh_service, user="user1", password="pass1", port=2222),
            "sftp": dict(storage="SFTP", host=ssh_service, user="user1", password="pass1", port=100),
            "gcs": dict(storage="GCS"),
            "s3": dict(storage="S3"),
            "azure": dict(storage="AzBlob"),
        }
        return providers[name]

    return lookup


def create_unique_gcs_bucket(storage_client, name: str) -> str:
    """
    Make a unique bucket to which we'll upload the file.
    (GCS buckets are part of a single global namespace.)
    """
    for i in range(0, 5):
        bucket_name = f"{name}-{uuid.uuid1()}"
        try:
            bucket = storage_client.bucket(bucket_name)
            bucket.storage_class = "STANDARD"
            # fixed locations are cheaper...
            storage_client.create_bucket(bucket, location="us-east1")
            print(f"\nNew GCS bucket created {bucket_name}")
            return bucket_name
        except Conflict:
            print(f"\nError: {bucket_name} already exists!")


@pytest.fixture(scope="session")
def download_gcs_public_data():
    print("\nDownload public dataset from gcs to local /tmp")
    df = pandas.read_csv("https://storage.googleapis.com/covid19-open-data/v2/latest/epidemiology.csv")
    tmp_file = tempfile.NamedTemporaryFile(delete=False)
    df.to_csv(tmp_file.name, index=False)

    yield tmp_file.name

    os.remove(tmp_file.name)
    print(f"\nLocal File {tmp_file.name} is now deleted")


@pytest.fixture(scope="session")
def private_google_cloud_file(google_cloud_service_file, cloud_bucket_name, download_gcs_public_data):
    storage_client = storage.Client.from_service_account_json(str(google_cloud_service_file))
    bucket_name = create_unique_gcs_bucket(storage_client, cloud_bucket_name)
    print(f"\nUpload dataset to private gcs bucket {bucket_name}")
    bucket = storage_client.get_bucket(bucket_name)
    blob = bucket.blob("myfile.csv")
    blob.upload_from_filename(download_gcs_public_data)

    yield f"{bucket_name}/myfile.csv"

    bucket.delete(force=True)
    print(f"\nGCS Bucket {bucket_name} is now deleted")


@pytest.fixture(scope="session")
def private_aws_file(aws_credentials, cloud_bucket_name, download_gcs_public_data):
    region = "eu-west-3"
    location = {"LocationConstraint": region}
    s3_client = boto3.client(
        "s3",
        aws_access_key_id=aws_credentials["aws_access_key_id"],
        aws_secret_access_key=aws_credentials["aws_secret_access_key"],
        region_name=region,
    )
    bucket_name = cloud_bucket_name
    print(f"\nUpload dataset to private aws bucket {bucket_name}")
    try:
        s3_client.head_bucket(Bucket=bucket_name)
    except ClientError:
        s3_client.create_bucket(Bucket=bucket_name, CreateBucketConfiguration=location)
    s3_client.upload_file(download_gcs_public_data, bucket_name, "myfile.csv")

    yield f"{bucket_name}/myfile.csv"

    s3 = boto3.resource(
        "s3", aws_access_key_id=aws_credentials["aws_access_key_id"], aws_secret_access_key=aws_credentials["aws_secret_access_key"]
    )
    bucket = s3.Bucket(bucket_name)
    bucket.objects.all().delete()
    print(f"\nS3 Bucket {bucket_name} is now deleted")

<<<<<<< HEAD
def azblob_file(azblob_credentials, cloud_bucket_name, download_gcs_public_data, public=False):
    acc_url = f"https://{azblob_credentials['storage_account']}.blob.core.windows.net"
    azblob_client = BlobServiceClient(account_url=acc_url, credential=azblob_credentials['shared_key'])
    container_name  = cloud_bucket_name
    if public:
        container_name += "public"
    print(f"\nUpload dataset to private azure blob container {container_name}")
    if container_name not in [cntr['name'] for cntr in azblob_client.list_containers()]:
        if public:
            azblob_client.create_container(name=container_name, metadata=None, public_access='container')
=======

def azblob_file(azblob_credentials, cloud_bucket_name, download_gcs_public_data, public=False):
    acc_url = f"https://{azblob_credentials['storage_account']}.blob.core.windows.net"
    azblob_client = BlobServiceClient(account_url=acc_url, credential=azblob_credentials["shared_key"])
    container_name = cloud_bucket_name + random_char(3).lower()
    if public:
        container_name += "public"
    print(f"\nUpload dataset to private azure blob container {container_name}")
    if container_name not in [cntr["name"] for cntr in azblob_client.list_containers()]:
        if public:
            azblob_client.create_container(name=container_name, metadata=None, public_access="container")
>>>>>>> 92c60925
        else:
            azblob_client.create_container(name=container_name, metadata=None, public_access=None)
    blob_client = azblob_client.get_blob_client(container_name, "myfile.csv")
    with open(download_gcs_public_data, "r") as f:
<<<<<<< HEAD
        blob_client.upload_blob(f.read(), blob_type='BlockBlob', overwrite=True)
=======
        blob_client.upload_blob(f.read(), blob_type="BlockBlob", overwrite=True)
>>>>>>> 92c60925

    yield f"{container_name}/myfile.csv"

    azblob_client.delete_container(container_name)
    print(f"\nAzure Blob Container {container_name} is now marked for deletion")

<<<<<<< HEAD
=======

>>>>>>> 92c60925
@pytest.fixture(scope="session")
def private_azblob_file(azblob_credentials, cloud_bucket_name, download_gcs_public_data):
    for yld in azblob_file(azblob_credentials, cloud_bucket_name, download_gcs_public_data, public=False):
        yield yld

<<<<<<< HEAD
=======

>>>>>>> 92c60925
@pytest.fixture(scope="session")
def public_azblob_file(azblob_credentials, cloud_bucket_name, download_gcs_public_data):
    for yld in azblob_file(azblob_credentials, cloud_bucket_name, download_gcs_public_data, public=True):
        yield yld<|MERGE_RESOLUTION|>--- conflicted
+++ resolved
@@ -42,7 +42,6 @@
 from google.cloud import storage
 from paramiko.client import AutoAddPolicy, SSHClient
 from paramiko.ssh_exception import SSHException
-from azure.storage.blob import BlobServiceClient
 
 HERE = Path(__file__).parent.absolute()
 
@@ -199,18 +198,6 @@
     bucket.objects.all().delete()
     print(f"\nS3 Bucket {bucket_name} is now deleted")
 
-<<<<<<< HEAD
-def azblob_file(azblob_credentials, cloud_bucket_name, download_gcs_public_data, public=False):
-    acc_url = f"https://{azblob_credentials['storage_account']}.blob.core.windows.net"
-    azblob_client = BlobServiceClient(account_url=acc_url, credential=azblob_credentials['shared_key'])
-    container_name  = cloud_bucket_name
-    if public:
-        container_name += "public"
-    print(f"\nUpload dataset to private azure blob container {container_name}")
-    if container_name not in [cntr['name'] for cntr in azblob_client.list_containers()]:
-        if public:
-            azblob_client.create_container(name=container_name, metadata=None, public_access='container')
-=======
 
 def azblob_file(azblob_credentials, cloud_bucket_name, download_gcs_public_data, public=False):
     acc_url = f"https://{azblob_credentials['storage_account']}.blob.core.windows.net"
@@ -222,35 +209,24 @@
     if container_name not in [cntr["name"] for cntr in azblob_client.list_containers()]:
         if public:
             azblob_client.create_container(name=container_name, metadata=None, public_access="container")
->>>>>>> 92c60925
         else:
             azblob_client.create_container(name=container_name, metadata=None, public_access=None)
     blob_client = azblob_client.get_blob_client(container_name, "myfile.csv")
     with open(download_gcs_public_data, "r") as f:
-<<<<<<< HEAD
-        blob_client.upload_blob(f.read(), blob_type='BlockBlob', overwrite=True)
-=======
         blob_client.upload_blob(f.read(), blob_type="BlockBlob", overwrite=True)
->>>>>>> 92c60925
 
     yield f"{container_name}/myfile.csv"
 
     azblob_client.delete_container(container_name)
     print(f"\nAzure Blob Container {container_name} is now marked for deletion")
 
-<<<<<<< HEAD
-=======
-
->>>>>>> 92c60925
+
 @pytest.fixture(scope="session")
 def private_azblob_file(azblob_credentials, cloud_bucket_name, download_gcs_public_data):
     for yld in azblob_file(azblob_credentials, cloud_bucket_name, download_gcs_public_data, public=False):
         yield yld
 
-<<<<<<< HEAD
-=======
-
->>>>>>> 92c60925
+
 @pytest.fixture(scope="session")
 def public_azblob_file(azblob_credentials, cloud_bucket_name, download_gcs_public_data):
     for yld in azblob_file(azblob_credentials, cloud_bucket_name, download_gcs_public_data, public=True):
