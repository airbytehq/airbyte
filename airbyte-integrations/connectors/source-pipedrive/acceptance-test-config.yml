--- conflicted
+++ resolved
@@ -17,12 +17,6 @@
   basic_read:
     tests:
       - config_path: "secrets/config.json"
-<<<<<<< HEAD
-        expect_records:
-          path: "integration_tests/expected_records.jsonl"
-          exact_order: no
-=======
->>>>>>> c74b6766
         configured_catalog_path: "integration_tests/configured_catalog.json"
         fail_on_extra_columns: false
         empty_streams:
@@ -36,22 +30,29 @@
           - name: stages
           - name: deal_products
           - name: mail
-<<<<<<< HEAD
+      - config_path: "secrets/config.json"
+        expect_records:
+          path: "integration_tests/expected_records.jsonl"
+          exact_order: no
+        configured_catalog_path: "integration_tests/configured_catalog.json"
+        fail_on_extra_columns: false
+        empty_streams:
+          - name: files
+          - name: filters
+          - name: leads
+          - name: notes
+          - name: activities
+          - name: pipelines
+          - name: products
+          - name: stages
+          - name: deal_products
+          - name: mail
           - name: deals
           - name: users
           - name: persons
 
   incremental:
     bypass_reason: "All incremental streams are empty in sandbox account."
-=======
-
-  incremental:
-    tests:
-      - config_path: "secrets/config.json"
-        configured_catalog_path: "integration_tests/configured_catalog.json"
-        future_state:
-          future_state_path: "integration_tests/abnormal_state.json"
->>>>>>> c74b6766
   full_refresh:
     tests:
       - config_path: "secrets/config.json"
