--- conflicted
+++ resolved
@@ -63,11 +63,7 @@
     catalog = ConfiguredAirbyteCatalog(
         streams=[
             ConfiguredAirbyteStream(
-<<<<<<< HEAD
-                stream=AirbyteStream(name="deals", json_schema={}, supported_sync_modes=[SyncMode.full_refresh]),
-=======
                 stream=AirbyteStream(name="deals", json_schema={}, supported_sync_modes=["full_refresh", "incremental"]),
->>>>>>> 1a3f8873
                 sync_mode=SyncMode.full_refresh,
                 destination_sync_mode=DestinationSyncMode.overwrite,
             )
