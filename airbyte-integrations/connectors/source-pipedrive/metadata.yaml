data:
  ab_internal:
    ql: 300
    sl: 100
  allowedHosts:
    hosts:
      - api.pipedrive.com # Please change to the hostname of the source.
  registries:
    cloud:
      enabled: true
    oss:
      enabled: true
  connectorSubtype: api
  connectorType: source
  definitionId: d8286229-c680-4063-8c59-23b9b391c700
  dockerImageTag: 2.0.0
  dockerRepository: airbyte/source-pipedrive
  documentationUrl: https://docs.airbyte.com/integrations/sources/pipedrive
  githubIssueLabel: source-pipedrive
  icon: pipedrive.svg
  license: MIT
  name: Pipedrive
<<<<<<< HEAD
  releaseDate: 2021-07-19
  releaseStage: alpha
  supportLevel: community
  documentationUrl: https://docs.airbyte.com/integrations/sources/pipedrive
  tags:
    - language:lowcode
=======
  registries:
    cloud:
      enabled: true
    oss:
      enabled: true
  releaseStage: beta
  supportLevel: community
  tags:
    - language:python
>>>>>>> 3cc4cada
metadataSpecVersion: "1.0"<|MERGE_RESOLUTION|>--- conflicted
+++ resolved
@@ -20,22 +20,10 @@
   icon: pipedrive.svg
   license: MIT
   name: Pipedrive
-<<<<<<< HEAD
   releaseDate: 2021-07-19
   releaseStage: alpha
   supportLevel: community
   documentationUrl: https://docs.airbyte.com/integrations/sources/pipedrive
   tags:
     - language:lowcode
-=======
-  registries:
-    cloud:
-      enabled: true
-    oss:
-      enabled: true
-  releaseStage: beta
-  supportLevel: community
-  tags:
-    - language:python
->>>>>>> 3cc4cada
 metadataSpecVersion: "1.0"