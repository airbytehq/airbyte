--- conflicted
+++ resolved
@@ -17,11 +17,7 @@
   connectorSubtype: api
   connectorType: source
   definitionId: d8286229-c680-4063-8c59-23b9b391c700
-<<<<<<< HEAD
-  dockerImageTag: 2.3.5
-=======
-  dockerImageTag: 2.3.6
->>>>>>> e021e474
+  dockerImageTag: 2.3.7
   dockerRepository: airbyte/source-pipedrive
   documentationUrl: https://docs.airbyte.com/integrations/sources/pipedrive
   githubIssueLabel: source-pipedrive
@@ -67,9 +63,5 @@
             type: GSM
             alias: airbyte-connector-testing-secret-store
   connectorBuildOptions:
-<<<<<<< HEAD
-    baseImage: docker.io/airbyte/source-declarative-manifest:5.15.0@sha256:09a84e0622f36393077332faf11cc239e77083fae5fa500592c049dca25888a7
-=======
-    baseImage: docker.io/airbyte/python-connector-base:3.0.2@sha256:73697fbe1c0e2ebb8ed58e2268484bb4bfb2cb56b653808e1680cbc50bafef75
->>>>>>> e021e474
+    baseImage: docker.io/airbyte/python-connector-base:3.0.0@sha256:1a0845ff2b30eafa793c6eee4e8f4283c2e52e1bbd44eed6cb9e9abd5d34d844
 metadataSpecVersion: "1.0"