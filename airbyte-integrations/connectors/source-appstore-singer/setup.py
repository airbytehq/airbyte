--- conflicted
+++ resolved
@@ -39,9 +39,5 @@
         "pytest==6.1.2",
         "tap-appstore @ https://github.com/airbytehq/tap-appstore/tarball/v0.2.1-airbyte",
     ],
-<<<<<<< HEAD
     package_data={"": ["*.json"]}
-=======
-    package_data={"": ["*.json"]},
->>>>>>> 2139a965
-)+)
