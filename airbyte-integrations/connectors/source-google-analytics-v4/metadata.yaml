data:
  allowedHosts:
    hosts:
      - oauth2.googleapis.com
      - www.googleapis.com
      - analyticsdata.googleapis.com
      - analyticsreporting.googleapis.com
  connectorSubtype: api
  connectorType: source
  definitionId: eff3616a-f9c3-11eb-9a03-0242ac130003
<<<<<<< HEAD
  dockerImageTag: 0.1.35
=======
  dockerImageTag: 0.2.0
>>>>>>> a9241427
  dockerRepository: airbyte/source-google-analytics-v4
  githubIssueLabel: source-google-analytics-v4
  icon: google-analytics.svg
  license: Elv2
  name: Google Analytics (Universal Analytics)
  registries:
    cloud:
      enabled: true
    oss:
      enabled: true
  releaseStage: generally_available
  documentationUrl: https://docs.airbyte.com/integrations/sources/google-analytics-v4
  tags:
    - language:python
metadataSpecVersion: "1.0"<|MERGE_RESOLUTION|>--- conflicted
+++ resolved
@@ -8,11 +8,7 @@
   connectorSubtype: api
   connectorType: source
   definitionId: eff3616a-f9c3-11eb-9a03-0242ac130003
-<<<<<<< HEAD
-  dockerImageTag: 0.1.35
-=======
-  dockerImageTag: 0.2.0
->>>>>>> a9241427
+  dockerImageTag: 0.2.1
   dockerRepository: airbyte/source-google-analytics-v4
   githubIssueLabel: source-google-analytics-v4
   icon: google-analytics.svg
