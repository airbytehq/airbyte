--- conflicted
+++ resolved
@@ -7,50 +7,6 @@
     "required": ["view_id", "start_date"],
     "additionalProperties": true,
     "properties": {
-<<<<<<< HEAD
-=======
-      "credentials": {
-        "title": "Authentication mechanism",
-        "type": "object",
-        "description": "Choose either OAuth2.0 flow or provide your own JWT credentials for service account",
-        "oneOf": [
-          {
-            "type": "object",
-            "title": "OAuth2.0 authorization",
-            "properties": {
-              "option_title": {
-                "type": "string",
-                "const": "Default OAuth2.0 authorization"
-              },
-              "client_id": { "type": "string" },
-              "client_secret": { "type": "string", "airbyte_secret": true },
-              "refresh_token": { "type": "string", "airbyte_secret": true },
-              "access_token": { "type": "string", "airbyte_secret": true }
-            },
-            "required": ["client_id", "client_secret", "refresh_token"],
-            "additionalProperties": false
-          },
-          {
-            "type": "object",
-            "title": "Service Account Key",
-            "properties": {
-              "option_title": {
-                "type": "string",
-                "const": "Service account credentials"
-              },
-              "credentials_json": {
-                "type": "string",
-                "title": "Credentials JSON",
-                "description": "The contents of the JSON service account key. Check out the <a href=\"https://docs.airbyte.io/integrations/sources/googleanalytics\">docs</a> if you need help generating this key.",
-                "airbyte_secret": true
-              }
-            },
-            "required": ["credentials_json"],
-            "additionalProperties": true
-          }
-        ]
-      },
->>>>>>> c2561141
       "view_id": {
         "type": "string",
         "title": "View ID",
@@ -111,6 +67,12 @@
                 "type": "string",
                 "description": "A refresh token generated using the above client ID and secret",
                 "airbyte_secret": true
+              },
+              "access_token": {
+                "title": "Access Token",
+                "type": "string",
+                "description": "A access token generated using the above client ID, secret and refresh_token",
+                "airbyte_secret": true
               }
             }
           },
@@ -139,7 +101,7 @@
       }
     }
   },
-    "authSpecification": {
+  "authSpecification": {
     "auth_type": "oauth2.0",
     "oauth2Specification": {
       "rootObject": ["credentials", 0],
