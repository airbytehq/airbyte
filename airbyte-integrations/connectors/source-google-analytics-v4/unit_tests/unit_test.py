--- conflicted
+++ resolved
@@ -9,7 +9,6 @@
 
 import pendulum
 import pytest
-from requests import HTTPError
 from airbyte_cdk.sources.streams.http.auth import NoAuth
 from freezegun import freeze_time
 from source_google_analytics_v4.source import (
@@ -210,11 +209,11 @@
     assert mock_api_returns_valid_records.called
 
 
-<<<<<<< HEAD
 def test_unknown_metrics_or_dimensions_error_validation(mock_metrics_dimensions_type_list_link, mock_unknown_metrics_or_dimensions_error):
     records = GoogleAnalyticsV4Stream(MagicMock()).read_records(sync_mode=None)
     assert records
-=======
+
+
 @freeze_time("2021-11-30")
 def test_stream_slices_limited_by_current_date(test_config):
     g = GoogleAnalyticsV4IncrementalObjectsBase(config=test_config)
@@ -236,5 +235,4 @@
 
     assert len(slices) == 1
     assert slices[0]["startDate"] == slices[0]["endDate"]
-    assert slices[0]["startDate"] == current_date
->>>>>>> b60a2d09
+    assert slices[0]["startDate"] == current_date