data:
  registries:
    oss:
      enabled: true
    cloud:
      enabled: false
  remoteRegistries:
    pypi:
      enabled: true
      packageName: airbyte-source-news-api
  connectorBuildOptions:
    # Please update to the latest version of the connector base image.
    # https://hub.docker.com/r/airbyte/python-connector-base
    # Please use the full address with sha256 hash to guarantee build reproducibility.
    baseImage: docker.io/airbyte/python-connector-base:1.2.0@sha256:c22a9d97464b69d6ef01898edf3f8612dc11614f05a84984451dde195f337db9
  connectorSubtype: api
  connectorType: source
  definitionId: df38991e-f35b-4af2-996d-36817f614587
<<<<<<< HEAD
  dockerImageTag: 0.1.2
=======
  dockerImageTag: 0.1.3
>>>>>>> a7209447
  dockerRepository: airbyte/source-news-api
  githubIssueLabel: source-news-api
  icon: newsapi.svg
  license: MIT
  name: News Api
  releaseDate: 2022-10-21
  releaseStage: alpha
  supportLevel: community
  documentationUrl: https://docs.airbyte.com/integrations/sources/news-api
  tags:
    - language:python
    - cdk:low-code
  ab_internal:
    sl: 100
    ql: 100
<<<<<<< HEAD
  connectorTestSuitesOptions:
    - suite: acceptanceTests
      testSecrets:
        - name: SECRET_SOURCE-NEWS-API__CREDS
          fileName: config.json
          secretStore:
            type: GSM
            alias: airbyte-connector-testing-secret-store
=======
  supportLevel: community
  # Disabling acceptance tests for now
  # - They are not passing
  # - The connector has low/no Cloud usage
  #
  # connectorTestSuitesOptions:
  #   - suite: acceptanceTests
  #     testSecrets:
  #       - name: SECRET_SOURCE-NEWS-API__CREDS
  #         fileName: config.json
  #         secretStore:
  #           type: GSM
  #           alias: airbyte-connector-testing-secret-store
  connectorBuildOptions:
    baseImage: docker.io/airbyte/python-connector-base:1.2.2@sha256:57703de3b4c4204bd68a7b13c9300f8e03c0189bffddaffc796f1da25d2dbea0
>>>>>>> a7209447
metadataSpecVersion: "1.0"<|MERGE_RESOLUTION|>--- conflicted
+++ resolved
@@ -12,15 +12,11 @@
     # Please update to the latest version of the connector base image.
     # https://hub.docker.com/r/airbyte/python-connector-base
     # Please use the full address with sha256 hash to guarantee build reproducibility.
-    baseImage: docker.io/airbyte/python-connector-base:1.2.0@sha256:c22a9d97464b69d6ef01898edf3f8612dc11614f05a84984451dde195f337db9
+    baseImage: docker.io/airbyte/python-connector-base:1.2.2@sha256:57703de3b4c4204bd68a7b13c9300f8e03c0189bffddaffc796f1da25d2dbea0
   connectorSubtype: api
   connectorType: source
   definitionId: df38991e-f35b-4af2-996d-36817f614587
-<<<<<<< HEAD
-  dockerImageTag: 0.1.2
-=======
-  dockerImageTag: 0.1.3
->>>>>>> a7209447
+  dockerImageTag: 0.1.4
   dockerRepository: airbyte/source-news-api
   githubIssueLabel: source-news-api
   icon: newsapi.svg
@@ -36,17 +32,6 @@
   ab_internal:
     sl: 100
     ql: 100
-<<<<<<< HEAD
-  connectorTestSuitesOptions:
-    - suite: acceptanceTests
-      testSecrets:
-        - name: SECRET_SOURCE-NEWS-API__CREDS
-          fileName: config.json
-          secretStore:
-            type: GSM
-            alias: airbyte-connector-testing-secret-store
-=======
-  supportLevel: community
   # Disabling acceptance tests for now
   # - They are not passing
   # - The connector has low/no Cloud usage
@@ -59,7 +44,4 @@
   #         secretStore:
   #           type: GSM
   #           alias: airbyte-connector-testing-secret-store
-  connectorBuildOptions:
-    baseImage: docker.io/airbyte/python-connector-base:1.2.2@sha256:57703de3b4c4204bd68a7b13c9300f8e03c0189bffddaffc796f1da25d2dbea0
->>>>>>> a7209447
 metadataSpecVersion: "1.0"