--- conflicted
+++ resolved
@@ -5,11 +5,7 @@
   connectorSubtype: api
   connectorType: source
   definitionId: eb4c9e00-db83-4d63-a386-39cfa91012a8
-<<<<<<< HEAD
-  dockerImageTag: 1.0.3
-=======
-  dockerImageTag: 1.1.0
->>>>>>> d9acea97
+  dockerImageTag: 1.1.1
   dockerRepository: airbyte/source-google-search-console
   githubIssueLabel: source-google-search-console
   icon: googlesearchconsole.svg
