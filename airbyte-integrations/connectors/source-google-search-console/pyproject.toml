[build-system]
requires = [ "poetry-core>=1.0.0",]
build-backend = "poetry.core.masonry.api"

[tool.poetry]
<<<<<<< HEAD
version = "1.5.16"
=======
version = "1.5.17"
>>>>>>> 7468253b
name = "source-google-search-console"
description = "Source implementation for Google Search Console."
authors = [ "Airbyte <contact@airbyte.io>",]
license = "Elv2"
readme = "README.md"
documentation = "https://docs.airbyte.com/integrations/sources/google-search-console"
homepage = "https://airbyte.com"
repository = "https://github.com/airbytehq/airbyte"
[[tool.poetry.packages]]
include = "source_google_search_console"

[tool.poetry.dependencies]
python = ">=3.10,<3.12"
google-api-python-client = "==2.105.0"
airbyte-cdk = "^6"
google-auth = "==2.23.3"
pendulum = "^3.1.0"

[tool.poetry.scripts]
source-google-search-console = "source_google_search_console.run:run"

[tool.poetry.group.dev.dependencies]
requests-mock = "^1.11.0"
<<<<<<< HEAD
pytest = "^8.0.0"
=======
pytest-lazy-fixture = "^0.6.3"
pytest = "^7.4.0"
>>>>>>> 7468253b
pytest-mock = "^3.6.1"
pytest-lazy-fixtures = "^1.1.2"


[tool.poe]
include = [
    # Shared tasks definition file(s) can be imported here.
    # Run `poe` or `poe --help` to see the list of available tasks.
    "${POE_GIT_DIR}/poe-tasks/poetry-connector-tasks.toml",
]<|MERGE_RESOLUTION|>--- conflicted
+++ resolved
@@ -3,11 +3,7 @@
 build-backend = "poetry.core.masonry.api"
 
 [tool.poetry]
-<<<<<<< HEAD
-version = "1.5.16"
-=======
-version = "1.5.17"
->>>>>>> 7468253b
+version = "1.5.18"
 name = "source-google-search-console"
 description = "Source implementation for Google Search Console."
 authors = [ "Airbyte <contact@airbyte.io>",]
@@ -31,12 +27,8 @@
 
 [tool.poetry.group.dev.dependencies]
 requests-mock = "^1.11.0"
-<<<<<<< HEAD
-pytest = "^8.0.0"
-=======
 pytest-lazy-fixture = "^0.6.3"
 pytest = "^7.4.0"
->>>>>>> 7468253b
 pytest-mock = "^3.6.1"
 pytest-lazy-fixtures = "^1.1.2"
 
