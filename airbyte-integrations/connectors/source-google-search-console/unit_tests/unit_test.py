--- conflicted
+++ resolved
@@ -1,253 +1,17 @@
 #
 # Copyright (c) 2023 Airbyte, Inc., all rights reserved.
 #
-
-import logging
 from unittest.mock import MagicMock, patch
-from urllib.parse import quote_plus
 
 import pytest
 import requests
 from pytest_lazy_fixtures import lf as lazy_fixture
 from source_google_search_console.source import SourceGoogleSearchConsole
 from source_google_search_console.streams import (
-    ROW_LIMIT,
-    GoogleSearchConsole,
     SearchAnalyticsByCustomDimensions,
-<<<<<<< HEAD
-    SearchAnalyticsKeywordSiteReportBySite,
-=======
-    SearchAnalyticsByDate,
->>>>>>> 9202b41e
 )
-from utils import command_check
 
-from airbyte_cdk.models import AirbyteConnectionStatus, Status, SyncMode
-from airbyte_cdk.utils.traced_exception import AirbyteTracedException
-
-
-logger = logging.getLogger("airbyte")
-
-
-class MockResponse:
-    def __init__(self, data_field: str, count: int):
-        self.value = {data_field: [0 for i in range(count)]}
-
-    def json(self):
-        return self.value
-
-
-<<<<<<< HEAD
-def test_bad_aggregation_type_should_retry(requests_mock, bad_aggregation_type):
-    stream = SearchAnalyticsKeywordSiteReportBySite(None, ["https://example.com"], "2021-01-01", "2021-01-02")
-    requests_mock.post(
-        f"{stream.url_base}sites/{stream._site_urls[0]}/searchAnalytics/query", status_code=200, json={"rows": [{"keys": ["TPF_QA"]}]}
-    )
-    slice = list(stream.stream_slices(None))[0]
-    url = stream.url_base + stream.path(None, slice)
-    requests_mock.get(url, status_code=400, json=bad_aggregation_type)
-    test_response = requests.get(url)
-    # before should_retry, the aggregation_type should be set to `by_propety`
-    assert stream.aggregation_type == QueryAggregationType.by_property
-    # trigger should retry
-    assert stream.should_retry(test_response) is False
-    # after should_retry, the aggregation_type should be set to `auto`
-    assert stream.aggregation_type == QueryAggregationType.auto
-    assert stream.raise_on_http_errors is False
-
-
-=======
-@pytest.mark.parametrize(
-    "count, expected",
-    [
-        (ROW_LIMIT, ROW_LIMIT),
-        (ROW_LIMIT - 1, 0),
-        (0, 0),
-    ],
-)
-def test_pagination(count, expected):
-    stream = SearchAnalyticsByDate(None, ["https://example.com"], "start_date", "end_date")
-    response = MockResponse(stream.data_field, count)
-    stream.next_page_token(response)
-    assert stream.start_row == expected
-
-
-@pytest.mark.parametrize(
-    "site_urls",
-    [["https://example1.com", "https://example2.com"], ["https://example.com"]],
-)
-@pytest.mark.parametrize("sync_mode", [SyncMode.full_refresh, SyncMode.incremental])
-@pytest.mark.parametrize("data_state", ["all", "final"])
-def test_slice(site_urls, sync_mode, data_state):
-    stream = SearchAnalyticsByDate(None, site_urls, "2021-09-01", "2021-09-07")
-
-    search_types = stream.search_types
-    stream_slice = stream.stream_slices(sync_mode=sync_mode)
-
-    for site_url in site_urls:
-        for search_type in search_types:
-            for range_ in [
-                {"start_date": "2021-09-01", "end_date": "2021-09-03"},
-                {"start_date": "2021-09-04", "end_date": "2021-09-06"},
-                {"start_date": "2021-09-07", "end_date": "2021-09-07"},
-            ]:
-                expected = {
-                    "data_state": "final",
-                    "site_url": quote_plus(site_url),
-                    "search_type": search_type,
-                    "start_date": range_["start_date"],
-                    "end_date": range_["end_date"],
-                }
-                assert expected == next(stream_slice)
-
-
-@pytest.mark.parametrize(
-    "current_stream_state, latest_record, expected",
-    [
-        (
-            {"https://example.com": {"web": {"date": "2023-01-01"}}},
-            {"site_url": "https://example.com", "search_type": "web", "date": "2021-01-01"},
-            {"https://example.com": {"web": {"date": "2023-01-01"}}, "date": "2023-01-01"},
-        ),
-        (
-            {},
-            {"site_url": "https://example.com", "search_type": "web", "date": "2021-01-01"},
-            {"https://example.com": {"web": {"date": "2021-01-01"}}, "date": "2021-01-01"},
-        ),
-        (
-            {"https://example.com": {"web": {"date": "2021-01-01"}}},
-            {"site_url": "https://example.com", "search_type": "web", "date": "2022-01-01"},
-            {"https://example.com": {"web": {"date": "2022-01-01"}}, "date": "2022-01-01"},
-        ),
-    ],
-)
-def test_state(current_stream_state, latest_record, expected):
-    stream = SearchAnalyticsByDate(None, ["https://example.com"], "start_date", "end_date")
-
-    value = stream._get_updated_state(current_stream_state, latest_record)
-    assert value == expected
-
-
-def test_updated_state():
-    stream = SearchAnalyticsByDate(None, ["https://domain1.com", "https://domain2.com"], "start_date", "end_date")
-
-    state = {}
-    record = {"site_url": "https://domain1.com", "search_type": "web", "date": "2022-01-01"}
-    state = stream._get_updated_state(state, record)
-    record = {"site_url": "https://domain2.com", "search_type": "web", "date": "2022-01-01"}
-    state = stream._get_updated_state(state, record)
-
-    assert state == {
-        "https://domain1.com": {"web": {"date": "2022-01-01"}},
-        "https://domain2.com": {"web": {"date": "2022-01-01"}},
-        "date": "2022-01-01",
-    }
-
-
-@pytest.mark.parametrize(
-    "stream_class, expected",
-    [
-        (
-            GoogleSearchConsole,
-            {"keys": ["keys"]},
-        ),
-        (SearchAnalyticsByDate, {"date": "keys", "search_type": "web", "site_url": "https://domain1.com"}),
-    ],
-)
->>>>>>> 9202b41e
-@patch.multiple(GoogleSearchConsole, __abstractmethods__=set())
-def test_parse_response():
-    stream_class = GoogleSearchConsole
-    expected = {"keys": ["keys"]}
-    stream = stream_class(None, ["https://domain1.com", "https://domain2.com"], "2021-09-01", "2021-09-07")
-
-    stream.data_field = "data_field"
-    stream_slice = next(stream.stream_slices(sync_mode=SyncMode.full_refresh))
-    response = MagicMock()
-    response.json = MagicMock(return_value={"data_field": [{"keys": ["keys"]}]})
-
-    record = next(stream.parse_response(response, stream_state={}, stream_slice=stream_slice))
-
-    assert record == expected
-
-
-def test_check_connection(config_gen, config, mocker, requests_mock):
-    requests_mock.get("https://www.googleapis.com/webmasters/v3/sites/https%3A%2F%2Fexample.com%2F", json={})
-    requests_mock.get("https://www.googleapis.com/webmasters/v3/sites", json={"siteEntry": [{"siteUrl": "https://example.com/"}]})
-    requests_mock.post("https://oauth2.googleapis.com/token", json={"access_token": "token", "expires_in": 10})
-
-    source = SourceGoogleSearchConsole(config=config, catalog=None, state=None)
-
-    assert command_check(source, config_gen()) == AirbyteConnectionStatus(status=Status.SUCCEEDED)
-
-    # test site_urls
-    assert command_check(source, config_gen(site_urls=["https://example.com"])) == AirbyteConnectionStatus(status=Status.SUCCEEDED)
-
-    # test start_date
-    assert command_check(source, config_gen(start_date=...)) == AirbyteConnectionStatus(status=Status.SUCCEEDED)
-    with pytest.raises(AirbyteTracedException):
-        assert command_check(source, config_gen(start_date="")) == AirbyteConnectionStatus(
-            status=Status.FAILED,
-            message="'' does not match '^[0-9]{4}-[0-9]{2}-[0-9]{2}$'",
-        )
-    with pytest.raises(AirbyteTracedException):
-        assert command_check(source, config_gen(start_date="start_date")) == AirbyteConnectionStatus(
-            status=Status.FAILED,
-            message="'start_date' does not match '^[0-9]{4}-[0-9]{2}-[0-9]{2}$'",
-        )
-
-    # test end_date
-    assert command_check(source, config_gen(end_date=...)) == AirbyteConnectionStatus(status=Status.SUCCEEDED)
-    assert command_check(source, config_gen(end_date="")) == AirbyteConnectionStatus(status=Status.SUCCEEDED)
-    with pytest.raises(Exception):
-        assert command_check(source, config_gen(end_date="end_date"))
-
-    # test custom_reports
-    with pytest.raises(AirbyteTracedException):
-        assert command_check(source, config_gen(custom_reports_array="")) == AirbyteConnectionStatus(
-            status=Status.FAILED,
-            message="'<ValidationError: \"{} is not of type \\'array\\'\">'",
-        )
-    with pytest.raises(AirbyteTracedException):
-        assert command_check(source, config_gen(custom_reports_array="{}")) == AirbyteConnectionStatus(
-            status=Status.FAILED, message="'<ValidationError: \"{} is not of type \\'array\\'\">'"
-        )
-
-
-@pytest.mark.parametrize(
-    "test_config, expected",
-    [
-        (
-            lazy_fixture("config"),
-            (
-                False,
-                "Encountered an error while checking availability of stream sites. Error: 401 Client Error: None for url: https://oauth2.googleapis.com/token",
-            ),
-        ),
-        (
-            lazy_fixture("service_account_config"),
-            (
-                False,
-                "Encountered an error while checking availability of stream sites. Error: Error while refreshing access token: Failed to sign token: Could not parse the provided public key.",
-            ),
-        ),
-    ],
-)
-def test_unauthorized_creds_exceptions(test_config, expected, requests_mock):
-    source = SourceGoogleSearchConsole(config=test_config, catalog=None, state=None)
-    requests_mock.post("https://oauth2.googleapis.com/token", status_code=401, json={})
-    actual = source.check_connection(logger, test_config)
-    assert actual == expected
-
-
-def test_streams(config_gen):
-    config = config_gen()
-    source = SourceGoogleSearchConsole(config=config, catalog=None, state=None)
-    streams = source.streams(config)
-    assert len(streams) == 15
-    streams = source.streams(config_gen(custom_reports_array=...))
-    assert len(streams) == 14
-
+from airbyte_cdk.models import Status
 
 @pytest.mark.parametrize(
     "dimensions, expected_status, schema_props, primary_key",
