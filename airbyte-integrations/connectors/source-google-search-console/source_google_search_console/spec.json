{
  "documentationUrl": "https://docs.airbyte.com/integrations/sources/google-search-console",
  "connectionSpecification": {
    "$schema": "http://json-schema.org/draft-07/schema#",
    "title": "Google Search Console Spec",
    "type": "object",
    "required": ["site_urls", "start_date", "authorization"],
    "properties": {
      "site_urls": {
        "type": "array",
        "items": {
          "type": "string"
        },
        "title": "Website URL Property",
<<<<<<< HEAD
        "examples": ["https://example1.com", "https://example2.com"],
=======
        "description": "The URLs of the website property attached to your GSC account. Read more <a href=\"https://support.google.com/webmasters/answer/34592?hl=en\">here</a>.",
        "examples": ["https://example1.com/", "sc-domain:example2.com"],
>>>>>>> 055fef19
        "order": 0
      },
      "start_date": {
        "type": "string",
        "title": "Start Date",
        "examples": ["2021-01-01"],
        "pattern": "^[0-9]{4}-[0-9]{2}-[0-9]{2}$",
        "order": 1,
        "format": "date"
      },
      "end_date": {
        "type": "string",
        "title": "End Date",
        "examples": ["2021-12-12"],
        "pattern": "^$|^[0-9]{4}-[0-9]{2}-[0-9]{2}$",
        "order": 2,
        "format": "date"
      },
      "authorization": {
        "type": "object",
        "title": "Authentication Type",
        "description": "",
        "order": 3,
        "oneOf": [
          {
            "title": "OAuth",
            "type": "object",
            "required": [
              "auth_type",
              "client_id",
              "client_secret",
              "refresh_token"
            ],
            "properties": {
              "auth_type": {
                "type": "string",
                "const": "Client",
                "order": 0
              },
              "client_id": {
                "title": "Client ID",
                "type": "string",
                "description": "The client ID of your Google Search Console developer application. Read more <a href=\"https://developers.google.com/webmaster-tools/v1/how-tos/authorizing\">here</a>.",
                "airbyte_secret": true
              },
              "client_secret": {
                "title": "Client Secret",
                "type": "string",
                "description": "The client secret of your Google Search Console developer application. Read more <a href=\"https://developers.google.com/webmaster-tools/v1/how-tos/authorizing\">here</a>.",
                "airbyte_secret": true
              },
              "access_token": {
                "title": "Access Token",
                "type": "string",
                "description": "Access token for making authenticated requests. Read more <a href=\"https://developers.google.com/webmaster-tools/v1/how-tos/authorizing\">here</a>.",
                "airbyte_secret": true
              },
              "refresh_token": {
                "title": "Refresh Token",
                "type": "string",
                "description": "The token for obtaining a new access token. Read more <a href=\"https://developers.google.com/webmaster-tools/v1/how-tos/authorizing\">here</a>.",
                "airbyte_secret": true
              }
            }
          },
          {
            "type": "object",
            "title": "Service Account Key Authentication",
            "required": ["auth_type", "service_account_info", "email"],
            "properties": {
              "auth_type": {
                "type": "string",
                "const": "Service",
                "order": 0
              },
              "service_account_info": {
                "title": "Service Account JSON Key",
                "type": "string",
                "examples": [
                  "{ \"type\": \"service_account\", \"project_id\": YOUR_PROJECT_ID, \"private_key_id\": YOUR_PRIVATE_KEY, ... }"
                ],
                "airbyte_secret": true
              },
              "email": {
                "title": "Admin Email",
                "type": "string"
              }
            }
          }
        ]
      },
      "custom_reports": {
        "order": 4,
        "type": "string",
<<<<<<< HEAD
        "title": "Custom Reports"
=======
        "title": "Custom Reports",
        "description": "A JSON array describing the custom reports you want to sync from Google Search Console. See <a href=\"https://docs.airbyte.com/integrations/sources/google-search-console#step-2-set-up-the-google-search-console-connector-in-airbyte\">the docs</a> for more information about the exact format you can use to fill out this field."
      },
      "data_state": {
        "type": "string",
        "title": "Data State",
        "enum": ["final", "all"],
        "description": "If \"final\" or if this parameter is omitted, the returned data will include only finalized data. Setting this parameter to \"all\" should not be used with Incremental Sync mode as it may cause data loss. If \"all\", data will include fresh data.",
        "examples": ["final"],
        "default": "final",
        "order": 5
>>>>>>> 055fef19
      }
    }
  },
  "authSpecification": {
    "auth_type": "oauth2.0",
    "oauth2Specification": {
      "rootObject": ["authorization", 0],
      "oauthFlowInitParameters": [["client_id"], ["client_secret"]],
      "oauthFlowOutputParameters": [["access_token"], ["refresh_token"]]
    }
  }
}<|MERGE_RESOLUTION|>--- conflicted
+++ resolved
@@ -12,12 +12,7 @@
           "type": "string"
         },
         "title": "Website URL Property",
-<<<<<<< HEAD
         "examples": ["https://example1.com", "https://example2.com"],
-=======
-        "description": "The URLs of the website property attached to your GSC account. Read more <a href=\"https://support.google.com/webmasters/answer/34592?hl=en\">here</a>.",
-        "examples": ["https://example1.com/", "sc-domain:example2.com"],
->>>>>>> 055fef19
         "order": 0
       },
       "start_date": {
@@ -112,21 +107,15 @@
       "custom_reports": {
         "order": 4,
         "type": "string",
-<<<<<<< HEAD
-        "title": "Custom Reports"
-=======
         "title": "Custom Reports",
-        "description": "A JSON array describing the custom reports you want to sync from Google Search Console. See <a href=\"https://docs.airbyte.com/integrations/sources/google-search-console#step-2-set-up-the-google-search-console-connector-in-airbyte\">the docs</a> for more information about the exact format you can use to fill out this field."
       },
       "data_state": {
         "type": "string",
         "title": "Data State",
         "enum": ["final", "all"],
-        "description": "If \"final\" or if this parameter is omitted, the returned data will include only finalized data. Setting this parameter to \"all\" should not be used with Incremental Sync mode as it may cause data loss. If \"all\", data will include fresh data.",
         "examples": ["final"],
         "default": "final",
         "order": 5
->>>>>>> 055fef19
       }
     }
   },
