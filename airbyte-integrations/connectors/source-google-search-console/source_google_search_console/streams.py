--- conflicted
+++ resolved
@@ -27,11 +27,7 @@
         site_urls: list,
         start_date: str,
         end_date: str,
-<<<<<<< HEAD
-        data_state: str = "final"
-=======
         data_state: str = "final",
->>>>>>> 0fc11c51
     ):
         super().__init__(authenticator=authenticator)
         self._site_urls = self.sanitize_urls_list(site_urls)
