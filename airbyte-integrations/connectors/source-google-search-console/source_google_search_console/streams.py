--- conflicted
+++ resolved
@@ -291,105 +291,4 @@
     def read_records(self, **kwargs) -> Iterable[Mapping[str, Any]]:
         for record in super().read_records(**kwargs):
             self.state = self._get_updated_state(self.state, record)
-            yield record
-
-
-<<<<<<< HEAD
-class SearchAnalyticsByDate(SearchAnalytics):
-    primary_key = ["site_url", "date", "search_type"]
-    search_types = ["web", "news", "image", "video", "discover", "googleNews"]
-    dimensions = ["date"]
-
-
-class SearchAnalyticsByDevice(SearchAnalytics):
-    primary_key = ["site_url", "date", "device", "search_type"]
-    search_types = ["web", "news", "image", "video", "googleNews"]
-    dimensions = ["date", "device"]
-
-
-class SearchAnalyticsByPage(SearchAnalytics):
-    primary_key = ["site_url", "date", "page", "search_type"]
-    search_types = ["web", "news", "image", "video", "discover", "googleNews"]
-    dimensions = ["date", "page"]
-
-
-class SearchAnalyticsByQuery(SearchAnalytics):
-    primary_key = ["site_url", "date", "query", "search_type"]
-    dimensions = ["date", "query"]
-
-
-class SearchAnalyticsAllFields(SearchAnalytics):
-    primary_key = ["site_url", "date", "country", "device", "query", "page", "search_type"]
-    dimensions = ["date", "country", "device", "page", "query"]
-
-
-class SearchAnalyticsSiteReportBySite(SearchAnalytics):
-    primary_key = ["site_url", "date", "country", "device", "search_type"]
-    dimensions = ["date", "country", "device"]
-    aggregation_type = QueryAggregationType.by_property
-
-
-class SearchAnalyticsSiteReportByPage(SearchAnalytics):
-    primary_key = ["site_url", "date", "country", "device", "search_type"]
-    search_types = ["web", "news", "image", "video", "googleNews"]
-    dimensions = ["date", "country", "device"]
-    aggregation_type = QueryAggregationType.by_page
-
-
-class SearchAnalyticsPageReport(SearchAnalytics):
-    primary_key = ["site_url", "date", "country", "device", "search_type", "page"]
-    search_types = ["web", "news", "image", "video", "googleNews"]
-    dimensions = ["date", "country", "device", "page"]
-=======
-class SearchAnalyticsByCustomDimensions(SearchAnalytics):
-    # `date` is a cursor field therefore should be mandatory
-    DEFAULT_DIMENSIONS = ["date"]
-    DIMENSION_TO_PROPERTY_SCHEMA_MAP = {
-        "country": [{"country": {"type": ["null", "string"]}}],
-        "date": [{"date": {"type": ["null", "string"], "format": "date"}}],
-        "device": [{"device": {"type": ["null", "string"]}}],
-        "page": [{"page": {"type": ["null", "string"]}}],
-        "query": [{"query": {"type": ["null", "string"]}}],
-    }
-
-    primary_key = None
-
-    def __init__(self, dimensions: List[str], *args, **kwargs):
-        super(SearchAnalyticsByCustomDimensions, self).__init__(*args, **kwargs)
-        self.dimensions = dimensions + [dimension for dimension in self.DEFAULT_DIMENSIONS if dimension not in dimensions]
-        # Assign the dimensions as PK for the custom report stream.
-        # Site URL and Search Type are included in the API call thus affect the resulting data.
-        # `site_url` is a required URL param for making API calls;
-        # `search_type` remains a query param for historical reasons, we do not want to remove it to not break existing connections.
-        self.primary_key = self.dimensions + ["site_url", "search_type"]
-
-    def get_json_schema(self) -> Mapping[str, Any]:
-        schema: Mapping[str, Any] = {
-            "$schema": "https://json-schema.org/draft-07/schema#",
-            "type": ["null", "object"],
-            "additionalProperties": True,
-            "properties": {
-                # metrics
-                "clicks": {"type": ["null", "integer"]},
-                "ctr": {"type": ["null", "number"], "multipleOf": 1e-25},
-                "impressions": {"type": ["null", "integer"]},
-                "position": {"type": ["null", "number"], "multipleOf": 1e-25},
-                # default fields
-                "search_type": {"type": ["null", "string"]},
-                "site_url": {"type": ["null", "string"]},
-            },
-        }
-
-        # dimensions
-        dimension_properties = self.dimension_to_property_schema()
-        schema["properties"].update(dimension_properties)
-        return schema
-
-    def dimension_to_property_schema(self) -> dict:
-        properties = {}
-        for dimension in sorted(self.dimensions):
-            fields = self.DIMENSION_TO_PROPERTY_SCHEMA_MAP[dimension]
-            for field in fields:
-                properties = {**properties, **field}
-        return properties
->>>>>>> 1234c151
+            yield record