version: 6.44.0

type: DeclarativeSource

check:
  type: CheckStream
  stream_names:
    - sites

definitions:
  oauth_authenticator:
    type: OAuthAuthenticator
    client_id: "{{ config.get('authorization', {}).get('client_id') }}"
    client_secret: "{{ config.get('authorization', {}).get('client_secret') }}"
    refresh_token: "{{ config.get('authorization', {}).get('refresh_token') }}"
    token_refresh_endpoint: "https://oauth2.googleapis.com/token"

  jwt_profile_assertion_oauth_authenticator:
    type: OAuthAuthenticator
    token_refresh_endpoint: https://oauth2.googleapis.com/token
    refresh_request_headers:
      Content-Type: application/x-www-form-urlencoded
    use_profile_assertion: true
    profile_assertion:
      type: JwtAuthenticator
      secret_key: "{{ json_loads(config.get('authorization', {}).get('service_account_info', {})).get('private_key') }}"
      algorithm: "RS256"
      token_duration: 3600
      jwt_payload:
        aud: "{{ json_loads(config.get('authorization', {}).get('service_account_info', {})).get('token_uri') }}"
        iss: "{{ json_loads(config.get('authorization', {}).get('service_account_info', {})).get('client_email') }}"
      additional_jwt_payload:
        scope: "https://www.googleapis.com/auth/webmasters.readonly"

  selective_authenticator:
    type: SelectiveAuthenticator
    authenticator_selection_path: ["authorization", "auth_type"]
    authenticators:
      Client: "#/definitions/oauth_authenticator"
      Service: "#/definitions/jwt_profile_assertion_oauth_authenticator"

  base_search_analytics_stream:
    type: DeclarativeStream
    retriever:
      type: SimpleRetriever
      requester:
        type: HttpRequester
        url_base: https://www.googleapis.com/webmasters/v3
        path: "/sites/{{  sanitize_url(stream_partition.get('site_url')) }}/searchAnalytics/query"
        http_method: POST
        authenticator: "#/definitions/selective_authenticator"
        request_headers:
          Content-Type: "application/json"
        request_body_json:
          startDate: "{{ stream_interval.get('start_time') }}"
          endDate: "{{ stream_interval.get('end_time') }}"
          dimensions: "{{ parameters['dimensions'] }}"
          type: "{{ stream_partition.get('search_type') }}"
          aggregationType: "{{ 'auto' if config.get('always_use_aggregation_type_auto') else parameters.get('aggregationType') }}"
          dataState: "{{ config.get('data_state', 'final') }}"
      paginator:
        type: DefaultPaginator
        page_token_option:
          type: RequestOption
          field_name: startRow
          inject_into: body_json
        page_size_option:
          type: RequestOption
          field_name: rowLimit
          inject_into: body_json
        pagination_strategy:
          type: OffsetIncrement
          page_size: 25000
          inject_on_first_request: true
      record_selector:
        type: RecordSelector
        extractor:
          type: DpathExtractor
          field_path:
            - rows
      partition_router:
        - type: ListPartitionRouter
          values: "{{ config['site_urls'] }}"
          cursor_field: site_url
        - type: ListPartitionRouter
          values: "{{ parameters['search_types'] }}"
          cursor_field: search_type
    incremental_sync:
      type: DatetimeBasedCursor
      cursor_field: date
      cursor_datetime_formats:
        - "%Y-%m-%d"
      datetime_format: "%Y-%m-%d"
      start_datetime:
        type: MinMaxDatetime
        datetime: "{{ config.get('start_date', '2021-01-01') }}"
        datetime_format: "%Y-%m-%d"
      end_datetime:
        type: MinMaxDatetime
        datetime: "{{ config.get('end_date', today_utc()) }}"
        datetime_format: "%Y-%m-%d"
      step: P3D
      cursor_granularity: P1D
    state_migrations:
      - type: CustomStateMigration
        class_name: source_google_search_console.components.NestedSubstreamStateMigration

  search_analytics_all_fields_stream:
    $ref: "#/definitions/base_search_analytics_stream"
    name: search_analytics_all_fields
    primary_key:
      - site_url
      - date
      - country
      - device
      - query
      - page
      - search_type
    transformations:
      - type: AddFields
        fields:
          - path:
              - site_url
            value: "{{ stream_partition['site_url'] }}"
          - path:
              - search_type
            value: "{{ stream_partition['search_type'] }}"
      - type: AddFields
        fields:
          - path:
              - date
            value: "{{ record['keys'][0] }}"
          - path:
              - country
            value: "{{ record['keys'][1] }}"
          - path:
              - device
            value: "{{ record['keys'][2] }}"
          - path:
              - page
            value: "{{ record['keys'][3] }}"
          - path:
              - query
            value: "{{ record['keys'][4] }}"
      - type: RemoveFields
        field_pointers:
          - - keys
    schema_loader:
      type: InlineSchemaLoader
      schema:
        $ref: "#/schemas/search_analytics_all_fields"
    $parameters:
      dimensions:
        - date
        - country
        - device
        - page
        - query
      aggregationType: auto
      search_types:
        - web
        - news
        - image
        - video

  search_analytics_by_country_stream:
    $ref: "#/definitions/base_search_analytics_stream"
    name: search_analytics_by_country
    primary_key:
      - site_url
      - date
      - country
      - search_type
    transformations:
      - type: AddFields
        fields:
          - path:
              - site_url
            value: "{{ stream_partition['site_url'] }}"
          - path:
              - search_type
            value: "{{ stream_partition['search_type'] }}"
      # The values in the 'keys' array in the record correspond to the same order that the dimensions
      # are requested in the API request. For example, if the request body was `dimensions: ["date", "country"]`,
      # then the first value of `keys` is placed under the `date` field. These arrays are always be the same length
      # After extracting the keys, the `keys` array is removed from the record.
      - type: AddFields
        fields:
          - path:
              - date
            value: "{{ record['keys'][0] }}"
          - path:
              - country
            value: "{{ record['keys'][1] }}"
      - type: RemoveFields
        field_pointers:
          - - keys
    schema_loader:
      type: InlineSchemaLoader
      schema:
        $ref: "#/schemas/search_analytics_by_country"
    $parameters:
      dimensions:
        - date
        - country
      aggregationType: auto
      search_types:
        - web
        - news
        - image
        - video
        - discover
        - googleNews

  search_analytics_by_date_stream:
    $ref: "#/definitions/base_search_analytics_stream"
    name: search_analytics_by_date
    primary_key:
      - site_url
      - date
      - search_type
    transformations:
      - type: AddFields
        fields:
          - path:
              - site_url
            value: "{{ stream_partition['site_url'] }}"
          - path:
              - search_type
            value: "{{ stream_partition['search_type'] }}"
      - type: AddFields
        fields:
          - path:
              - date
            value: "{{ record['keys'][0] }}"
      - type: RemoveFields
        field_pointers:
          - - keys
    schema_loader:
      type: InlineSchemaLoader
      schema:
        $ref: "#/schemas/search_analytics_by_date"
    $parameters:
      dimensions:
        - date
      aggregationType: auto
      search_types:
        - web
        - news
        - image
        - video
        - discover
        - googleNews

  search_analytics_by_device_stream:
    $ref: "#/definitions/base_search_analytics_stream"
    name: search_analytics_by_device
    primary_key:
      - site_url
      - date
      - device
      - search_type
    transformations:
      - type: AddFields
        fields:
          - path:
              - site_url
            value: "{{ stream_partition['site_url'] }}"
          - path:
              - search_type
            value: "{{ stream_partition['search_type'] }}"
      # The values in the 'keys' array in the record correspond to the same order that the dimensions
      # are requested in the API request. For example, if the request body was `dimensions: ["date", "device"]`,
      # then the first value of `keys` is placed under the `date` field. These arrays are always be the same length
      # After extracting the keys, the `keys` array is removed from the record.
      - type: AddFields
        fields:
          - path:
              - date
            value: "{{ record['keys'][0] }}"
          - path:
              - device
            value: "{{ record['keys'][1] }}"
      - type: RemoveFields
        field_pointers:
          - - keys
    schema_loader:
      type: InlineSchemaLoader
      schema:
        $ref: "#/schemas/search_analytics_by_device"
    $parameters:
      dimensions:
        - date
        - device
      aggregationType: auto
      search_types:
        - web
        - news
        - image
        - video
        - googleNews

  search_analytics_by_page_stream:
    $ref: "#/definitions/base_search_analytics_stream"
    name: search_analytics_by_page
    primary_key:
      - site_url
      - date
      - page
      - search_type
    transformations:
      - type: AddFields
        fields:
          - path:
              - site_url
            value: "{{ stream_partition['site_url'] }}"
          - path:
              - search_type
            value: "{{ stream_partition['search_type'] }}"
      - type: AddFields
        fields:
          - path:
              - date
            value: "{{ record['keys'][0] }}"
          - path:
              - page
            value: "{{ record['keys'][1] }}"
      - type: RemoveFields
        field_pointers:
          - - keys
    schema_loader:
      type: InlineSchemaLoader
      schema:
        $ref: "#/schemas/search_analytics_by_page"
    $parameters:
      dimensions:
        - date
        - page
      aggregationType: auto
      search_types:
        - web
        - news
        - image
        - video
        - discover
        - googleNews

  search_analytics_by_query_stream:
    $ref: "#/definitions/base_search_analytics_stream"
    name: search_analytics_by_query
    primary_key:
      - site_url
      - date
      - query
      - search_type
    transformations:
      - type: AddFields
        fields:
          - path:
              - site_url
            value: "{{ stream_partition['site_url'] }}"
          - path:
              - search_type
            value: "{{ stream_partition['search_type'] }}"
      - type: AddFields
        fields:
          - path:
              - date
            value: "{{ record['keys'][0] }}"
          - path:
              - query
            value: "{{ record['keys'][1] }}"
      - type: RemoveFields
        field_pointers:
          - - keys
    schema_loader:
      type: InlineSchemaLoader
      schema:
        $ref: "#/schemas/search_analytics_by_query"
    $parameters:
      dimensions:
        - date
        - query
      aggregationType: auto
      search_types:
        - web
        - news
        - image
        - video

  search_analytics_page_report_stream:
    $ref: "#/definitions/base_search_analytics_stream"
    name: search_analytics_page_report
    primary_key:
      - site_url
      - date
      - country
      - device
      - search_type
      - page
    transformations:
      - type: AddFields
        fields:
          - path:
              - site_url
            value: "{{ stream_partition.get('site_url') }}"
          - path:
              - search_type
            value: "{{ stream_partition.get('search_type') }}"
      - type: AddFields
        fields:
          - path:
              - date
            value: "{{ record['keys'][0] }}"
          - path:
              - country
            value: "{{ record['keys'][1] }}"
          - path:
              - device
            value: "{{ record['keys'][2] }}"
          - path:
              - page
            value: "{{ record['keys'][3] }}"
      - type: RemoveFields
        field_pointers:
          - - keys
    schema_loader:
      type: InlineSchemaLoader
      schema:
        $ref: "#/schemas/search_analytics_page_report"
    $parameters:
      dimensions:
        - date
        - country
        - device
        - page
      search_types:
        - web
        - news
        - image
        - video
        - googleNews

  search_analytics_site_report_by_page_stream:
    $ref: "#/definitions/base_search_analytics_stream"
    name: search_analytics_site_report_by_page
    primary_key:
      - site_url
      - date
      - country
      - device
      - search_type
    transformations:
      - type: AddFields
        fields:
          - path:
              - site_url
            value: "{{ stream_partition.get('site_url') }}"
          - path:
              - search_type
            value: "{{ stream_partition.get('search_type') }}"
      - type: AddFields
        fields:
          - path:
              - date
            value: "{{ record['keys'][0] }}"
          - path:
              - country
            value: "{{ record['keys'][1] }}"
          - path:
              - device
            value: "{{ record['keys'][2] }}"
      - type: RemoveFields
        field_pointers:
          - - keys
    schema_loader:
      type: InlineSchemaLoader
      schema:
        $ref: "#/schemas/search_analytics_site_report_by_page"
    $parameters:
      aggregationType: byPage
      dimensions:
        - date
        - country
        - device
      search_types:
        - web
        - news
        - image
        - video
        - googleNews

  search_analytics_site_report_by_site_stream:
    $ref: "#/definitions/base_search_analytics_stream"
    name: search_analytics_site_report_by_site
    primary_key:
      - site_url
      - date
      - country
      - device
      - search_type
    transformations:
      - type: AddFields
        fields:
          - path:
              - site_url
            value: "{{ stream_partition.get('site_url') }}"
          - path:
              - search_type
            value: "{{ stream_partition.get('search_type') }}"
      - type: AddFields
        fields:
          - path:
              - date
            value: "{{ record['keys'][0] }}"
          - path:
              - country
            value: "{{ record['keys'][1] }}"
          - path:
              - device
            value: "{{ record['keys'][2] }}"
      - type: RemoveFields
        field_pointers:
          - - keys
    schema_loader:
      type: InlineSchemaLoader
      schema:
        $ref: "#/schemas/search_analytics_site_report_by_site"
    $parameters:
      aggregationType: byProperty
      dimensions:
        - date
        - country
        - device
      search_types:
        - web
        - news
        - image
        - video
        - googleNews

  sites_stream:
    type: DeclarativeStream
    name: sites
    retriever:
      type: SimpleRetriever
      requester:
        type: HttpRequester
        url_base: https://www.googleapis.com/webmasters/v3
        path: "/sites/{{ sanitize_url(stream_partition.get('site_url')) }}"
        http_method: GET
        authenticator: "#/definitions/selective_authenticator"
      record_selector:
        type: RecordSelector
        extractor:
          type: DpathExtractor
          field_path: []
      partition_router:
        - type: ListPartitionRouter
          values: "{{ config['site_urls'] }}"
          cursor_field: site_url
    schema_loader:
      type: InlineSchemaLoader
      schema:
        $ref: "#/schemas/sites"

  sitemaps_stream:
    type: DeclarativeStream
    name: sitemaps
    retriever:
      type: SimpleRetriever
      requester:
        type: HttpRequester
        url_base: https://www.googleapis.com/webmasters/v3
        path: "/sites/{{ sanitize_url(stream_partition.get('site_url')) }}/sitemaps"
        http_method: GET
        authenticator: "#/definitions/selective_authenticator"
      record_selector:
        type: RecordSelector
        extractor:
          type: DpathExtractor
          field_path:
            - "sitemap"
      partition_router:
        - type: ListPartitionRouter
          values: "{{ config['site_urls'] }}"
          cursor_field: site_url
    schema_loader:
      type: InlineSchemaLoader
      schema:
        $ref: "#/schemas/sitemaps"

  # This stream is only used as a parent stream for search_by_keyword substreams
  search_appearances_stream:
    type: DeclarativeStream
    name: search_appearances
    retriever:
      type: SimpleRetriever
      requester:
        type: HttpRequester
        url_base: https://www.googleapis.com/webmasters/v3
        path: "/sites/{{ sanitize_url(stream_partition.get('site_url')) }}/searchAnalytics/query"
        http_method: POST
        authenticator: "#/definitions/selective_authenticator"
        request_headers:
          Content-Type: "application/json"
        request_body_json:
          startDate: "{{ config.get('start_date') }}"
          endDate: "{{ config.get('end_date') }}"
          dimensions: ["searchAppearance"]
          type: "{{ stream_partition.get('search_type') }}"
          aggregationType: auto
          dataState: "{{ config.get('data_state', 'final') }}"
      paginator:
        type: DefaultPaginator
        page_token_option:
          type: RequestOption
          field_name: startRow
          inject_into: body_json
        page_size_option:
          type: RequestOption
          field_name: rowLimit
          inject_into: body_json
        pagination_strategy:
          type: OffsetIncrement
          page_size: 25000
          inject_on_first_request: true
      record_selector:
        type: RecordSelector
        extractor:
          type: DpathExtractor
          field_path:
            - rows
      partition_router:
        - type: ListPartitionRouter
          values: "{{ config['site_urls'] }}"
          cursor_field: site_url
        - type: ListPartitionRouter
          values:
            - web
            - news
            - image
            - video
          cursor_field: search_type
    transformations:
      - type: AddFields
        fields:
          - path:
              - searchAppearance
            value: "{{ record['keys'][0] }}"
      - type: RemoveFields
        field_pointers:
          - - keys

  base_search_analytics_keyword_stream:
    type: DeclarativeStream
    retriever:
      type: SimpleRetriever
      requester:
        type: HttpRequester
        url_base: https://www.googleapis.com/webmasters/v3
        path: "/sites/{{  sanitize_url(stream_partition.get('site_url')) }}/searchAnalytics/query"
        http_method: POST
        authenticator: "#/definitions/selective_authenticator"
        request_headers:
          Content-Type: "application/json"
        request_body_json:
          startDate: "{{ stream_interval.get('start_time') }}"
          endDate: "{{ stream_interval.get('end_time') }}"
          dimensions: "{{ parameters.get('dimensions') }}"
          type: "{{ stream_partition.get('parent_slice', {}).get('search_type') }}"
          aggregationType: "{{ 'auto' if config.get('always_use_aggregation_type_auto') else parameters.get('aggregationType') }}"
          dataState: "{{ config.get('data_state', 'final') }}"
          dimensionFilterGroups: "{{ [{'groupType': 'and', 'filters': {'dimension': 'searchAppearance', 'operator': 'equals', 'expression': stream_partition.get('search_appearance')}}] }}"
        error_handler:
          type: DefaultErrorHandler
          response_filters:
            - type: HttpResponseFilter
              action: FAIL
              http_codes:
                - 400
              error_message: >-
                Invalid aggregationType '{{ parameters.get('aggregationType') }}' used in the body of the API request. If you see this error, enable the
                'always_use_aggregation_type_auto' config setting which will automatically use aggregationType=auto
      paginator:
        type: DefaultPaginator
        page_token_option:
          type: RequestOption
          field_name: startRow
          inject_into: body_json
        page_size_option:
          type: RequestOption
          field_name: rowLimit
          inject_into: body_json
        pagination_strategy:
          type: OffsetIncrement
          page_size: 25000
          inject_on_first_request: true
      record_selector:
        type: RecordSelector
        extractor:
          type: DpathExtractor
          field_path:
            - rows
      partition_router:
        - type: ListPartitionRouter
          values: "{{ config['site_urls'] }}"
          cursor_field: site_url
        - type: SubstreamPartitionRouter
          parent_stream_configs:
            - type: ParentStreamConfig
              parent_key: searchAppearance
              partition_field: search_appearance
              stream:
                $ref: "#/definitions/search_appearances_stream"
    incremental_sync:
      type: DatetimeBasedCursor
      cursor_field: date
      cursor_datetime_formats:
        - "%Y-%m-%d"
      datetime_format: "%Y-%m-%d"
      start_datetime:
        type: MinMaxDatetime
        datetime: "{{ config.get('start_date', '2021-01-01') }}"
        datetime_format: "%Y-%m-%d"
      end_datetime:
        type: MinMaxDatetime
        datetime: "{{ config.get('end_date', today_utc()) }}"
        datetime_format: "%Y-%m-%d"
      step: P3D
      cursor_granularity: P1D

  search_analytics_keyword_page_report_stream:
    $ref: "#/definitions/base_search_analytics_keyword_stream"
    name: search_analytics_keyword_page_report
    primary_key:
      - site_url
      - date
      - country
      - device
      - query
      - page
      - search_type
    transformations:
      - type: AddFields
        fields:
          - path:
              - site_url
            value: "{{ stream_partition['site_url'] }}"
          - path:
              - search_type
            value: "{{ stream_partition.get('parent_slice', {}).get('search_type') }}"
      - type: AddFields
        fields:
          - path:
              - date
            value: "{{ record['keys'][0] }}"
          - path:
              - country
            value: "{{ record['keys'][1] }}"
          - path:
              - device
            value: "{{ record['keys'][2] }}"
          - path:
              - query
            value: "{{ record['keys'][3] }}"
          - path:
              - page
            value: "{{ record['keys'][4] }}"
      - type: RemoveFields
        field_pointers:
          - - keys
    schema_loader:
      type: InlineSchemaLoader
      schema:
        $ref: "#/schemas/search_analytics_keyword_page_report"
    $parameters:
      aggregationType: auto
      dimensions:
        - date
        - country
        - device
        - query
        - page

  search_analytics_keyword_site_report_by_page_stream:
    $ref: "#/definitions/base_search_analytics_keyword_stream"
    name: search_analytics_keyword_site_report_by_page
    primary_key:
      - site_url
      - date
      - country
      - device
      - query
      - search_type
    transformations:
      - type: AddFields
        fields:
          - path:
              - site_url
            value: "{{ stream_partition['site_url'] }}"
          - path:
              - search_type
            value: "{{ stream_partition.get('parent_slice', {}).get('search_type') }}"
      - type: AddFields
        fields:
          - path:
              - date
            value: "{{ record['keys'][0] }}"
          - path:
              - country
            value: "{{ record['keys'][1] }}"
          - path:
              - device
            value: "{{ record['keys'][2] }}"
          - path:
              - query
            value: "{{ record['keys'][3] }}"
      - type: RemoveFields
        field_pointers:
          - - keys
    schema_loader:
      type: InlineSchemaLoader
      schema:
        $ref: "#/schemas/search_analytics_keyword_site_report_by_page"
    $parameters:
      aggregationType: byPage
      dimensions:
        - date
        - country
        - device
        - query

  search_analytics_keyword_site_report_by_site_stream:
    $ref: "#/definitions/base_search_analytics_keyword_stream"
    name: search_analytics_keyword_site_report_by_site
    primary_key:
      - site_url
      - date
      - country
      - device
      - query
      - search_type
    transformations:
      - type: AddFields
        fields:
          - path:
              - site_url
            value: "{{ stream_partition['site_url'] }}"
          - path:
              - search_type
            value: "{{ stream_partition.get('parent_slice', {}).get('search_type') }}"
      - type: AddFields
        fields:
          - path:
              - date
            value: "{{ record['keys'][0] }}"
          - path:
              - country
            value: "{{ record['keys'][1] }}"
          - path:
              - device
            value: "{{ record['keys'][2] }}"
          - path:
              - query
            value: "{{ record['keys'][3] }}"
      - type: RemoveFields
        field_pointers:
          - - keys
    schema_loader:
      type: InlineSchemaLoader
      schema:
        $ref: "#/schemas/search_analytics_keyword_site_report_by_site"
    $parameters:
      aggregationType: byProperty
      dimensions:
        - date
        - country
        - device

streams:
  # Regular streams
  - "#/definitions/sites_stream"
  - "#/definitions/sitemaps_stream"
  # Search Analytics streams
  - "#/definitions/search_analytics_all_fields_stream"
  - "#/definitions/search_analytics_by_country_stream"
  - "#/definitions/search_analytics_by_date_stream"
  - "#/definitions/search_analytics_by_device_stream"
  - "#/definitions/search_analytics_by_page_stream"
  - "#/definitions/search_analytics_by_query_stream"
  - "#/definitions/search_analytics_page_report_stream"
  - "#/definitions/search_analytics_site_report_by_page_stream"
  - "#/definitions/search_analytics_site_report_by_site_stream"
  # Search Analytics Keyword streams
  - "#/definitions/search_analytics_keyword_page_report_stream"
  - "#/definitions/search_analytics_keyword_site_report_by_page_stream"
  - "#/definitions/search_analytics_keyword_site_report_by_site_stream"

<<<<<<< HEAD
dynamic_streams:
  - type: DynamicDeclarativeStream
    stream_template:
      type: DeclarativeStream
      name: search_analytics_by_custom_dimensions # This will be replaced by the name of the custom report
      primary_key: # This will be replaced by the dimensions of the custom report
        - site_url
        - search_type
      retriever:
        type: SimpleRetriever
        requester:
          type: HttpRequester
          url_base: https://www.googleapis.com/webmasters/v3
          path: "/sites/{{  sanitize_url(stream_partition.get('site_url')) }}/searchAnalytics/query"
          http_method: POST
          authenticator: "#/definitions/selective_authenticator"
          request_headers:
            Content-Type: "application/json"
          request_body_json:
            startDate: "{{ stream_interval.get('start_time') }}"
            endDate: "{{ stream_interval.get('end_time') }}"
            dimensions: ["date", "country"] # This will be replaced by the dimensions of the custom report
            type: "{{ stream_partition.get('search_type') }}"
            aggregationType: auto
            dataState: "{{ config.get('data_state', 'final') }}"
        paginator:
          type: DefaultPaginator
          page_token_option:
            type: RequestOption
            field_name: startRow
            inject_into: body_json
          page_size_option:
            type: RequestOption
            field_name: rowLimit
            inject_into: body_json
          pagination_strategy:
            type: OffsetIncrement
            page_size: 25000
            inject_on_first_request: true
        record_selector:
          type: RecordSelector
          extractor:
            type: DpathExtractor
            field_path:
              - rows
        partition_router:
          - type: ListPartitionRouter
            values: "{{ config['site_urls'] }}"
            cursor_field: site_url
          - type: ListPartitionRouter
            values:
              - web
              - news
              - image
              - video
            cursor_field: search_type
      incremental_sync:
        type: DatetimeBasedCursor
        cursor_field: date
        cursor_datetime_formats:
          - "%Y-%m-%d"
        datetime_format: "%Y-%m-%d"
        start_datetime:
          type: MinMaxDatetime
          datetime: "{{ config.get('start_date', '2021-01-01') }}"
          datetime_format: "%Y-%m-%d"
        end_datetime:
          type: MinMaxDatetime
          datetime: "{{ config.get('end_date', today_utc()) }}"
          datetime_format: "%Y-%m-%d"
        step: P3D
        cursor_granularity: P1D
      transformations:
        - type: AddFields
          fields:
            - path:
                - site_url
              value: "{{ stream_partition['site_url'] }}"
            - path:
                - search_type
              value: "{{ stream_partition['search_type'] }}"
        - type: CustomTransformation
          class_name: source_google_search_console.components.CustomReportExtractDimensionsFromKeys
          dimensions: # This will be replaced by the dimensions of the custom report
            - date
            - country
      schema_loader:
        type: CustomSchemaLoader
        class_name: source_google_search_console.components.CustomReportSchemaLoader
        dimensions: [] # This will be replaced by the dimensions of the custom report
      state_migrations:
        - type: CustomStateMigration
          class_name: source_google_search_console.components.NestedSubstreamStateMigration
    components_resolver:
      type: ConfigComponentsResolver
      stream_config:
        type: StreamConfig
        configs_pointer:
          - custom_reports_array
      components_mapping:
        - type: ComponentMappingDefinition
          field_path:
            # - "**" # is this needed
            - name
          value: "{{components_values['name']}}"
        - type: ComponentMappingDefinition
          field_path:
            - primary_key
          value: "{{ components_values['dimensions'] + (['date'] if 'date' not in components_values['dimensions'] else []) + ['site_url', 'search_type'] }}"
        - type: ComponentMappingDefinition
          field_path:
            - retriever
            - requester
            - request_body_json
            - dimensions
          # `date` is a cursor field therefore should be a mandatory dimension if not already present
          value: "{{ components_values['dimensions'] + (['date'] if 'date' not in components_values['dimensions'] else []) }}"
        - type: ComponentMappingDefinition
          field_path:
            - transformations
            - "1"
            - dimensions
          value: "{{ components_values['dimensions'] + (['date'] if 'date' not in components_values['dimensions'] else []) }}"
        - type: ComponentMappingDefinition
          field_path:
            - schema_loader
            - dimensions
          value: "{{ components_values['dimensions'] + (['date'] if 'date' not in components_values['dimensions'] else []) }}"
=======
# Google Search Console has three layers of quotas that dictate rate limiting at the
# user making requests, site being requested, and developer console key used.
# https://developers.google.com/webmaster-tools/limits#qps-quota
# - Per Site Quota: 1,200 req/min (20 req/sec)
# - Per User Quota: 1,200 req/min (20 req/sec)
# - Per Project Quota: 30,000,000 req/day (350 req/sec) / 40,000 req/min (60 req/sec)
#
# The most likely upper bound is based on the user quota since it is the lowest and the
# same authenticated user account may hit multiple site urls. The default is set to 40
# which equates to one request every 2 seconds which seems like a fair baseline.
#
concurrency_level:
  type: ConcurrencyLevel
  default_concurrency: "{{ config.get('num_workers', 40) }}"
  max_concurrency: 100
>>>>>>> 1234c151

schemas:
  search_analytics_all_fields:
    $schema: "http://json-schema.org/draft-07/schema#"
    type: object
    properties:
      site_url:
        description: "The URL of the site from which the data originates."
        type: ["null", "string"]
      search_type:
        description: "The type of search (e.g., web, image, video) that triggered the search result."
        type: ["null", "string"]
      date:
        description: "The date when the search query occurred."
        type: ["null", "string"]
        format: "date"
      country:
        description: "The country from which the search query originated."
        type: ["null", "string"]
      device:
        description: "The type of device used by the user (e.g., desktop, mobile)."
        type: ["null", "string"]
      page:
        description: "The page URL that appeared in the search results."
        type: ["null", "string"]
      query:
        description: "The search query entered by the user."
        type: ["null", "string"]
      clicks:
        description: "The number of times users clicked on the search result for a specific query."
        type: ["null", "integer"]
      impressions:
        description: "The number of times a search result appeared in response to a query."
        type: ["null", "integer"]
      ctr:
        description: "Click-through rate, calculated as clicks divided by impressions."
        type: ["null", "number"]
        multipleOf: 1.e-25
      position:
        description: "The average position of the search result on the search engine results page."
        type: ["null", "number"]
        multipleOf: 1.e-25
  search_analytics_by_country:
    $schema: "http://json-schema.org/draft-07/schema#"
    type: object
    properties:
      site_url:
        description: The URL of the site for which the search analytics data is being reported.
        type:
          - "null"
          - string
      search_type:
        description: >-
          The type of search (web search, image search, video search, etc.) for
          which the data is being reported.
        type:
          - "null"
          - string
      date:
        description: The date for which the search analytics data is being reported.
        type:
          - "null"
          - string
        format: date
      country:
        description: The country for which the search analytics data is being reported.
        type:
          - "null"
          - string
      clicks:
        description: >-
          The number of times users clicked on the search result for a specific
          country.
        type:
          - "null"
          - integer
      impressions:
        description: >-
          The total number of times a search result was shown in search results for
          a specific country.
        type:
          - "null"
          - integer
      ctr:
        description: >-
          The click-through rate, i.e., the ratio of clicks to impressions for a
          specific country.
        type:
          - "null"
          - number
        multipleOf: 1.e-25
      position:
        description: >-
          The average position at which the site's search result appeared for a
          specific country.
        type:
          - "null"
          - number
        multipleOf: 1.e-25
  search_analytics_by_date:
    $schema: "http://json-schema.org/draft-07/schema#"
    type: object
    properties:
      site_url:
        description: "The URL of the site for which the search analytics data is being reported."
        type: ["null", "string"]
      search_type:
        description: "The type of search query (e.g., web, image, video) that generated the search analytics data."
        type: ["null", "string"]
      date:
        description: "The date for which the search analytics data is being reported."
        type: ["null", "string"]
        format: "date"
      clicks:
        description: "The total number of times users clicked on the search result for the site URL on the specific date."
        type: ["null", "integer"]
      impressions:
        description: "The number of times the site URL was displayed in the search results to users on the specific date."
        type: ["null", "integer"]
      ctr:
        description: "The click-through rate (CTR) represents the percentage of total impressions that resulted in a click to the site URL."
        type: ["null", "number"]
        multipleOf: 1.e-25
      position:
        description: "The average position of the site URL in the search results pages for the specific date."
        type: ["null", "number"]
        multipleOf: 1.e-25
  search_analytics_by_device:
    $schema: "http://json-schema.org/draft-07/schema#"
    type: "object"
    properties:
      site_url:
        description: "The URL of the site for which search analytics data is being provided."
        type: ["null", "string"]
      search_type:
        description: "The type of search performed (e.g., web search, image search, video search)."
        type: ["null", "string"]
      date:
        description: "The date for which the search analytics data is provided."
        type: ["null", "string"]
        format: "date"
      device:
        description: "The type of device used by the user for the search query (e.g., desktop, mobile)."
        type: ["null", "string"]
      clicks:
        description: "The total number of times a user clicked on a search result linking to the target site."
        type: ["null", "integer"]
      impressions:
        description: "The total number of times a user saw a link to the target site in search results."
        type: ["null", "integer"]
      ctr:
        description: "Click-through rate represents the ratio of clicks to impressions, showing the effectiveness of your site in attracting clicks from search results."
        type: ["null", "number"]
        multipleOf: 1.e-25
      position:
        description: "The average position of the site's URLs in search results for the given query or queries."
        type: ["null", "number"]
        multipleOf: 1.e-25
  search_analytics_by_page:
    $schema: "http://json-schema.org/draft-07/schema#"
    type: object
    properties:
      site_url:
        description: "The URL of the site for which the search analytics data is being reported."
        type: ["null", "string"]
      search_type:
        description: "The type of search query that led to the page being displayed in search results."
        type: ["null", "string"]
      date:
        description: "The date for which the search analytics data is reported."
        type: ["null", "string"]
        format: "date"
      page:
        description: "The URL of the specific page being analyzed for search analytics data."
        type: ["null", "string"]
      clicks:
        description: "The number of times a user clicked on the search result linking to the page."
        type: ["null", "integer"]
      impressions:
        description: "The number of times a page from the site appeared in the search results viewed by users."
        type: ["null", "integer"]
      ctr:
        description: "Click-through rate (CTR) is the ratio of clicks to impressions, indicating the effectiveness of the page in generating clicks."
        type: ["null", "number"]
        multipleOf: 1.e-25
      position:
        description: "The average position at which the page appeared in search results."
        type: ["null", "number"]
        multipleOf: 1.e-25
  search_analytics_by_query:
    $schema: "http://json-schema.org/draft-07/schema#"
    type: object
    properties:
      site_url:
        description: "The URL of the site for which the search analytics data is captured."
        type: ["null", "string"]
      search_type:
        description: "The type of search result (e.g., web, image, video) for the specific query."
        type: ["null", "string"]
      date:
        description: "The date for which the search analytics data is recorded."
        type: ["null", "string"]
        format: "date"
      query:
        description: "The search query for which the search analytics data is recorded."
        type: ["null", "string"]
      clicks:
        description: "The number of times users clicked on the search result for the specific query."
        type: ["null", "integer"]
      impressions:
        description: "The number of times the search result was displayed for the specific query."
        type: ["null", "integer"]
      ctr:
        description: "The click-through rate (percentage) for the specific query, calculated as clicks divided by impressions."
        type: ["null", "number"]
        multipleOf: 1.e-25
      position:
        description: "The average position at which the search result appeared for the specific query."
        type: ["null", "number"]
        multipleOf: 1.e-25
  search_analytics_page_report:
    $schema: "https://json-schema.org/draft-07/schema#"
    type: object
    additionalProperties: true
    properties:
      site_url:
        description: The URL of the website for which the search analytics data is being reported.
        type:
          - "null"
          - string
      search_type:
        description: The type of search (e.g., web, image, video) that led users to the website.
        type:
          - "null"
          - string
      date:
        description: The date when the search data was recorded.
        type:
          - "null"
          - string
        format: date
      country:
        description: The country from which the search originated.
        type:
          - "null"
          - string
      page:
        description: The specific page URL within the website that appeared in search results.
        type:
          - "null"
          - string
      device:
        description: The type of device used by the user for the search query (e.g., desktop, mobile).
        type:
          - "null"
          - string
      clicks:
        description: The total number of times users clicked on search results that led to the linked website.
        type:
          - "null"
          - integer
      impressions:
        description: The total number of times a search result from the linked website was shown to users.
        type:
          - "null"
          - integer
      ctr:
        description: "Click-through rate: The percentage of clicks out of the total impressions for a given search query."
        type:
          - "null"
          - number
        multipleOf: 1.e-25
      position:
        description: The average position at which the website's search results appeared to users.
        type:
          - "null"
          - number
        multipleOf: 1.e-25
  search_analytics_site_report_by_page:
    $schema: "https://json-schema.org/draft-07/schema#"
    type: object
    additionalProperties: true
    properties:
      site_url:
        description: The URL of the page on the site that is being reported.
        type:
          - "null"
          - string
      search_type:
        description: The type of search query that led to the page being shown.
        type:
          - "null"
          - string
      date:
        description: The date for which the data is being reported.
        type:
          - "null"
          - string
        format: date
      country:
        description: The country from which the search traffic originated.
        type:
          - "null"
          - string
      device:
        description: "The type of device used by the searcher (e.g., desktop, mobile)."
        type:
          - "null"
          - string
      clicks:
        description: The total number of clicks received by the page from search results.
        type:
          - "null"
          - integer
      impressions:
        description: The total number of times the page appeared in search results.
        type:
          - "null"
          - integer
      ctr:
        description: The click-through rate, i.e., the percentage of total impressions that resulted in clicks.
        type:
          - "null"
          - number
        multipleOf: 1.e-25
      position:
        description: The average position at which the page appeared in search results.
        type:
          - "null"
          - number
        multipleOf: 1.e-25
  search_analytics_site_report_by_site:
    $schema: "https://json-schema.org/draft-07/schema#"
    type: object
    additionalProperties: true
    properties:
      site_url:
        description: The URL of the site being analyzed
        type:
          - "null"
          - string
      search_type:
        description: "The type of search (e.g., web, image, video)"
        type:
          - "null"
          - string
      date:
        description: The date of the search analytics data
        type:
          - "null"
          - string
        format: date
      country:
        description: The country where the search took place
        type:
          - "null"
          - string
      device:
        description: "The type of device used for the search (e.g., mobile, desktop)"
        type:
          - "null"
          - string
      clicks:
        description: The number of times users clicked on a search result linking to the site
        type:
          - "null"
          - integer
      impressions:
        description: The number of times the site appeared in search results
        type:
          - "null"
          - integer
      ctr:
        description: Click-through rate calculated as clicks divided by impressions
        type:
          - "null"
          - number
        multipleOf: 1.e-25
      position:
        description: The average position of the site in search results
        type:
          - "null"
          - number
        multipleOf: 1.e-25
  sites:
    $schema: "http://json-schema.org/draft-07/schema#"
    type: object
    properties:
      siteUrl:
        description: "The URL of the site data being fetched"
        type: ["null", "string"]
      permissionLevel:
        description: "The user's permission level for the site (owner, full, restricted, etc.)"
        type: ["null", "string"]
  sitemaps:
    $schema: "http://json-schema.org/draft-07/schema#"
    type: object
    properties:
      path:
        description: "Path to the sitemap file"
        type:
          - "null"
          - string
      lastSubmitted:
        description: "Timestamp when the sitemap was last submitted"
        type:
          - "null"
          - string
        format: date-time
      isPending:
        description: "Flag indicating if the sitemap is pending for processing"
        type:
          - "null"
          - boolean
      isSitemapsIndex:
        description: "Flag indicating if the data represents a sitemap index"
        type:
          - "null"
          - boolean
      type:
        description: "Type of the sitemap"
        type:
          - "null"
          - string
      lastDownloaded:
        description: "Timestamp when the sitemap was last downloaded"
        type:
          - "null"
          - string
        format: date-time
      warnings:
        description: "Warnings encountered while processing the sitemaps"
        type:
          - "null"
          - string
      errors:
        description: "Errors encountered while processing the sitemaps"
        type:
          - "null"
          - string
      contents:
        description: "Data related to the sitemap contents"
        type: array
        items:
          type: object
          properties:
            type:
              description: "Type of the sitemap content"
              type:
                - "null"
                - string
            submitted:
              description: "Number of submitted sitemap URLs"
              type:
                - "null"
                - string
            indexed:
              description: "Number of indexed sitemap URLs"
              type:
                - "null"
                - string

  search_analytics_keyword_page_report:
    $schema: "https://json-schema.org/draft-07/schema#"
    type: object
    additionalProperties: true
    properties:
      site_url:
        description: The URL of the website being monitored.
        type:
          - "null"
          - string
      search_type:
        description: "The type of search (e.g., web, image, video)."
        type:
          - "null"
          - string
      date:
        description: The date of the search data collected.
        type:
          - "null"
          - string
        format: date
      country:
        description: The country where the search is made.
        type:
          - "null"
          - string
      device:
        description: "The device type used for the search (e.g., desktop, mobile)."
        type:
          - "null"
          - string
      page:
        description: The page URL on which the keyword appears in search results.
        type:
          - "null"
          - string
      query:
        description: The search query used to find the site.
        type:
          - "null"
          - string
      clicks:
        description: The number of clicks for the keyword on a specific page.
        type:
          - "null"
          - integer
      impressions:
        description: The number of times the keyword appeared in search results.
        type:
          - "null"
          - integer
      ctr:
        description: >-
          Click-through rate which is the percentage of clicks divided by
          impressions.
        type:
          - "null"
          - number
        multipleOf: 1.e-25
      position:
        description: The average position of the keyword on search results pages.
        type:
          - "null"
          - number
        multipleOf: 1.e-25

  search_analytics_keyword_site_report_by_page:
    $schema: "https://json-schema.org/draft-07/schema#"
    type: object
    additionalProperties: true
    properties:
      site_url:
        description: The URL of the website for which the search analytics data is retrieved.
        type:
          - "null"
          - string
      search_type:
        description: "The type of search conducted (e.g., web, image, video)."
        type:
          - "null"
          - string
      date:
        description: The date when the search data was recorded.
        type:
          - "null"
          - string
        format: date
      country:
        description: The country from which the search query originated.
        type:
          - "null"
          - string
      device:
        description: "The device type used for the search query (e.g., desktop, mobile)."
        type:
          - "null"
          - string
      query:
        description: The search query used by the user.
        type:
          - "null"
          - string
      clicks:
        description: The number of times users clicked on your website link in search results.
        type:
          - "null"
          - integer
      impressions:
        description: The number of times your website link appeared in search results.
        type:
          - "null"
          - integer
      ctr:
        description: "Click-through rate: Number of clicks divided by the number of impressions."
        type:
          - "null"
          - number
        multipleOf: 1.e-25
      position:
        description: The average position of your website link in search results.
        type:
          - "null"
          - number
        multipleOf: 1.e-25

  search_analytics_keyword_site_report_by_site:
    $schema: "https://json-schema.org/draft-07/schema#"
    type: object
    additionalProperties: true
    properties:
      site_url:
        description: The URL of the site for which the search analytics data is recorded.
        type:
          - "null"
          - string
      search_type:
        description: >-
          The type of search (e.g., web search, image search) that generated the
          analytics data.
        type:
          - "null"
          - string
      date:
        description: The date for which the search analytics data is recorded.
        type:
          - "null"
          - string
        format: date
      country:
        description: The country from which the search originated.
        type:
          - "null"
          - string
      device:
        description: >-
          The type of device used by the user during the search (e.g., desktop,
          mobile).
        type:
          - "null"
          - string
      query:
        description: The search query used by the user to find the site in search results.
        type:
          - "null"
          - string
      clicks:
        description: >-
          The number of times users clicked on the search result linking to the
          site.
        type:
          - "null"
          - integer
      impressions:
        description: The number of times the site was shown in search results to users.
        type:
          - "null"
          - integer
      ctr:
        description: >-
          Click-through rate represents the percentage of users who clicked on the
          site's link after seeing it in search results.
        type:
          - "null"
          - number
        multipleOf: 1.e-25
      position:
        description: The average ranking position of the site in search results.
        type:
          - "null"
          - number
        multipleOf: 1.e-25<|MERGE_RESOLUTION|>--- conflicted
+++ resolved
@@ -897,7 +897,6 @@
   - "#/definitions/search_analytics_keyword_site_report_by_page_stream"
   - "#/definitions/search_analytics_keyword_site_report_by_site_stream"
 
-<<<<<<< HEAD
 dynamic_streams:
   - type: DynamicDeclarativeStream
     stream_template:
@@ -1026,7 +1025,7 @@
             - schema_loader
             - dimensions
           value: "{{ components_values['dimensions'] + (['date'] if 'date' not in components_values['dimensions'] else []) }}"
-=======
+
 # Google Search Console has three layers of quotas that dictate rate limiting at the
 # user making requests, site being requested, and developer console key used.
 # https://developers.google.com/webmaster-tools/limits#qps-quota
@@ -1042,7 +1041,6 @@
   type: ConcurrencyLevel
   default_concurrency: "{{ config.get('num_workers', 40) }}"
   max_concurrency: 100
->>>>>>> 1234c151
 
 schemas:
   search_analytics_all_fields:
