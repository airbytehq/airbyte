--- conflicted
+++ resolved
@@ -13,7 +13,6 @@
 from airbyte_cdk.models import ConfiguredAirbyteCatalog, FailureType
 from airbyte_cdk.sources.declarative.yaml_declarative_source import YamlDeclarativeSource
 from airbyte_cdk.sources.source import TState
-from airbyte_cdk.sources.streams import Stream
 from airbyte_cdk.sources.streams.http.requests_native_auth import Oauth2Authenticator
 from airbyte_cdk.utils import AirbyteTracedException
 from source_google_search_console.exceptions import (
@@ -22,20 +21,6 @@
     UnidentifiedError,
 )
 from source_google_search_console.service_account_authenticator import ServiceAccountAuthenticator
-from source_google_search_console.streams import (
-<<<<<<< HEAD
-    SearchAnalyticsAllFields,
-    SearchAnalyticsByDate,
-    SearchAnalyticsByDevice,
-    SearchAnalyticsByPage,
-    SearchAnalyticsByQuery,
-    SearchAnalyticsPageReport,
-    SearchAnalyticsSiteReportByPage,
-    SearchAnalyticsSiteReportBySite,
-=======
-    SearchAnalyticsByCustomDimensions,
->>>>>>> eb58d135
-)
 
 
 DIMENSION_TO_PROPERTY_SCHEMA_MAP = {
@@ -138,67 +123,4 @@
         remote_site_urls = {s["siteUrl"] for s in response.json().get("siteEntry", [])}
         invalid_site_url = set(site_urls) - remote_site_urls
         if invalid_site_url:
-            raise InvalidSiteURLValidationError(invalid_site_url)
-
-    def get_client_auth_header(self, auth: Oauth2Authenticator) -> Mapping[str, Any]:
-        try:
-            return auth.get_auth_header()
-        except requests.exceptions.HTTPError as e:
-            return {
-                "code": e.response.status_code,
-                "error": e.response.json(),
-            }
-
-    def streams(self, config: Mapping[str, Any]) -> List[Stream]:
-        """
-        :param config: A Mapping of the user input configuration as defined in the connector spec.
-        """
-        config = self._validate_and_transform(config)
-        stream_config = self.get_stream_kwargs(config)
-
-        streams = super().streams(config=config)
-
-<<<<<<< HEAD
-        streams.extend(
-            [
-                SearchAnalyticsByDevice(**stream_config),
-                SearchAnalyticsByDate(**stream_config),
-                SearchAnalyticsByQuery(**stream_config),
-                SearchAnalyticsByPage(**stream_config),
-                SearchAnalyticsAllFields(**stream_config),
-                SearchAnalyticsPageReport(**stream_config),
-                SearchAnalyticsSiteReportBySite(**stream_config),
-                SearchAnalyticsSiteReportByPage(**stream_config),
-            ]
-        )
-=======
-        streams = streams + self.get_custom_reports(config=config, stream_config=stream_config)
->>>>>>> eb58d135
-
-        return streams
-
-    def get_stream_kwargs(self, config: Mapping[str, Any]) -> Mapping[str, Any]:
-        return {
-            "site_urls": config["site_urls"],
-            "start_date": config.get("start_date", "2021-01-01"),  # `2021-01-01` is the default value
-            "end_date": config["end_date"],
-            "authenticator": self.get_authenticator(config),
-            "data_state": config["data_state"],
-        }
-
-    def get_authenticator(self, config):
-        authorization = config["authorization"]
-        auth_type = authorization["auth_type"]
-
-        if auth_type == "Client":
-            return Oauth2Authenticator(
-                token_refresh_endpoint="https://oauth2.googleapis.com/token",
-                client_secret=authorization["client_secret"],
-                client_id=authorization["client_id"],
-                refresh_token=authorization["refresh_token"],
-            )
-        elif auth_type == "Service":
-            return ServiceAccountAuthenticator(
-                service_account_info=authorization["service_account_info"],
-                email=authorization["email"],
-            )+            raise InvalidSiteURLValidationError(invalid_site_url)