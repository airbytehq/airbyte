--- conflicted
+++ resolved
@@ -155,12 +155,6 @@
 
         streams.extend(
             [
-<<<<<<< HEAD
-=======
-                Sites(**stream_config),
-                Sitemaps(**stream_config),
-                # SearchAnalyticsByCountry(**stream_config),
->>>>>>> 60230c60
                 SearchAnalyticsByDevice(**stream_config),
                 SearchAnalyticsByDate(**stream_config),
                 SearchAnalyticsByQuery(**stream_config),
