--- conflicted
+++ resolved
@@ -22,20 +22,6 @@
     UnidentifiedError,
 )
 from source_google_search_console.service_account_authenticator import ServiceAccountAuthenticator
-from source_google_search_console.streams import (
-<<<<<<< HEAD
-    SearchAnalyticsAllFields,
-    SearchAnalyticsByDate,
-    SearchAnalyticsByDevice,
-    SearchAnalyticsByPage,
-    SearchAnalyticsByQuery,
-    SearchAnalyticsPageReport,
-    SearchAnalyticsSiteReportByPage,
-    SearchAnalyticsSiteReportBySite,
-=======
-    SearchAnalyticsByCustomDimensions,
->>>>>>> 1234c151
-)
 
 
 DIMENSION_TO_PROPERTY_SCHEMA_MAP = {
@@ -156,26 +142,7 @@
         config = self._validate_and_transform(config)
         stream_config = self.get_stream_kwargs(config)
 
-        streams = super().streams(config=config)
-
-<<<<<<< HEAD
-        streams.extend(
-            [
-                SearchAnalyticsByDevice(**stream_config),
-                SearchAnalyticsByDate(**stream_config),
-                SearchAnalyticsByQuery(**stream_config),
-                SearchAnalyticsByPage(**stream_config),
-                SearchAnalyticsAllFields(**stream_config),
-                SearchAnalyticsPageReport(**stream_config),
-                SearchAnalyticsSiteReportBySite(**stream_config),
-                SearchAnalyticsSiteReportByPage(**stream_config),
-            ]
-        )
-=======
-        streams = streams + self.get_custom_reports(config=config, stream_config=stream_config)
->>>>>>> 1234c151
-
-        return streams
+        return super().streams(config=config)
 
     def get_stream_kwargs(self, config: Mapping[str, Any]) -> Mapping[str, Any]:
         return {
