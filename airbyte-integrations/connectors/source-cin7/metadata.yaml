--- conflicted
+++ resolved
@@ -13,8 +13,7 @@
       enabled: false
       packageName: airbyte-source-cin7
   connectorBuildOptions:
-<<<<<<< HEAD
-    baseImage: docker.io/airbyte/source-declarative-manifest:6.60.0@sha256:8a01d4fabdc7cbee92a583cc30fe08bb8ebba0e8d54569920d29378772b31699
+    baseImage: docker.io/airbyte/source-declarative-manifest:6.60.5@sha256:79a69ff4f759e8b404c687eff62c72f53b05d567fa830b71d17b01b8deaf2189
   connectorTestSuitesOptions:
     - suite: acceptanceTests
       testSecrets:
@@ -23,9 +22,6 @@
           secretStore:
             type: GSM
             alias: airbyte-connector-testing-secret-store
-=======
-    baseImage: docker.io/airbyte/source-declarative-manifest:6.60.5@sha256:79a69ff4f759e8b404c687eff62c72f53b05d567fa830b71d17b01b8deaf2189
->>>>>>> a3bbfd09
   connectorSubtype: api
   connectorType: source
   definitionId: ff48bf15-f917-4fff-ba28-cbab56ef892f
