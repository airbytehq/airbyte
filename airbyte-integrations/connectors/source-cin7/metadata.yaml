metadataSpecVersion: "1.0"
data:
  allowedHosts:
    hosts:
      - "inventory.dearsystems.com"
  registryOverrides:
    oss:
      enabled: true
    cloud:
      enabled: true
  remoteRegistries:
    pypi:
      enabled: false
      packageName: airbyte-source-cin7
  connectorBuildOptions:
<<<<<<< HEAD
    baseImage: docker.io/airbyte/source-declarative-manifest:6.60.5@sha256:79a69ff4f759e8b404c687eff62c72f53b05d567fa830b71d17b01b8deaf2189
  connectorTestSuitesOptions:
    - suite: acceptanceTests
      testSecrets:
        - name: SECRET_SOURCE-CIN7__CREDS
          fileName: config.json
          secretStore:
            type: GSM
            alias: airbyte-connector-testing-secret-store
=======
    baseImage: docker.io/airbyte/source-declarative-manifest:6.60.12@sha256:b236b4ff8351a7d7f0ff7f938bbf0ab7b455c4c9e6e7cc93933f4aa9201d66cb
>>>>>>> 37d2b07f
  connectorSubtype: api
  connectorType: source
  definitionId: ff48bf15-f917-4fff-ba28-cbab56ef892f
  dockerImageTag: 0.3.12
  dockerRepository: airbyte/source-cin7
  githubIssueLabel: source-cin7
  icon: icon.svg
  license: ELv2
  name: Cin7
  releaseDate: 2024-10-30
  releaseStage: alpha
  supportLevel: community
  documentationUrl: https://docs.airbyte.com/integrations/sources/cin7
  tags:
    - language:manifest-only
    - cdk:low-code
  ab_internal:
    ql: 100
    sl: 100<|MERGE_RESOLUTION|>--- conflicted
+++ resolved
@@ -13,8 +13,7 @@
       enabled: false
       packageName: airbyte-source-cin7
   connectorBuildOptions:
-<<<<<<< HEAD
-    baseImage: docker.io/airbyte/source-declarative-manifest:6.60.5@sha256:79a69ff4f759e8b404c687eff62c72f53b05d567fa830b71d17b01b8deaf2189
+    baseImage: docker.io/airbyte/source-declarative-manifest:6.60.12@sha256:b236b4ff8351a7d7f0ff7f938bbf0ab7b455c4c9e6e7cc93933f4aa9201d66cb
   connectorTestSuitesOptions:
     - suite: acceptanceTests
       testSecrets:
@@ -23,9 +22,6 @@
           secretStore:
             type: GSM
             alias: airbyte-connector-testing-secret-store
-=======
-    baseImage: docker.io/airbyte/source-declarative-manifest:6.60.12@sha256:b236b4ff8351a7d7f0ff7f938bbf0ab7b455c4c9e6e7cc93933f4aa9201d66cb
->>>>>>> 37d2b07f
   connectorSubtype: api
   connectorType: source
   definitionId: ff48bf15-f917-4fff-ba28-cbab56ef892f
