metadataSpecVersion: "1.0"
data:
  allowedHosts:
    hosts:
      - "inventory.dearsystems.com"
  registryOverrides:
    oss:
      enabled: true
    cloud:
      enabled: true
  remoteRegistries:
    pypi:
      enabled: false
      packageName: airbyte-source-cin7
  connectorBuildOptions:
    baseImage: docker.io/airbyte/source-declarative-manifest:6.60.12@sha256:b236b4ff8351a7d7f0ff7f938bbf0ab7b455c4c9e6e7cc93933f4aa9201d66cb
  connectorTestSuitesOptions:
    - suite: acceptanceTests
      testSecrets:
        - name: SECRET_SOURCE-CIN7__CREDS
          fileName: config.json
          secretStore:
            type: GSM
            alias: airbyte-connector-testing-secret-store
  connectorSubtype: api
  connectorType: source
  definitionId: ff48bf15-f917-4fff-ba28-cbab56ef892f
<<<<<<< HEAD
  dockerImageTag: 0.3.15
=======
  dockerImageTag: 0.3.14
>>>>>>> 20ef661f
  dockerRepository: airbyte/source-cin7
  githubIssueLabel: source-cin7
  icon: icon.svg
  license: ELv2
  name: Cin7
  releaseDate: 2024-10-30
  releaseStage: alpha
  supportLevel: community
  documentationUrl: https://docs.airbyte.com/integrations/sources/cin7
  tags:
    - language:manifest-only
    - cdk:low-code
  ab_internal:
    ql: 100
    sl: 100<|MERGE_RESOLUTION|>--- conflicted
+++ resolved
@@ -25,11 +25,7 @@
   connectorSubtype: api
   connectorType: source
   definitionId: ff48bf15-f917-4fff-ba28-cbab56ef892f
-<<<<<<< HEAD
   dockerImageTag: 0.3.15
-=======
-  dockerImageTag: 0.3.14
->>>>>>> 20ef661f
   dockerRepository: airbyte/source-cin7
   githubIssueLabel: source-cin7
   icon: icon.svg
