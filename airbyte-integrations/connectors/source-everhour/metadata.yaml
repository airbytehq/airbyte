--- conflicted
+++ resolved
@@ -24,11 +24,7 @@
   documentationUrl: https://docs.airbyte.com/integrations/sources/everhour
   tags:
     - language:python
-<<<<<<< HEAD
-    - cdk:python
-=======
     - cdk:low-code
->>>>>>> 5451269e
   ab_internal:
     sl: 100
     ql: 100
