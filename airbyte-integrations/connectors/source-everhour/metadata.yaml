--- conflicted
+++ resolved
@@ -23,12 +23,8 @@
   releaseStage: alpha
   documentationUrl: https://docs.airbyte.com/integrations/sources/everhour
   tags:
-<<<<<<< HEAD
-    - language:low-code
-=======
     - language:python
     - cdk:low-code
->>>>>>> be6849f5
   ab_internal:
     sl: 100
     ql: 100
