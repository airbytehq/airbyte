--- conflicted
+++ resolved
@@ -1,17 +1,11 @@
 # Everhour source connector
 
-<<<<<<< HEAD
 This is the repository for the Everhour configuration based source connector.
-=======
-
-This is the repository for the Everhour source connector, written in Python.
->>>>>>> 23fd80aa
 For information about how to use this connector within Airbyte, see [the documentation](https://docs.airbyte.com/integrations/sources/everhour).
 
 ## Local development
 
 ### Prerequisites
-<<<<<<< HEAD
 
 * Python (`^3.9`)
 * Poetry (`^1.7`) - installation instructions [here](https://python-poetry.org/docs/#installation)
@@ -36,27 +30,6 @@
 
 ### Locally running the connector
 
-=======
-* Python (~=3.9)
-* Poetry (~=1.7) - installation instructions [here](https://python-poetry.org/docs/#installation)
-
-
-### Installing the connector
-From this connector directory, run:
-```bash
-poetry install --with dev
-```
-
-
-### Create credentials
-**If you are a community contributor**, follow the instructions in the [documentation](https://docs.airbyte.com/integrations/sources/everhour)
-to generate the necessary credentials. Then create a file `secrets/config.json` conforming to the `source_everhour/spec.yaml` file.
-Note that any directory named `secrets` is gitignored across the entire Airbyte repo, so there is no danger of accidentally checking in sensitive information.
-See `sample_files/sample_config.json` for a sample config file.
-
-
-### Locally running the connector
->>>>>>> 23fd80aa
 ```
 poetry run source-everhour spec
 poetry run source-everhour check --config secrets/config.json
@@ -64,7 +37,6 @@
 poetry run source-everhour read --config secrets/config.json --catalog sample_files/configured_catalog.json
 ```
 
-<<<<<<< HEAD
 ### Running tests
 
 To run tests locally, from the connector directory run:
@@ -75,15 +47,6 @@
 
 ### Building the docker image
 
-=======
-### Running unit tests
-To run unit tests locally, from the connector directory run:
-```
-poetry run pytest unit_tests
-```
-
-### Building the docker image
->>>>>>> 23fd80aa
 1. Install [`airbyte-ci`](https://github.com/airbytehq/airbyte/blob/master/airbyte-ci/connectors/pipelines/README.md)
 2. Run the following command to build the docker image:
 ```bash
@@ -94,10 +57,7 @@
 
 
 ### Running as a docker container
-<<<<<<< HEAD
 
-=======
->>>>>>> 23fd80aa
 Then run any of the connector commands as follows:
 ```
 docker run --rm airbyte/source-everhour:dev spec
@@ -107,44 +67,29 @@
 ```
 
 ### Running our CI test suite
-<<<<<<< HEAD
 
-=======
->>>>>>> 23fd80aa
 You can run our full test suite locally using [`airbyte-ci`](https://github.com/airbytehq/airbyte/blob/master/airbyte-ci/connectors/pipelines/README.md):
 ```bash
 airbyte-ci connectors --name=source-everhour test
 ```
 
 ### Customizing acceptance Tests
-<<<<<<< HEAD
 
-=======
->>>>>>> 23fd80aa
 Customize `acceptance-test-config.yml` file to configure acceptance tests. See [Connector Acceptance Tests](https://docs.airbyte.com/connector-development/testing-connectors/connector-acceptance-tests-reference) for more information.
 If your connector requires to create or destroy resources for use during acceptance tests create fixtures for it and place them inside integration_tests/acceptance.py.
 
 ### Dependency Management
-<<<<<<< HEAD
 
-=======
->>>>>>> 23fd80aa
 All of your dependencies should be managed via Poetry. 
 To add a new dependency, run:
 ```bash
 poetry add <package-name>
 ```
-<<<<<<< HEAD
 
 Please commit the changes to `pyproject.toml` and `poetry.lock` files.
 
 ## Publishing a new version of the connector
-=======
 
-Please commit the changes to `pyproject.toml` and `poetry.lock` files.
->>>>>>> 23fd80aa
-
-## Publishing a new version of the connector
 You've checked out the repo, implemented a million dollar feature, and you're ready to share your changes with the world. Now what?
 1. Make sure your changes are passing our test suite: `airbyte-ci connectors --name=source-everhour test`
 2. Bump the connector version (please follow [semantic versioning for connectors](https://docs.airbyte.com/contributing-to-airbyte/resources/pull-requests-handbook/#semantic-versioning-for-connectors)): 
