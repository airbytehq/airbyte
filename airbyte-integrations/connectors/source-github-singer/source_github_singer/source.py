--- conflicted
+++ resolved
@@ -50,11 +50,7 @@
         return f"tap-github --config {config_path} --discover"
 
     def get_sync_mode_overrides(self) -> Dict[str, SyncModeInfo]:
-<<<<<<< HEAD
-        incrementals = [
-=======
         incremental_streams = [
->>>>>>> 0e4e4fd6
             "team_memberships",
             "events",
             "comments",
@@ -76,21 +72,12 @@
             "pr_commits",
         ]
 
-<<<<<<< HEAD
-        full_refreshes = ["assignees", "collaborators", "pull_requests", "reviews", "releases"]
-        overrides = {}
-        for incremental in incrementals:
-            overrides[incremental] = SyncModeInfo(supported_sync_modes=[SyncMode.incremental])
-        for fr in full_refreshes:
-            overrides[fr] = SyncModeInfo(supported_sync_modes=[SyncMode.full_refresh])
-=======
         full_refresh_streams = ["assignees", "collaborators", "pull_requests", "reviews", "releases"]
         overrides = {}
         for stream_name in incremental_streams:
             overrides[stream_name] = SyncModeInfo(supported_sync_modes=[SyncMode.incremental])
         for stream_name in full_refresh_streams:
             overrides[stream_name] = SyncModeInfo(supported_sync_modes=[SyncMode.full_refresh])
->>>>>>> 0e4e4fd6
         return overrides
 
     def read_cmd(self, logger, config_path, catalog_path, state_path=None) -> str:
