--- conflicted
+++ resolved
@@ -34,11 +34,7 @@
     # two sets of dependencies: 1) for main 2) for standard test deps. 2 does not have all of the dependencies of 1, which is we cannot use install_requires.
     extras_require={
         "main": [
-<<<<<<< HEAD
-            "tap-github @ https://github.com/vitaliizazmic/tap-github/tarball/master#egg=tap-github-1.9.1",
-=======
             "tap-github @ https://github.com/airbytehq/tap-github/tarball/master#egg=tap-github-1.9.1",
->>>>>>> a62ff591
             "requests",
             "airbyte-protocol",
             "base-singer",
