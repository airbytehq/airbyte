[build-system]
requires = [ "poetry-core>=1.0.0",]
build-backend = "poetry.core.masonry.api"

[tool.poetry]
<<<<<<< HEAD
version = "3.0.20"
=======
version = "3.0.25"
>>>>>>> e13d0c78
name = "source-quickbooks"
description = "Source implementation for quickbooks."
authors = [ "Airbyte <contact@airbyte.io>",]
license = "MIT"
readme = "README.md"
documentation = "https://docs.airbyte.com/integrations/sources/quickbooks"
homepage = "https://airbyte.com"
repository = "https://github.com/airbytehq/airbyte"
[[tool.poetry.packages]]
include = "source_quickbooks"

[tool.poetry.dependencies]
python = "^3.10,<3.12"
airbyte-cdk = "^4"
vcrpy = "==4.1.1"
urllib3 = "==1.26.18"

[tool.poetry.scripts]
source-quickbooks = "source_quickbooks.run:run"

[tool.poetry.group.dev.dependencies]
requests-mock = "^1.9.3"
pytest-mock = "^3.6.1"
pytest = "^6.1"
<|MERGE_RESOLUTION|>--- conflicted
+++ resolved
@@ -3,11 +3,7 @@
 build-backend = "poetry.core.masonry.api"
 
 [tool.poetry]
-<<<<<<< HEAD
-version = "3.0.20"
-=======
-version = "3.0.25"
->>>>>>> e13d0c78
+version = "3.0.26"
 name = "source-quickbooks"
 description = "Source implementation for quickbooks."
 authors = [ "Airbyte <contact@airbyte.io>",]
