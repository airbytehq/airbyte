--- conflicted
+++ resolved
@@ -3,11 +3,7 @@
     ql: 100
     sl: 100
   connectorBuildOptions:
-<<<<<<< HEAD
     baseImage: docker.io/airbyte/source-declarative-manifest:6.10.0@sha256:58722e84dbd06bb2af9250e37d24d1c448e247fc3a84d75ee4407d52771b6f03
-=======
-    baseImage: docker.io/airbyte/source-declarative-manifest:6.9.2@sha256:ea8087899b36a891ce16e47035b10de8d52b0fb041b593b18e53ed2d699e3b46
->>>>>>> 61c57771
   connectorSubtype: api
   connectorTestSuitesOptions:
     - suite: unitTests
@@ -24,7 +20,7 @@
             type: GSM
   connectorType: source
   definitionId: d42bd69f-6bf0-4d0b-9209-16231af07a92
-  dockerImageTag: 0.2.3
+  dockerImageTag: 0.2.4
   dockerRepository: airbyte/source-the-guardian-api
   documentationUrl: https://docs.airbyte.com/integrations/sources/the-guardian-api
   githubIssueLabel: source-the-guardian-api
