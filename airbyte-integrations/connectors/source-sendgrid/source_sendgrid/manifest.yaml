version: "0.1.0"
definitions:
  page_size: 50
  step: "P30D"

  schema_loader:
    type: JsonFileSchemaLoader
    file_path: "./source_sendgrid/schemas/{{ parameters.name }}.json"

  requester:
    type: HttpRequester
    url_base: "https://api.sendgrid.com"
    http_method: "GET"
    authenticator:
      type: "BearerAuthenticator"
      api_token: "{{ config.apikey }}"
  cursor_paginator:
    type: DefaultPaginator
    page_size: "#/definitions/page_size"
    limit_option:
      inject_into: "request_parameter"
      field_name: "page_size"
    page_token_option:
      inject_into: "path"
    pagination_strategy:
      type: "CursorPagination"
      cursor_value: "{{ response._metadata.next }}"
  offset_paginator:
    type: DefaultPaginator
    $parameters:
      url_base: "#/definitions/requester/url_base"
      page_size: "#/definitions/page_size"
    limit_option:
      inject_into: "request_parameter"
      field_name: "limit"
    page_token_option:
      inject_into: "request_parameter"
      field_name: "offset"
    pagination_strategy:
      type: "OffsetIncrement"
  retriever:
    type: SimpleRetriever
<<<<<<< HEAD
=======
    name: "{{ parameters['name'] }}"
    primary_key: "{{ parameters['primary_key'] }}"
>>>>>>> 33696211
  incremental_sync:
    type: "DatetimeBasedCursor"
    start_datetime:
      datetime: "{{ config['start_time'] }}"
      datetime_format: "%s"
    end_datetime:
      datetime: "{{ now_utc() }}"
      datetime_format: "%Y-%m-%d %H:%M:%S.%f%z"
    step: "#/definitions/step"
    start_time_option:
      field_name: "start_time"
      inject_into: "request_parameter"
    end_time_option:
      field_name: "end_time"
      inject_into: "request_parameter"
    datetime_format: "%s"
    cursor_granularity: "PT1S"
  messages_incremental_sync:
    type: "DatetimeBasedCursor"
    start_datetime:
      datetime: "{{ config['start_time'] }}"
      datetime_format: "%s"
    end_datetime:
      datetime: "{{ now_utc() }}"
      datetime_format: "%Y-%m-%d %H:%M:%S.%f%z"
    step: "#/definitions/step"
    datetime_format: "%Y-%m-%dT%H:%M:%S.%f%z"
    cursor_granularity: "PT0.000001S"

  base_stream:
    type: DeclarativeStream
    schema_loader:
      $ref: "#/definitions/schema_loader"
    retriever:
      $ref: "#/definitions/retriever"
      record_selector:
        extractor:
          field_path: []
      requester:
        $ref: "#/definitions/requester"
      paginator:
        type: NoPagination
streams:
  - $ref: "#/definitions/base_stream"
    $parameters:
      name: "lists"
      primary_key: "id"
      path: "/v3/marketing/lists"
      field_path: ["result"]
    retriever:
      $ref: "#/definitions/base_stream/retriever"
      paginator:
        $ref: "#/definitions/cursor_paginator"
  - $ref: "#/definitions/base_stream"
    $parameters:
      name: "campaigns"
      primary_key: "id"
      path: "/v3/marketing/campaigns"
      field_path: ["result"]
    retriever:
      $ref: "#/definitions/base_stream/retriever"
      paginator:
        $ref: "#/definitions/cursor_paginator"
  - $ref: "#/definitions/base_stream"
    $parameters:
      name: "contacts"
      primary_key: "id"
      path: "/v3/marketing/contacts"
      field_path: ["result"]
  - $ref: "#/definitions/base_stream"
    $parameters:
      name: "stats_automations"
      primary_key: "id"
      path: "/v3/marketing/stats/automations"
      field_path: ["results"]
    retriever:
      $ref: "#/definitions/base_stream/retriever"
      paginator:
        $ref: "#/definitions/cursor_paginator"
  - $ref: "#/definitions/base_stream"
    $parameters:
      name: "segments"
      primary_key: "id"
      path: "/v3/marketing/segments"
      field_path: ["results"]
  - $ref: "#/definitions/base_stream"
    $parameters:
      name: "single_sends"
      primary_key: "id"
      path: "/v3/marketing/stats/singlesends"
      field_path: ["results"]
    retriever:
      $ref: "#/definitions/base_stream/retriever"
      paginator:
        $ref: "#/definitions/cursor_paginator"
  - $ref: "#/definitions/base_stream"
    $parameters:
      name: "templates"
      primary_key: "id"
      path: "/v3/templates"
      field_path: ["result"]
    retriever:
      $ref: "#/definitions/base_stream/retriever"
      requester:
        $ref: "#/definitions/base_stream/retriever/requester"
        request_parameters:
          generations: "legacy,dynamic"
      paginator:
        $ref: "#/definitions/cursor_paginator"
  - $ref: "#/definitions/base_stream"
    $parameters:
      name: "bounces"
      primary_key: "email"
      cursor_field: "created"
      path: "/v3/suppression/bounces"
      field_path: []
    incremental_sync:
      $ref: "#/definitions/incremental_sync"
    retriever:
      $ref: "#/definitions/base_stream/retriever"
      paginator:
        $ref: "#/definitions/offset_paginator"
  - $ref: "#/definitions/base_stream"
    $parameters:
      name: "global_suppressions"
      primary_key: "email"
      cursor_field: "created"
      path: "/v3/suppression/unsubscribes"
      field_path: []
    incremental_sync:
      $ref: "#/definitions/incremental_sync"
    retriever:
      $ref: "#/definitions/base_stream/retriever"
      paginator:
        $ref: "#/definitions/offset_paginator"
  - $ref: "#/definitions/base_stream"
    $parameters:
      name: "blocks"
      primary_key: "email"
      cursor_field: "created"
      path: "/v3/suppression/blocks"
      field_path: []
    incremental_sync:
      $ref: "#/definitions/incremental_sync"
    retriever:
      $ref: "#/definitions/base_stream/retriever"
      paginator:
        $ref: "#/definitions/offset_paginator"
  - $ref: "#/definitions/base_stream"
    $parameters:
      name: "suppression_groups"
      primary_key: "id"
      path: "/v3/asm/groups"
      field_path: []
  - $ref: "#/definitions/base_stream"
    $parameters:
      name: "suppression_group_members"
      primary_key: "group_id"
      path: "/v3/asm/suppressions"
      field_path: []
    retriever:
      $ref: "#/definitions/base_stream/retriever"
      paginator:
        $ref: "#/definitions/offset_paginator"
  - $ref: "#/definitions/base_stream"
    $parameters:
      name: "invalid_emails"
      primary_key: "email"
      cursor_field: "created"
      path: "/v3/suppression/invalid_emails"
      field_path: []
    incremental_sync:
      $ref: "#/definitions/incremental_sync"
    retriever:
      $ref: "#/definitions/base_stream/retriever"
      paginator:
        $ref: "#/definitions/offset_paginator"
  - $ref: "#/definitions/base_stream"
    $parameters:
      name: "spam_reports"
      primary_key: "email"
      cursor_field: "created"
      path: "/v3/suppression/spam_reports"
      field_path: []
    incremental_sync:
      $ref: "#/definitions/incremental_sync"
    retriever:
      $ref: "#/definitions/base_stream/retriever"
      paginator:
        $ref: "#/definitions/offset_paginator"
  - $ref: "#/definitions/base_stream"
    $parameters:
      name: "messages"
      primary_key: "msg_id"
      cursor_field: "last_event_time"
      path: "/v3/messages"
      field_path: []
    incremental_sync:
      $ref: "#/definitions/messages_incremental_sync"
    retriever:
      $ref: "#/definitions/base_stream/retriever"
      requester:
        $ref: "#/definitions/requester"
        request_parameters:
          limit: "1000"
          query: 'last_event_time BETWEEN TIMESTAMP "{{stream_slice.start_time}}" AND TIMESTAMP "{{stream_slice.end_time}}"'
check:
  type: CheckStream
  stream_names: ["lists"]<|MERGE_RESOLUTION|>--- conflicted
+++ resolved
@@ -40,11 +40,8 @@
       type: "OffsetIncrement"
   retriever:
     type: SimpleRetriever
-<<<<<<< HEAD
-=======
     name: "{{ parameters['name'] }}"
     primary_key: "{{ parameters['primary_key'] }}"
->>>>>>> 33696211
   incremental_sync:
     type: "DatetimeBasedCursor"
     start_datetime:
