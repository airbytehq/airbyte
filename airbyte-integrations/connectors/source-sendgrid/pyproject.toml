--- conflicted
+++ resolved
@@ -17,15 +17,8 @@
 
 [tool.poetry.dependencies]
 python = "^3.9,<3.12"
-<<<<<<< HEAD
-airbyte-cdk = ">=0.65"
-requests = "==2.31.0"
-pandas = "==2.1.1"
-backoff = "==2.2.1"
-=======
 airbyte-cdk = "^0"
 pandas = "^2.1.1"
->>>>>>> 1ab6cfed
 
 [tool.poetry.scripts]
 source-sendgrid = "source_sendgrid.run:run"
