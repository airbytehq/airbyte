--- conflicted
+++ resolved
@@ -21,14 +21,10 @@
         status: "failed"
   discovery:
     tests:
-<<<<<<< HEAD
       - config_path: "secrets/lowcode_config.json"
         backward_compatibility_tests_config:
-          disable_for_version: "0.5.0"
-      - config_path: "secrets/old_config.json"
-=======
+          disable_for_version: "1.0.0"
       - config_path: "secrets/config.json"
->>>>>>> 1ab6cfed
         backward_compatibility_tests_config:
           disable_for_version: "0.3.0"
       - config_path: "secrets/python_config.json"
