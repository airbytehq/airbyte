--- conflicted
+++ resolved
@@ -9,12 +9,7 @@
 import static org.mockito.Mockito.when;
 
 import io.airbyte.integrations.destination_async.buffers.BufferDequeue;
-<<<<<<< HEAD
-import io.airbyte.protocol.models.v0.StreamDescriptor;
-import java.util.function.LongSupplier;
-=======
 import java.time.Clock;
->>>>>>> 0ea652ed
 import org.junit.jupiter.api.Test;
 
 public class TimeTriggerTest {
@@ -27,17 +22,9 @@
   void testTimeTrigger() {
     final BufferDequeue bufferDequeue = mock(BufferDequeue.class);
 
-<<<<<<< HEAD
-    final LongSupplier mockedNowProvider = mock(LongSupplier.class);
-    when(mockedNowProvider.getAsLong())
-        .thenReturn(START_TIME)
-        .thenReturn(ONE_SECOND_AFTER_START_TIME)
-        .thenReturn(FIVE_MINUTES_AFTER_SECOND_TIME);
-=======
     final Clock mockedNowProvider = mock(Clock.class);
     when(mockedNowProvider.millis())
         .thenReturn(NOW_MS);
->>>>>>> 0ea652ed
 
     final DetectStreamToFlush detect = new DetectStreamToFlush(bufferDequeue, null, null, null, mockedNowProvider);
     assertEquals(false, detect.isTimeTriggered(NOW_MS).getLeft());
