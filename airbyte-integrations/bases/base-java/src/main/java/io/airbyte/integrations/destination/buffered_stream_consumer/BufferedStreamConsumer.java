--- conflicted
+++ resolved
@@ -86,11 +86,8 @@
   private final Consumer<AirbyteMessage> outputRecordCollector;
   private final long maxQueueSizeInBytes;
   private long bufferSizeInBytes;
-<<<<<<< HEAD
+  private Map<AirbyteStreamNameNamespacePair, List<AirbyteRecordMessage>> streamBuffer;
   private String fileName;
-=======
-  private Map<AirbyteStreamNameNamespacePair, List<AirbyteRecordMessage>> streamBuffer;
->>>>>>> 6301cfa9
 
   private boolean hasStarted;
   private boolean hasClosed;
@@ -183,29 +180,16 @@
 
   }
 
-<<<<<<< HEAD
-  private void flushQueueToDestination() throws Exception {
-    final Map<AirbyteStreamNameNamespacePair, List<AirbyteRecordMessage>> recordsByStream = buffer.stream()
-        .map(AirbyteMessage::getRecord)
-        .collect(Collectors.groupingBy(AirbyteStreamNameNamespacePair::fromRecordMessage));
-
-    buffer.clear();
-
-    for (final Map.Entry<AirbyteStreamNameNamespacePair, List<AirbyteRecordMessage>> entry : recordsByStream.entrySet()) {
-      recordWriter.accept(entry.getKey(), entry.getValue());
-      if (checkAndRemoveRecordWriter != null) {
-        fileName = checkAndRemoveRecordWriter.apply(entry.getKey(), fileName);
-      }
-    }
-=======
   private void flushQueueToDestination(long bufferSizeInBytes) throws Exception {
     AirbyteSentry.executeWithTracing("FlushBuffer", () -> {
       for (final Map.Entry<AirbyteStreamNameNamespacePair, List<AirbyteRecordMessage>> entry : streamBuffer.entrySet()) {
         recordWriter.accept(entry.getKey(), entry.getValue());
+        if (checkAndRemoveRecordWriter != null) {
+          fileName = checkAndRemoveRecordWriter.apply(entry.getKey(), fileName);
+        }
       }
     }, Map.of("bufferSizeInBytes", bufferSizeInBytes));
     streamBuffer = new HashMap<>();
->>>>>>> 6301cfa9
 
     if (pendingState != null) {
       lastFlushedState = pendingState;
