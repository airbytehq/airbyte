--- conflicted
+++ resolved
@@ -75,12 +75,8 @@
 
   private void printQueueInfo() {
     final var queueInfo = new StringBuilder().append("START OF QUEUE INFO").append(System.lineSeparator())
-<<<<<<< HEAD
-            .append("This represents an estimation of the size of the elements contain in the in memory buffer.")
-            .append(System.lineSeparator());
-=======
-        .append("This represents an estimation of the size of the elements contain in the in memory buffer.");
->>>>>>> 4905a57f
+        .append("This represents an estimation of the size of the elements contain in the in memory buffer.")
+        .append(System.lineSeparator());
 
     queueInfo
         .append(String.format("  Global Mem Manager -- max: %s, allocated: %s (%s MB), %% used: %s",
