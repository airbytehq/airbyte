--- conflicted
+++ resolved
@@ -4,32 +4,22 @@
 
 package io.airbyte.integrations.base.errors.messages;
 
+import io.airbyte.integrations.base.errors.utils.ConnectorType;
+
 
 import static io.airbyte.integrations.base.errors.utils.ConnectionErrorType.INCORRECT_PASSWORD;
 import static io.airbyte.integrations.base.errors.utils.ConnectionErrorType.INCORRECT_USERNAME_OR_HOST;
 import static io.airbyte.integrations.base.errors.utils.ConnectorType.SNOWFLAKE;
 
-<<<<<<< HEAD
 public class SnowflakeErrorMessage implements ErrorMessage{
     static {
         CONSTANTS.put("08001", INCORRECT_PASSWORD);
         CONSTANTS.put("28000", INCORRECT_USERNAME_OR_HOST);
     }
-=======
-import io.airbyte.integrations.base.errors.utils.ConnectorType;
-
-public class SnowflakeErrorMessage implements ErrorMessage {
-
-  static {
-    CONSTANTS.put("28P01", INCORRECT_USERNAME_OR_PASSWORD);
-    CONSTANTS.put("08001", INCORRECT_HOST_OR_PORT);
-    CONSTANTS.put("3D000", INCORRECT_DB_NAME);
-  }
 
   @Override
   public ConnectorType getConnectorType() {
     return SNOWFLAKE;
   }
->>>>>>> ac878f3e
 
 }