--- conflicted
+++ resolved
@@ -115,11 +115,7 @@
             validateRecord(message);
           }
 
-<<<<<<< HEAD
           bufferEnqueue.addRecord(message, sizeInBytes);
-=======
-          bufferEnqueue.addRecord(message, sizeInBytes * 2);
->>>>>>> 4b6d5da2
         });
   }
 
