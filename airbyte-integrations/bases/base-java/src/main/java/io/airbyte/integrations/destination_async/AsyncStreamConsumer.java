--- conflicted
+++ resolved
@@ -17,13 +17,11 @@
 import io.airbyte.protocol.models.v0.ConfiguredAirbyteCatalog;
 import io.airbyte.protocol.models.v0.StreamDescriptor;
 import java.time.Instant;
-<<<<<<< HEAD
 import java.time.temporal.ChronoUnit;
 import java.util.*;
 import java.util.concurrent.*;
 import java.util.stream.Stream;
 import lombok.extern.slf4j.Slf4j;
-=======
 import java.util.HashMap;
 import java.util.Map;
 import java.util.Optional;
@@ -31,7 +29,6 @@
 import java.util.function.Consumer;
 import org.slf4j.Logger;
 import org.slf4j.LoggerFactory;
->>>>>>> 1800d98f
 
 @Slf4j
 public class AsyncStreamConsumer implements AirbyteMessageConsumer {
@@ -46,12 +43,6 @@
   private final CheckedFunction<JsonNode, Boolean, Exception> isValidRecord;
   private final BufferManagerEnqueue bufferManagerEnqueue;
   private final UploadWorkers uploadWorkers;
-<<<<<<< HEAD
-
-  public AsyncStreamConsumer(final BufferManager bufferManager, StreamDestinationFlusher flusher) {
-    bufferManagerEnqueue = bufferManager.getBufferManagerEnqueue();
-    uploadWorkers = new UploadWorkers(bufferManager.getBufferManagerDequeue(), flusher);
-=======
   private final Set<StreamDescriptor> streamNames;
   private final IgnoredRecordsTracker ignoredRecordsTracker;
 
@@ -61,6 +52,7 @@
   public AsyncStreamConsumer(final Consumer<AirbyteMessage> outputRecordCollector,
                              final OnStartFunction onStart,
                              final OnCloseFunction2 onClose,
+                             final StreamDestinationFlusher flusher,
                              final ConfiguredAirbyteCatalog catalog,
                              final CheckedFunction<JsonNode, Boolean, Exception> isValidRecord,
                              final BufferManager bufferManager) {
@@ -73,10 +65,9 @@
     this.catalog = catalog;
     this.isValidRecord = isValidRecord;
     bufferManagerEnqueue = bufferManager.getBufferManagerEnqueue();
-    uploadWorkers = new UploadWorkers(bufferManager.getBufferManagerDequeue());
     streamNames = StreamDescriptorUtils.fromConfiguredCatalog(catalog);
     ignoredRecordsTracker = new IgnoredRecordsTracker();
->>>>>>> 1800d98f
+    uploadWorkers = new UploadWorkers(bufferManager.getBufferManagerDequeue(), flusher);
   }
 
   @Override
