--- conflicted
+++ resolved
@@ -132,12 +132,6 @@
     LOGGER.info("{} closed.", AsyncStreamConsumer.class);
   }
 
-  private void validateRecord(final AirbyteMessage message) {
-    final StreamDescriptor streamDescriptor = new StreamDescriptor()
-        .withNamespace(message.getRecord().getNamespace())
-        .withName(message.getRecord().getStream());
-
-<<<<<<< HEAD
   private void propagateFlushWorkerExceptionIfPresent() throws Exception {
     if (flushFailure.isFailed()) {
       System.out.println(" +++++ propagating flush worker exception");
@@ -146,8 +140,6 @@
   }
 
   private void validateRecord(final AirbyteMessage message, final StreamDescriptor streamDescriptor) {
-=======
->>>>>>> 79193709
     // if stream is not part of list of streams to sync to then throw invalid stream exception
     if (!streamNames.contains(streamDescriptor)) {
       throwUnrecognizedStream(catalog, message);
