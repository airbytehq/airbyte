--- conflicted
+++ resolved
@@ -33,13 +33,9 @@
 import java.util.concurrent.ScheduledExecutorService;
 import java.util.concurrent.TimeUnit;
 import java.util.function.Consumer;
-<<<<<<< HEAD
-import org.apache.logging.log4j.util.Strings;
-=======
 import java.util.stream.Collectors;
 import org.apache.commons.lang3.ThreadUtils;
 import org.apache.commons.lang3.concurrent.BasicThreadFactory;
->>>>>>> 80a2b642
 import org.slf4j.Logger;
 import org.slf4j.LoggerFactory;
 
@@ -292,7 +288,7 @@
     final Map<String, String> env = System.getenv();
     final boolean enableSentry = Boolean.parseBoolean(env.getOrDefault("ENABLE_SENTRY", "false"));
     final String sentryDsn = env.getOrDefault("SENTRY_DSN", "");
-    if (!enableSentry || Strings.isBlank(sentryDsn)) {
+    if (!enableSentry || sentryDsn.equals("")) {
       return NoOpTransaction.getInstance();
     }
 
@@ -330,7 +326,7 @@
    */
   @VisibleForTesting
   static String parseConnectorVersion(final String connectorImage) {
-    if (Strings.isBlank(connectorImage)) {
+    if (connectorImage == null || connectorImage.equals("")) {
       return "unknown";
     }
 
