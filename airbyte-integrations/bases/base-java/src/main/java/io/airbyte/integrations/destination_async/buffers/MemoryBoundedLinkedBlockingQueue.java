/*
 * Copyright (c) 2023 Airbyte, Inc., all rights reserved.
 */

package io.airbyte.integrations.destination_async.buffers;

import java.time.Instant;
import java.util.Optional;
import java.util.concurrent.LinkedBlockingQueue;
import java.util.concurrent.TimeUnit;
import java.util.concurrent.atomic.AtomicLong;
import java.util.concurrent.atomic.AtomicReference;
import lombok.extern.slf4j.Slf4j;

/**
 * This class is meant to emulate the behavior of a LinkedBlockingQueue, but instead of being
 * bounded on number of items in the queue, it is bounded by the memory it is allowed to use. The
 * amount of memory it is allowed to use can be resized after it is instantiated.
 * <p>
 * This class intentaionally hides the underlying queue inside of it. For this class to work, it has
 * to override each method on a queue that adds or removes records from the queue. The Queue
 * interface has a lot of methods to override, and we don't want to spend the time overriding a lot
 * of methods that won't be used. By hiding the queue, we avoid someone accidentally using a queue
 * method that has not been modified. If you need access to another of the queue methods, pattern
 * match adding the memory tracking as seen in {@link HiddenQueue}, and then delegate to that method
 * from this top-level class.
 *
 * @param <E> type in the queue
 */
@Slf4j
class MemoryBoundedLinkedBlockingQueue<E> {

  private final HiddenQueue<E> hiddenQueue;

  public MemoryBoundedLinkedBlockingQueue(final long maxMemoryUsage) {
    hiddenQueue = new HiddenQueue<>(maxMemoryUsage);
  }

  public long getCurrentMemoryUsage() {
    return hiddenQueue.currentMemoryUsage.get();
  }

  public long getMaxMemoryUsage() {
    return hiddenQueue.maxMemoryUsage.get();
  }

<<<<<<< HEAD
  public void setMaxMemoryUsage(final long maxMemoryUsage) {
    hiddenQueue.maxMemoryUsage.set(maxMemoryUsage);
=======
  public void addMaxMemory(final long maxMemoryUsage) {
    this.maxMemoryUsage.addAndGet(maxMemoryUsage);
>>>>>>> 1ed32e55
  }

  public Optional<Instant> getTimeOfLastMessage() {
    return Optional.ofNullable(hiddenQueue.timeOfLastMessage.get());
  }

  public int size() {
    return hiddenQueue.size();
  }

  public boolean offer(final E e, final long itemSizeInBytes) {
    return hiddenQueue.offer(e, itemSizeInBytes);
  }

  public MemoryBoundedLinkedBlockingQueue.MemoryItem<E> take() throws InterruptedException {
    return hiddenQueue.take();
  }

  public MemoryBoundedLinkedBlockingQueue.MemoryItem<E> poll() {
    return hiddenQueue.poll();
  }

  public MemoryBoundedLinkedBlockingQueue.MemoryItem<E> poll(final long timeout, final TimeUnit unit) throws InterruptedException {
    return hiddenQueue.poll(timeout, unit);
  }

  /**
   * Extends LinkedBlockingQueue so that we can get a LinkedBlockingQueue bounded by memory. Hidden as
   * an inner class, so it doesn't get misused, see top-level javadoc comment.
   *
   * @param <E>
   */
  private static class HiddenQueue<E> extends LinkedBlockingQueue<MemoryBoundedLinkedBlockingQueue.MemoryItem<E>> {

    private final AtomicLong currentMemoryUsage;
    private final AtomicLong maxMemoryUsage;
    private final AtomicReference<Instant> timeOfLastMessage;

    public HiddenQueue(final long maxMemoryUsage) {
      currentMemoryUsage = new AtomicLong(0);
      this.maxMemoryUsage = new AtomicLong(maxMemoryUsage);
      timeOfLastMessage = new AtomicReference<>(null);
    }

    public boolean offer(final E e, final long itemSizeInBytes) {
      final long newMemoryUsage = currentMemoryUsage.addAndGet(itemSizeInBytes);
      if (newMemoryUsage <= maxMemoryUsage.get()) {
        final boolean success = super.offer(new MemoryItem<>(e, itemSizeInBytes));
        if (!success) {
          currentMemoryUsage.addAndGet(-itemSizeInBytes);
        } else {
          // it succeeded!
          timeOfLastMessage.set(Instant.now());
        }
        log.debug("offer status: {}", success);
        return success;
      } else {
        currentMemoryUsage.addAndGet(-itemSizeInBytes);
        log.debug("offer failed");
        return false;
      }
    }

    @Override
    public MemoryBoundedLinkedBlockingQueue.MemoryItem<E> take() throws InterruptedException {
      final MemoryItem<E> memoryItem = super.take();
      currentMemoryUsage.addAndGet(-memoryItem.size());
      return memoryItem;
    }

    @Override
    public MemoryBoundedLinkedBlockingQueue.MemoryItem<E> poll() {
      final MemoryItem<E> memoryItem = super.poll();
      if (memoryItem != null) {
        currentMemoryUsage.addAndGet(-memoryItem.size());
        return memoryItem;
      }
      return null;
    }

    @Override
    public MemoryBoundedLinkedBlockingQueue.MemoryItem<E> poll(final long timeout, final TimeUnit unit) throws InterruptedException {
      final MemoryItem<E> memoryItem = super.poll(timeout, unit);
      if (memoryItem != null) {
        currentMemoryUsage.addAndGet(-memoryItem.size());
        return memoryItem;
      }
      return null;
    }

  }

  @Override
  public MemoryBoundedLinkedBlockingQueue.MemoryItem<E> poll(final long timeout, final TimeUnit unit) throws InterruptedException {
    final MemoryItem<E> memoryItem = super.poll(timeout, unit);
    if (memoryItem != null) {
      currentMemoryUsage.addAndGet(-memoryItem.size());
      return memoryItem;
    }
    return null;
  }

  public record MemoryItem<E> (E item, long size) {}

}<|MERGE_RESOLUTION|>--- conflicted
+++ resolved
@@ -40,17 +40,8 @@
     return hiddenQueue.currentMemoryUsage.get();
   }
 
-  public long getMaxMemoryUsage() {
-    return hiddenQueue.maxMemoryUsage.get();
-  }
-
-<<<<<<< HEAD
-  public void setMaxMemoryUsage(final long maxMemoryUsage) {
-    hiddenQueue.maxMemoryUsage.set(maxMemoryUsage);
-=======
   public void addMaxMemory(final long maxMemoryUsage) {
-    this.maxMemoryUsage.addAndGet(maxMemoryUsage);
->>>>>>> 1ed32e55
+    this.hiddenQueue.maxMemoryUsage.addAndGet(maxMemoryUsage);
   }
 
   public Optional<Instant> getTimeOfLastMessage() {
@@ -143,16 +134,6 @@
 
   }
 
-  @Override
-  public MemoryBoundedLinkedBlockingQueue.MemoryItem<E> poll(final long timeout, final TimeUnit unit) throws InterruptedException {
-    final MemoryItem<E> memoryItem = super.poll(timeout, unit);
-    if (memoryItem != null) {
-      currentMemoryUsage.addAndGet(-memoryItem.size());
-      return memoryItem;
-    }
-    return null;
-  }
-
   public record MemoryItem<E> (E item, long size) {}
 
 }