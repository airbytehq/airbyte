--- conflicted
+++ resolved
@@ -422,7 +422,6 @@
   }
 
   /**
-<<<<<<< HEAD
    * Run through some plausible T+D scenarios to verify that we correctly identify the min raw
    * timestamp.
    */
@@ -554,7 +553,9 @@
         dumpRawTableRecords(streamId),
         "sqlgenerator/alltypes_expectedrecords_final.jsonl",
         dumpFinalTableRecords(streamId, ""));
-=======
+  }
+
+  /**
    * Test JSON Types encounted for a String Type field.
    *
    * @throws Exception
@@ -566,14 +567,13 @@
     insertRawTableRecords(
         streamId,
         BaseTypingDedupingTest.readRecords("sqlgenerator/json_types_in_string_inputrecords.jsonl"));
-    final String sql = generator.updateTable(incrementalDedupStream, "_foo");
+    final String sql = generator.updateTable(incrementalDedupStream, "_foo", Optional.empty());
     destinationHandler.execute(sql);
     verifyRecords(
         "sqlgenerator/json_types_in_string_expectedrecords_raw.jsonl",
         dumpRawTableRecords(streamId),
         "sqlgenerator/json_types_in_string_expectedrecords_final.jsonl",
         dumpFinalTableRecords(streamId, "_foo"));
->>>>>>> 1a76a8be
   }
 
   @Test
