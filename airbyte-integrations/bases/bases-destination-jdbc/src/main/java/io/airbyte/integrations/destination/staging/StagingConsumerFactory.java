/*
 * Copyright (c) 2023 Airbyte, Inc., all rights reserved.
 */

package io.airbyte.integrations.destination.staging;

import static java.util.stream.Collectors.joining;
import static java.util.stream.Collectors.toList;

import com.fasterxml.jackson.databind.JsonNode;
import com.google.common.base.Preconditions;
import io.airbyte.commons.exceptions.ConfigErrorException;
import io.airbyte.db.jdbc.JdbcDatabase;
import io.airbyte.integrations.base.AirbyteMessageConsumer;
import io.airbyte.integrations.base.SerializedAirbyteMessageConsumer;
import io.airbyte.integrations.base.TypingAndDedupingFlag;
import io.airbyte.integrations.base.destination.typing_deduping.ParsedCatalog;
import io.airbyte.integrations.base.destination.typing_deduping.StreamId;
import io.airbyte.integrations.base.destination.typing_deduping.TypeAndDedupeOperationValve;
import io.airbyte.integrations.base.destination.typing_deduping.TyperDeduper;
import io.airbyte.integrations.destination.NamingConventionTransformer;
import io.airbyte.integrations.destination.buffered_stream_consumer.BufferedStreamConsumer;
import io.airbyte.integrations.destination.jdbc.WriteConfig;
import io.airbyte.integrations.destination.record_buffer.BufferCreateFunction;
import io.airbyte.integrations.destination.record_buffer.SerializedBufferingStrategy;
import io.airbyte.integrations.destination_async.AsyncStreamConsumer;
import io.airbyte.integrations.destination_async.buffers.BufferManager;
import io.airbyte.protocol.models.v0.AirbyteMessage;
import io.airbyte.protocol.models.v0.AirbyteStream;
import io.airbyte.protocol.models.v0.ConfiguredAirbyteCatalog;
import io.airbyte.protocol.models.v0.ConfiguredAirbyteStream;
import io.airbyte.protocol.models.v0.DestinationSyncMode;
import io.airbyte.protocol.models.v0.StreamDescriptor;
import java.util.HashMap;
import java.util.HashSet;
import java.util.List;
import java.util.Map;
import java.util.Set;
import java.util.UUID;
import java.util.function.Consumer;
import java.util.function.Function;
import org.joda.time.DateTime;
import org.joda.time.DateTimeZone;
import org.slf4j.Logger;
import org.slf4j.LoggerFactory;

/**
 * Uses both Factory and Consumer design pattern to create a single point of creation for consuming
 * {@link AirbyteMessage} for processing
 */
public class StagingConsumerFactory {

  private static final Logger LOGGER = LoggerFactory.getLogger(StagingConsumerFactory.class);

  // using a random string here as a placeholder for the moment.
  // This would avoid mixing data in the staging area between different syncs (especially if they
  // manipulate streams with similar names)
  // if we replaced the random connection id by the actual connection_id, we'd gain the opportunity to
  // leverage data that was uploaded to stage
  // in a previous attempt but failed to load to the warehouse for some reason (interrupted?) instead.
  // This would also allow other programs/scripts
  // to load (or reload backups?) in the connection's staging area to be loaded at the next sync.
  private static final DateTime SYNC_DATETIME = DateTime.now(DateTimeZone.UTC);
  public static final UUID RANDOM_CONNECTION_ID = UUID.randomUUID();

  public AirbyteMessageConsumer create(final Consumer<AirbyteMessage> outputRecordCollector,
                                       final JdbcDatabase database,
                                       final StagingOperations stagingOperations,
                                       final NamingConventionTransformer namingResolver,
                                       final BufferCreateFunction onCreateBuffer,
                                       final JsonNode config,
                                       final ConfiguredAirbyteCatalog catalog,
                                       final boolean purgeStagingData,
                                       final TypeAndDedupeOperationValve typerDeduperValve,
                                       final TyperDeduper typerDeduper,
                                       final ParsedCatalog parsedCatalog,
                                       final String defaultNamespace) {
    final List<WriteConfig> writeConfigs = createWriteConfigs(namingResolver, config, catalog, parsedCatalog);
    return new BufferedStreamConsumer(
        outputRecordCollector,
        GeneralStagingFunctions.onStartFunction(database, stagingOperations, writeConfigs, typerDeduper),
        new SerializedBufferingStrategy(
            onCreateBuffer,
            catalog,
            SerialFlush.function(database, stagingOperations, writeConfigs, catalog, typerDeduperValve, typerDeduper)),
        GeneralStagingFunctions.onCloseFunction(database, stagingOperations, writeConfigs, purgeStagingData, typerDeduper),
        catalog,
        stagingOperations::isValidData,
        defaultNamespace);
  }

  public SerializedAirbyteMessageConsumer createAsync(final Consumer<AirbyteMessage> outputRecordCollector,
                                                      final JdbcDatabase database,
                                                      final StagingOperations stagingOperations,
                                                      final NamingConventionTransformer namingResolver,
                                                      final JsonNode config,
                                                      final ConfiguredAirbyteCatalog catalog,
                                                      final boolean purgeStagingData,
                                                      final TypeAndDedupeOperationValve typerDeduperValve,
                                                      final TyperDeduper typerDeduper,
                                                      final ParsedCatalog parsedCatalog,
                                                      final String defaultNamespace) {
    final List<WriteConfig> writeConfigs = createWriteConfigs(namingResolver, config, catalog, parsedCatalog);
    final var streamDescToWriteConfig = streamDescToWriteConfig(writeConfigs);
    final var flusher = new AsyncFlush(streamDescToWriteConfig, stagingOperations, database, catalog, typerDeduperValve, typerDeduper);
    return new AsyncStreamConsumer(
        outputRecordCollector,
        GeneralStagingFunctions.onStartFunction(database, stagingOperations, writeConfigs, typerDeduper),
        // todo (cgardens) - wrapping the old close function to avoid more code churn.
        () -> GeneralStagingFunctions.onCloseFunction(database, stagingOperations, writeConfigs, purgeStagingData, typerDeduper).accept(false),
        flusher,
        catalog,
        new BufferManager(),
<<<<<<< HEAD
        null);
=======
        defaultNamespace);
>>>>>>> 86ba8232
  }

  private static Map<StreamDescriptor, WriteConfig> streamDescToWriteConfig(final List<WriteConfig> writeConfigs) {
    final Set<WriteConfig> conflictingStreams = new HashSet<>();
    final Map<StreamDescriptor, WriteConfig> streamDescToWriteConfig = new HashMap<>();
    for (final WriteConfig config : writeConfigs) {
      final StreamDescriptor streamIdentifier = toStreamDescriptor(config);
      if (streamDescToWriteConfig.containsKey(streamIdentifier)) {
        conflictingStreams.add(config);
        final WriteConfig existingConfig = streamDescToWriteConfig.get(streamIdentifier);
        // The first conflicting stream won't have any problems, so we need to explicitly add it here.
        conflictingStreams.add(existingConfig);
      } else {
        streamDescToWriteConfig.put(streamIdentifier, config);
      }
    }
    if (!conflictingStreams.isEmpty()) {
      final String message = String.format(
          "You are trying to write multiple streams to the same table. Consider switching to a custom namespace format using ${SOURCE_NAMESPACE}, or moving one of them into a separate connection with a different stream prefix. Affected streams: %s",
          conflictingStreams.stream().map(config -> config.getNamespace() + "." + config.getStreamName()).collect(joining(", ")));
      throw new ConfigErrorException(message);
    }
    return streamDescToWriteConfig;
  }

  private static StreamDescriptor toStreamDescriptor(final WriteConfig config) {
    return new StreamDescriptor().withName(config.getStreamName()).withNamespace(config.getNamespace());
  }

  /**
   * Creates a list of all {@link WriteConfig} for each stream within a
   * {@link ConfiguredAirbyteCatalog}. Each write config represents the configuration settings for
   * writing to a destination connector
   *
   * @param namingResolver {@link NamingConventionTransformer} used to transform names that are
   *        acceptable by each destination connector
   * @param config destination connector configuration parameters
   * @param catalog {@link ConfiguredAirbyteCatalog} collection of configured
   *        {@link ConfiguredAirbyteStream}
   * @return list of all write configs for each stream in a {@link ConfiguredAirbyteCatalog}
   */
  private static List<WriteConfig> createWriteConfigs(final NamingConventionTransformer namingResolver,
                                                      final JsonNode config,
                                                      final ConfiguredAirbyteCatalog catalog,
                                                      final ParsedCatalog parsedCatalog) {

    return catalog.getStreams().stream().map(toWriteConfig(namingResolver, config, parsedCatalog)).collect(toList());
  }

  private static Function<ConfiguredAirbyteStream, WriteConfig> toWriteConfig(final NamingConventionTransformer namingResolver,
                                                                              final JsonNode config,
                                                                              final ParsedCatalog parsedCatalog) {
    return stream -> {
      Preconditions.checkNotNull(stream.getDestinationSyncMode(), "Undefined destination sync mode");
      final AirbyteStream abStream = stream.getStream();
      final String streamName = abStream.getName();

      final String outputSchema;
      final String tableName;
      if (TypingAndDedupingFlag.isDestinationV2()) {
        final StreamId streamId = parsedCatalog.getStream(abStream.getNamespace(), streamName).id();
        outputSchema = streamId.rawNamespace();
        tableName = streamId.rawName();
      } else {
        outputSchema = getOutputSchema(abStream, config.get("schema").asText(), namingResolver);
        tableName = namingResolver.getRawTableName(streamName);
      }
      final String tmpTableName = namingResolver.getTmpTableName(streamName);
      final DestinationSyncMode syncMode = stream.getDestinationSyncMode();

      final WriteConfig writeConfig =
          new WriteConfig(streamName, abStream.getNamespace(), outputSchema, tmpTableName, tableName, syncMode, SYNC_DATETIME);
      LOGGER.info("Write config: {}", writeConfig);

      return writeConfig;
    };
  }

  private static String getOutputSchema(final AirbyteStream stream,
                                        final String defaultDestSchema,
                                        final NamingConventionTransformer namingResolver) {
    return stream.getNamespace() != null
        ? namingResolver.getNamespace(stream.getNamespace())
        : namingResolver.getNamespace(defaultDestSchema);
  }

}<|MERGE_RESOLUTION|>--- conflicted
+++ resolved
@@ -111,11 +111,7 @@
         flusher,
         catalog,
         new BufferManager(),
-<<<<<<< HEAD
-        null);
-=======
         defaultNamespace);
->>>>>>> 86ba8232
   }
 
   private static Map<StreamDescriptor, WriteConfig> streamDescToWriteConfig(final List<WriteConfig> writeConfigs) {
