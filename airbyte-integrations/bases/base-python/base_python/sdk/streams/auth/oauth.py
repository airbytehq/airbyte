--- conflicted
+++ resolved
@@ -22,12 +22,8 @@
 SOFTWARE.
 """
 
-<<<<<<< HEAD
 
-from typing import Any, Mapping
-=======
 from typing import Any, Mapping, Tuple
->>>>>>> 3827235a
 
 import pendulum
 import requests
