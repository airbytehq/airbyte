# MIT License
#
# Copyright (c) 2020 Airbyte
#
# Permission is hereby granted, free of charge, to any person obtaining a copy
# of this software and associated documentation files (the "Software"), to deal
# in the Software without restriction, including without limitation the rights
# to use, copy, modify, merge, publish, distribute, sublicense, and/or sell
# copies of the Software, and to permit persons to whom the Software is
# furnished to do so, subject to the following conditions:
#
# The above copyright notice and this permission notice shall be included in all
# copies or substantial portions of the Software.
#
# THE SOFTWARE IS PROVIDED "AS IS", WITHOUT WARRANTY OF ANY KIND, EXPRESS OR
# IMPLIED, INCLUDING BUT NOT LIMITED TO THE WARRANTIES OF MERCHANTABILITY,
# FITNESS FOR A PARTICULAR PURPOSE AND NONINFRINGEMENT. IN NO EVENT SHALL THE
# AUTHORS OR COPYRIGHT HOLDERS BE LIABLE FOR ANY CLAIM, DAMAGES OR OTHER
# LIABILITY, WHETHER IN AN ACTION OF CONTRACT, TORT OR OTHERWISE, ARISING FROM,
# OUT OF OR IN CONNECTION WITH THE SOFTWARE OR THE USE OR OTHER DEALINGS IN THE
# SOFTWARE.


import inspect
from abc import ABC, abstractmethod
from typing import Any, Iterable, List, Mapping, MutableMapping, Optional, Union

import base_python.cdk.utils.casing as casing
from airbyte_protocol import AirbyteStream, SyncMode
from base_python.logger import AirbyteLogger
from base_python.schema_helpers import ResourceSchemaLoader


def package_name_from_class(cls: object) -> str:
    """Find the package name given a class name"""
    module = inspect.getmodule(cls)
    return module.__name__.split(".")[0]


class Stream(ABC):
    """
    Base abstract class for an Airbyte Stream. Makes no assumption of the Stream's underlying transport protocol.
    """

    # Use self.logger in subclasses to log any messages
    logger = AirbyteLogger()  # TODO use native "logging" loggers with custom handlers

    @property
    def name(self) -> str:
        """
        :return: Stream name. By default this is the implementing class name, but it can be overridden as needed.
        """
        return casing.camel_to_snake(self.__class__.__name__)

    @abstractmethod
    def read_records(
        self,
        sync_mode: SyncMode,
        cursor_field: List[str] = None,
        stream_slice: Mapping[str, any] = None,
        stream_state: Mapping[str, Any] = None,
    ) -> Iterable[Mapping[str, Any]]:
        """
        This method should be overridden by subclasses to read records based on the inputs
        """

    @abstractmethod
    def _get_source_defined_primary_keys(self, ) -> List[List[str]]:
        """
        :return: List of path to fields used as the Stream's primary key. Empty list by default.
        """

    def get_json_schema(self) -> Mapping[str, Any]:
        """
        :return: A dict of the JSON schema representing this stream.

        The default implementation of this method looks for a JSONSchema file with the same name as this stream's "name" property.
        Override as needed.
        """
        # TODO show an example of using pydantic to define the JSON schema, or reading an OpenAPI spec
        return ResourceSchemaLoader(package_name_from_class(self.__class__)).get_schema(self.name)

    def as_airbyte_stream(self) -> AirbyteStream:
        stream = AirbyteStream(name=self.name, json_schema=dict(self.get_json_schema()), supported_sync_modes=[SyncMode.full_refresh])

        if self.supports_incremental:
            stream.source_defined_cursor = self.source_defined_cursor
            stream.supported_sync_modes.append(SyncMode.incremental)
            stream.default_cursor_field = self._wrapped_cursor_field()
<<<<<<< HEAD

        keys = self._get_source_defined_primary_keys()
        if len(keys) > 0:
            stream.source_defined_primary_key = keys

=======
>>>>>>> 72c237d1
        return stream

    @property
    def supports_incremental(self) -> bool:
        """
        :return: True if this stream supports incrementally reading data
        """
        return len(self._wrapped_cursor_field()) > 0

    def _wrapped_cursor_field(self) -> List[str]:
        return [self.cursor_field] if isinstance(self.cursor_field, str) else self.cursor_field

    @property
    def cursor_field(self) -> Union[str, List[str]]:
        """
        Override to return the default cursor field used by this stream e.g: an API entity might always use created_at as the cursor field.
        :return: The name of the field used as a cursor. If the cursor is nested, return an array consisting of the path to the cursor.
        """
        return []

    @property
    def source_defined_cursor(self) -> bool:
        """
        Return False if the cursor can be configured by the user.
        """
        return True

    def stream_slices(
        self, sync_mode: SyncMode, cursor_field: List[str] = None, stream_state: Mapping[str, Any] = None
    ) -> Iterable[Optional[Mapping[str, any]]]:
        """
        Override to define the slices for this stream. See the stream slicing section of the docs for more information.

        :param stream_state:
        :return:
        """
        return [None]

    @property
    def state_checkpoint_interval(self) -> Optional[int]:
        """
        Decides how often to checkpoint state (i.e: emit a STATE message). E.g: if this returns a value of 100, then state is persisted after reading
        100 records, then 200, 300, etc.. A good default value is 1000 although your mileage may vary depending on the underlying data source.

        Checkpointing a stream avoids re-reading records in the case a sync is failed or cancelled.

        return None if state should not be checkpointed e.g: because records returned from the underlying data source are not returned in
        ascending order with respect to the cursor field. This can happen if the source does not support reading records in ascending order of
        created_at date (or whatever the cursor is). In those cases, state must only be saved once the full stream has been read.
        """
        return None

    def get_updated_state(self, current_stream_state: MutableMapping[str, Any], latest_record: Mapping[str, Any]):
        """
        Override to extract state from the latest record. Needed to implement incremental sync.

        Inspects the latest record extracted from the data source and the current state object and return an updated state object.

        For example: if the state object is based on created_at timestamp, and the current state is {'created_at': 10}, and the latest_record is
        {'name': 'octavia', 'created_at': 20 } then this method would return {'created_at': 20} to indicate state should be updated to this object.

        :param current_stream_state: The stream's current state object
        :param latest_record: The latest record extracted from the stream
        :return: An updated state object
        """
        return {}<|MERGE_RESOLUTION|>--- conflicted
+++ resolved
@@ -87,14 +87,11 @@
             stream.source_defined_cursor = self.source_defined_cursor
             stream.supported_sync_modes.append(SyncMode.incremental)
             stream.default_cursor_field = self._wrapped_cursor_field()
-<<<<<<< HEAD
 
         keys = self._get_source_defined_primary_keys()
         if len(keys) > 0:
             stream.source_defined_primary_key = keys
-
-=======
->>>>>>> 72c237d1
+            
         return stream
 
     @property
