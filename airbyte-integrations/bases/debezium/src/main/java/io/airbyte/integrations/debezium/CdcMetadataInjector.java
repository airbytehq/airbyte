--- conflicted
+++ resolved
@@ -24,13 +24,10 @@
    */
   void addMetaData(ObjectNode event, JsonNode source);
 
-<<<<<<< HEAD
-=======
   default void addMetaDataToRowsFetchedOutsideDebezium(final ObjectNode record, final String transactionTimestamp, final T metadataToAdd) {
     throw new RuntimeException("Not Supported");
   }
 
->>>>>>> 46029542
   /**
    * As part of Airbyte record we need to add the namespace (schema name)
    *
