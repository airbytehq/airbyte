/*
 * Copyright (c) 2023 Airbyte, Inc., all rights reserved.
 */

package io.airbyte.integrations.debezium.internals.mongodb;

import io.debezium.connector.mongodb.SourceInfo;

/**
 * A collection of constants for use with the Debezium MongoDB Connector.
 */
public class MongoDbDebeziumConstants {

  /**
   * Constants for Debezium Source Event data.
<<<<<<< HEAD
=======
   */
  public static class ChangeEvent {

    public static final String SOURCE = "source";

    public static final String SOURCE_ORDER = SourceInfo.ORDER;

    public static final String SOURCE_RESUME_TOKEN = "resume_token";

    public static final String SOURCE_SECONDS = SourceInfo.TIMESTAMP;

    public static final String SOURCE_TIMESTAMP_MS = "ts_ms";

  }

  /**
   * Constants for Debezium Offset State storage.
>>>>>>> fcb23c86
   */
  public static class ChangeEvent {
    public static final String SOURCE = "source";
    public static final String SOURCE_COLLECTION = SourceInfo.COLLECTION;
    public static final String SOURCE_DB = "db";
    public static final String SOURCE_ORDER = SourceInfo.ORDER;
    public static final String SOURCE_RESUME_TOKEN = "resume_token";
    public static final String SOURCE_SECONDS = SourceInfo.TIMESTAMP;
    public static final String SOURCE_TIMESTAMP_MS = "ts_ms";

<<<<<<< HEAD
  }
=======
    public static final String KEY_REPLICA_SET = SourceInfo.REPLICA_SET_NAME;

    public static final String KEY_SERVER_ID = SourceInfo.SERVER_ID_KEY;

    public static final String VALUE_INCREMENT = SourceInfo.ORDER;
>>>>>>> fcb23c86

  /**
   * Constants for Debezium Offset State storage.
   */
  public static class OffsetState {
    public static final String KEY_REPLICA_SET = SourceInfo.REPLICA_SET_NAME;
    public static final String KEY_SERVER_ID = SourceInfo.SERVER_ID_KEY;
    public static final String VALUE_INCREMENT = SourceInfo.ORDER;
    public static final String VALUE_RESUME_TOKEN = "resume_token";
<<<<<<< HEAD
    public static final String VALUE_SECONDS = SourceInfo.TIMESTAMP;
=======

    public static final String VALUE_SECONDS = SourceInfo.TIMESTAMP;

>>>>>>> fcb23c86
    public static final String VALUE_TRANSACTION_ID = "transaction_id";

  }

}<|MERGE_RESOLUTION|>--- conflicted
+++ resolved
@@ -13,26 +13,6 @@
 
   /**
    * Constants for Debezium Source Event data.
-<<<<<<< HEAD
-=======
-   */
-  public static class ChangeEvent {
-
-    public static final String SOURCE = "source";
-
-    public static final String SOURCE_ORDER = SourceInfo.ORDER;
-
-    public static final String SOURCE_RESUME_TOKEN = "resume_token";
-
-    public static final String SOURCE_SECONDS = SourceInfo.TIMESTAMP;
-
-    public static final String SOURCE_TIMESTAMP_MS = "ts_ms";
-
-  }
-
-  /**
-   * Constants for Debezium Offset State storage.
->>>>>>> fcb23c86
    */
   public static class ChangeEvent {
     public static final String SOURCE = "source";
@@ -42,16 +22,8 @@
     public static final String SOURCE_RESUME_TOKEN = "resume_token";
     public static final String SOURCE_SECONDS = SourceInfo.TIMESTAMP;
     public static final String SOURCE_TIMESTAMP_MS = "ts_ms";
+  }
 
-<<<<<<< HEAD
-  }
-=======
-    public static final String KEY_REPLICA_SET = SourceInfo.REPLICA_SET_NAME;
-
-    public static final String KEY_SERVER_ID = SourceInfo.SERVER_ID_KEY;
-
-    public static final String VALUE_INCREMENT = SourceInfo.ORDER;
->>>>>>> fcb23c86
 
   /**
    * Constants for Debezium Offset State storage.
@@ -61,15 +33,8 @@
     public static final String KEY_SERVER_ID = SourceInfo.SERVER_ID_KEY;
     public static final String VALUE_INCREMENT = SourceInfo.ORDER;
     public static final String VALUE_RESUME_TOKEN = "resume_token";
-<<<<<<< HEAD
     public static final String VALUE_SECONDS = SourceInfo.TIMESTAMP;
-=======
-
-    public static final String VALUE_SECONDS = SourceInfo.TIMESTAMP;
-
->>>>>>> fcb23c86
     public static final String VALUE_TRANSACTION_ID = "transaction_id";
-
   }
 
 }