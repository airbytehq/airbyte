/*
 * Copyright (c) 2021 Airbyte, Inc., all rights reserved.
 */

package io.airbyte.integrations.debezium.internals;

import io.airbyte.db.DataTypeUtils;
import io.debezium.spi.converter.RelationalColumn;
import java.sql.Date;
import java.sql.Timestamp;
import java.time.Duration;
import java.time.LocalDate;
import java.time.LocalDateTime;
import java.time.format.DateTimeParseException;
import java.sql.Date;
import org.slf4j.Logger;
import org.slf4j.LoggerFactory;

public final class DebeziumConverterUtils {

  private static final Logger LOGGER = LoggerFactory.getLogger(DebeziumConverterUtils.class);

  private DebeziumConverterUtils() {
    throw new UnsupportedOperationException();
  }

  public static String convertDate(final Object input) {
    /**
     * While building this custom converter we were not sure what type debezium could return cause there
     * is no mention of it in the documentation. Secondly if you take a look at
     * {@link io.debezium.connector.mysql.converters.TinyIntOneToBooleanConverter#converterFor(io.debezium.spi.converter.RelationalColumn, io.debezium.spi.converter.CustomConverter.ConverterRegistration)}
     * method, even it is handling multiple data types but its not clear under what circumstances which
     * data type would be returned. I just went ahead and handled the data types that made sense.
     * Secondly, we use LocalDateTime to handle this cause it represents DATETIME datatype in JAVA
     */
    if (input instanceof LocalDateTime) {
      return DataTypeUtils.toISO8601String((LocalDateTime) input);
    } else if (input instanceof LocalDate) {
      return DataTypeUtils.toISO8601String((LocalDate) input);
    } else if (input instanceof Duration) {
      return DataTypeUtils.toISO8601String((Duration) input);
    } else if (input instanceof Timestamp) {
      return DataTypeUtils.toISO8601StringWithMicroseconds((((Timestamp) input).toInstant()));
    } else if (input instanceof Number) {
      return DataTypeUtils.toISO8601String(
          new Timestamp(((Number) input).longValue()).toLocalDateTime());
    } else if (input instanceof Date) {
<<<<<<< HEAD
      return DataTypeUtils.toISO8601String(input)
    }
     else if (input instanceof String) {
=======
      return DataTypeUtils.toISO8601String((Date) input);
    } else if (input instanceof String) {
>>>>>>> 65572f68
      try {
        return LocalDateTime.parse((String) input).toString();
      } catch (final DateTimeParseException e) {
        LOGGER.warn("Cannot convert value '{}' to LocalDateTime type", input);
        return input.toString();
      }
    }
    LOGGER.warn("Uncovered date class type '{}'. Use default converter", input.getClass().getName());
    return input.toString();
  }

  public static Object convertDefaultValue(RelationalColumn field) {
    if (field.isOptional()) {
      return null;
    } else if (field.hasDefaultValue()) {
      return field.defaultValue();
    }
    return null;
  }

}<|MERGE_RESOLUTION|>--- conflicted
+++ resolved
@@ -45,14 +45,8 @@
       return DataTypeUtils.toISO8601String(
           new Timestamp(((Number) input).longValue()).toLocalDateTime());
     } else if (input instanceof Date) {
-<<<<<<< HEAD
-      return DataTypeUtils.toISO8601String(input)
-    }
-     else if (input instanceof String) {
-=======
       return DataTypeUtils.toISO8601String((Date) input);
     } else if (input instanceof String) {
->>>>>>> 65572f68
       try {
         return LocalDateTime.parse((String) input).toString();
       } catch (final DateTimeParseException e) {
