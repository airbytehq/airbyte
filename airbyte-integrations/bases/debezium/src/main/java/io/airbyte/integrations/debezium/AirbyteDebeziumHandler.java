/*
 * Copyright (c) 2023 Airbyte, Inc., all rights reserved.
 */

package io.airbyte.integrations.debezium;

import static io.airbyte.integrations.debezium.DebeziumIteratorConstants.SYNC_CHECKPOINT_DURATION;
import static io.airbyte.integrations.debezium.DebeziumIteratorConstants.SYNC_CHECKPOINT_DURATION_PROPERTY;
import static io.airbyte.integrations.debezium.DebeziumIteratorConstants.SYNC_CHECKPOINT_RECORDS;
import static io.airbyte.integrations.debezium.DebeziumIteratorConstants.SYNC_CHECKPOINT_RECORDS_PROPERTY;

import com.fasterxml.jackson.databind.JsonNode;
import io.airbyte.commons.util.AutoCloseableIterator;
import io.airbyte.commons.util.AutoCloseableIterators;
import io.airbyte.commons.util.MoreIterators;
import io.airbyte.db.jdbc.JdbcUtils;
import io.airbyte.integrations.debezium.internals.*;
import io.airbyte.integrations.debezium.internals.AirbyteSchemaHistoryStorage.SchemaHistory;
import io.airbyte.protocol.models.v0.AirbyteMessage;
import io.airbyte.protocol.models.v0.ConfiguredAirbyteCatalog;
import io.airbyte.protocol.models.v0.ConfiguredAirbyteStream;
import io.airbyte.protocol.models.v0.SyncMode;
import io.debezium.engine.ChangeEvent;
import java.time.Duration;
import java.time.Instant;
import java.util.Optional;
import java.util.OptionalInt;
import java.util.Properties;
import java.util.concurrent.LinkedBlockingQueue;
import org.slf4j.Logger;
import org.slf4j.LoggerFactory;

/**
 * This class acts as the bridge between Airbyte DB connectors and debezium. If a DB connector wants
 * to use debezium for CDC, it should use this class
 */
public class AirbyteDebeziumHandler<T> {

  private static final Logger LOGGER = LoggerFactory.getLogger(AirbyteDebeziumHandler.class);
  /**
   * We use 10000 as capacity cause the default queue size and batch size of debezium is :
   * {@link io.debezium.config.CommonConnectorConfig#DEFAULT_MAX_BATCH_SIZE}is 2048
   * {@link io.debezium.config.CommonConnectorConfig#DEFAULT_MAX_QUEUE_SIZE} is 8192
   */
  private static final int QUEUE_CAPACITY = 10000;

  private final JsonNode config;
  private final CdcTargetPosition<T> targetPosition;
  private final boolean trackSchemaHistory;
  private final Duration firstRecordWaitTime;
  private final OptionalInt queueSize;

  public AirbyteDebeziumHandler(final JsonNode config,
                                final CdcTargetPosition<T> targetPosition,
                                final boolean trackSchemaHistory,
                                final Duration firstRecordWaitTime,
                                final OptionalInt queueSize) {
    this.config = config;
    this.targetPosition = targetPosition;
    this.trackSchemaHistory = trackSchemaHistory;
    this.firstRecordWaitTime = firstRecordWaitTime;
    this.queueSize = queueSize;
  }

  public AutoCloseableIterator<AirbyteMessage> getSnapshotIterators(
                                                                    final ConfiguredAirbyteCatalog catalogContainingStreamsToSnapshot,
                                                                    final CdcMetadataInjector cdcMetadataInjector,
                                                                    final Properties snapshotProperties,
                                                                    final CdcStateHandler cdcStateHandler,
                                                                    final DebeziumPropertiesManager.DebeziumConnectorType debeziumConnectorType,
                                                                    final Instant emittedAt) {

    LOGGER.info("Running snapshot for " + catalogContainingStreamsToSnapshot.getStreams().size() + " new tables");
    final LinkedBlockingQueue<ChangeEvent<String, String>> queue = new LinkedBlockingQueue<>(queueSize.orElse(QUEUE_CAPACITY));

    final AirbyteFileOffsetBackingStore offsetManager = AirbyteFileOffsetBackingStore.initializeDummyStateForSnapshotPurpose();
    final DebeziumRecordPublisher tableSnapshotPublisher = new DebeziumRecordPublisher(snapshotProperties,
        config,
        catalogContainingStreamsToSnapshot,
        offsetManager,
        schemaHistoryManager(new SchemaHistory<>(Optional.empty(), false), cdcStateHandler.compressSchemaHistoryForState()),
        debeziumConnectorType);
    tableSnapshotPublisher.start(queue);

    final AutoCloseableIterator<ChangeEventWithMetadata> eventIterator = new DebeziumRecordIterator<>(
        queue,
        targetPosition,
        tableSnapshotPublisher::hasClosed,
        new DebeziumShutdownProcedure<>(queue, tableSnapshotPublisher::close, tableSnapshotPublisher::hasClosed),
        firstRecordWaitTime);

    return AutoCloseableIterators.concatWithEagerClose(AutoCloseableIterators
        .transform(
            eventIterator,
            (event) -> DebeziumEventUtils.toAirbyteMessage(event, cdcMetadataInjector, emittedAt)),
        AutoCloseableIterators
            .fromIterator(MoreIterators.singletonIteratorFromSupplier(cdcStateHandler::saveStateAfterCompletionOfSnapshotOfNewStreams)));
  }

  public AutoCloseableIterator<AirbyteMessage> getIncrementalIterators(final ConfiguredAirbyteCatalog catalog,
                                                                       final CdcSavedInfoFetcher cdcSavedInfoFetcher,
                                                                       final CdcStateHandler cdcStateHandler,
                                                                       final CdcMetadataInjector cdcMetadataInjector,
                                                                       final Properties connectorProperties,
                                                                       final DebeziumPropertiesManager.DebeziumConnectorType debeziumConnectorType,
                                                                       final Instant emittedAt,
                                                                       final boolean addDbNameToState) {
    LOGGER.info("Using CDC: {}", true);
    final LinkedBlockingQueue<ChangeEvent<String, String>> queue = new LinkedBlockingQueue<>(queueSize.orElse(QUEUE_CAPACITY));
    final AirbyteFileOffsetBackingStore offsetManager = AirbyteFileOffsetBackingStore.initializeState(cdcSavedInfoFetcher.getSavedOffset(),
        addDbNameToState ? Optional.ofNullable(config.get(JdbcUtils.DATABASE_KEY).asText()) : Optional.empty());
    final Optional<AirbyteSchemaHistoryStorage> schemaHistoryManager =
<<<<<<< HEAD
        schemaHistoryManager(cdcSavedInfoFetcher.getSavedSchemaHistory(), cdcStateHandler.compressSchemaHistoryForState());
=======
        trackSchemaHistory ? schemaHistoryManager(cdcSavedInfoFetcher.getSavedSchemaHistory(), cdcStateHandler.compressSchemaHistoryForState())
            : Optional.empty();
>>>>>>> 387d78cb
    final DebeziumRecordPublisher publisher = new DebeziumRecordPublisher(connectorProperties, config, catalog, offsetManager,
        schemaHistoryManager, debeziumConnectorType);
    publisher.start(queue);

    // handle state machine around pub/sub logic.
    final AutoCloseableIterator<ChangeEventWithMetadata> eventIterator = new DebeziumRecordIterator<>(
        queue,
        targetPosition,
        publisher::hasClosed,
        new DebeziumShutdownProcedure<>(queue, publisher::close, publisher::hasClosed),
        firstRecordWaitTime);

    final Duration syncCheckpointDuration =
        config.get(SYNC_CHECKPOINT_DURATION_PROPERTY) != null ? Duration.ofSeconds(config.get(SYNC_CHECKPOINT_DURATION_PROPERTY).asLong())
            : SYNC_CHECKPOINT_DURATION;
    final Long syncCheckpointRecords = config.get(SYNC_CHECKPOINT_RECORDS_PROPERTY) != null ? config.get(SYNC_CHECKPOINT_RECORDS_PROPERTY).asLong()
        : SYNC_CHECKPOINT_RECORDS;
    return AutoCloseableIterators.fromIterator(new DebeziumStateDecoratingIterator<>(
        eventIterator,
        cdcStateHandler,
        targetPosition,
        cdcMetadataInjector,
        emittedAt,
        offsetManager,
        trackSchemaHistory,
        schemaHistoryManager.orElse(null),
        syncCheckpointDuration,
        syncCheckpointRecords));
  }

  private Optional<AirbyteSchemaHistoryStorage> schemaHistoryManager(final SchemaHistory<Optional<JsonNode>> schemaHistory,
                                                                     final boolean compressSchemaHistoryForState) {
    if (trackSchemaHistory) {
      return Optional.of(AirbyteSchemaHistoryStorage.initializeDBHistory(schemaHistory, compressSchemaHistoryForState));
    }

    return Optional.empty();
  }

  public static boolean shouldUseCDC(final ConfiguredAirbyteCatalog catalog) {
    return catalog.getStreams().stream().map(ConfiguredAirbyteStream::getSyncMode)
        .anyMatch(syncMode -> syncMode == SyncMode.INCREMENTAL);
  }

}<|MERGE_RESOLUTION|>--- conflicted
+++ resolved
@@ -110,12 +110,8 @@
     final AirbyteFileOffsetBackingStore offsetManager = AirbyteFileOffsetBackingStore.initializeState(cdcSavedInfoFetcher.getSavedOffset(),
         addDbNameToState ? Optional.ofNullable(config.get(JdbcUtils.DATABASE_KEY).asText()) : Optional.empty());
     final Optional<AirbyteSchemaHistoryStorage> schemaHistoryManager =
-<<<<<<< HEAD
-        schemaHistoryManager(cdcSavedInfoFetcher.getSavedSchemaHistory(), cdcStateHandler.compressSchemaHistoryForState());
-=======
         trackSchemaHistory ? schemaHistoryManager(cdcSavedInfoFetcher.getSavedSchemaHistory(), cdcStateHandler.compressSchemaHistoryForState())
             : Optional.empty();
->>>>>>> 387d78cb
     final DebeziumRecordPublisher publisher = new DebeziumRecordPublisher(connectorProperties, config, catalog, offsetManager,
         schemaHistoryManager, debeziumConnectorType);
     publisher.start(queue);
