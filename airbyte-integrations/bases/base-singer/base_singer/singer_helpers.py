--- conflicted
+++ resolved
@@ -30,7 +30,6 @@
 from datetime import datetime
 from typing import DefaultDict, Dict, Generator, List, Optional
 
-from .subprocess_helpers import graceful_wait
 from airbyte_protocol import (
     AirbyteCatalog,
     AirbyteMessage,
@@ -173,14 +172,9 @@
                     line = key.fileobj.readline()
                     if not line:
                         ok = False
-<<<<<<< HEAD
-                        graceful_wait(p, 60)
-                        if not p.returncode:
-=======
                         try:
                             p.wait(timeout=60)
                         except subprocess.TimeoutExpired:
->>>>>>> 0378276c
                             raise Exception(f"Underlying command {shell_command} is hanging")
 
                         if p.returncode != 0:
