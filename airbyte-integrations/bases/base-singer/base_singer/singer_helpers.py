"""
MIT License

Copyright (c) 2020 Airbyte

Permission is hereby granted, free of charge, to any person obtaining a copy
of this software and associated documentation files (the "Software"), to deal
in the Software without restriction, including without limitation the rights
to use, copy, modify, merge, publish, distribute, sublicense, and/or sell
copies of the Software, and to permit persons to whom the Software is
furnished to do so, subject to the following conditions:

The above copyright notice and this permission notice shall be included in all
copies or substantial portions of the Software.

THE SOFTWARE IS PROVIDED "AS IS", WITHOUT WARRANTY OF ANY KIND, EXPRESS OR
IMPLIED, INCLUDING BUT NOT LIMITED TO THE WARRANTIES OF MERCHANTABILITY,
FITNESS FOR A PARTICULAR PURPOSE AND NONINFRINGEMENT. IN NO EVENT SHALL THE
AUTHORS OR COPYRIGHT HOLDERS BE LIABLE FOR ANY CLAIM, DAMAGES OR OTHER
LIABILITY, WHETHER IN AN ACTION OF CONTRACT, TORT OR OTHERWISE, ARISING FROM,
OUT OF OR IN CONNECTION WITH THE SOFTWARE OR THE USE OR OTHER DEALINGS IN THE
SOFTWARE.
"""

import json
import os
import selectors
import subprocess
from dataclasses import dataclass
from datetime import datetime
from typing import DefaultDict, Dict, Generator, List, Optional

from airbyte_protocol import (
    AirbyteCatalog,
    AirbyteMessage,
    AirbyteRecordMessage,
    AirbyteStateMessage,
    AirbyteStream,
    ConfiguredAirbyteCatalog,
    ConfiguredAirbyteStream,
    SyncMode,
    Type,
)

_INCREMENTAL = "INCREMENTAL"
_FULL_TABLE = "FULL_TABLE"


def to_json(string):
    try:
        return json.loads(string)
    except ValueError:
        return False


def is_field_metadata(metadata):
    if len(metadata.get("breadcrumb")) != 2:
        return False
    else:
        return metadata.get("breadcrumb")[0] != "property"


def configured_for_incremental(configured_stream: ConfiguredAirbyteStream):
    return configured_stream.sync_mode and configured_stream.sync_mode == SyncMode.incremental


def get_stream_level_metadata(metadatas: List[Dict[str, any]]) -> Optional[Dict[str, any]]:
    for metadata in metadatas:
        if not is_field_metadata(metadata) and "metadata" in metadata:
            return metadata.get("metadata")
    return None


@dataclass
class Catalogs:
    singer_catalog: object
    airbyte_catalog: AirbyteCatalog


@dataclass
class SyncModeInfo:
    supported_sync_modes: Optional[List[SyncMode]] = None
    source_defined_cursor: Optional[bool] = None
    default_cursor_field: Optional[List[str]] = None


def set_sync_modes_from_metadata(airbyte_stream: AirbyteStream, metadatas: List[Dict[str, any]]):
    stream_metadata = get_stream_level_metadata(metadatas)
    if stream_metadata:
        # A stream is incremental if it declares replication keys or if forced-replication-method is set to incremental
        replication_keys = stream_metadata.get("valid-replication-keys", [])
        if len(replication_keys) > 0:
            airbyte_stream.source_defined_cursor = True
            airbyte_stream.supported_sync_modes = [SyncMode.incremental]
            # TODO if there are multiple replication keys, allow configuring which one is used. For now we deterministically take the first
            airbyte_stream.default_cursor_field = [sorted(replication_keys)[0]]
        elif "forced-replication-method" in stream_metadata:
            forced_replication_method = stream_metadata["forced-replication-method"]
            if isinstance(forced_replication_method, dict):
                forced_replication_method = forced_replication_method.get("replication-method", "")
            if forced_replication_method.upper() == _INCREMENTAL:
                airbyte_stream.source_defined_cursor = True
                airbyte_stream.supported_sync_modes = [SyncMode.incremental]
            elif forced_replication_method.upper() == _FULL_TABLE:
                airbyte_stream.source_defined_cursor = False
                airbyte_stream.supported_sync_modes = [SyncMode.full_refresh]


def override_sync_modes(airbyte_stream: AirbyteStream, overrides: SyncModeInfo):
    airbyte_stream.source_defined_cursor = overrides.source_defined_cursor or False
    if overrides.supported_sync_modes:
        airbyte_stream.supported_sync_modes = overrides.supported_sync_modes
    if overrides.default_cursor_field is not None:
        airbyte_stream.default_cursor_field = overrides.default_cursor_field


class SingerHelper:
    @staticmethod
    def _transform_types(stream_properties: DefaultDict):
        for field_name in stream_properties:
            field_object = stream_properties[field_name]
            field_object["type"] = SingerHelper._parse_type(field_object["type"])

    @staticmethod
    def singer_catalog_to_airbyte_catalog(singer_catalog: Dict[str, any], sync_mode_overrides: Dict[str, SyncModeInfo]) -> AirbyteCatalog:
        """
        :param singer_catalog:
        :param sync_mode_overrides: A dict from stream name to the sync modes it should use. Each stream in this dict must exist in the Singer catalog,
        but not every stream in the catalog should exist in this
        :return: Airbyte Catalog
        """
        airbyte_streams = []
        for stream in singer_catalog.get("streams"):
            name = stream.get("stream")
            schema = stream.get("schema")
            airbyte_stream = AirbyteStream(name=name, json_schema=schema)
            if name in sync_mode_overrides:
                override_sync_modes(airbyte_stream, sync_mode_overrides[name])

            else:
                set_sync_modes_from_metadata(airbyte_stream, stream.get("metadata", []))

            airbyte_streams += [airbyte_stream]
        return AirbyteCatalog(streams=airbyte_streams)

    @staticmethod
    def get_catalogs(logger, shell_command: str, sync_mode_overrides: Dict[str, SyncModeInfo], excluded_streams: List) -> Catalogs:
        completed_process = subprocess.run(
            shell_command, shell=True, stdout=subprocess.PIPE, stderr=subprocess.PIPE, universal_newlines=True
        )

        for line in completed_process.stderr.splitlines():
            logger.log_by_prefix(line, "ERROR")

        singer_catalog = json.loads(completed_process.stdout)
        streams = singer_catalog.get("streams", [])
        if streams and excluded_streams:
            singer_catalog["streams"] = [stream for stream in streams if stream["stream"] not in excluded_streams]
        airbyte_catalog = SingerHelper.singer_catalog_to_airbyte_catalog(singer_catalog, sync_mode_overrides)

        return Catalogs(singer_catalog=singer_catalog, airbyte_catalog=airbyte_catalog)

    @staticmethod
    def read(logger, shell_command, is_message=(lambda x: True), transform=(lambda x: x)) -> Generator[AirbyteMessage, None, None]:
        with subprocess.Popen(shell_command, shell=True, stdout=subprocess.PIPE, stderr=subprocess.PIPE, universal_newlines=True) as p:
<<<<<<< HEAD
            for std_data in SingerHelper._read_std_rows(p, is_message, transform):
                if isinstance(std_data, AirbyteMessage):
                    yield std_data
                else:
                    logger.log_by_prefix(*std_data)

    @staticmethod
    def _read_std_rows(process: subprocess.Popen, is_message, transform) -> Generator[AirbyteMessage, None, None]:
        sel = selectors.DefaultSelector()
        sel.register(process.stdout, selectors.EVENT_READ)
        sel.register(process.stderr, selectors.EVENT_READ)
        eof = False
        while not eof:
            selects_list = sel.select()
            empty_line_counter = 0
            for key, val1 in selects_list:
                line = key.fileobj.readline()
                if not line:
                    empty_line_counter += 1
                    if empty_line_counter >= len(selects_list):
                        eof = True
                elif key.fileobj is process.stdout:
                    out_json = to_json(line)
                    if out_json is not None and is_message(out_json):
                        message_data = SingerHelper._classify_and_convert_out_json_to_airbyte_message(out_json, transform)
                        if message_data is not None:
                            yield message_data
=======
            sel = selectors.DefaultSelector()
            sel.register(p.stdout, selectors.EVENT_READ)
            sel.register(p.stderr, selectors.EVENT_READ)
            ok = True
            while ok:
                for key, _ in sel.select():
                    line = key.fileobj.readline()
                    if not line:
                        ok = False
                        try:
                            p.wait(timeout=60)
                        except subprocess.TimeoutExpired:
                            raise Exception(f"Underlying command {shell_command} is hanging")

                        if p.returncode != 0:
                            raise Exception(f"Underlying command {shell_command} failed with exit code {p.returncode}")

                    elif key.fileobj is p.stdout:
                        out_json = to_json(line)
                        if out_json is not None and is_message(out_json):
                            transformed_json = transform(out_json)
                            if transformed_json is not None:
                                if transformed_json.get("type") == "SCHEMA" or transformed_json.get("type") == "ACTIVATE_VERSION":
                                    pass
                                elif transformed_json.get("type") == "STATE":
                                    out_record = AirbyteStateMessage(data=transformed_json["value"])
                                    out_message = AirbyteMessage(type=Type.STATE, state=out_record)
                                    yield transform(out_message)
                                else:
                                    # todo: check that messages match the discovered schema
                                    stream_name = transformed_json["stream"]
                                    out_record = AirbyteRecordMessage(
                                        stream=stream_name,
                                        data=transformed_json["record"],
                                        emitted_at=int(datetime.now().timestamp()) * 1000,
                                    )
                                    out_message = AirbyteMessage(type=Type.RECORD, record=out_record)
                                    yield transform(out_message)
                        else:
                            logger.log_by_prefix(line, "INFO")
>>>>>>> 8dc6c7c2
                    else:
                        yield line, "INFO"
                else:
                    yield line, "ERROR"

    @staticmethod
    def _classify_and_convert_out_json_to_airbyte_message(out_json: Dict, transform) -> AirbyteMessage:
        transformed_json = transform(out_json)
        if transformed_json is not None:
            if transformed_json.get("type") == "SCHEMA" or transformed_json.get(
                    "type") == "ACTIVATE_VERSION":
                pass
            elif transformed_json.get("type") == "STATE":
                out_record = AirbyteStateMessage(data=transformed_json["value"])
                out_message = AirbyteMessage(type=Type.STATE, state=out_record)
                return transform(out_message)
            else:
                # todo: check that messages match the discovered schema
                stream_name = transformed_json["stream"]
                out_record = AirbyteRecordMessage(
                    stream=stream_name,
                    data=transformed_json["record"],
                    emitted_at=int(datetime.now().timestamp()) * 1000,
                )
                out_message = AirbyteMessage(type=Type.RECORD, record=out_record)
                return transform(out_message)

    @staticmethod
    def create_singer_catalog_with_selection(masked_airbyte_catalog: ConfiguredAirbyteCatalog, discovered_singer_catalog: object) -> str:
        combined_catalog_path = os.path.join("singer_rendered_catalog.json")
        masked_singer_streams = []

        stream_name_to_configured_stream = {
            configured_stream.stream.name: configured_stream for configured_stream in masked_airbyte_catalog.streams
        }

        for singer_stream in discovered_singer_catalog.get("streams"):
            stream_name = singer_stream.get("stream")
            if stream_name in stream_name_to_configured_stream:
                new_metadatas = []
                # support old style catalog.
                singer_stream["schema"]["selected"] = True
                if singer_stream.get("metadata"):
                    metadatas = singer_stream.get("metadata")
                    for metadata in metadatas:
                        new_metadata = metadata
                        new_metadata["metadata"]["selected"] = True
                        if not is_field_metadata(new_metadata):
                            configured_stream = stream_name_to_configured_stream[stream_name]
                            if configured_for_incremental(configured_stream):
                                replication_method = _INCREMENTAL
                                if configured_stream.cursor_field:
                                    new_metadata["metadata"]["replication-key"] = configured_stream.cursor_field[0]
                            else:
                                replication_method = _FULL_TABLE
                            new_metadata["metadata"]["forced-replication-method"] = replication_method
                            new_metadata["metadata"]["replication-method"] = replication_method
                        else:
                            if "fieldExclusions" in new_metadata["metadata"]:
                                new_metadata["metadata"]["selected"] = True if not new_metadata["metadata"]["fieldExclusions"] else False
                        new_metadatas += [new_metadata]
                    singer_stream["metadata"] = new_metadatas

            masked_singer_streams += [singer_stream]

        combined_catalog = {"streams": masked_singer_streams}
        with open(combined_catalog_path, "w") as fh:
            fh.write(json.dumps(combined_catalog))

        return combined_catalog_path<|MERGE_RESOLUTION|>--- conflicted
+++ resolved
@@ -163,7 +163,6 @@
     @staticmethod
     def read(logger, shell_command, is_message=(lambda x: True), transform=(lambda x: x)) -> Generator[AirbyteMessage, None, None]:
         with subprocess.Popen(shell_command, shell=True, stdout=subprocess.PIPE, stderr=subprocess.PIPE, universal_newlines=True) as p:
-<<<<<<< HEAD
             for std_data in SingerHelper._read_std_rows(p, is_message, transform):
                 if isinstance(std_data, AirbyteMessage):
                     yield std_data
@@ -179,60 +178,27 @@
         while not eof:
             selects_list = sel.select()
             empty_line_counter = 0
-            for key, val1 in selects_list:
+            for key, _ in selects_list:
                 line = key.fileobj.readline()
                 if not line:
                     empty_line_counter += 1
                     if empty_line_counter >= len(selects_list):
                         eof = True
+
+                    try:
+                        process.wait(timeout=60)
+                    except subprocess.TimeoutExpired:
+                        raise Exception(f"Underlying command {shell_command} is hanging")
+
+                    if process.returncode != 0:
+                        raise Exception(f"Underlying command {shell_command} failed with exit code {p.returncode}")
+
                 elif key.fileobj is process.stdout:
                     out_json = to_json(line)
                     if out_json is not None and is_message(out_json):
                         message_data = SingerHelper._classify_and_convert_out_json_to_airbyte_message(out_json, transform)
                         if message_data is not None:
                             yield message_data
-=======
-            sel = selectors.DefaultSelector()
-            sel.register(p.stdout, selectors.EVENT_READ)
-            sel.register(p.stderr, selectors.EVENT_READ)
-            ok = True
-            while ok:
-                for key, _ in sel.select():
-                    line = key.fileobj.readline()
-                    if not line:
-                        ok = False
-                        try:
-                            p.wait(timeout=60)
-                        except subprocess.TimeoutExpired:
-                            raise Exception(f"Underlying command {shell_command} is hanging")
-
-                        if p.returncode != 0:
-                            raise Exception(f"Underlying command {shell_command} failed with exit code {p.returncode}")
-
-                    elif key.fileobj is p.stdout:
-                        out_json = to_json(line)
-                        if out_json is not None and is_message(out_json):
-                            transformed_json = transform(out_json)
-                            if transformed_json is not None:
-                                if transformed_json.get("type") == "SCHEMA" or transformed_json.get("type") == "ACTIVATE_VERSION":
-                                    pass
-                                elif transformed_json.get("type") == "STATE":
-                                    out_record = AirbyteStateMessage(data=transformed_json["value"])
-                                    out_message = AirbyteMessage(type=Type.STATE, state=out_record)
-                                    yield transform(out_message)
-                                else:
-                                    # todo: check that messages match the discovered schema
-                                    stream_name = transformed_json["stream"]
-                                    out_record = AirbyteRecordMessage(
-                                        stream=stream_name,
-                                        data=transformed_json["record"],
-                                        emitted_at=int(datetime.now().timestamp()) * 1000,
-                                    )
-                                    out_message = AirbyteMessage(type=Type.RECORD, record=out_record)
-                                    yield transform(out_message)
-                        else:
-                            logger.log_by_prefix(line, "INFO")
->>>>>>> 8dc6c7c2
                     else:
                         yield line, "INFO"
                 else:
