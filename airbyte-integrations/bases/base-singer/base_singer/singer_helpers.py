"""
MIT License

Copyright (c) 2020 Airbyte

Permission is hereby granted, free of charge, to any person obtaining a copy
of this software and associated documentation files (the "Software"), to deal
in the Software without restriction, including without limitation the rights
to use, copy, modify, merge, publish, distribute, sublicense, and/or sell
copies of the Software, and to permit persons to whom the Software is
furnished to do so, subject to the following conditions:

The above copyright notice and this permission notice shall be included in all
copies or substantial portions of the Software.

THE SOFTWARE IS PROVIDED "AS IS", WITHOUT WARRANTY OF ANY KIND, EXPRESS OR
IMPLIED, INCLUDING BUT NOT LIMITED TO THE WARRANTIES OF MERCHANTABILITY,
FITNESS FOR A PARTICULAR PURPOSE AND NONINFRINGEMENT. IN NO EVENT SHALL THE
AUTHORS OR COPYRIGHT HOLDERS BE LIABLE FOR ANY CLAIM, DAMAGES OR OTHER
LIABILITY, WHETHER IN AN ACTION OF CONTRACT, TORT OR OTHERWISE, ARISING FROM,
OUT OF OR IN CONNECTION WITH THE SOFTWARE OR THE USE OR OTHER DEALINGS IN THE
SOFTWARE.
"""

import json
import os
import selectors
import subprocess
from dataclasses import dataclass
from datetime import datetime
from typing import DefaultDict, Dict, Generator, List, Optional

from airbyte_protocol import (
    AirbyteCatalog,
    AirbyteMessage,
    AirbyteRecordMessage,
    AirbyteStateMessage,
    AirbyteStream,
    ConfiguredAirbyteCatalog,
    ConfiguredAirbyteStream,
    SyncMode,
    Type,
)

_INCREMENTAL = "INCREMENTAL"
_FULL_TABLE = "FULL_TABLE"


def to_json(string):
    try:
        return json.loads(string)
    except ValueError:
        return False


def is_field_metadata(metadata):
    if len(metadata.get("breadcrumb")) != 2:
        return False
    else:
        return metadata.get("breadcrumb")[0] != "property"


def configured_for_incremental(configured_stream: ConfiguredAirbyteStream):
    return configured_stream.sync_mode and configured_stream.sync_mode == SyncMode.incremental


def get_stream_level_metadata(metadatas: List[Dict[str, any]]) -> Optional[Dict[str, any]]:
    for metadata in metadatas:
        if not is_field_metadata(metadata) and "metadata" in metadata:
            return metadata.get("metadata")
    return None


@dataclass
class Catalogs:
    singer_catalog: object
    airbyte_catalog: AirbyteCatalog


@dataclass
class SyncModeInfo:
    supported_sync_modes: Optional[List[SyncMode]] = None
    source_defined_cursor: Optional[bool] = None
    default_cursor_field: Optional[List[str]] = None


def set_sync_modes_from_metadata(airbyte_stream: AirbyteStream, metadatas: List[Dict[str, any]]):
    stream_metadata = get_stream_level_metadata(metadatas)
    if stream_metadata:
        # A stream is incremental if it declares replication keys or if forced-replication-method is set to incremental
        replication_keys = stream_metadata.get("valid-replication-keys", [])
        if len(replication_keys) > 0:
            airbyte_stream.source_defined_cursor = True
            airbyte_stream.supported_sync_modes = [SyncMode.incremental]
            # TODO if there are multiple replication keys, allow configuring which one is used. For now we deterministically take the first
            airbyte_stream.default_cursor_field = [sorted(replication_keys)[0]]
        elif stream_metadata.get("forced-replication-method", "").upper() == _INCREMENTAL:
            airbyte_stream.source_defined_cursor = True
            airbyte_stream.supported_sync_modes = [SyncMode.incremental]


<<<<<<< HEAD
def override_sync_modes_from_overrides(airbyte_stream: AirbyteStream, overrides: SyncModeInfo):
=======
def override_sync_modes(airbyte_stream: AirbyteStream, overrides: SyncModeInfo):
>>>>>>> 0e4e4fd6
    airbyte_stream.source_defined_cursor = overrides.source_defined_cursor or False
    if overrides.supported_sync_modes:
        airbyte_stream.supported_sync_modes = overrides.supported_sync_modes
    if overrides.default_cursor_field:
        airbyte_stream.default_cursor_field = overrides.default_cursor_field


class SingerHelper:
    @staticmethod
    def _transform_types(stream_properties: DefaultDict):
        for field_name in stream_properties:
            field_object = stream_properties[field_name]
            field_object["type"] = SingerHelper._parse_type(field_object["type"])

    @staticmethod
    def singer_catalog_to_airbyte_catalog(singer_catalog: Dict[str, any], sync_mode_overrides: Dict[str, SyncModeInfo]) -> AirbyteCatalog:
        """
        :param singer_catalog:
        :param sync_mode_overrides: A dict from stream name to the sync modes it should use. Each stream in this dict must exist in the Singer catalog,
        but not every stream in the catalog should exist in this
        :return: Airbyte Catalog
        """
        airbyte_streams = []
        for stream in singer_catalog.get("streams"):
            name = stream.get("stream")
            schema = stream.get("schema")
            airbyte_stream = AirbyteStream(name=name, json_schema=schema)
            if name in sync_mode_overrides:
<<<<<<< HEAD
                override_sync_modes_from_overrides(airbyte_stream, sync_mode_overrides[name])
=======
                override_sync_modes(airbyte_stream, sync_mode_overrides[name])
>>>>>>> 0e4e4fd6
            else:
                set_sync_modes_from_metadata(airbyte_stream, stream.get("metadata", []))

            airbyte_streams += [airbyte_stream]
        return AirbyteCatalog(streams=airbyte_streams)

    @staticmethod
    def get_catalogs(logger, shell_command: str, sync_mode_overrides: Dict[str, SyncModeInfo]) -> Catalogs:
        completed_process = subprocess.run(
            shell_command, shell=True, stdout=subprocess.PIPE, stderr=subprocess.PIPE, universal_newlines=True
        )

        for line in completed_process.stderr.splitlines():
            logger.log_by_prefix(line, "ERROR")

        singer_catalog = json.loads(completed_process.stdout)
        airbyte_catalog = SingerHelper.singer_catalog_to_airbyte_catalog(singer_catalog, sync_mode_overrides)

        return Catalogs(singer_catalog=singer_catalog, airbyte_catalog=airbyte_catalog)

    @staticmethod
    def read(logger, shell_command, is_message=(lambda x: True), transform=(lambda x: x)) -> Generator[AirbyteMessage, None, None]:
        with subprocess.Popen(shell_command, shell=True, stdout=subprocess.PIPE, stderr=subprocess.PIPE, universal_newlines=True) as p:
            sel = selectors.DefaultSelector()
            sel.register(p.stdout, selectors.EVENT_READ)
            sel.register(p.stderr, selectors.EVENT_READ)
            ok = True
            while ok:
                for key, val1 in sel.select():
                    line = key.fileobj.readline()
                    if not line:
                        ok = False
                    elif key.fileobj is p.stdout:
                        out_json = to_json(line)
                        if out_json is not None and is_message(out_json):
                            transformed_json = transform(out_json)
                            if transformed_json is not None:
                                if transformed_json.get("type") == "SCHEMA" or transformed_json.get("type") == "ACTIVATE_VERSION":
                                    pass
                                elif transformed_json.get("type") == "STATE":
                                    out_record = AirbyteStateMessage(data=transformed_json["value"])
                                    out_message = AirbyteMessage(type=Type.STATE, state=out_record)
                                    yield transform(out_message)
                                else:
                                    # todo: check that messages match the discovered schema
                                    stream_name = transformed_json["stream"]
                                    out_record = AirbyteRecordMessage(
                                        stream=stream_name,
                                        data=transformed_json["record"],
                                        emitted_at=int(datetime.now().timestamp()) * 1000,
                                    )
                                    out_message = AirbyteMessage(type=Type.RECORD, record=out_record)
                                    yield transform(out_message)
                        else:
                            logger.log_by_prefix(line, "INFO")
                    else:
                        logger.log_by_prefix(line, "ERROR")

    @staticmethod
    def create_singer_catalog_with_selection(masked_airbyte_catalog: ConfiguredAirbyteCatalog, discovered_singer_catalog: object) -> str:
        combined_catalog_path = os.path.join("singer_rendered_catalog.json")
        masked_singer_streams = []

        stream_name_to_configured_stream = {
            configured_stream.stream.name: configured_stream for configured_stream in masked_airbyte_catalog.streams
        }

        for singer_stream in discovered_singer_catalog.get("streams"):
            stream_name = singer_stream.get("stream")
            if stream_name in stream_name_to_configured_stream:
                new_metadatas = []
                # support old style catalog.
                singer_stream["schema"]["selected"] = True
                if singer_stream.get("metadata"):
                    metadatas = singer_stream.get("metadata")
                    for metadata in metadatas:
                        new_metadata = metadata
                        new_metadata["metadata"]["selected"] = True
                        if not is_field_metadata(new_metadata):
                            configured_stream = stream_name_to_configured_stream[stream_name]
                            if configured_for_incremental(configured_stream):
                                replication_method = _INCREMENTAL
                                if configured_stream.cursor_field:
                                    new_metadata["metadata"]["replication-key"] = configured_stream.cursor_field[0]
                            else:
                                replication_method = _FULL_TABLE
                            new_metadata["metadata"]["forced-replication-method"] = replication_method
                            new_metadata["metadata"]["replication-method"] = replication_method
                        new_metadatas += [new_metadata]
                    singer_stream["metadata"] = new_metadatas

            masked_singer_streams += [singer_stream]

        combined_catalog = {"streams": masked_singer_streams}
        with open(combined_catalog_path, "w") as fh:
            fh.write(json.dumps(combined_catalog))

        return combined_catalog_path<|MERGE_RESOLUTION|>--- conflicted
+++ resolved
@@ -99,11 +99,7 @@
             airbyte_stream.supported_sync_modes = [SyncMode.incremental]
 
 
-<<<<<<< HEAD
-def override_sync_modes_from_overrides(airbyte_stream: AirbyteStream, overrides: SyncModeInfo):
-=======
 def override_sync_modes(airbyte_stream: AirbyteStream, overrides: SyncModeInfo):
->>>>>>> 0e4e4fd6
     airbyte_stream.source_defined_cursor = overrides.source_defined_cursor or False
     if overrides.supported_sync_modes:
         airbyte_stream.supported_sync_modes = overrides.supported_sync_modes
@@ -132,11 +128,8 @@
             schema = stream.get("schema")
             airbyte_stream = AirbyteStream(name=name, json_schema=schema)
             if name in sync_mode_overrides:
-<<<<<<< HEAD
-                override_sync_modes_from_overrides(airbyte_stream, sync_mode_overrides[name])
-=======
                 override_sync_modes(airbyte_stream, sync_mode_overrides[name])
->>>>>>> 0e4e4fd6
+
             else:
                 set_sync_modes_from_metadata(airbyte_stream, stream.get("metadata", []))
 
