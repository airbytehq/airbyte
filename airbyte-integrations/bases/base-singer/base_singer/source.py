--- conflicted
+++ resolved
@@ -106,11 +106,7 @@
             json_config = config_container.rendered_config
             self.try_connect(logger, json_config)
         except self.api_error as err:
-<<<<<<< HEAD
-            logger.error(f"Exception while connecting to the {self.tap_name}: {err}")
-=======
             logger.error(f"Exception while connecting to {self.tap_name}: {err}")
->>>>>>> ce42c353
             # this should be in UI
             error_msg = f"Unable to connect to {self.tap_name} with the provided credentials. Error: {err}"
             return AirbyteConnectionStatus(status=Status.FAILED, message=error_msg)
