"""
MIT License

Copyright (c) 2020 Airbyte

Permission is hereby granted, free of charge, to any person obtaining a copy
of this software and associated documentation files (the "Software"), to deal
in the Software without restriction, including without limitation the rights
to use, copy, modify, merge, publish, distribute, sublicense, and/or sell
copies of the Software, and to permit persons to whom the Software is
furnished to do so, subject to the following conditions:

The above copyright notice and this permission notice shall be included in all
copies or substantial portions of the Software.

THE SOFTWARE IS PROVIDED "AS IS", WITHOUT WARRANTY OF ANY KIND, EXPRESS OR
IMPLIED, INCLUDING BUT NOT LIMITED TO THE WARRANTIES OF MERCHANTABILITY,
FITNESS FOR A PARTICULAR PURPOSE AND NONINFRINGEMENT. IN NO EVENT SHALL THE
AUTHORS OR COPYRIGHT HOLDERS BE LIABLE FOR ANY CLAIM, DAMAGES OR OTHER
LIABILITY, WHETHER IN AN ACTION OF CONTRACT, TORT OR OTHERWISE, ARISING FROM,
OUT OF OR IN CONNECTION WITH THE SOFTWARE OR THE USE OR OTHER DEALINGS IN THE
SOFTWARE.
"""

from typing import Dict, Generator, Type

from airbyte_protocol import AirbyteCatalog, AirbyteConnectionStatus, AirbyteMessage, ConfiguredAirbyteCatalog, Status
from base_python import AirbyteLogger, CatalogHelper, ConfigContainer, Source

from .singer_helpers import Catalogs, SingerHelper, SyncModeInfo


class SingerSource(Source):
    def discover_cmd(self, logger: AirbyteLogger, config_path: str) -> str:
        """
        Returns the command used to run discovery in the singer tap. For example, if the bash command used to invoke the singer tap is `tap-postgres`,
        and the config JSON lived in "/path/config.json", this method would return "tap-postgres --config /path/config.json"
        """
        raise NotImplementedError

    def read_cmd(self, logger: AirbyteLogger, config_path: str, catalog_path: str, state_path: str = None) -> str:
        """
        Returns the command used to read data from the singer tap. For example, if the bash command used to invoke the singer tap is `tap-postgres`,
        and the config JSON lived in "/path/config.json", and the catalog was in "/path/catalog.json",
        this method would return "tap-postgres --config /path/config.json --catalog /path/catalog.json"
        """
        raise NotImplementedError

    def _discover_internal(self, logger: AirbyteLogger, config_container: ConfigContainer) -> Catalogs:
        cmd = self.discover_cmd(logger, config_container.rendered_config_path)
        catalogs = SingerHelper.get_catalogs(logger, cmd, self.get_sync_mode_overrides())

        return catalogs

    def discover(self, logger: AirbyteLogger, config_container: ConfigContainer) -> AirbyteCatalog:
        """
        Implements the parent class discover method.
        """
        return self._discover_internal(logger, config_container).airbyte_catalog

    def read(
        self, logger: AirbyteLogger, config_container: ConfigContainer, catalog_path: str, state_path: str = None
    ) -> Generator[AirbyteMessage, None, None]:
        """
        Implements the parent class read method.
        """
        catalogs = self._discover_internal(logger, config_container)
        masked_airbyte_catalog = ConfiguredAirbyteCatalog.parse_obj(self.read_config(catalog_path))
        selected_singer_catalog_path = SingerHelper.create_singer_catalog_with_selection(masked_airbyte_catalog, catalogs.singer_catalog)

        read_cmd = self.read_cmd(logger, config_container.rendered_config_path, selected_singer_catalog_path, state_path)
        return SingerHelper.read(logger, read_cmd)

    def get_sync_mode_overrides(self) -> Dict[str, SyncModeInfo]:
        """
<<<<<<< HEAD
=======
        The Singer Spec outlines a way for taps to declare in their catalog that their streams support incremental sync (valid-replication-keys,
        forced-replication-method, and others). However, many taps which are incremental don't actually declare that via the catalog, and just
        use their input state to perform an incremental sync without giving any hints to the user. An Airbyte Connector built on top of such a
        Singer Tap cannot automatically detect which streams are full refresh or incremental or what their cursors are. In those cases the developer
        needs to manually specify information about the sync modes.

        This method provides a way of doing that: the dict of stream names to SyncModeInfo returned from this method will be used to override each
        stream's sync mode information in the Airbyte Catalog output from the discover method. Only set fields provided in the SyncModeInfo are used.
        If a SyncModeInfo field is not set, it will not be overridden in the output catalog.

>>>>>>> 0e4e4fd6
        :return: A dict from stream name to the sync modes that should be applied to this stream.
        """
        return {}


class BaseSingerSource(SingerSource):
    force_full_refresh = False

    def discover_cmd(self, logger: AirbyteLogger, config_path: str) -> str:
        return f"{self.tap_cmd} --config {config_path} --discover"

    def read_cmd(self, logger: AirbyteLogger, config_path: str, catalog_path: str, state_path: str = None) -> str:
        state_path = None if self.force_full_refresh else state_path
        args = {"--config": config_path, "--catalog": catalog_path, "--state": state_path}
        cmd = " ".join([f"{k} {v}" for k, v in args.items() if v is not None])

        return f"{self.tap_cmd} {cmd}"

    def check(self, logger: AirbyteLogger, config_container: ConfigContainer) -> AirbyteConnectionStatus:
        try:
            json_config = config_container.rendered_config
            self.try_connect(logger, json_config)
        except self.api_error as err:
            logger.error(f"Exception while connecting to {self.tap_name}: {err}")
            # this should be in UI
            error_msg = f"Unable to connect to {self.tap_name} with the provided credentials. Error: {err}"
            return AirbyteConnectionStatus(status=Status.FAILED, message=error_msg)

        return AirbyteConnectionStatus(status=Status.SUCCEEDED)

    def discover(self, logger: AirbyteLogger, config_container: ConfigContainer) -> AirbyteCatalog:
        catalog = super().discover(logger, config_container)
        if self.force_full_refresh:
            return CatalogHelper.coerce_catalog_as_full_refresh(catalog)
        return catalog

    def try_connect(self, logger: AirbyteLogger, config: dict):
        """Test provided credentials, raises self.api_error if something goes wrong"""
        raise NotImplementedError

    @property
    def api_error(self) -> Type[Exception]:
        """Class/Base class of the exception that will be thrown if the tap is misconfigured or service unavailable"""
        raise NotImplementedError

    @property
    def tap_cmd(self) -> str:
        """Tap command"""
        raise NotImplementedError

    @property
    def tap_name(self) -> str:
        """Tap name"""
        raise NotImplementedError<|MERGE_RESOLUTION|>--- conflicted
+++ resolved
@@ -73,8 +73,6 @@
 
     def get_sync_mode_overrides(self) -> Dict[str, SyncModeInfo]:
         """
-<<<<<<< HEAD
-=======
         The Singer Spec outlines a way for taps to declare in their catalog that their streams support incremental sync (valid-replication-keys,
         forced-replication-method, and others). However, many taps which are incremental don't actually declare that via the catalog, and just
         use their input state to perform an incremental sync without giving any hints to the user. An Airbyte Connector built on top of such a
@@ -85,7 +83,6 @@
         stream's sync mode information in the Airbyte Catalog output from the discover method. Only set fields provided in the SyncModeInfo are used.
         If a SyncModeInfo field is not set, it will not be overridden in the output catalog.
 
->>>>>>> 0e4e4fd6
         :return: A dict from stream name to the sync modes that should be applied to this stream.
         """
         return {}
