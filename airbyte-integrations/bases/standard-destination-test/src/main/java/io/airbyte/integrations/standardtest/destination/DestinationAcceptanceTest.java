/*
 * MIT License
 *
 * Copyright (c) 2020 Airbyte
 *
 * Permission is hereby granted, free of charge, to any person obtaining a copy
 * of this software and associated documentation files (the "Software"), to deal
 * in the Software without restriction, including without limitation the rights
 * to use, copy, modify, merge, publish, distribute, sublicense, and/or sell
 * copies of the Software, and to permit persons to whom the Software is
 * furnished to do so, subject to the following conditions:
 *
 * The above copyright notice and this permission notice shall be included in all
 * copies or substantial portions of the Software.
 *
 * THE SOFTWARE IS PROVIDED "AS IS", WITHOUT WARRANTY OF ANY KIND, EXPRESS OR
 * IMPLIED, INCLUDING BUT NOT LIMITED TO THE WARRANTIES OF MERCHANTABILITY,
 * FITNESS FOR A PARTICULAR PURPOSE AND NONINFRINGEMENT. IN NO EVENT SHALL THE
 * AUTHORS OR COPYRIGHT HOLDERS BE LIABLE FOR ANY CLAIM, DAMAGES OR OTHER
 * LIABILITY, WHETHER IN AN ACTION OF CONTRACT, TORT OR OTHERWISE, ARISING FROM,
 * OUT OF OR IN CONNECTION WITH THE SOFTWARE OR THE USE OR OTHER DEALINGS IN THE
 * SOFTWARE.
 */

package io.airbyte.integrations.standardtest.destination;

import static org.junit.jupiter.api.Assertions.assertEquals;
import static org.junit.jupiter.api.Assertions.assertFalse;
import static org.junit.jupiter.api.Assertions.assertNotNull;
import static org.junit.jupiter.api.Assertions.assertTrue;
import static org.junit.jupiter.api.Assertions.fail;

import com.fasterxml.jackson.databind.JsonNode;
import com.fasterxml.jackson.databind.ObjectMapper;
import com.fasterxml.jackson.databind.node.ObjectNode;
import com.google.common.collect.ImmutableMap;
import com.google.common.collect.Lists;
import com.google.common.collect.Sets;
import io.airbyte.commons.json.Jsons;
import io.airbyte.commons.lang.Exceptions;
import io.airbyte.commons.resources.MoreResources;
import io.airbyte.commons.util.MoreLists;
import io.airbyte.config.JobGetSpecConfig;
import io.airbyte.config.OperatorDbt;
import io.airbyte.config.StandardCheckConnectionInput;
import io.airbyte.config.StandardCheckConnectionOutput;
import io.airbyte.config.StandardCheckConnectionOutput.Status;
import io.airbyte.config.StandardTargetConfig;
import io.airbyte.protocol.models.AirbyteCatalog;
import io.airbyte.protocol.models.AirbyteMessage;
import io.airbyte.protocol.models.AirbyteMessage.Type;
import io.airbyte.protocol.models.AirbyteRecordMessage;
import io.airbyte.protocol.models.AirbyteStateMessage;
import io.airbyte.protocol.models.AirbyteStream;
import io.airbyte.protocol.models.CatalogHelpers;
import io.airbyte.protocol.models.ConfiguredAirbyteCatalog;
import io.airbyte.protocol.models.ConnectorSpecification;
import io.airbyte.protocol.models.DestinationSyncMode;
import io.airbyte.protocol.models.SyncMode;
import io.airbyte.workers.DbtTransformationRunner;
import io.airbyte.workers.DefaultCheckConnectionWorker;
import io.airbyte.workers.DefaultGetSpecWorker;
import io.airbyte.workers.WorkerException;
import io.airbyte.workers.normalization.NormalizationRunner;
import io.airbyte.workers.normalization.NormalizationRunnerFactory;
import io.airbyte.workers.process.AirbyteIntegrationLauncher;
import io.airbyte.workers.process.DockerProcessFactory;
import io.airbyte.workers.process.ProcessFactory;
import io.airbyte.workers.protocols.airbyte.AirbyteDestination;
import io.airbyte.workers.protocols.airbyte.DefaultAirbyteDestination;
import java.nio.file.Files;
import java.nio.file.Path;
import java.time.Instant;
import java.util.ArrayList;
import java.util.Collections;
import java.util.HashSet;
import java.util.Iterator;
import java.util.List;
import java.util.Map;
import java.util.Map.Entry;
import java.util.Random;
import java.util.UUID;
import java.util.stream.Collectors;
import org.junit.jupiter.api.AfterEach;
import org.junit.jupiter.api.BeforeEach;
import org.junit.jupiter.api.Test;
import org.junit.jupiter.params.ParameterizedTest;
import org.junit.jupiter.params.provider.ArgumentsSource;
import org.slf4j.Logger;
import org.slf4j.LoggerFactory;

public abstract class DestinationAcceptanceTest {

  private static final String JOB_ID = "0";
  private static final int JOB_ATTEMPT = 0;

  private static final Logger LOGGER = LoggerFactory.getLogger(DestinationAcceptanceTest.class);

  private TestDestinationEnv testEnv;

  private Path jobRoot;
  protected Path localRoot;
  private ProcessFactory processFactory;

  /**
   * Name of the docker image that the tests will run against.
   *
   * @return docker image name
   */
  protected abstract String getImageName();

  /**
   * Configuration specific to the integration. Will be passed to integration where appropriate in
   * each test. Should be valid.
   *
   * @return integration-specific configuration
   */
  protected abstract JsonNode getConfig() throws Exception;

  /**
   * Configuration specific to the integration. Will be passed to integration where appropriate in
   * tests that test behavior when configuration is invalid. e.g incorrect password. Should be
   * invalid.
   *
   * @return integration-specific configuration
   */
  protected abstract JsonNode getFailCheckConfig() throws Exception;

  /**
   * Function that returns all of the records in destination as json at the time this method is
   * invoked. These will be used to check that the data actually written is what should actually be
   * there. Note: this returns a set and does not test any order guarantees.
   *
   * @param testEnv - information about the test environment.
   * @param streamName - name of the stream for which we are retrieving records.
   * @param namespace - the destination namespace records are located in. Null if not applicable.
   *        Usually a JDBC schema.
   * @return All of the records in the destination at the time this method is invoked.
   * @throws Exception - can throw any exception, test framework will handle.
   */
  protected abstract List<JsonNode> retrieveRecords(TestDestinationEnv testEnv, String streamName, String namespace) throws Exception;

  /**
   * Returns a destination's default schema. The default implementation assumes this corresponds to
   * the configuration's 'schema' field, as this is how most of our destinations implement this.
   * Destinations are free to appropriately override this. The return value is used to assert
   * correctness.
   *
   * If not applicable, Destinations are free to ignore this.
   *
   * @param config - integration-specific configuration returned by {@link #getConfig()}.
   * @return the default schema, if applicatble.
   */
  protected String getDefaultSchema(JsonNode config) throws Exception {
    if (config.get("schema") == null) {
      return null;
    }
    return config.get("schema").asText();
  }

  /**
   * Override to return true if a destination implements namespaces and should be tested as such.
   */
  protected boolean implementsNamespaces() {
    return false;
  }

  /**
   * Detects if a destination implements append mode from the spec.json that should include
   * 'supportsIncremental' = true
   *
   * @return - a boolean.
   */
  protected boolean implementsAppend() throws WorkerException {
    final ConnectorSpecification spec = runSpec();
    assertNotNull(spec);
    if (spec.getSupportsIncremental() != null) {
      return spec.getSupportsIncremental();
    } else {
      return false;
    }
  }

  /**
   * Detects if a destination implements append dedup mode from the spec.json that should include
   * 'supportedDestinationSyncMode'
   *
   * @return - a boolean.
   */
  protected boolean implementsAppendDedup() throws WorkerException {
    final ConnectorSpecification spec = runSpec();
    assertNotNull(spec);
    if (spec.getSupportedDestinationSyncModes() != null) {
      return spec.getSupportedDestinationSyncModes().contains(DestinationSyncMode.APPEND_DEDUP);
    } else {
      return false;
    }
  }

  /**
   * Override to return true to if the destination implements basic normalization and it should be
   * tested here.
   *
   * @return - a boolean.
   */
  protected boolean implementsBasicNormalization() {
    return false;
  }

  private boolean supportsDBT() {
    return implementsBasicNormalization();
  }

  /**
   * Override to return true if a destination implements size limits on record size (then destination
   * should redefine getMaxRecordValueLimit() too)
   */
  protected boolean implementsRecordSizeLimitChecks() {
    return false;
  }

  /**
   * Same idea as {@link #retrieveRecords(TestDestinationEnv, String, String)}. Except this method
   * should pull records from the table that contains the normalized records and convert them back
   * into the data as it would appear in an {@link AirbyteRecordMessage}. Only need to override this
   * method if {@link #implementsBasicNormalization} returns true.
   *
   * @param testEnv - information about the test environment.
   * @param streamName - name of the stream for which we are retrieving records.
   * @param namespace - the destination namespace records are located in. Null if not applicable.
   *        Usually a JDBC schema.
   * @return All of the records in the destination at the time this method is invoked.
   * @throws Exception - can throw any exception, test framework will handle.
   */
  protected List<JsonNode> retrieveNormalizedRecords(TestDestinationEnv testEnv, String streamName, String namespace) throws Exception {
    throw new IllegalStateException("Not implemented");
  }

  /**
   * Function that performs any setup of external resources required for the test. e.g. instantiate a
   * postgres database. This function will be called before EACH test.
   *
   * @param testEnv - information about the test environment.
   * @throws Exception - can throw any exception, test framework will handle.
   */
  protected abstract void setup(TestDestinationEnv testEnv) throws Exception;

  /**
   * Function that performs any clean up of external resources required for the test. e.g. delete a
   * postgres database. This function will be called after EACH test. It MUST remove all data in the
   * destination so that there is no contamination across tests.
   *
   * @param testEnv - information about the test environment.
   * @throws Exception - can throw any exception, test framework will handle.
   */
  protected abstract void tearDown(TestDestinationEnv testEnv) throws Exception;

  protected List<String> resolveIdentifier(String identifier) {
    final List<String> result = new ArrayList<>();
    result.add(identifier);
    return result;
  }

  @BeforeEach
  void setUpInternal() throws Exception {
    Path testDir = Path.of("/tmp/airbyte_tests/");
    Files.createDirectories(testDir);
    final Path workspaceRoot = Files.createTempDirectory(testDir, "test");
    jobRoot = Files.createDirectories(Path.of(workspaceRoot.toString(), "job"));
    localRoot = Files.createTempDirectory(testDir, "output");
    LOGGER.info("jobRoot: {}", jobRoot);
    LOGGER.info("localRoot: {}", localRoot);
    testEnv = new TestDestinationEnv(localRoot);

    setup(testEnv);

    processFactory = new DockerProcessFactory(workspaceRoot, workspaceRoot.toString(), localRoot.toString(), "host");
  }

  @AfterEach
  void tearDownInternal() throws Exception {
    tearDown(testEnv);
  }

  /**
   * Verify that when the integrations returns a valid spec.
   */
  @Test
  public void testGetSpec() throws WorkerException {
    assertNotNull(runSpec());
  }

  /**
   * Verify that when given valid credentials, that check connection returns a success response.
   * Assume that the {@link DestinationAcceptanceTest#getConfig()} is valid.
   */
  @Test
  public void testCheckConnection() throws Exception {
    assertEquals(Status.SUCCEEDED, runCheck(getConfig()).getStatus());
  }

  /**
   * Verify that when given invalid credentials, that check connection returns a failed response.
   * Assume that the {@link DestinationAcceptanceTest#getFailCheckConfig()} is invalid.
   */
  @Test
  public void testCheckConnectionInvalidCredentials() throws Exception {
    assertEquals(Status.FAILED, runCheck(getFailCheckConfig()).getStatus());
  }

  /**
   * Verify that the integration successfully writes records. Tests a wide variety of messages and
   * schemas (aspirationally, anyway).
   */
  @ParameterizedTest
  @ArgumentsSource(DataArgumentsProvider.class)
  public void testSync(String messagesFilename, String catalogFilename) throws Exception {
    final AirbyteCatalog catalog = Jsons.deserialize(MoreResources.readResource(catalogFilename), AirbyteCatalog.class);
    final ConfiguredAirbyteCatalog configuredCatalog = CatalogHelpers.toDefaultConfiguredCatalog(catalog);
    final List<AirbyteMessage> messages = MoreResources.readResource(messagesFilename).lines()
        .map(record -> Jsons.deserialize(record, AirbyteMessage.class)).collect(Collectors.toList());

    final JsonNode config = getConfig();
    final String defaultSchema = getDefaultSchema(config);
    runSyncAndVerifyStateOutput(config, messages, configuredCatalog);
    retrieveRawRecordsAndAssertSameMessages(catalog, messages, defaultSchema);
  }

  /**
   * Verify that the integration overwrites the first sync with the second sync.
   */
  @Test
  public void testSecondSync() throws Exception {
    final AirbyteCatalog catalog =
        Jsons.deserialize(MoreResources.readResource(DataArgumentsProvider.EXCHANGE_RATE_CONFIG.catalogFile), AirbyteCatalog.class);
    final ConfiguredAirbyteCatalog configuredCatalog = CatalogHelpers.toDefaultConfiguredCatalog(catalog);
    final List<AirbyteMessage> firstSyncMessages = MoreResources.readResource(DataArgumentsProvider.EXCHANGE_RATE_CONFIG.messageFile).lines()
        .map(record -> Jsons.deserialize(record, AirbyteMessage.class)).collect(Collectors.toList());
    final JsonNode config = getConfig();
    runSyncAndVerifyStateOutput(config, firstSyncMessages, configuredCatalog);

    final List<AirbyteMessage> secondSyncMessages = Lists.newArrayList(
        new AirbyteMessage()
            .withType(Type.RECORD)
            .withRecord(new AirbyteRecordMessage()
                .withStream(catalog.getStreams().get(0).getName())
                .withEmittedAt(Instant.now().toEpochMilli())
                .withData(Jsons.jsonNode(ImmutableMap.builder()
                    .put("id", 1)
                    .put("currency", "USD")
                    .put("date", "2020-03-31T00:00:00Z")
                    .put("HKD", 10)
                    .put("NZD", 700)
                    .build()))),
        new AirbyteMessage()
            .withType(Type.STATE)
            .withState(new AirbyteStateMessage().withData(Jsons.jsonNode(ImmutableMap.of("checkpoint", 2)))));

    runSyncAndVerifyStateOutput(config, secondSyncMessages, configuredCatalog);
    final String defaultSchema = getDefaultSchema(config);
    retrieveRawRecordsAndAssertSameMessages(catalog, secondSyncMessages, defaultSchema);
  }

  /**
   * Tests that we are able to read over special characters properly when processing line breaks in
   * destinations.
   */
  @Test
  public void testLineBreakCharacters() throws Exception {
    final AirbyteCatalog catalog =
        Jsons.deserialize(MoreResources.readResource(DataArgumentsProvider.EXCHANGE_RATE_CONFIG.catalogFile), AirbyteCatalog.class);
    final ConfiguredAirbyteCatalog configuredCatalog = CatalogHelpers.toDefaultConfiguredCatalog(catalog);
    final JsonNode config = getConfig();

    final List<AirbyteMessage> secondSyncMessages = Lists.newArrayList(
        new AirbyteMessage()
            .withType(Type.RECORD)
            .withRecord(new AirbyteRecordMessage()
                .withStream(catalog.getStreams().get(0).getName())
                .withEmittedAt(Instant.now().toEpochMilli())
                .withData(Jsons.jsonNode(ImmutableMap.builder()
                    .put("id", 1)
                    .put("currency", "USD\u2028")
                    .put("date", "2020-03-\n31T00:00:00Z\r")
                    .put("HKD", 10)
                    .put("NZD", 700)
                    .build()))),
        new AirbyteMessage()
            .withType(Type.STATE)
            .withState(new AirbyteStateMessage().withData(Jsons.jsonNode(ImmutableMap.of("checkpoint", 2)))));

    runSyncAndVerifyStateOutput(config, secondSyncMessages, configuredCatalog);
    final String defaultSchema = getDefaultSchema(config);
    retrieveRawRecordsAndAssertSameMessages(catalog, secondSyncMessages, defaultSchema);
  }

  /**
   * Verify that the integration successfully writes records incrementally. The second run should
   * append records to the datastore instead of overwriting the previous run.
   */
  @Test
  public void testIncrementalSync() throws Exception {
    if (!implementsAppend()) {
      LOGGER.info("Destination's spec.json does not include '\"supportsIncremental\" ; true'");
      return;
    }

    final AirbyteCatalog catalog =
        Jsons.deserialize(MoreResources.readResource(DataArgumentsProvider.EXCHANGE_RATE_CONFIG.catalogFile), AirbyteCatalog.class);
    final ConfiguredAirbyteCatalog configuredCatalog = CatalogHelpers.toDefaultConfiguredCatalog(catalog);
    configuredCatalog.getStreams().forEach(s -> {
      s.withSyncMode(SyncMode.INCREMENTAL);
      s.withDestinationSyncMode(DestinationSyncMode.APPEND);
    });

    final List<AirbyteMessage> firstSyncMessages = MoreResources.readResource(DataArgumentsProvider.EXCHANGE_RATE_CONFIG.messageFile).lines()
        .map(record -> Jsons.deserialize(record, AirbyteMessage.class)).collect(Collectors.toList());
    final JsonNode config = getConfig();
    runSyncAndVerifyStateOutput(config, firstSyncMessages, configuredCatalog);

    final List<AirbyteMessage> secondSyncMessages = Lists.newArrayList(
        new AirbyteMessage()
            .withType(Type.RECORD)
            .withRecord(new AirbyteRecordMessage()
                .withStream(catalog.getStreams().get(0).getName())
                .withEmittedAt(Instant.now().toEpochMilli())
                .withData(Jsons.jsonNode(ImmutableMap.builder()
                    .put("id", 1)
                    .put("currency", "USD")
                    .put("date", "2020-03-31T00:00:00Z")
                    .put("HKD", 10)
                    .put("NZD", 700)
                    .build()))),
        new AirbyteMessage()
            .withType(Type.STATE)
            .withState(new AirbyteStateMessage().withData(Jsons.jsonNode(ImmutableMap.of("checkpoint", 2)))));
    runSyncAndVerifyStateOutput(config, secondSyncMessages, configuredCatalog);

    final List<AirbyteMessage> expectedMessagesAfterSecondSync = new ArrayList<>();
    expectedMessagesAfterSecondSync.addAll(firstSyncMessages);
    expectedMessagesAfterSecondSync.addAll(secondSyncMessages);

    final String defaultSchema = getDefaultSchema(config);
    retrieveRawRecordsAndAssertSameMessages(catalog, expectedMessagesAfterSecondSync, defaultSchema);
  }

  /**
   * Verify that the integration successfully writes records successfully both raw and normalized.
   * Tests a wide variety of messages an schemas (aspirationally, anyway).
   */
  @ParameterizedTest
  @ArgumentsSource(DataArgumentsProvider.class)
  public void testSyncWithNormalization(String messagesFilename, String catalogFilename) throws Exception {
    if (!implementsBasicNormalization()) {
      return;
    }

    final AirbyteCatalog catalog = Jsons.deserialize(MoreResources.readResource(catalogFilename), AirbyteCatalog.class);
    final ConfiguredAirbyteCatalog configuredCatalog = CatalogHelpers.toDefaultConfiguredCatalog(catalog);
    final List<AirbyteMessage> messages = MoreResources.readResource(messagesFilename).lines()
        .map(record -> Jsons.deserialize(record, AirbyteMessage.class)).collect(Collectors.toList());

    final JsonNode config = getConfig();
    runSyncAndVerifyStateOutput(config, messages, configuredCatalog);

    String defaultSchema = getDefaultSchema(config);
    final List<AirbyteRecordMessage> actualMessages = retrieveNormalizedRecords(catalog, defaultSchema);
    assertSameMessages(messages, actualMessages, true);
  }

  /**
   * Verify that the integration successfully writes records successfully both raw and normalized and
   * run dedupe transformations.
   *
   * Although this test assumes append-dedup requires normalization, and almost all our Destinations
   * do so, this is not necessarily true. This explains {@link #implementsAppendDedup()}.
   */
  @Test
  public void testIncrementalDedupeSync() throws Exception {
    if (!implementsAppendDedup()) {
      LOGGER.info("Destination's spec.json does not include 'append_dedupe' in its '\"supportedDestinationSyncModes\"'");
      return;
    }

    final AirbyteCatalog catalog =
        Jsons.deserialize(MoreResources.readResource(DataArgumentsProvider.EXCHANGE_RATE_CONFIG.catalogFile), AirbyteCatalog.class);
    final ConfiguredAirbyteCatalog configuredCatalog = CatalogHelpers.toDefaultConfiguredCatalog(catalog);
    configuredCatalog.getStreams().forEach(s -> {
      s.withSyncMode(SyncMode.INCREMENTAL);
      s.withDestinationSyncMode(DestinationSyncMode.APPEND_DEDUP);
      s.withCursorField(Collections.emptyList());
      // use composite primary key of various types (string, float)
      s.withPrimaryKey(List.of(List.of("id"), List.of("currency"), List.of("date"), List.of("NZD")));
    });

    final List<AirbyteMessage> firstSyncMessages = MoreResources.readResource(DataArgumentsProvider.EXCHANGE_RATE_CONFIG.messageFile).lines()
        .map(record -> Jsons.deserialize(record, AirbyteMessage.class)).collect(Collectors.toList());
    final JsonNode config = getConfig();
    runSyncAndVerifyStateOutput(config, firstSyncMessages, configuredCatalog);

    final List<AirbyteMessage> secondSyncMessages = Lists.newArrayList(
        new AirbyteMessage()
            .withType(Type.RECORD)
            .withRecord(new AirbyteRecordMessage()
                .withStream(catalog.getStreams().get(0).getName())
                .withEmittedAt(Instant.now().toEpochMilli())
                .withData(Jsons.jsonNode(ImmutableMap.builder()
                    .put("id", 2)
                    .put("currency", "EUR")
                    .put("date", "2020-09-01T00:00:00Z")
                    .put("HKD", 10.5)
                    .put("NZD", 1.14)
                    .build()))),
        new AirbyteMessage()
            .withType(Type.RECORD)
            .withRecord(new AirbyteRecordMessage()
                .withStream(catalog.getStreams().get(0).getName())
                .withEmittedAt(Instant.now().toEpochMilli() + 100L)
                .withData(Jsons.jsonNode(ImmutableMap.builder()
                    .put("id", 1)
                    .put("currency", "USD")
                    .put("date", "2020-09-01T00:00:00Z")
                    .put("HKD", 5.4)
                    .put("NZD", 1.14)
                    .build()))),
        new AirbyteMessage()
            .withType(Type.STATE)
            .withState(new AirbyteStateMessage().withData(Jsons.jsonNode(ImmutableMap.of("checkpoint", 2)))));
    runSyncAndVerifyStateOutput(config, secondSyncMessages, configuredCatalog);

    final List<AirbyteMessage> expectedMessagesAfterSecondSync = new ArrayList<>();
    expectedMessagesAfterSecondSync.addAll(firstSyncMessages);
    expectedMessagesAfterSecondSync.addAll(secondSyncMessages);

    final Map<String, AirbyteMessage> latestMessagesOnly = expectedMessagesAfterSecondSync
        .stream()
        .filter(message -> message.getType() == Type.RECORD && message.getRecord() != null)
        .collect(Collectors.toMap(
            message -> message.getRecord().getData().get("id").asText() +
                message.getRecord().getData().get("currency").asText() +
                message.getRecord().getData().get("date").asText() +
                message.getRecord().getData().get("NZD").asText(),
            message -> message,
            // keep only latest emitted record message per primary key/cursor
            (a, b) -> a.getRecord().getEmittedAt() > b.getRecord().getEmittedAt() ? a : b));
    // Filter expectedMessagesAfterSecondSync and keep latest messages only (keep same message order)
    final List<AirbyteMessage> expectedMessages = expectedMessagesAfterSecondSync
        .stream()
        .filter(message -> message.getType() == Type.RECORD && message.getRecord() != null)
        .filter(message -> {
          final String key = message.getRecord().getData().get("id").asText() +
              message.getRecord().getData().get("currency").asText() +
              message.getRecord().getData().get("date").asText() +
              message.getRecord().getData().get("NZD").asText();
          return message.getRecord().getEmittedAt().equals(latestMessagesOnly.get(key).getRecord().getEmittedAt());
        }).collect(Collectors.toList());

    final String defaultSchema = getDefaultSchema(config);
    retrieveRawRecordsAndAssertSameMessages(catalog, expectedMessagesAfterSecondSync, defaultSchema);
    final List<AirbyteRecordMessage> actualMessages = retrieveNormalizedRecords(catalog, defaultSchema);
    assertSameMessages(expectedMessages, actualMessages, true);
  }

  /**
   * This test is running a sync using the exchange rate catalog and messages. However it also
   * generates and adds two extra messages with big records (near the destination limit as defined by
   * getMaxValueLengthLimit()
   *
   * The first big message should be small enough to fit into the destination while the second message
   * would be too big and fails to replicate.
   */
  @Test
  void testSyncVeryBigRecords() throws Exception {
    if (!implementsRecordSizeLimitChecks()) {
      return;
    }

    final AirbyteCatalog catalog =
        Jsons.deserialize(MoreResources.readResource(DataArgumentsProvider.EXCHANGE_RATE_CONFIG.catalogFile), AirbyteCatalog.class);
    final ConfiguredAirbyteCatalog configuredCatalog = CatalogHelpers.toDefaultConfiguredCatalog(catalog);
    final List<AirbyteMessage> messages = MoreResources.readResource(DataArgumentsProvider.EXCHANGE_RATE_CONFIG.messageFile).lines()
        .map(record -> Jsons.deserialize(record, AirbyteMessage.class)).collect(Collectors.toList());
    // Add a big message that barely fits into the limits of the destination
    messages.add(new AirbyteMessage()
        .withType(Type.RECORD)
        .withRecord(new AirbyteRecordMessage()
            .withStream(catalog.getStreams().get(0).getName())
            .withEmittedAt(Instant.now().toEpochMilli())
            .withData(Jsons.jsonNode(ImmutableMap.builder()
                .put("id", 3)
                // remove enough characters from max limit to fit the other columns and json characters
                .put("currency", generateBigString(-150))
                .put("date", "2020-10-10T00:00:00Z")
                .put("HKD", 10.5)
                .put("NZD", 1.14)
                .build()))));
    // Add a big message that does not fit into the limits of the destination
    final AirbyteMessage bigMessage = new AirbyteMessage()
        .withType(Type.RECORD)
        .withRecord(new AirbyteRecordMessage()
            .withStream(catalog.getStreams().get(0).getName())
            .withEmittedAt(Instant.now().toEpochMilli())
            .withData(Jsons.jsonNode(ImmutableMap.builder()
                .put("id", 3)
                .put("currency", generateBigString(0))
                .put("date", "2020-10-10T00:00:00Z")
                .put("HKD", 10.5)
                .put("NZD", 1.14)
                .build())));
    final JsonNode config = getConfig();
    final String defaultSchema = getDefaultSchema(config);
    final List<AirbyteMessage> allMessages = new ArrayList<>();
    allMessages.add(bigMessage);
    allMessages.addAll(messages);
    runSyncAndVerifyStateOutput(config, allMessages, configuredCatalog);
    retrieveRawRecordsAndAssertSameMessages(catalog, messages, defaultSchema);
  }

  private String generateBigString(int addExtraCharacters) {
    final int length = getMaxRecordValueLimit() + addExtraCharacters;
    return new Random()
        .ints('a', 'z' + 1)
        .limit(length)
        .collect(StringBuilder::new, StringBuilder::appendCodePoint, StringBuilder::append)
        .toString();
  }

  /**
   * @return the max limit length allowed for values in the destination.
   */
  protected int getMaxRecordValueLimit() {
    return 1000000000;
  }

  @Test
  void testCustomDbtTransformations() throws Exception {
    if (!supportsDBT()) {
      return;
    }

    final JsonNode config = getConfig();

    final DbtTransformationRunner runner = new DbtTransformationRunner(processFactory, NormalizationRunnerFactory.create(
        getImageName(),
<<<<<<< HEAD
        pbf));
=======
        processFactory,
        config));
>>>>>>> 6adad7d9
    runner.start();
    final Path transformationRoot = Files.createDirectories(jobRoot.resolve("transform"));
    final OperatorDbt dbtConfig = new OperatorDbt()
        .withGitRepoUrl("https://github.com/fishtown-analytics/jaffle_shop.git")
        .withGitRepoBranch("main")
        .withDockerImage("fishtownanalytics/dbt:0.19.1");
    //
    // jaffle_shop is a fictional ecommerce store maintained by fishtownanalytics/dbt.
    //
    // This dbt project transforms raw data from an app database into a customers and orders model ready
    // for analytics.
    // The repo is a self-contained playground dbt project, useful for testing out scripts, and
    // communicating some of the core dbt concepts:
    //
    // 1. First, it tests if connection to the destination works.
    dbtConfig.withDbtArguments("debug");
    if (!runner.run(JOB_ID, JOB_ATTEMPT, transformationRoot, config, dbtConfig)) {
      throw new WorkerException("dbt debug Failed.");
    }
    // 2. Install any dependencies packages, if any
    dbtConfig.withDbtArguments("deps");
    if (!runner.transform(JOB_ID, JOB_ATTEMPT, transformationRoot, config, dbtConfig)) {
      throw new WorkerException("dbt deps Failed.");
    }
    // 3. It contains seeds that includes some (fake) raw data from a fictional app as CSVs data sets.
    // This materializes the CSVs as tables in your target schema.
    // Note that a typical dbt project does not require this step since dbt assumes your raw data is
    // already in your warehouse.
    dbtConfig.withDbtArguments("seed");
    if (!runner.transform(JOB_ID, JOB_ATTEMPT, transformationRoot, config, dbtConfig)) {
      throw new WorkerException("dbt seed Failed.");
    }
    // 4. Run the models:
    // Note: If this steps fails, it might mean that you need to make small changes to the SQL in the
    // models folder to adjust for the flavor of SQL of your target database.
    dbtConfig.withDbtArguments("run");
    if (!runner.transform(JOB_ID, JOB_ATTEMPT, transformationRoot, config, dbtConfig)) {
      throw new WorkerException("dbt run Failed.");
    }
    // 5. Test the output of the models and tables have been properly populated:
    dbtConfig.withDbtArguments("test");
    if (!runner.transform(JOB_ID, JOB_ATTEMPT, transformationRoot, config, dbtConfig)) {
      throw new WorkerException("dbt test Failed.");
    }
    // 6. Generate dbt documentation for the project:
    dbtConfig.withDbtArguments("docs generate");
    if (!runner.transform(JOB_ID, JOB_ATTEMPT, transformationRoot, config, dbtConfig)) {
      throw new WorkerException("dbt docs generate Failed.");
    }
    runner.close();
  }

  @Test
  void testCustomDbtTransformationsFailure() throws Exception {
    if (!supportsDBT()) {
      return;
    }

    final JsonNode config = getConfig();

    final DbtTransformationRunner runner = new DbtTransformationRunner(processFactory, NormalizationRunnerFactory.create(
        getImageName(),
<<<<<<< HEAD
        pbf));
=======
        processFactory,
        config));
>>>>>>> 6adad7d9
    runner.start();
    final Path transformationRoot = Files.createDirectories(jobRoot.resolve("transform"));
    final OperatorDbt dbtConfig = new OperatorDbt()
        .withGitRepoUrl("https://github.com/fishtown-analytics/dbt-learn-demo.git")
        .withGitRepoBranch("master")
        .withDockerImage("fishtownanalytics/dbt:0.19.1")
        .withDbtArguments("debug");
    if (!runner.run(JOB_ID, JOB_ATTEMPT, transformationRoot, config, dbtConfig)) {
      throw new WorkerException("dbt debug Failed.");
    }

    dbtConfig.withDbtArguments("test");
    assertFalse(runner.transform(JOB_ID, JOB_ATTEMPT, transformationRoot, config, dbtConfig),
        "dbt test should fail, as we haven't run dbt run on this project yet");
  }

  /**
   * Verify the destination uses the namespace field if it is set.
   */
  @Test
  void testSyncUsesAirbyteStreamNamespaceIfNotNull() throws Exception {
    if (!implementsNamespaces()) {
      return;
    }

    // TODO(davin): make these tests part of the catalog file.
    final AirbyteCatalog catalog =
        Jsons.deserialize(MoreResources.readResource(DataArgumentsProvider.EXCHANGE_RATE_CONFIG.catalogFile), AirbyteCatalog.class);
    final String namespace = "sourcenamespace";
    catalog.getStreams().forEach(stream -> stream.setNamespace(namespace));
    final ConfiguredAirbyteCatalog configuredCatalog = CatalogHelpers.toDefaultConfiguredCatalog(catalog);

    final List<AirbyteMessage> messages = MoreResources.readResource(DataArgumentsProvider.EXCHANGE_RATE_CONFIG.messageFile).lines()
        .map(record -> Jsons.deserialize(record, AirbyteMessage.class)).collect(Collectors.toList());
    messages.forEach(
        message -> {
          if (message.getRecord() != null) {
            message.getRecord().setNamespace(namespace);
          }
        });

    final JsonNode config = getConfig();
    final String defaultSchema = getDefaultSchema(config);
    runSyncAndVerifyStateOutput(config, messages, configuredCatalog);
    retrieveRawRecordsAndAssertSameMessages(catalog, messages, defaultSchema);
  }

  /**
   * Verify a destination is able to write tables with the same name to different namespaces.
   */
  @Test
  void testSyncWriteSameTableNameDifferentNamespace() throws Exception {
    if (!implementsNamespaces()) {
      return;
    }

    // TODO(davin): make these tests part of the catalog file.
    final var catalog =
        Jsons.deserialize(MoreResources.readResource(DataArgumentsProvider.EXCHANGE_RATE_CONFIG.catalogFile), AirbyteCatalog.class);
    final var namespace1 = "sourcenamespace";
    catalog.getStreams().forEach(stream -> stream.setNamespace(namespace1));

    final var diffNamespaceStreams = new ArrayList<AirbyteStream>();
    final var namespace2 = "diff_source_namespace";
    final var mapper = new ObjectMapper();
    for (AirbyteStream stream : catalog.getStreams()) {
      var clonedStream = mapper.readValue(mapper.writeValueAsString(stream), AirbyteStream.class);
      clonedStream.setNamespace(namespace2);
      diffNamespaceStreams.add(clonedStream);
    }
    catalog.getStreams().addAll(diffNamespaceStreams);

    final var configuredCatalog = CatalogHelpers.toDefaultConfiguredCatalog(catalog);

    final var ns1Msgs = MoreResources.readResource(DataArgumentsProvider.EXCHANGE_RATE_CONFIG.messageFile).lines()
        .map(record -> Jsons.deserialize(record, AirbyteMessage.class)).collect(Collectors.toList());
    ns1Msgs.forEach(
        message -> {
          if (message.getRecord() != null) {
            message.getRecord().setNamespace(namespace1);
          }
        });
    final var ns2Msgs = MoreResources.readResource(DataArgumentsProvider.EXCHANGE_RATE_CONFIG.messageFile).lines()
        .map(record -> Jsons.deserialize(record, AirbyteMessage.class)).collect(Collectors.toList());
    ns2Msgs.forEach(
        message -> {
          if (message.getRecord() != null) {
            message.getRecord().setNamespace(namespace2);
          }
        });
    final var allMessages = new ArrayList<>(ns1Msgs);
    allMessages.addAll(ns2Msgs);

    final JsonNode config = getConfig();
    final String defaultSchema = getDefaultSchema(config);
    runSyncAndVerifyStateOutput(config, allMessages, configuredCatalog);
    retrieveRawRecordsAndAssertSameMessages(catalog, allMessages, defaultSchema);
  }

  private ConnectorSpecification runSpec() throws WorkerException {
    return new DefaultGetSpecWorker(new AirbyteIntegrationLauncher(JOB_ID, JOB_ATTEMPT, getImageName(), processFactory))
        .run(new JobGetSpecConfig().withDockerImage(getImageName()), jobRoot);
  }

  private StandardCheckConnectionOutput runCheck(JsonNode config) throws WorkerException {
    return new DefaultCheckConnectionWorker(new AirbyteIntegrationLauncher(JOB_ID, JOB_ATTEMPT, getImageName(), processFactory))
        .run(new StandardCheckConnectionInput().withConnectionConfiguration(config), jobRoot);
  }

  private void runSyncAndVerifyStateOutput(JsonNode config, List<AirbyteMessage> messages, ConfiguredAirbyteCatalog catalog) throws Exception {
    final List<AirbyteMessage> destinationOutput = runSync(config, messages, catalog);
    final AirbyteMessage expectedStateMessage = MoreLists.reversed(messages)
        .stream()
        .filter(m -> m.getType() == Type.STATE)
        .findFirst()
        .orElseThrow(() -> new IllegalArgumentException("All message sets used for testing should include a state record"));

    final AirbyteMessage actualStateMessage = MoreLists.reversed(destinationOutput)
        .stream()
        .filter(m -> m.getType() == Type.STATE)
        .findFirst()
        .orElseGet(() -> {
          fail("Destination failed to output state");
          return null;
        });

    assertEquals(expectedStateMessage, actualStateMessage);
  }

  private List<AirbyteMessage> runSync(JsonNode config, List<AirbyteMessage> messages, ConfiguredAirbyteCatalog catalog) throws Exception {

    final StandardTargetConfig targetConfig = new StandardTargetConfig()
        .withConnectionId(UUID.randomUUID())
        .withCatalog(catalog)
        .withDestinationConnectionConfiguration(config);

    final AirbyteDestination destination =
        new DefaultAirbyteDestination(new AirbyteIntegrationLauncher(JOB_ID, JOB_ATTEMPT, getImageName(), processFactory));

    destination.start(targetConfig, jobRoot);
    messages.forEach(message -> Exceptions.toRuntime(() -> destination.accept(message)));
    destination.notifyEndOfStream();

    List<AirbyteMessage> destinationOutput = new ArrayList<>();
    while (!destination.isFinished()) {
      destination.attemptRead().ifPresent(destinationOutput::add);
    }

    destination.close();

    final NormalizationRunner runner = NormalizationRunnerFactory.create(
        getImageName(),
<<<<<<< HEAD
        pbf);
=======
        processFactory,
        targetConfig.getDestinationConnectionConfiguration());
>>>>>>> 6adad7d9
    runner.start();
    final Path normalizationRoot = Files.createDirectories(jobRoot.resolve("normalize"));
    if (!runner.normalize(JOB_ID, JOB_ATTEMPT, normalizationRoot, targetConfig.getDestinationConnectionConfiguration(), targetConfig.getCatalog())) {
      throw new WorkerException("Normalization Failed.");
    }
    runner.close();
    return destinationOutput;
  }

  private void retrieveRawRecordsAndAssertSameMessages(AirbyteCatalog catalog, List<AirbyteMessage> messages, String defaultSchema) throws Exception {
    final List<AirbyteRecordMessage> actualMessages = new ArrayList<>();
    for (final AirbyteStream stream : catalog.getStreams()) {
      final String streamName = stream.getName();
      final String schema = stream.getNamespace() != null ? stream.getNamespace() : defaultSchema;
      List<AirbyteRecordMessage> msgList = retrieveRecords(testEnv, streamName, schema)
          .stream()
          .map(data -> new AirbyteRecordMessage().withStream(streamName).withNamespace(schema).withData(data))
          .collect(Collectors.toList());
      actualMessages.addAll(msgList);
    }

    assertSameMessages(messages, actualMessages, false);
  }

  // ignores emitted at.
  private void assertSameMessages(List<AirbyteMessage> expected, List<AirbyteRecordMessage> actual, boolean pruneAirbyteInternalFields) {
    final List<JsonNode> expectedProcessed = expected.stream()
        .filter(message -> message.getType() == AirbyteMessage.Type.RECORD)
        .map(AirbyteMessage::getRecord)
        .peek(recordMessage -> recordMessage.setEmittedAt(null))
        .map(recordMessage -> pruneAirbyteInternalFields ? safePrune(recordMessage) : recordMessage)
        .map(recordMessage -> recordMessage.getData())
        .collect(Collectors.toList());

    final List<JsonNode> actualProcessed = actual.stream()
        .map(recordMessage -> pruneAirbyteInternalFields ? safePrune(recordMessage) : recordMessage)
        .map(recordMessage -> recordMessage.getData())
        .collect(Collectors.toList());

    assertSameData(expectedProcessed, actualProcessed);
  }

  private void assertSameData(List<JsonNode> expected, List<JsonNode> actual) {
    LOGGER.info("Expected data {}", expected);
    LOGGER.info("Actual data   {}", actual);
    assertEquals(expected.size(), actual.size());
    final Iterator<JsonNode> expectedIterator = expected.iterator();
    final Iterator<JsonNode> actualIterator = actual.iterator();
    while (expectedIterator.hasNext() && actualIterator.hasNext()) {
      final JsonNode expectedData = expectedIterator.next();
      final JsonNode actualData = actualIterator.next();
      final Iterator<Entry<String, JsonNode>> expectedDataIterator = expectedData.fields();
      LOGGER.info("Expected row {}", expectedData);
      LOGGER.info("Actual row   {}", actualData);
      assertEquals(expectedData.size(), actualData.size());
      while (expectedDataIterator.hasNext()) {
        final Entry<String, JsonNode> expectedEntry = expectedDataIterator.next();
        final JsonNode expectedValue = expectedEntry.getValue();
        JsonNode actualValue = null;
        String key = expectedEntry.getKey();
        for (String tmpKey : resolveIdentifier(expectedEntry.getKey())) {
          actualValue = actualData.get(tmpKey);
          if (actualValue != null) {
            key = tmpKey;
            break;
          }
        }
        LOGGER.info("For {} Expected {} vs Actual {}", key, expectedValue, actualValue);
        assertTrue(actualData.has(key));
        assertEquals(expectedValue, actualValue);
      }
    }
  }

  private List<AirbyteRecordMessage> retrieveNormalizedRecords(AirbyteCatalog catalog, String defaultSchema) throws Exception {
    final List<AirbyteRecordMessage> actualMessages = new ArrayList<>();

    for (final AirbyteStream stream : catalog.getStreams()) {
      final String streamName = stream.getName();

      List<AirbyteRecordMessage> msgList = retrieveNormalizedRecords(testEnv, streamName, defaultSchema)
          .stream()
          .map(data -> new AirbyteRecordMessage().withStream(streamName).withData(data))
          .collect(Collectors.toList());
      actualMessages.addAll(msgList);
    }
    return actualMessages;
  }

  /**
   * Same as {@link #pruneMutate(JsonNode)}, except does a defensive copy and returns a new json node
   * object instead of mutating in place.
   *
   * @param record - record that will be pruned.
   * @return pruned json node.
   */
  private AirbyteRecordMessage safePrune(AirbyteRecordMessage record) {
    final AirbyteRecordMessage clone = Jsons.clone(record);
    pruneMutate(clone.getData());
    return clone;
  }

  /**
   * Prune fields that are added internally by airbyte and are not part of the original data. Used so
   * that we can compare data that is persisted by an Airbyte worker to the original data. This method
   * mutates the provided json in place.
   *
   * @param json - json that will be pruned. will be mutated in place!
   */
  private void pruneMutate(JsonNode json) {
    for (final String key : Jsons.keys(json)) {
      final JsonNode node = json.get(key);
      // recursively prune all airbyte internal fields.
      if (node.isObject() || node.isArray()) {
        pruneMutate(node);
      }

      // prune the following
      // - airbyte internal fields
      // - fields that match what airbyte generates as hash ids
      // - null values -- normalization will often return `<key>: null` but in the original data that key
      // likely did not exist in the original message. the most consistent thing to do is always remove
      // the null fields (this choice does decrease our ability to check that normalization creates
      // columns even if all the values in that column are null)
      final HashSet<String> airbyteInternalFields = Sets.newHashSet(
          "emitted_at",
          "ab_id",
          "normalized_at",
          "EMITTED_AT",
          "AB_ID",
          "NORMALIZED_AT",
          "HASHID");
      if (airbyteInternalFields.stream().anyMatch(internalField -> key.toLowerCase().contains(internalField.toLowerCase()))
          || json.get(key).isNull()) {
        ((ObjectNode) json).remove(key);
      }
    }
  }

  public static class TestDestinationEnv {

    private final Path localRoot;

    public TestDestinationEnv(Path localRoot) {
      this.localRoot = localRoot;
    }

    public Path getLocalRoot() {
      return localRoot;
    }

  }

}<|MERGE_RESOLUTION|>--- conflicted
+++ resolved
@@ -642,12 +642,7 @@
 
     final DbtTransformationRunner runner = new DbtTransformationRunner(processFactory, NormalizationRunnerFactory.create(
         getImageName(),
-<<<<<<< HEAD
-        pbf));
-=======
-        processFactory,
-        config));
->>>>>>> 6adad7d9
+        processFactory));
     runner.start();
     final Path transformationRoot = Files.createDirectories(jobRoot.resolve("transform"));
     final OperatorDbt dbtConfig = new OperatorDbt()
@@ -710,12 +705,7 @@
 
     final DbtTransformationRunner runner = new DbtTransformationRunner(processFactory, NormalizationRunnerFactory.create(
         getImageName(),
-<<<<<<< HEAD
-        pbf));
-=======
-        processFactory,
-        config));
->>>>>>> 6adad7d9
+        processFactory));
     runner.start();
     final Path transformationRoot = Files.createDirectories(jobRoot.resolve("transform"));
     final OperatorDbt dbtConfig = new OperatorDbt()
@@ -868,12 +858,7 @@
 
     final NormalizationRunner runner = NormalizationRunnerFactory.create(
         getImageName(),
-<<<<<<< HEAD
-        pbf);
-=======
-        processFactory,
-        targetConfig.getDestinationConnectionConfiguration());
->>>>>>> 6adad7d9
+        processFactory);
     runner.start();
     final Path normalizationRoot = Files.createDirectories(jobRoot.resolve("normalize"));
     if (!runner.normalize(JOB_ID, JOB_ATTEMPT, normalizationRoot, targetConfig.getDestinationConnectionConfiguration(), targetConfig.getCatalog())) {
