--- conflicted
+++ resolved
@@ -825,13 +825,10 @@
         .run(new StandardCheckConnectionInput().withConnectionConfiguration(config), jobRoot);
   }
 
-<<<<<<< HEAD
   protected AirbyteDestination getDestination() {
-    return new DefaultAirbyteDestination(new AirbyteIntegrationLauncher(JOB_ID, JOB_ATTEMPT, getImageName(), pbf));
-  }
-
-  private void runSync(JsonNode config, List<AirbyteMessage> messages, ConfiguredAirbyteCatalog catalog) throws Exception {
-=======
+    return new DefaultAirbyteDestination(new AirbyteIntegrationLauncher(JOB_ID, JOB_ATTEMPT, getImageName(), processFactory));
+  }
+
   private void runSyncAndVerifyStateOutput(JsonNode config, List<AirbyteMessage> messages, ConfiguredAirbyteCatalog catalog) throws Exception {
     final List<AirbyteMessage> destinationOutput = runSync(config, messages, catalog);
     final AirbyteMessage expectedStateMessage = MoreLists.reversed(messages)
@@ -853,18 +850,13 @@
   }
 
   private List<AirbyteMessage> runSync(JsonNode config, List<AirbyteMessage> messages, ConfiguredAirbyteCatalog catalog) throws Exception {
->>>>>>> 34da86c1
 
     final StandardTargetConfig targetConfig = new StandardTargetConfig()
         .withConnectionId(UUID.randomUUID())
         .withCatalog(catalog)
         .withDestinationConnectionConfiguration(config);
 
-<<<<<<< HEAD
-    final AirbyteDestination target = getDestination();
-=======
-    final AirbyteDestination destination =
-        new DefaultAirbyteDestination(new AirbyteIntegrationLauncher(JOB_ID, JOB_ATTEMPT, getImageName(), processFactory));
+    final AirbyteDestination destination = getDestination();
 
     destination.start(targetConfig, jobRoot);
     messages.forEach(message -> Exceptions.toRuntime(() -> destination.accept(message)));
@@ -874,7 +866,6 @@
     while (!destination.isFinished()) {
       destination.attemptRead().ifPresent(destinationOutput::add);
     }
->>>>>>> 34da86c1
 
     destination.close();
 
