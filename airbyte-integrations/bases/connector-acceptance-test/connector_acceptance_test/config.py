--- conflicted
+++ resolved
@@ -142,7 +142,6 @@
     bypass_reason: Optional[str] = Field(default=None, description="Reason why this stream does not support a primary key")
 
 
-<<<<<<< HEAD
 class AllowedHostsConfiguration(BaseConfig):
     bypass_reason: Optional[str] = Field(
         default=None, description="Reason why the Metadata `AllowedHosts` check should be skipped for this certified connector."
@@ -153,7 +152,8 @@
     bypass_reason: Optional[str] = Field(
         default=None, description="Reason why the Metadata `SuggestedStreams` check should be skipped for this certified connector."
     )
-=======
+
+
 class UnsupportedFileTypeConfig(BaseConfig):
     extension: str
     bypass_reason: Optional[str] = Field(description="Reason why this type is considered unsupported.")
@@ -177,7 +177,6 @@
         if not skip_test and values.get("bypass_reason") is not None:
             raise ValueError("You can't set 'bypass_reason' if the test is not skipped.")
         return skip_test
->>>>>>> b323acc3
 
 
 class BasicReadTestConfig(BaseConfig):
