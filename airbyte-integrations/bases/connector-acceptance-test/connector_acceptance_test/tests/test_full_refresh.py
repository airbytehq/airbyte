#
# Copyright (c) 2023 Airbyte, Inc., all rights reserved.
#

import time
from collections import defaultdict
from functools import partial
from logging import Logger
from typing import List, Mapping, Optional

import pytest
from airbyte_protocol.models import ConfiguredAirbyteCatalog, Type
from connector_acceptance_test.base import BaseTest
from connector_acceptance_test.config import IgnoredFieldsConfiguration
from connector_acceptance_test.utils import ConnectorRunner, JsonSchemaHelper, SecretDict, full_refresh_only_catalog, make_hashable
from connector_acceptance_test.utils.json_schema_helper import CatalogField
from connector_acceptance_test.utils.timeouts import TWENTY_MINUTES


def primary_keys_by_stream(configured_catalog: ConfiguredAirbyteCatalog) -> Mapping[str, List[CatalogField]]:
    """Get PK fields for each stream

    :param configured_catalog:
    :return:
    """
    data = {}
    for stream in configured_catalog.streams:
        helper = JsonSchemaHelper(schema=stream.stream.json_schema)
        pks = stream.primary_key or []
        data[stream.stream.name] = [helper.field(pk) for pk in pks]

    return data


def primary_keys_only(record, pks):
    return ";".join([f"{pk.path}={pk.parse(record)}" for pk in pks])


@pytest.mark.default_timeout(TWENTY_MINUTES)
class TestFullRefresh(BaseTest):
    def assert_emitted_at_increase_on_subsequent_runs(self, first_read_records, second_read_records):
        first_read_records_data = [record.data for record in first_read_records]
        assert first_read_records_data, "At least one record should be read using provided catalog"

        first_read_records_emitted_at = [record.emitted_at for record in first_read_records]
        max_emitted_at_first_read = max(first_read_records_emitted_at)

        second_read_records_emitted_at = [record.emitted_at for record in second_read_records]

        min_emitted_at_second_read = min(second_read_records_emitted_at)

        assert max_emitted_at_first_read < min_emitted_at_second_read, "emitted_at should increase on subsequent runs"

<<<<<<< HEAD
    def assert_two_sequential_reads_produce_same_or_subset_records(
        self, records_1, records_2, configured_catalog, ignored_fields, detailed_logger
    ):
        # should we re-use how we compare records at this point or just completely remove this assertion? Implications:
        # * remove `exclude_fields` from `make_hashable`
        # * remove `delete_fields`
        # Pending on: https://airbytehq-team.slack.com/archives/C02UF50V9HA/p1708989100802379
        records_by_stream_1 = defaultdict(list)
        for record in records_1:
            records_by_stream_1[record.stream].append(record.data)

        records_by_stream_2 = defaultdict(list)
        for record in records_2:
            records_by_stream_2[record.stream].append(record.data)

        pks_by_stream = primary_keys_by_stream(configured_catalog)

        for stream in records_by_stream_1:
            if pks_by_stream.get(stream):
                serializer = partial(primary_keys_only, pks=pks_by_stream.get(stream))
            else:
                serializer = partial(make_hashable, exclude_fields=[field.name for field in ignored_fields.get(stream, [])])
            stream_records_1 = records_by_stream_1.get(stream)
            stream_records_2 = records_by_stream_2.get(stream)
            if not set(map(serializer, stream_records_1)).issubset(set(map(serializer, stream_records_2))):
                missing_records = set(map(serializer, stream_records_1)) - (set(map(serializer, stream_records_2)))
                msg = f"{stream}: the two sequential reads should produce either equal set of records or one of them is a strict subset of the other"
                detailed_logger.info(msg)
                detailed_logger.info("First read")
                detailed_logger.log_json_list(stream_records_1)
                detailed_logger.info("Second read")
                detailed_logger.log_json_list(stream_records_2)
                detailed_logger.info("Missing records")
                detailed_logger.log_json_list(missing_records)
                pytest.fail(msg)

=======
>>>>>>> 16336c6e
    async def test_sequential_reads(
        self,
        connector_config: SecretDict,
        configured_catalog: ConfiguredAirbyteCatalog,
        ignored_fields: Optional[Mapping[str, List[IgnoredFieldsConfiguration]]],
        docker_runner: ConnectorRunner,
        detailed_logger: Logger,
    ):
        configured_catalog = full_refresh_only_catalog(configured_catalog)
        output_1 = await docker_runner.call_read(
            connector_config,
            configured_catalog,
            enable_caching=False,
        )
        records_1 = [message.record for message in output_1 if message.type == Type.RECORD]

        # sleep to ensure that the emitted_at timestamp is different
        time.sleep(0.1)

        output_2 = await docker_runner.call_read(connector_config, configured_catalog, enable_caching=False)
        records_2 = [message.record for message in output_2 if message.type == Type.RECORD]

        self.assert_emitted_at_increase_on_subsequent_runs(records_1, records_2)<|MERGE_RESOLUTION|>--- conflicted
+++ resolved
@@ -51,45 +51,6 @@
 
         assert max_emitted_at_first_read < min_emitted_at_second_read, "emitted_at should increase on subsequent runs"
 
-<<<<<<< HEAD
-    def assert_two_sequential_reads_produce_same_or_subset_records(
-        self, records_1, records_2, configured_catalog, ignored_fields, detailed_logger
-    ):
-        # should we re-use how we compare records at this point or just completely remove this assertion? Implications:
-        # * remove `exclude_fields` from `make_hashable`
-        # * remove `delete_fields`
-        # Pending on: https://airbytehq-team.slack.com/archives/C02UF50V9HA/p1708989100802379
-        records_by_stream_1 = defaultdict(list)
-        for record in records_1:
-            records_by_stream_1[record.stream].append(record.data)
-
-        records_by_stream_2 = defaultdict(list)
-        for record in records_2:
-            records_by_stream_2[record.stream].append(record.data)
-
-        pks_by_stream = primary_keys_by_stream(configured_catalog)
-
-        for stream in records_by_stream_1:
-            if pks_by_stream.get(stream):
-                serializer = partial(primary_keys_only, pks=pks_by_stream.get(stream))
-            else:
-                serializer = partial(make_hashable, exclude_fields=[field.name for field in ignored_fields.get(stream, [])])
-            stream_records_1 = records_by_stream_1.get(stream)
-            stream_records_2 = records_by_stream_2.get(stream)
-            if not set(map(serializer, stream_records_1)).issubset(set(map(serializer, stream_records_2))):
-                missing_records = set(map(serializer, stream_records_1)) - (set(map(serializer, stream_records_2)))
-                msg = f"{stream}: the two sequential reads should produce either equal set of records or one of them is a strict subset of the other"
-                detailed_logger.info(msg)
-                detailed_logger.info("First read")
-                detailed_logger.log_json_list(stream_records_1)
-                detailed_logger.info("Second read")
-                detailed_logger.log_json_list(stream_records_2)
-                detailed_logger.info("Missing records")
-                detailed_logger.log_json_list(missing_records)
-                pytest.fail(msg)
-
-=======
->>>>>>> 16336c6e
     async def test_sequential_reads(
         self,
         connector_config: SecretDict,
