--- conflicted
+++ resolved
@@ -46,17 +46,13 @@
     find_all_values_for_key_in_schema,
     find_keyword_schema,
 )
-<<<<<<< HEAD
 from connector_acceptance_test.utils.compare import diff_dicts
-from connector_acceptance_test.utils.json_schema_helper import JsonSchemaHelper, get_expected_schema_structure, get_object_structure
-=======
 from connector_acceptance_test.utils.json_schema_helper import (
     JsonSchemaHelper,
     get_expected_schema_structure,
     get_object_structure,
     get_paths_in_connector_config,
 )
->>>>>>> 516e89ce
 from jsonschema._utils import flatten
 
 
