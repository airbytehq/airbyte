--- conflicted
+++ resolved
@@ -692,30 +692,17 @@
         checker = CatalogDiffChecker(previous_discovered_catalog, discovered_catalog)
         checker.assert_is_backward_compatible()
 
-<<<<<<< HEAD
-=======
     @pytest.mark.skip("This tests currently leads to too much failures. We need to fix the connectors at scale first.")
->>>>>>> 0fc11c51
     def test_catalog_has_supported_data_types(self, discovered_catalog: Mapping[str, Any]):
         """Check that all streams have supported data types, format and airbyte_types.
         Supported data types are listed there: https://docs.airbyte.com/understanding-airbyte/supported-data-types/
         """
-<<<<<<< HEAD
-
-        for stream_name, stream_data in discovered_catalog.items():
-            schema_helper = JsonSchemaHelper(stream_data.json_schema)
-
-            for type_path, type_value in dpath.util.search(stream_data.json_schema, "**/type", yielded=True):
-                parent_path = schema_helper.get_parent_path(type_path)
-                parent = schema_helper.get_parent(type_path)
-=======
         for stream_name, stream_data in discovered_catalog.items():
             schema_helper = JsonSchemaHelper(stream_data.json_schema)
 
             for type_path, type_value in dpath.util.search(stream_data.json_schema, "**^^type", yielded=True, separator="^^"):
                 parent_path = schema_helper.get_parent_path(type_path)
                 parent = schema_helper.get_parent(type_path, separator="^^")
->>>>>>> 0fc11c51
                 if not isinstance(type_value, list) and not isinstance(type_value, str):
                     # Skip when type is the name of a property.
                     continue
