#
# Copyright (c) 2023 Airbyte, Inc., all rights reserved.
#

import functools
import json
import logging
import re
from collections import Counter, defaultdict
from functools import reduce
from logging import Logger
from typing import Any, Dict, List, Mapping, MutableMapping, Optional, Set, Tuple
from xmlrpc.client import Boolean

import dpath.util
import jsonschema
import pytest
from airbyte_cdk.models import (
    AirbyteRecordMessage,
    AirbyteStream,
    AirbyteTraceMessage,
    ConfiguredAirbyteCatalog,
    ConfiguredAirbyteStream,
    ConnectorSpecification,
    Status,
    SyncMode,
    TraceType,
    Type,
)
from connector_acceptance_test.base import BaseTest
from connector_acceptance_test.config import (
    BasicReadTestConfig,
    Config,
    ConnectionTestConfig,
    DiscoveryTestConfig,
    EmptyStreamConfiguration,
    ExpectedRecordsConfig,
    IgnoredFieldsConfiguration,
    SpecTestConfig,
)
from connector_acceptance_test.utils import ConnectorRunner, SecretDict, delete_fields, filter_output, make_hashable, verify_records_schema
from connector_acceptance_test.utils.backward_compatibility import CatalogDiffChecker, SpecDiffChecker, validate_previous_configs
from connector_acceptance_test.utils.common import (
    build_configured_catalog_from_custom_catalog,
    build_configured_catalog_from_discovered_catalog_and_empty_streams,
    find_all_values_for_key_in_schema,
    find_keyword_schema,
)
from connector_acceptance_test.utils.json_schema_helper import JsonSchemaHelper, get_expected_schema_structure, get_object_structure
from jsonschema._utils import flatten


@pytest.fixture(name="connector_spec_dict")
def connector_spec_dict_fixture(actual_connector_spec):
    return json.loads(actual_connector_spec.json())


@pytest.fixture(name="secret_property_names")
def secret_property_names_fixture():
    return (
        "client_token",
        "access_token",
        "api_token",
        "token",
        "secret",
        "client_secret",
        "password",
        "key",
        "service_account_info",
        "service_account",
        "tenant_id",
        "certificate",
        "jwt",
        "credentials",
        "app_id",
        "appid",
        "refresh_token",
    )


DATE_PATTERN = "^[0-9]{2}-[0-9]{2}-[0-9]{4}$"
DATETIME_PATTERN = "^[0-9]{4}-[0-9]{2}-[0-9]{2}(T[0-9]{2}:[0-9]{2}:[0-9]{2})?$"


@pytest.mark.default_timeout(10)
class TestSpec(BaseTest):

    spec_cache: ConnectorSpecification = None
    previous_spec_cache: ConnectorSpecification = None

    @pytest.fixture(name="skip_backward_compatibility_tests")
    def skip_backward_compatibility_tests_fixture(
        self,
        inputs: SpecTestConfig,
        previous_connector_docker_runner: ConnectorRunner,
        previous_connector_spec: ConnectorSpecification,
        actual_connector_spec: ConnectorSpecification,
    ) -> bool:
        if actual_connector_spec == previous_connector_spec:
            pytest.skip("The previous and actual specifications are identical.")

        if previous_connector_docker_runner is None:
            pytest.skip("The previous connector image could not be retrieved.")

        # Get the real connector version in case 'latest' is used in the config:
        previous_connector_version = previous_connector_docker_runner._image.labels.get("io.airbyte.version")

        if previous_connector_version == inputs.backward_compatibility_tests_config.disable_for_version:
            pytest.skip(f"Backward compatibility tests are disabled for version {previous_connector_version}.")
        return False

    def test_config_match_spec(self, actual_connector_spec: ConnectorSpecification, connector_config: SecretDict):
        """Check that config matches the actual schema from the spec call"""
        # Getting rid of technical variables that start with an underscore
        config = {key: value for key, value in connector_config.data.items() if not key.startswith("_")}

        try:
            jsonschema.validate(instance=config, schema=actual_connector_spec.connectionSpecification)
        except jsonschema.exceptions.ValidationError as err:
            pytest.fail(f"Config invalid: {err}")
        except jsonschema.exceptions.SchemaError as err:
            pytest.fail(f"Spec is invalid: {err}")

    def test_match_expected(self, connector_spec: ConnectorSpecification, actual_connector_spec: ConnectorSpecification):
        """Check that spec call returns a spec equals to expected one"""
        if connector_spec:
            assert actual_connector_spec == connector_spec, "Spec should be equal to the one in spec.yaml or spec.json file"

    def test_docker_env(self, actual_connector_spec: ConnectorSpecification, docker_runner: ConnectorRunner):
        """Check that connector's docker image has required envs"""
        assert docker_runner.env_variables.get("AIRBYTE_ENTRYPOINT"), "AIRBYTE_ENTRYPOINT must be set in dockerfile"
        assert docker_runner.env_variables.get("AIRBYTE_ENTRYPOINT") == " ".join(
            docker_runner.entry_point
        ), "env should be equal to space-joined entrypoint"

    def test_enum_usage(self, actual_connector_spec: ConnectorSpecification):
        """Check that enum lists in specs contain distinct values."""
        docs_url = "https://docs.airbyte.io/connector-development/connector-specification-reference"
        docs_msg = f"See specification reference at {docs_url}."

        schema_helper = JsonSchemaHelper(actual_connector_spec.connectionSpecification)
        enum_paths = schema_helper.find_nodes(keys=["enum"])

        for path in enum_paths:
            enum_list = schema_helper.get_node(path)
            assert len(set(enum_list)) == len(
                enum_list
            ), f"Enum lists should not contain duplicate values. Misconfigured enum array: {enum_list}. {docs_msg}"

    def test_oneof_usage(self, actual_connector_spec: ConnectorSpecification):
        """Check that if spec contains oneOf it follows the rules according to reference
        https://docs.airbyte.io/connector-development/connector-specification-reference
        """
        docs_url = "https://docs.airbyte.io/connector-development/connector-specification-reference"
        docs_msg = f"See specification reference at {docs_url}."

        schema_helper = JsonSchemaHelper(actual_connector_spec.connectionSpecification)
        variant_paths = schema_helper.find_nodes(keys=["oneOf", "anyOf"])

        for variant_path in variant_paths:
            top_level_obj = schema_helper.get_node(variant_path[:-1])
            assert (
                top_level_obj.get("type") == "object"
            ), f"The top-level definition in a `oneOf` block should have type: object. misconfigured object: {top_level_obj}. {docs_msg}"

            variants = schema_helper.get_node(variant_path)
            for variant in variants:
                assert "properties" in variant, f"Each item in the oneOf array should be a property with type object. {docs_msg}"

            oneof_path = ".".join(map(str, variant_path))
            variant_props = [set(v["properties"].keys()) for v in variants]
            common_props = set.intersection(*variant_props)
            assert common_props, f"There should be at least one common property for {oneof_path} subobjects. {docs_msg}"

            const_common_props = set()
            for common_prop in common_props:
                if all(["const" in variant["properties"][common_prop] for variant in variants]):
                    const_common_props.add(common_prop)
            assert (
                len(const_common_props) == 1
            ), f"There should be exactly one common property with 'const' keyword for {oneof_path} subobjects. {docs_msg}"

            const_common_prop = const_common_props.pop()
            for n, variant in enumerate(variants):
                prop_obj = variant["properties"][const_common_prop]
                assert (
                    "default" not in prop_obj
                ), f"There should not be 'default' keyword in common property {oneof_path}[{n}].{const_common_prop}. Use `const` instead. {docs_msg}"
                assert (
                    "enum" not in prop_obj
                ), f"There should not be 'enum' keyword in common property {oneof_path}[{n}].{const_common_prop}. Use `const` instead. {docs_msg}"

    def test_required(self):
        """Check that connector will fail if any required field is missing"""

    def test_optional(self):
        """Check that connector can work without any optional field"""

    def test_has_secret(self):
        """Check that spec has a secret. Not sure if this should be always the case"""

    def test_secret_never_in_the_output(self):
        """This test should be injected into any docker command it needs to know current config and spec"""

    @staticmethod
    def _is_spec_property_name_secret(path: str, secret_property_names) -> Tuple[Optional[str], bool]:
        """
        Given a path to a type field, extract a field name and decide whether it is a name of secret or not
        based on a provided list of secret names.
        Split the path by `/`, drop the last item and make list reversed.
        Then iterate over it and find the first item that's not a reserved keyword or an index.
        Example:
        properties/credentials/oneOf/1/properties/api_key/type -> [api_key, properties, 1, oneOf, credentials, properties] -> api_key
        """
        reserved_keywords = ("anyOf", "oneOf", "allOf", "not", "properties", "items", "type", "prefixItems")
        for part in reversed(path.split("/")[:-1]):
            if part.isdigit() or part in reserved_keywords:
                continue
            return part, part.lower() in secret_property_names
        return None, False

    @staticmethod
    def _property_can_store_secret(prop: dict) -> bool:
        """
        Some fields can not hold a secret by design, others can.
        Null type as well as boolean can not hold a secret value.
        A string, a number or an integer type can always store secrets.
        Secret objects and arrays can not be rendered correctly in the UI:
        A field with a constant value can not hold a secret as well.
        """
        unsecure_types = {"string", "integer", "number"}
        type_ = prop["type"]
        is_property_constant_value = bool(prop.get("const"))
        can_store_secret = any(
            [
                isinstance(type_, str) and type_ in unsecure_types,
                isinstance(type_, list) and (set(type_) & unsecure_types),
            ]
        )
        if not can_store_secret:
            return False
        # if a property can store a secret, additional check should be done if it's a constant value
        return not is_property_constant_value

    def test_secret_is_properly_marked(self, connector_spec_dict: dict, detailed_logger, secret_property_names):
        """
        Each field has a type, therefore we can make a flat list of fields from the returned specification.
        Iterate over the list, check if a field name is a secret name, can potentially hold a secret value
        and make sure it is marked as `airbyte_secret`.
        """
        secrets_exposed = []
        non_secrets_hidden = []
        spec_properties = connector_spec_dict["connectionSpecification"]["properties"]
        for type_path, type_value in dpath.util.search(spec_properties, "**/type", yielded=True):
            _, is_property_name_secret = self._is_spec_property_name_secret(type_path, secret_property_names)
            if not is_property_name_secret:
                continue
            absolute_path = f"/{type_path}"
            property_path, _ = absolute_path.rsplit(sep="/", maxsplit=1)
            property_definition = dpath.util.get(spec_properties, property_path)
            marked_as_secret = property_definition.get("airbyte_secret", False)
            possibly_a_secret = self._property_can_store_secret(property_definition)
            if marked_as_secret and not possibly_a_secret:
                non_secrets_hidden.append(property_path)
            if not marked_as_secret and possibly_a_secret:
                secrets_exposed.append(property_path)

        if non_secrets_hidden:
            properties = "\n".join(non_secrets_hidden)
            pytest.fail(
                f"""Some properties are marked with `airbyte_secret` although they probably should not be.
                Please double check them. If they're okay, please fix this test.
                {properties}"""
            )
        if secrets_exposed:
            properties = "\n".join(secrets_exposed)
            pytest.fail(
                f"""The following properties should be marked with `airbyte_secret!`
                    {properties}"""
            )

    def _fail_on_errors(self, errors: List[str]):
        if len(errors) > 0:
            pytest.fail("\n".join(errors))

    def test_property_type_is_not_array(self, connector_spec: ConnectorSpecification):
        """
        Each field has one or multiple types, but the UI only supports a single type and optionally "null" as a second type.
        """
        errors = []
        for type_path, type_value in dpath.util.search(connector_spec.connectionSpecification, "**/properties/*/type", yielded=True):
            if isinstance(type_value, List):
                number_of_types = len(type_value)
                if number_of_types != 2 and number_of_types != 1:
                    errors.append(
                        f"{type_path} is not either a simple type or an array of a simple type plus null: {type_value} (for example: type: [string, null])"
                    )
                if number_of_types == 2 and type_value[1] != "null":
                    errors.append(
                        f"Second type of {type_path} is not null: {type_value}. Type can either be a simple type or an array of a simple type plus null (for example: type: [string, null])"
                    )
        self._fail_on_errors(errors)

    def test_object_not_empty(self, connector_spec: ConnectorSpecification):
        """
        Each object field needs to have at least one property as the UI won't be able to show them otherwise.
        If the whole spec is empty, it's allowed to have a single empty object at the top level
        """
        schema_helper = JsonSchemaHelper(connector_spec.connectionSpecification)
        errors = []
        for type_path, type_value in dpath.util.search(connector_spec.connectionSpecification, "**/type", yielded=True):
            if type_path == "type":
                # allow empty root object
                continue
            if type_value == "object":
                property = schema_helper.get_parent(type_path)
                if "oneOf" not in property and ("properties" not in property or len(property["properties"]) == 0):
                    errors.append(
                        f"{type_path} is an empty object which will not be represented correctly in the UI. Either remove or add specific properties"
                    )
        self._fail_on_errors(errors)

    def test_array_type(self, connector_spec: ConnectorSpecification):
        """
        Each array has one or multiple types for its items, but the UI only supports a single type which can either be object, string or an enum
        """
        schema_helper = JsonSchemaHelper(connector_spec.connectionSpecification)
        errors = []
        for type_path, type_type in dpath.util.search(connector_spec.connectionSpecification, "**/type", yielded=True):
            property_definition = schema_helper.get_parent(type_path)
            if type_type != "array":
                # unrelated "items", not an array definition
                continue
            items_value = property_definition.get("items", None)
            if items_value is None:
                continue
            elif isinstance(items_value, List):
                errors.append(f"{type_path} is not just a single item type: {items_value}")
            elif items_value.get("type") not in ["object", "string", "number", "integer"] and "enum" not in items_value:
                errors.append(f"Items of {type_path} has to be either object or string or define an enum")
        self._fail_on_errors(errors)

    def test_forbidden_complex_types(self, connector_spec: ConnectorSpecification):
        """
        not, anyOf, patternProperties, prefixItems, allOf, if, then, else, dependentSchemas and dependentRequired are not allowed
        """
        forbidden_keys = [
            "not",
            "anyOf",
            "patternProperties",
            "prefixItems",
            "allOf",
            "if",
            "then",
            "else",
            "dependentSchemas",
            "dependentRequired",
        ]
        found_keys = set()
        for forbidden_key in forbidden_keys:
            for path, value in dpath.util.search(connector_spec.connectionSpecification, f"**/{forbidden_key}", yielded=True):
                found_keys.add(path)

        for forbidden_key in forbidden_keys:
            # remove forbidden keys if they are used as properties directly
            for path, _value in dpath.util.search(connector_spec.connectionSpecification, f"**/properties/{forbidden_key}", yielded=True):
                found_keys.remove(path)

        if len(found_keys) > 0:
            key_list = ", ".join(found_keys)
            pytest.fail(f"Found the following disallowed JSON schema features: {key_list}")

    def test_date_pattern(self, connector_spec: ConnectorSpecification, detailed_logger):
        """
        Properties with format date or date-time should always have a pattern defined how the date/date-time should be formatted
        that corresponds with the format the datepicker component is creating.
        """
        schema_helper = JsonSchemaHelper(connector_spec.connectionSpecification)
        for format_path, format in dpath.util.search(connector_spec.connectionSpecification, "**/format", yielded=True):
            if not isinstance(format, str):
                # format is not a format definition here but a property named format
                continue
            property_definition = schema_helper.get_parent(format_path)
            pattern = property_definition.get("pattern")
            if format == "date" and not pattern == DATE_PATTERN:
                detailed_logger.warning(
                    f"{format_path} is defining a date format without the corresponding pattern. Consider setting the pattern to {DATE_PATTERN} to make it easier for users to edit this field in the UI."
                )
            if format == "date-time" and not pattern == DATETIME_PATTERN:
                detailed_logger.warning(
                    f"{format_path} is defining a date-time format without the corresponding pattern Consider setting the pattern to {DATETIME_PATTERN} to make it easier for users to edit this field in the UI."
                )

    def test_date_format(self, connector_spec: ConnectorSpecification, detailed_logger):
        """
        Properties with a pattern that looks like a date should have their format set to date or date-time.
        """
        schema_helper = JsonSchemaHelper(connector_spec.connectionSpecification)
        for pattern_path, pattern in dpath.util.search(connector_spec.connectionSpecification, "**/pattern", yielded=True):
            if not isinstance(pattern, str):
                # pattern is not a pattern definition here but a property named pattern
                continue
            if pattern == DATE_PATTERN or pattern == DATETIME_PATTERN:
                property_definition = schema_helper.get_parent(pattern_path)
                format = property_definition.get("format")
                if not format == "date" and pattern == DATE_PATTERN:
                    detailed_logger.warning(
                        f"{pattern_path} is defining a pattern that looks like a date without setting the format to `date`. Consider specifying the format to make it easier for users to edit this field in the UI."
                    )
                if not format == "date-time" and pattern == DATETIME_PATTERN:
                    detailed_logger.warning(
                        f"{pattern_path} is defining a pattern that looks like a date-time without setting the format to `date-time`. Consider specifying the format to make it easier for users to edit this field in the UI."
                    )

    def test_duplicate_order(self, connector_spec: ConnectorSpecification):
        """
        Custom ordering of field (via the "order" property defined in the field) is not allowed to have duplicates within the same group.
        `{ "a": { "order": 1 }, "b": { "order": 1 } }` is invalid because there are two fields with order 1
        `{ "a": { "order": 1 }, "b": { "order": 1, "group": "x" } }` is valid because the fields with the same order are in different groups
        """
        schema_helper = JsonSchemaHelper(connector_spec.connectionSpecification)
        errors = []
        for properties_path, properties in dpath.util.search(connector_spec.connectionSpecification, "**/properties", yielded=True):
            definition = schema_helper.get_parent(properties_path)
            if definition.get("type") != "object":
                # unrelated "properties", not an actual object definition
                continue
            used_orders: Dict[str, Set[int]] = {}
            for property in properties.values():
                if "order" not in property:
                    continue
                order = property.get("order")
                group = property.get("group", "")
                if group not in used_orders:
                    used_orders[group] = set()
                orders_for_group = used_orders[group]
                if order in orders_for_group:
                    errors.append(f"{properties_path} has duplicate order: {order}")
                orders_for_group.add(order)
        self._fail_on_errors(errors)

    def test_nested_group(self, connector_spec: ConnectorSpecification):
        """
        Groups can only be defined on the top level properties
        `{ "a": { "group": "x" }}` is valid because field "a" is a top level field
        `{ "a": { "oneOf": [{ "type": "object", "properties": { "b": { "group": "x" } } }] }}` is invalid because field "b" is nested in a oneOf
        """
        errors = []
        schema_helper = JsonSchemaHelper(connector_spec.connectionSpecification)
        for result in dpath.util.search(connector_spec.connectionSpecification, "/properties/**/group", yielded=True):
            group_path = result[0]
            parent_path = schema_helper.get_parent_path(group_path)
            is_property_named_group = parent_path.endswith("properties")
            grandparent_path = schema_helper.get_parent_path(parent_path)
            if grandparent_path != "/properties" and not is_property_named_group:
                errors.append(f"Groups can only be defined on top level, is defined at {group_path}")
        self._fail_on_errors(errors)

    def test_required_always_show(self, connector_spec: ConnectorSpecification):
        """
        Fields with always_show are not allowed to be required fields because only optional fields can be hidden in the form in the first place.
        """
        errors = []
        schema_helper = JsonSchemaHelper(connector_spec.connectionSpecification)
        for result in dpath.util.search(connector_spec.connectionSpecification, "/properties/**/always_show", yielded=True):
            always_show_path = result[0]
            parent_path = schema_helper.get_parent_path(always_show_path)
            is_property_named_always_show = parent_path.endswith("properties")
            if is_property_named_always_show:
                continue
            property_name = parent_path.rsplit(sep="/", maxsplit=1)[1]
            properties_path = schema_helper.get_parent_path(parent_path)
            parent_object = schema_helper.get_parent(properties_path)
            if (
                "required" in parent_object
                and isinstance(parent_object.get("required"), List)
                and property_name in parent_object.get("required")
            ):
                errors.append(f"always_show is only allowed on optional properties, but is set on {always_show_path}")
        self._fail_on_errors(errors)

    def test_defined_refs_exist_in_json_spec_file(self, connector_spec_dict: dict):
        """Checking for the presence of unresolved `$ref`s values within each json spec file"""
        check_result = list(find_all_values_for_key_in_schema(connector_spec_dict, "$ref"))
        assert not check_result, "Found unresolved `$refs` value in spec.json file"

    def test_oauth_flow_parameters(self, actual_connector_spec: ConnectorSpecification):
        """Check if connector has correct oauth flow parameters according to
        https://docs.airbyte.io/connector-development/connector-specification-reference
        """
        if not actual_connector_spec.authSpecification:
            return
        spec_schema = actual_connector_spec.connectionSpecification
        oauth_spec = actual_connector_spec.authSpecification.oauth2Specification
        parameters: List[List[str]] = oauth_spec.oauthFlowInitParameters + oauth_spec.oauthFlowOutputParameters
        root_object = oauth_spec.rootObject
        if len(root_object) == 0:
            params = {"/" + "/".join(p) for p in parameters}
            schema_path = set(get_expected_schema_structure(spec_schema))
        elif len(root_object) == 1:
            params = {"/" + "/".join([root_object[0], *p]) for p in parameters}
            schema_path = set(get_expected_schema_structure(spec_schema))
        elif len(root_object) == 2:
            params = {"/" + "/".join([f"{root_object[0]}({root_object[1]})", *p]) for p in parameters}
            schema_path = set(get_expected_schema_structure(spec_schema, annotate_one_of=True))
        else:
            pytest.fail("rootObject cannot have more than 2 elements")

        diff = params - schema_path
        assert diff == set(), f"Specified oauth fields are missed from spec schema: {diff}"

    @pytest.mark.default_timeout(60)
    @pytest.mark.backward_compatibility
    def test_backward_compatibility(
        self,
        skip_backward_compatibility_tests: bool,
        actual_connector_spec: ConnectorSpecification,
        previous_connector_spec: ConnectorSpecification,
        number_of_configs_to_generate: int = 100,
    ):
        """Check if the current spec is backward_compatible with the previous one"""
        assert isinstance(actual_connector_spec, ConnectorSpecification) and isinstance(previous_connector_spec, ConnectorSpecification)
        checker = SpecDiffChecker(previous=previous_connector_spec.dict(), current=actual_connector_spec.dict())
        checker.assert_is_backward_compatible()
        validate_previous_configs(previous_connector_spec, actual_connector_spec, number_of_configs_to_generate)

    def test_additional_properties_is_true(self, actual_connector_spec: ConnectorSpecification):
        """Check that value of the "additionalProperties" field is always true.
        A spec declaring "additionalProperties": false introduces the risk of accidental breaking changes.
        Specifically, when removing a property from the spec, existing connector configs will no longer be valid.
        False value introduces the risk of accidental breaking changes.
        Read https://github.com/airbytehq/airbyte/issues/14196 for more details"""
        additional_properties_values = find_all_values_for_key_in_schema(
            actual_connector_spec.connectionSpecification, "additionalProperties"
        )
        if additional_properties_values:
            assert all(
                [additional_properties_value is True for additional_properties_value in additional_properties_values]
            ), "When set, additionalProperties field value must be true for backward compatibility."


@pytest.mark.default_timeout(30)
class TestConnection(BaseTest):
    def test_check(self, connector_config, inputs: ConnectionTestConfig, docker_runner: ConnectorRunner):
        if inputs.status == ConnectionTestConfig.Status.Succeed:
            output = docker_runner.call_check(config=connector_config)
            con_messages = filter_output(output, Type.CONNECTION_STATUS)

            assert len(con_messages) == 1, "Connection status message should be emitted exactly once"
            assert con_messages[0].connectionStatus.status == Status.SUCCEEDED
        elif inputs.status == ConnectionTestConfig.Status.Failed:
            output = docker_runner.call_check(config=connector_config)
            con_messages = filter_output(output, Type.CONNECTION_STATUS)

            assert len(con_messages) == 1, "Connection status message should be emitted exactly once"
            assert con_messages[0].connectionStatus.status == Status.FAILED
        elif inputs.status == ConnectionTestConfig.Status.Exception:
            output = docker_runner.call_check(config=connector_config, raise_container_error=False)
            trace_messages = filter_output(output, Type.TRACE)
            assert len(trace_messages) == 1, "A trace message should be emitted in case of unexpected errors"
            trace = trace_messages[0].trace
            assert isinstance(trace, AirbyteTraceMessage)
            assert trace.error is not None
            assert trace.error.message is not None


@pytest.mark.default_timeout(30)
class TestDiscovery(BaseTest):
    @pytest.fixture(name="skip_backward_compatibility_tests")
    def skip_backward_compatibility_tests_fixture(
        self,
        inputs: DiscoveryTestConfig,
        previous_connector_docker_runner: ConnectorRunner,
        discovered_catalog: MutableMapping[str, AirbyteStream],
        previous_discovered_catalog: MutableMapping[str, AirbyteStream],
    ) -> bool:
        if discovered_catalog == previous_discovered_catalog:
            pytest.skip("The previous and actual discovered catalogs are identical.")

        if previous_connector_docker_runner is None:
            pytest.skip("The previous connector image could not be retrieved.")

        # Get the real connector version in case 'latest' is used in the config:
        previous_connector_version = previous_connector_docker_runner._image.labels.get("io.airbyte.version")

        if previous_connector_version == inputs.backward_compatibility_tests_config.disable_for_version:
            pytest.skip(f"Backward compatibility tests are disabled for version {previous_connector_version}.")
        return False

    def test_discover(self, connector_config, docker_runner: ConnectorRunner):
        """Verify that discover produce correct schema."""
        output = docker_runner.call_discover(config=connector_config)
        catalog_messages = filter_output(output, Type.CATALOG)

        assert len(catalog_messages) == 1, "Catalog message should be emitted exactly once"
        assert catalog_messages[0].catalog, "Message should have catalog"
        assert catalog_messages[0].catalog.streams, "Catalog should contain streams"

    def test_defined_cursors_exist_in_schema(self, discovered_catalog: Mapping[str, Any]):
        """Check if all of the source defined cursor fields are exists on stream's json schema."""
        for stream_name, stream in discovered_catalog.items():
            if not stream.default_cursor_field:
                continue
            schema = stream.json_schema
            assert "properties" in schema, f"Top level item should have an 'object' type for {stream_name} stream schema"
            cursor_path = "/properties/".join(stream.default_cursor_field)
            cursor_field_location = dpath.util.search(schema["properties"], cursor_path)
            assert cursor_field_location, (
                f"Some of defined cursor fields {stream.default_cursor_field} are not specified in discover schema "
                f"properties for {stream_name} stream"
            )

    def test_defined_refs_exist_in_schema(self, discovered_catalog: Mapping[str, Any]):
        """Check the presence of unresolved `$ref`s values within each json schema."""
        schemas_errors = []
        for stream_name, stream in discovered_catalog.items():
            check_result = list(find_all_values_for_key_in_schema(stream.json_schema, "$ref"))
            if check_result:
                schemas_errors.append({stream_name: check_result})

        assert not schemas_errors, f"Found unresolved `$refs` values for selected streams: {tuple(schemas_errors)}."

    @pytest.mark.parametrize("keyword", ["allOf", "not"])
    def test_defined_keyword_exist_in_schema(self, keyword, discovered_catalog):
        """Checking for the presence of not allowed keywords within each json schema"""
        schemas_errors = []
        for stream_name, stream in discovered_catalog.items():
            check_result = find_keyword_schema(stream.json_schema, key=keyword)
            if check_result:
                schemas_errors.append(stream_name)

        assert not schemas_errors, f"Found not allowed `{keyword}` keyword for selected streams: {schemas_errors}."

    def test_primary_keys_exist_in_schema(self, discovered_catalog: Mapping[str, Any]):
        """Check that all primary keys are present in catalog."""
        for stream_name, stream in discovered_catalog.items():
            for pk in stream.source_defined_primary_key or []:
                schema = stream.json_schema
                pk_path = "/properties/".join(pk)
                pk_field_location = dpath.util.search(schema["properties"], pk_path)
                assert pk_field_location, f"One of the PKs ({pk}) is not specified in discover schema for {stream_name} stream"

    def test_streams_has_sync_modes(self, discovered_catalog: Mapping[str, Any]):
        """Checking that the supported_sync_modes is a not empty field in streams of the catalog."""
        for _, stream in discovered_catalog.items():
            assert stream.supported_sync_modes is not None, f"The stream {stream.name} is missing supported_sync_modes field declaration."
            assert len(stream.supported_sync_modes) > 0, f"supported_sync_modes list on stream {stream.name} should not be empty."

    def test_additional_properties_is_true(self, discovered_catalog: Mapping[str, Any]):
        """Check that value of the "additionalProperties" field is always true.
        A stream schema declaring "additionalProperties": false introduces the risk of accidental breaking changes.
        Specifically, when removing a property from the stream schema, existing connector catalog will no longer be valid.
        False value introduces the risk of accidental breaking changes.
        Read https://github.com/airbytehq/airbyte/issues/14196 for more details"""
        for stream in discovered_catalog.values():
            additional_properties_values = list(find_all_values_for_key_in_schema(stream.json_schema, "additionalProperties"))
            if additional_properties_values:
                assert all(
                    [additional_properties_value is True for additional_properties_value in additional_properties_values]
                ), "When set, additionalProperties field value must be true for backward compatibility."

    @pytest.mark.default_timeout(60)
    @pytest.mark.backward_compatibility
    def test_backward_compatibility(
        self,
        skip_backward_compatibility_tests: bool,
        discovered_catalog: MutableMapping[str, AirbyteStream],
        previous_discovered_catalog: MutableMapping[str, AirbyteStream],
    ):
        """Check if the current catalog is backward_compatible with the previous one."""
        assert isinstance(discovered_catalog, MutableMapping) and isinstance(previous_discovered_catalog, MutableMapping)
        checker = CatalogDiffChecker(previous_discovered_catalog, discovered_catalog)
        checker.assert_is_backward_compatible()


def primary_keys_for_records(streams, records):
    streams_with_primary_key = [stream for stream in streams if stream.stream.source_defined_primary_key]
    for stream in streams_with_primary_key:
        stream_records = [r for r in records if r.stream == stream.stream.name]
        for stream_record in stream_records:
            pk_values = {}
            for pk_path in stream.stream.source_defined_primary_key:
                pk_value = reduce(lambda data, key: data.get(key) if isinstance(data, dict) else None, pk_path, stream_record.data)
                pk_values[tuple(pk_path)] = pk_value

            yield pk_values, stream_record


@pytest.mark.default_timeout(5 * 60)
class TestBasicRead(BaseTest):
    @staticmethod
    def _validate_records_structure(records: List[AirbyteRecordMessage], configured_catalog: ConfiguredAirbyteCatalog):
        """
        Check object structure similar to one expected by schema. Sometimes
        just running schema validation is not enough case schema could have
        additionalProperties parameter set to true and no required fields
        therefore any arbitrary object would pass schema validation.
        This method is here to catch those cases by extracting all the paths
        from the object and compare it to paths expected from jsonschema. If
        there no common pathes then raise an alert.

        :param records: List of airbyte record messages gathered from connector instances.
        :param configured_catalog: Testcase parameters parsed from yaml file
        """
        schemas: Dict[str, Set] = {}
        for stream in configured_catalog.streams:
            schemas[stream.stream.name] = set(get_expected_schema_structure(stream.stream.json_schema))

        for record in records:
            schema_pathes = schemas.get(record.stream)
            if not schema_pathes:
                continue
            record_fields = set(get_object_structure(record.data))
            common_fields = set.intersection(record_fields, schema_pathes)

            assert (
                common_fields
            ), f" Record {record} from {record.stream} stream with fields {record_fields} should have some fields mentioned by json schema: {schema_pathes}"

    @staticmethod
    def _validate_schema(records: List[AirbyteRecordMessage], configured_catalog: ConfiguredAirbyteCatalog, fail_on_extra_columns: Boolean):
        """
        Check if data type and structure in records matches the one in json_schema of the stream in catalog
        """
        TestBasicRead._validate_records_structure(records, configured_catalog)
        bar = "-" * 80
        streams_errors = verify_records_schema(records, configured_catalog, fail_on_extra_columns)
        for stream_name, errors in streams_errors.items():
            errors = map(str, errors.values())
            str_errors = f"\n{bar}\n".join(errors)
            logging.error(f"\nThe {stream_name} stream has the following schema errors:\n{str_errors}")

        if streams_errors:
            pytest.fail(f"Please check your json_schema in selected streams {tuple(streams_errors.keys())}.")

    def _validate_empty_streams(self, records, configured_catalog, allowed_empty_streams):
        """
        Only certain streams allowed to be empty
        """
        allowed_empty_stream_names = set([allowed_empty_stream.name for allowed_empty_stream in allowed_empty_streams])
        counter = Counter(record.stream for record in records)

        all_streams = set(stream.stream.name for stream in configured_catalog.streams)
        streams_with_records = set(counter.keys())
        streams_without_records = all_streams - streams_with_records

        streams_without_records = streams_without_records - allowed_empty_stream_names
        assert not streams_without_records, f"All streams should return some records, streams without records: {streams_without_records}"

    def _validate_field_appears_at_least_once_in_stream(self, records: List, schema: Dict):
        """
        Get all possible schema paths, then diff with existing record paths.
        In case of `oneOf` or `anyOf` schema props, compare only choice which is present in records.
        """
        expected_paths = get_expected_schema_structure(schema, annotate_one_of=True)
        expected_paths = set(flatten(tuple(expected_paths)))

        for record in records:
            record_paths = set(get_object_structure(record))
            paths_to_remove = {path for path in expected_paths if re.sub(r"\([0-9]*\)", "", path) in record_paths}
            for path in paths_to_remove:
                path_parts = re.split(r"\([0-9]*\)", path)
                if len(path_parts) > 1:
                    expected_paths -= {path for path in expected_paths if path_parts[0] in path}
            expected_paths -= paths_to_remove

        return sorted(list(expected_paths))

    def _validate_field_appears_at_least_once(self, records: List[AirbyteRecordMessage], configured_catalog: ConfiguredAirbyteCatalog):
        """
        Validate if each field in a stream has appeared at least once in some record.
        """

        stream_name_to_empty_fields_mapping = {}
        for stream in configured_catalog.streams:
            stream_records = [record.data for record in records if record.stream == stream.stream.name]

            empty_field_paths = self._validate_field_appears_at_least_once_in_stream(
                records=stream_records, schema=stream.stream.json_schema
            )
            if empty_field_paths:
                stream_name_to_empty_fields_mapping[stream.stream.name] = empty_field_paths

        msg = "Following streams has records with fields, that are either null or not present in each output record:\n"
        for stream_name, fields in stream_name_to_empty_fields_mapping.items():
            msg += f"`{stream_name}` stream has `{fields}` empty fields\n"
        assert not stream_name_to_empty_fields_mapping, msg

    def _validate_expected_records(
        self,
        records: List[AirbyteRecordMessage],
        expected_records_by_stream: MutableMapping[str, List[MutableMapping]],
        flags,
        ignored_fields: Optional[Mapping[str, List[IgnoredFieldsConfiguration]]],
        detailed_logger: Logger,
    ):
        """
        We expect some records from stream to match expected_records, partially or fully, in exact or any order.
        """
        actual_by_stream = self.group_by_stream(records)
        for stream_name, expected in expected_records_by_stream.items():
            actual = actual_by_stream.get(stream_name, [])
            detailed_logger.info(f"Actual records for stream {stream_name}:")
            detailed_logger.log_json_list(actual)
            detailed_logger.info(f"Expected records for stream {stream_name}:")
            detailed_logger.log_json_list(expected)

            ignored_field_names = [field.name for field in ignored_fields.get(stream_name, [])]
            detailed_logger.info(f"Ignored fields for stream {stream_name}:")
            detailed_logger.log_json_list(ignored_field_names)

            self.compare_records(
                stream_name=stream_name,
                actual=actual,
                expected=expected,
                extra_fields=flags.extra_fields,
                exact_order=flags.exact_order,
                extra_records=flags.extra_records,
                ignored_fields=ignored_field_names,
                detailed_logger=detailed_logger,
            )

    @pytest.fixture(name="should_validate_schema")
    def should_validate_schema_fixture(self, inputs: BasicReadTestConfig, test_strictness_level: Config.TestStrictnessLevel):
        if not inputs.validate_schema and test_strictness_level is Config.TestStrictnessLevel.high:
            pytest.fail("High strictness level error: validate_schema must be set to true in the basic read test configuration.")
        else:
            return inputs.validate_schema

    @pytest.fixture(name="should_fail_on_extra_columns")
    def should_fail_on_extra_columns_fixture(self, inputs: BasicReadTestConfig):
<<<<<<< HEAD
        # TODO: enforce this param once all connectors are passing, sunset additionalProperties on high-level object
=======
        # TODO (Ella): enforce this param once all connectors are passing
>>>>>>> 9cfc647f
        return inputs.fail_on_extra_columns

    @pytest.fixture(name="should_validate_data_points")
    def should_validate_data_points_fixture(self, inputs: BasicReadTestConfig) -> Boolean:
        # TODO: we might want to enforce this when Config.TestStrictnessLevel.high
        return inputs.validate_data_points

    @pytest.fixture(name="configured_catalog")
    def configured_catalog_fixture(
        self,
        test_strictness_level: Config.TestStrictnessLevel,
        configured_catalog_path: Optional[str],
        discovered_catalog: MutableMapping[str, AirbyteStream],
        empty_streams: Set[EmptyStreamConfiguration],
    ) -> ConfiguredAirbyteCatalog:
        """Build a configured catalog for basic read only.
        We discard the use of custom configured catalog if:
        - No custom configured catalog is declared with configured_catalog_path.
        - We are in high test strictness level.
        When a custom configured catalog is discarded we use the discovered catalog from which we remove the declared empty streams.
        We use a custom configured catalog if a configured_catalog_path is declared and we are not in high test strictness level.
        Args:
            test_strictness_level (Config.TestStrictnessLevel): The current test strictness level according to the global test configuration.
            configured_catalog_path (Optional[str]): Path to a JSON file containing a custom configured catalog.
            discovered_catalog (MutableMapping[str, AirbyteStream]): The discovered catalog.
            empty_streams (Set[EmptyStreamConfiguration]): The empty streams declared in the test configuration.

        Returns:
            ConfiguredAirbyteCatalog: the configured Airbyte catalog.
        """
        if test_strictness_level is Config.TestStrictnessLevel.high or not configured_catalog_path:
            if configured_catalog_path:
                pytest.fail(
                    "High strictness level error: you can't set a custom configured catalog on the basic read test when strictness level is high."
                )
            return build_configured_catalog_from_discovered_catalog_and_empty_streams(discovered_catalog, empty_streams)
        else:
            return build_configured_catalog_from_custom_catalog(configured_catalog_path, discovered_catalog)

    def test_read(
        self,
        connector_config,
        configured_catalog,
        expect_records_config: ExpectedRecordsConfig,
        should_validate_schema: Boolean,
        should_validate_data_points: Boolean,
        should_fail_on_extra_columns: Boolean,
        empty_streams: Set[EmptyStreamConfiguration],
        ignored_fields: Optional[Mapping[str, List[IgnoredFieldsConfiguration]]],
        expected_records_by_stream: MutableMapping[str, List[MutableMapping]],
        docker_runner: ConnectorRunner,
        detailed_logger,
    ):
        output = docker_runner.call_read(connector_config, configured_catalog)
        records = [message.record for message in filter_output(output, Type.RECORD)]

        assert records, "At least one record should be read using provided catalog"

<<<<<<< HEAD
        if should_validate_schema:  # TODO Conditional logic
=======
        if should_validate_schema:
>>>>>>> 9cfc647f
            self._validate_schema(
                records=records, configured_catalog=configured_catalog, fail_on_extra_columns=should_fail_on_extra_columns
            )

        self._validate_empty_streams(records=records, configured_catalog=configured_catalog, allowed_empty_streams=empty_streams)
        for pks, record in primary_keys_for_records(streams=configured_catalog.streams, records=records):
            for pk_path, pk_value in pks.items():
                assert (
                    pk_value is not None
                ), f"Primary key subkeys {repr(pk_path)} have null values or not present in {record.stream} stream records."

        # TODO: remove this condition after https://github.com/airbytehq/airbyte/issues/8312 is done
        if should_validate_data_points:
            self._validate_field_appears_at_least_once(records=records, configured_catalog=configured_catalog)

        if expected_records_by_stream:
            self._validate_expected_records(
                records=records,
                expected_records_by_stream=expected_records_by_stream,
                flags=expect_records_config,
                ignored_fields=ignored_fields,
                detailed_logger=detailed_logger,
            )

    def test_airbyte_trace_message_on_failure(self, connector_config, inputs: BasicReadTestConfig, docker_runner: ConnectorRunner):
        if not inputs.expect_trace_message_on_failure:
            pytest.skip("Skipping `test_airbyte_trace_message_on_failure` because `inputs.expect_trace_message_on_failure=False`")
            return

        invalid_configured_catalog = ConfiguredAirbyteCatalog(
            streams=[
                # create ConfiguredAirbyteStream without validation
                ConfiguredAirbyteStream.construct(
                    stream=AirbyteStream(
                        name="__AIRBYTE__stream_that_does_not_exist",
                        json_schema={"type": "object", "properties": {"f1": {"type": "string"}}},
                        supported_sync_modes=[SyncMode.full_refresh],
                    ),
                    sync_mode="INVALID",
                    destination_sync_mode="INVALID",
                )
            ]
        )

        output = docker_runner.call_read(connector_config, invalid_configured_catalog, raise_container_error=False)
        trace_messages = filter_output(output, Type.TRACE)
        error_trace_messages = list(filter(lambda m: m.trace.type == TraceType.ERROR, trace_messages))

        assert len(error_trace_messages) >= 1, "Connector should emit at least one error trace message"

    @staticmethod
    def remove_extra_fields(record: Any, spec: Any) -> Any:
        """Remove keys from record that spec doesn't have, works recursively"""
        if not isinstance(spec, Mapping):
            return record

        assert isinstance(record, Mapping), "Record or part of it is not a dictionary, but expected record is."
        result = {}

        for k, v in spec.items():
            assert k in record, "Record or part of it doesn't have attribute that has expected record."
            result[k] = TestBasicRead.remove_extra_fields(record[k], v)

        return result

    @staticmethod
    def compare_records(
        stream_name: str,
        actual: List[Mapping[str, Any]],
        expected: List[Mapping[str, Any]],
        extra_fields: bool,
        exact_order: bool,
        extra_records: bool,
        ignored_fields: List[str],
        detailed_logger: Logger,
    ):
        """Compare records using combination of restrictions"""
        if exact_order:
            for r1, r2 in zip(expected, actual):
                if r1 is None:
                    assert extra_records, f"Stream {stream_name}: There are more records than expected, but extra_records is off"
                    break
                if extra_fields:
                    r2 = TestBasicRead.remove_extra_fields(r2, r1)
                if ignored_fields:
                    delete_fields(r1, ignored_fields)
                    delete_fields(r2, ignored_fields)
                assert r1 == r2, f"Stream {stream_name}: Mismatch of record order or values"
        else:
            _make_hashable = functools.partial(make_hashable, exclude_fields=ignored_fields) if ignored_fields else make_hashable
            expected = set(map(_make_hashable, expected))
            actual = set(map(_make_hashable, actual))
            missing_expected = set(expected) - set(actual)

            if missing_expected:
                msg = f"Stream {stream_name}: All expected records must be produced"
                detailed_logger.info(msg)
                detailed_logger.log_json_list(missing_expected)
                pytest.fail(msg)

            if not extra_records:
                extra_actual = set(actual) - set(expected)
                if extra_actual:
                    msg = f"Stream {stream_name}: There are more records than expected, but extra_records is off"
                    detailed_logger.info(msg)
                    detailed_logger.log_json_list(extra_actual)
                    pytest.fail(msg)

    @staticmethod
    def group_by_stream(records: List[AirbyteRecordMessage]) -> MutableMapping[str, List[MutableMapping]]:
        """Group records by a source stream"""
        result = defaultdict(list)
        for record in records:
            result[record.stream].append(record.data)

        return result<|MERGE_RESOLUTION|>--- conflicted
+++ resolved
@@ -829,11 +829,7 @@
 
     @pytest.fixture(name="should_fail_on_extra_columns")
     def should_fail_on_extra_columns_fixture(self, inputs: BasicReadTestConfig):
-<<<<<<< HEAD
-        # TODO: enforce this param once all connectors are passing, sunset additionalProperties on high-level object
-=======
         # TODO (Ella): enforce this param once all connectors are passing
->>>>>>> 9cfc647f
         return inputs.fail_on_extra_columns
 
     @pytest.fixture(name="should_validate_data_points")
@@ -892,11 +888,7 @@
 
         assert records, "At least one record should be read using provided catalog"
 
-<<<<<<< HEAD
-        if should_validate_schema:  # TODO Conditional logic
-=======
         if should_validate_schema:
->>>>>>> 9cfc647f
             self._validate_schema(
                 records=records, configured_catalog=configured_catalog, fail_on_extra_columns=should_fail_on_extra_columns
             )
