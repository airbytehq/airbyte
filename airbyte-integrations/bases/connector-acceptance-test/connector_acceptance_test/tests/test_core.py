--- conflicted
+++ resolved
@@ -9,12 +9,9 @@
 from collections import Counter, defaultdict
 from functools import reduce
 from logging import Logger
-<<<<<<< HEAD
+from os.path import splitext
 from pathlib import Path
 from threading import Thread
-=======
-from os.path import splitext
->>>>>>> dfec6912
 from typing import Any, Dict, List, Mapping, MutableMapping, Optional, Set, Tuple
 from xmlrpc.client import Boolean
 
@@ -1274,7 +1271,75 @@
         quoted_missing_primary_keys = {f"'{primary_key}'" for primary_key in missing_primary_keys}
         assert not missing_primary_keys, f"The following streams {', '.join(quoted_missing_primary_keys)} do not define a primary_key"
 
-<<<<<<< HEAD
+    @pytest.fixture(name="allowed_hosts_test")
+    def allowed_hosts_fixture_test(self, inputs: ConnectorAttributesConfig) -> bool:
+        allowed_hosts = inputs.allowed_hosts
+        bypass_reason = allowed_hosts.bypass_reason if allowed_hosts else None
+        if bypass_reason:
+            pytest.skip(f"Skipping `metadata.allowedHosts` checks. Reason: {bypass_reason}")
+        return True
+
+    async def test_certified_connector_has_allowed_hosts(
+        self, operational_certification_test, allowed_hosts_test, connector_metadata: dict
+    ) -> None:
+        """
+        Checks whether or not the connector has `allowedHosts` and it's components defined in `metadata.yaml`.
+        Suitable for certified connectors starting `ql` >= 400.
+
+        Arguments:
+            :: operational_certification_test -- pytest.fixure defines the connector is suitable for this test or not.
+            :: connector_metadata -- `metadata.yaml` file content
+        """
+        metadata = connector_metadata.get("data", {})
+
+        has_allowed_hosts_property = "allowedHosts" in metadata.keys()
+        assert has_allowed_hosts_property, f"The `allowedHosts` property is missing in `metadata.data` for `metadata.yaml`."
+
+        allowed_hosts = metadata.get("allowedHosts", {})
+        has_hosts_property = "hosts" in allowed_hosts.keys() if allowed_hosts else False
+        assert has_hosts_property, f"The `hosts` property is missing in `metadata.data.allowedHosts` for `metadata.yaml`."
+
+        hosts = allowed_hosts.get("hosts", [])
+        has_assigned_hosts = len(hosts) > 0 if hosts else False
+        assert (
+            has_assigned_hosts
+        ), f"The `hosts` empty list is not allowed for `metadata.data.allowedHosts` for certified connectors. Please add `hosts` or define the `allowed_hosts.bypass_reason` in `acceptance-test-config.yaml`."
+
+    @pytest.fixture(name="suggested_streams_test")
+    def suggested_streams_fixture_test(self, inputs: ConnectorAttributesConfig) -> bool:
+        suggested_streams = inputs.suggested_streams
+        bypass_reason = suggested_streams.bypass_reason if suggested_streams else None
+        if bypass_reason:
+            pytest.skip(f"Skipping `metadata.suggestedStreams` checks. Reason: {bypass_reason}")
+        return True
+
+    async def test_certified_connector_has_suggested_streams(
+        self, operational_certification_test, suggested_streams_test, connector_metadata: dict
+    ) -> None:
+        """
+        Checks whether or not the connector has `suggestedStreams` and it's components defined in `metadata.yaml`.
+        Suitable for certified connectors starting `ql` >= 400.
+
+        Arguments:
+            :: operational_certification_test -- pytest.fixure defines the connector is suitable for this test or not.
+            :: connector_metadata -- `metadata.yaml` file content
+        """
+
+        metadata = connector_metadata.get("data", {})
+
+        has_suggested_streams_property = "suggestedStreams" in metadata.keys()
+        assert has_suggested_streams_property, f"The `suggestedStreams` property is missing in `metadata.data` for `metadata.yaml`."
+
+        suggested_streams = metadata.get("suggestedStreams", {})
+        has_streams_property = "streams" in suggested_streams.keys() if suggested_streams else False
+        assert has_streams_property, f"The `streams` property is missing in `metadata.data.suggestedStreams` for `metadata.yaml`."
+
+        streams = suggested_streams.get("streams", [])
+        has_assigned_suggested_streams = len(streams) > 0 if streams else False
+        assert (
+            has_assigned_suggested_streams
+        ), f"The `streams` empty list is not allowed for `metadata.data.suggestedStreams` for certified connectors."
+
 
 class TestConnectorDocumentation(BaseTest):
     MANDATORY_FOR_TEST_STRICTNESS_LEVELS = []  # Used so that this is not part of the mandatory high strictness test suite yet
@@ -1440,74 +1505,4 @@
             threads.append(process)
         [process.join() for process in threads]
 
-        assert not invalid_links, f"{len(invalid_links)} invalid links were found in the connector documentation: {invalid_links}."
-=======
-    @pytest.fixture(name="allowed_hosts_test")
-    def allowed_hosts_fixture_test(self, inputs: ConnectorAttributesConfig) -> bool:
-        allowed_hosts = inputs.allowed_hosts
-        bypass_reason = allowed_hosts.bypass_reason if allowed_hosts else None
-        if bypass_reason:
-            pytest.skip(f"Skipping `metadata.allowedHosts` checks. Reason: {bypass_reason}")
-        return True
-
-    async def test_certified_connector_has_allowed_hosts(
-        self, operational_certification_test, allowed_hosts_test, connector_metadata: dict
-    ) -> None:
-        """
-        Checks whether or not the connector has `allowedHosts` and it's components defined in `metadata.yaml`.
-        Suitable for certified connectors starting `ql` >= 400.
-
-        Arguments:
-            :: operational_certification_test -- pytest.fixure defines the connector is suitable for this test or not.
-            :: connector_metadata -- `metadata.yaml` file content
-        """
-        metadata = connector_metadata.get("data", {})
-
-        has_allowed_hosts_property = "allowedHosts" in metadata.keys()
-        assert has_allowed_hosts_property, f"The `allowedHosts` property is missing in `metadata.data` for `metadata.yaml`."
-
-        allowed_hosts = metadata.get("allowedHosts", {})
-        has_hosts_property = "hosts" in allowed_hosts.keys() if allowed_hosts else False
-        assert has_hosts_property, f"The `hosts` property is missing in `metadata.data.allowedHosts` for `metadata.yaml`."
-
-        hosts = allowed_hosts.get("hosts", [])
-        has_assigned_hosts = len(hosts) > 0 if hosts else False
-        assert (
-            has_assigned_hosts
-        ), f"The `hosts` empty list is not allowed for `metadata.data.allowedHosts` for certified connectors. Please add `hosts` or define the `allowed_hosts.bypass_reason` in `acceptance-test-config.yaml`."
-
-    @pytest.fixture(name="suggested_streams_test")
-    def suggested_streams_fixture_test(self, inputs: ConnectorAttributesConfig) -> bool:
-        suggested_streams = inputs.suggested_streams
-        bypass_reason = suggested_streams.bypass_reason if suggested_streams else None
-        if bypass_reason:
-            pytest.skip(f"Skipping `metadata.suggestedStreams` checks. Reason: {bypass_reason}")
-        return True
-
-    async def test_certified_connector_has_suggested_streams(
-        self, operational_certification_test, suggested_streams_test, connector_metadata: dict
-    ) -> None:
-        """
-        Checks whether or not the connector has `suggestedStreams` and it's components defined in `metadata.yaml`.
-        Suitable for certified connectors starting `ql` >= 400.
-
-        Arguments:
-            :: operational_certification_test -- pytest.fixure defines the connector is suitable for this test or not.
-            :: connector_metadata -- `metadata.yaml` file content
-        """
-
-        metadata = connector_metadata.get("data", {})
-
-        has_suggested_streams_property = "suggestedStreams" in metadata.keys()
-        assert has_suggested_streams_property, f"The `suggestedStreams` property is missing in `metadata.data` for `metadata.yaml`."
-
-        suggested_streams = metadata.get("suggestedStreams", {})
-        has_streams_property = "streams" in suggested_streams.keys() if suggested_streams else False
-        assert has_streams_property, f"The `streams` property is missing in `metadata.data.suggestedStreams` for `metadata.yaml`."
-
-        streams = suggested_streams.get("streams", [])
-        has_assigned_suggested_streams = len(streams) > 0 if streams else False
-        assert (
-            has_assigned_suggested_streams
-        ), f"The `streams` empty list is not allowed for `metadata.data.suggestedStreams` for certified connectors."
->>>>>>> dfec6912
+        assert not invalid_links, f"{len(invalid_links)} invalid links were found in the connector documentation: {invalid_links}."