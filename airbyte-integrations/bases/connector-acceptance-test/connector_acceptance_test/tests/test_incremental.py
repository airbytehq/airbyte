#
# Copyright (c) 2023 Airbyte, Inc., all rights reserved.
#

import json
import re
from logging import Logger
from pathlib import Path
from typing import Any, Callable, Dict, List, Mapping, MutableMapping, Optional, Tuple, Union
from uuid import uuid4

import dagger
import pytest
from airbyte_protocol.models import (
    AirbyteMessage,
    AirbyteStateMessage,
    AirbyteStateStats,
    AirbyteStateType,
    ConfiguredAirbyteCatalog,
    ConfiguredAirbyteStream,
    SyncMode,
    Type,
)
from connector_acceptance_test import BaseTest
from connector_acceptance_test.config import ClientContainerConfig, Config, EmptyStreamConfiguration, IncrementalConfig
from connector_acceptance_test.utils import ConnectorRunner, SecretDict, filter_output, incremental_only_catalog
from connector_acceptance_test.utils.timeouts import TWENTY_MINUTES
from deepdiff import DeepDiff

MIN_BATCHES_TO_TEST: int = 5

SCHEMA_TYPES_MAPPING = {
    "str": str,
    "string": str,
    "int": int,
    "integer": int,
    "int32": int,
    "int64": int,
    "float": float,
    "double": float,
    "number": float,
}


@pytest.fixture(name="future_state_configuration")
def future_state_configuration_fixture(inputs, base_path, test_strictness_level) -> Tuple[Path, List[EmptyStreamConfiguration]]:
    """Fixture with connector's future state path (relative to base_path)"""
    if inputs.future_state and inputs.future_state.bypass_reason is not None:
        pytest.skip("`future_state` has a bypass reason, skipping.")
    elif inputs.future_state and inputs.future_state.future_state_path:
        return Path(base_path) / inputs.future_state.future_state_path, inputs.future_state.missing_streams
    elif test_strictness_level is Config.TestStrictnessLevel.high:
        pytest.fail(
            "High test strictness level error: a future state configuration must be provided in high test strictness level or a bypass reason should be filled."
        )
    else:
        pytest.skip("`future_state` not specified, skipping.")


@pytest.fixture(name="future_state")
def future_state_fixture(future_state_configuration, test_strictness_level, configured_catalog) -> List[MutableMapping]:
    """"""
    future_state_path, missing_streams = future_state_configuration
    with open(str(future_state_path), "r") as file:
        contents = file.read()
    states = json.loads(contents)
    if test_strictness_level is Config.TestStrictnessLevel.high:
        if not all([missing_stream.bypass_reason is not None for missing_stream in missing_streams]):
            pytest.fail("High test strictness level error: all missing_streams must have a bypass reason specified.")
        all_stream_names = {
            stream.stream.name for stream in configured_catalog.streams if SyncMode.incremental in stream.stream.supported_sync_modes
        }
        streams_in_states = set([state["stream"]["stream_descriptor"]["name"] for state in states])
        declared_missing_streams_names = set([missing_stream.name for missing_stream in missing_streams])
        undeclared_missing_streams_names = all_stream_names - declared_missing_streams_names - streams_in_states
        if undeclared_missing_streams_names:
            pytest.fail(
                f"High test strictness level error: {', '.join(undeclared_missing_streams_names)} streams are missing in your future_state file, please declare a state for those streams or fill-in a valid bypass_reason."
            )
    return states


@pytest.fixture(name="configured_catalog_for_incremental")
def configured_catalog_for_incremental_fixture(configured_catalog) -> ConfiguredAirbyteCatalog:
    catalog = incremental_only_catalog(configured_catalog)
    for stream in catalog.streams:
        if not stream.cursor_field:
            if stream.stream.default_cursor_field:
                stream.cursor_field = stream.stream.default_cursor_field[:]
            else:
                pytest.fail(
                    f"All incremental streams should either have `cursor_field` \
                    declared in the configured_catalog or `default_cursor_field` \
                    specified in the catalog output by discover. \
                    Stream {stream.stream.name} does not have either property defined."
                )

    return catalog


def is_per_stream_state(message: AirbyteMessage) -> bool:
    return message.state and isinstance(message.state, AirbyteStateMessage) and message.state.type == AirbyteStateType.STREAM


def is_global_state(message: AirbyteMessage) -> bool:
    return message.state and isinstance(message.state, AirbyteStateMessage) and message.state.type == AirbyteStateType.GLOBAL


def construct_latest_state_from_messages(messages: List[AirbyteMessage]) -> Dict[str, Mapping[str, Any]]:
    """
    Because connectors that have migrated to per-stream state only emit state messages with the new state value for a single
    stream, this helper method reconstructs the final state of all streams after going through each AirbyteMessage
    """
    latest_per_stream_by_name = dict()
    for message in messages:
        current_state = message.state
        if current_state and current_state.type == AirbyteStateType.STREAM:
            per_stream = current_state.stream
            latest_per_stream_by_name[per_stream.stream_descriptor.name] = per_stream.stream_state.dict() if per_stream.stream_state else {}
    return latest_per_stream_by_name


def naive_diff_records(records_1: List[AirbyteMessage], records_2: List[AirbyteMessage]) -> DeepDiff:
    """
    Naively diff two lists of records by comparing their data field.
    """
    records_1_data = [record.record.data for record in records_1]
    records_2_data = [record.record.data for record in records_2]

    # ignore_order=True because the order of records in the list is not guaranteed
    diff = DeepDiff(records_1_data, records_2_data, ignore_order=True)
    return diff


@pytest.mark.default_timeout(TWENTY_MINUTES)
class TestIncremental(BaseTest):
    async def test_two_sequential_reads(
        self,
        connector_config: SecretDict,
        configured_catalog_for_incremental: ConfiguredAirbyteCatalog,
        docker_runner: ConnectorRunner,
        client_container: Optional[dagger.Container],
        client_container_config: Optional[ClientContainerConfig],
        detailed_logger: Logger,
    ):
        """
        This test makes two calls to the read method and verifies that the records returned are different.

        Important!

        Assert only that the reads are different. Nothing else.
        This is because there is only a small subset of assertions we can make
        in the absense of enforcing that all connectors return 3 or more state messages
        during the first read.

        To learn more: https://github.com/airbytehq/airbyte/issues/29926
        """
        output_1 = await docker_runner.call_read(connector_config, configured_catalog_for_incremental)
        records_1 = filter_output(output_1, type_=Type.RECORD)
        states_1 = filter_output(output_1, type_=Type.STATE)

        assert states_1, "First Read should produce at least one state"
        assert records_1, "First Read should produce at least one record"

        # For legacy state format, the final state message contains the final state of all streams. For per-stream state format,
        # the complete final state of streams must be assembled by going through all prior state messages received
        if is_per_stream_state(states_1[-1]):
            latest_state = construct_latest_state_from_messages(states_1)
            state_input = []
            for stream_name, stream_state in latest_state.items():
                stream_descriptor = {"name": stream_name}
                if "stream_namespace" in stream_state:
                    stream_descriptor["namespace"] = stream_state["stream_namespace"]
                state_input.append(
                    {
                        "type": "STREAM",
                        "stream": {"stream_descriptor": stream_descriptor, "stream_state": stream_state},
                    }
                )
        elif is_global_state(states_1[-1]):
            # TODO: DB sources to fill out this case
            state_input = states_1[-1].state.data
        else:
            state_input = states_1[-1].state.data

        # READ #2
        if client_container and client_container_config.between_syncs_command:
            detailed_logger.info(
                await client_container.with_env_variable("CACHEBUSTER", str(uuid4()))
                .with_exec(client_container_config.between_syncs_command, skip_entrypoint=True)
                .stdout()
            )

        output_2 = await docker_runner.call_read_with_state(connector_config, configured_catalog_for_incremental, state=state_input)
        records_2 = filter_output(output_2, type_=Type.RECORD)

        diff = naive_diff_records(records_1, records_2)
        assert (
            diff
        ), f"Records should change between reads but did not.\n\n records_1: {records_1} \n\n state: {state_input} \n\n records_2: {records_2} \n\n diff: {diff}"

    async def test_read_sequential_slices(
        self,
        inputs: IncrementalConfig,
        connector_config,
        configured_catalog_for_incremental,
        docker_runner: ConnectorRunner,
        client_container: Optional[dagger.Container],
        client_container_config: Optional[ClientContainerConfig],
        detailed_logger: Logger,
    ):
        """
        Incremental test that makes calls to the read method without a state checkpoint. Then we partition the results by stream and
        slice checkpoints.
        Then we make additional read method calls using the state message and verify the correctness of the
        messages in the response.
        """
        if inputs.skip_comprehensive_incremental_tests:
            pytest.skip("Skipping new incremental test based on acceptance-test-config.yml")
            return

        for stream in configured_catalog_for_incremental.streams:
            configured_catalog_for_incremental_per_stream = ConfiguredAirbyteCatalog(streams=[stream])

            output_1 = await docker_runner.call_read(connector_config, configured_catalog_for_incremental_per_stream)

            records_1 = filter_output(output_1, type_=Type.RECORD)
            # If the output of a full read is empty, there is no reason to iterate over its state.
            # So, reading from any checkpoint of an empty stream will also produce nothing.
            if len(records_1) == 0:
                continue

            states_1 = filter_output(output_1, type_=Type.STATE)

            # To learn more: https://github.com/airbytehq/airbyte/issues/29926
            if len(states_1) == 0:
                continue

            states_with_expected_record_count = self._state_messages_selector(states_1)
            if not states_with_expected_record_count:
                pytest.fail(
                    "Unable to test because there is no suitable state checkpoint, likely due to a zero record count in the states."
                )

            mutating_stream_name_to_per_stream_state = dict()

            for idx, state_message_data in enumerate(states_with_expected_record_count):
                state_message, expected_records_count = state_message_data
                assert state_message.type == Type.STATE

                state_input, mutating_stream_name_to_per_stream_state = self.get_next_state_input(
                    state_message, mutating_stream_name_to_per_stream_state
                )

                # if client_container and client_container_config.between_syncs_command:
                #     detailed_logger.info(
                #         await client_container.with_env_variable("CACHEBUSTER", str(uuid4()))
                #         .with_exec(client_container_config.between_syncs_command, skip_entrypoint=True)
                #         .stdout()
                #     )

                output_N = await docker_runner.call_read_with_state(
                    connector_config, configured_catalog_for_incremental_per_stream, state=state_input
                )
                records_N = filter_output(output_N, type_=Type.RECORD)

                assert (
                    # We assume that the output may be empty when we read the latest state, or it must produce some data if we are in the middle of our progression
                    len(records_N)
                    >= expected_records_count
                ), f"Read {idx + 1} of {len(states_with_expected_record_count)} should produce at least one record.\n\n state: {state_input} \n\n records_{idx + 1}: {records_N}"

                # Temporary comment this to avoid fake failures while handling corner cases such as:
                # - start date is equal to the latest state checkpoint date and date compare condition is >=, so we have two equal sets of data
                # - ...

                # See this issue for more details: https://github.com/airbytehq/airbyte-internal-issues/issues/8056

                # diff = naive_diff_records(records_1, records_N)
                # assert (
                #     diff
                # ), f"Records for subsequent reads with new state should be different.\n\n records_1: {records_1} \n\n state: {state_input} \n\n records_{idx + 1}: {records_N} \n\n diff: {diff}"

    async def test_state_with_abnormally_large_values(
        self, inputs: IncrementalConfig, connector_config, configured_catalog, future_state, docker_runner: ConnectorRunner
    ):
        configured_catalog = incremental_only_catalog(configured_catalog)
        output = await docker_runner.call_read_with_state(config=connector_config, catalog=configured_catalog, state=future_state, enable_caching=False)
        # if states and is_global_state(states[0]):
        # # TODO: DB sources to fill out this case. Also, can we assume all states will be global if the first one is?
        #     return
        records = filter_output(output, type_=Type.RECORD)
        states = filter_output(output, type_=Type.STATE)
        assert (
            not records
        ), f"The sync should produce no records when run with the state with abnormally large values {records[0].record.stream}"
        assert states, "The sync should produce at least one STATE message"

        # TODO: else:
        cursor_fields_per_stream = {
            stream.stream.name: self._get_cursor_field(stream)
            for stream in configured_catalog.streams
            if stream.sync_mode == SyncMode.incremental
        }
        actual_state_cursor_values_per_stream = {
            state.state.stream.stream_descriptor.name: self._get_cursor_values_from_states_by_cursor(
                state.state.stream.stream_state.dict(), cursor_fields_per_stream[state.state.stream.stream_descriptor.name]
            )
            for state in states
        }
        future_state_cursor_values_per_stream = {
            state["stream"]["stream_descriptor"]["name"]: self._get_cursor_values_from_states_by_cursor(
                state["stream"]["stream_state"], cursor_fields_per_stream[state["stream"]["stream_descriptor"]["name"]]
            )
            for state in future_state
            if state["stream"]["stream_descriptor"]["name"] in cursor_fields_per_stream
        }

        print(f"actual state: {states}")

        print(f"cursor_fields_per_stream: {cursor_fields_per_stream}")

        assert all(future_state_cursor_values_per_stream.values()), "Future state must be set up for all given streams"

        expected_cursor_value_schema_per_stream = {
            # TODO: Check if cursor value may be a nested property. If so, then should I use ._get_cursor_values_from_states ?
            stream.stream.name: stream.stream.json_schema["properties"][cursor_fields_per_stream[stream.stream.name]]
            for stream in configured_catalog.streams
        }

        future_state_formatrs_per_stream = {stream.name: stream for stream in inputs.future_state.cursor_format.streams}
        for stream in configured_catalog.streams:
            pattern = future_state_formatrs_per_stream.get(stream.stream.name, inputs.future_state.cursor_format).format

            # All streams must be defined in the abnormal_state.json file due to the high test strictness level rule.
            # However, a state may not be present in the output if a stream was unavailable during sync.
            # Ideally, this should not be the case, but in reality, it often happens.
            # It is not the purpose of this test to check for this, so we just skip it here.
            if stream.stream.name not in actual_state_cursor_values_per_stream:
                continue

            actual_cursor_values = actual_state_cursor_values_per_stream[stream.stream.name]
            future_state_cursor_values = future_state_cursor_values_per_stream[stream.stream.name]

            expected_types = self._get_cursor_value_types(expected_cursor_value_schema_per_stream[stream.stream.name]["type"])

            for actual_cursor_value, future_state_cursor_value in zip(actual_cursor_values, future_state_cursor_values):

                for _type in expected_types:

                    if actual_cursor_value:
                        assert isinstance(
                            actual_cursor_value, _type
                        ), f"Cursor value {actual_cursor_value} is not of type {_type}. Expected {_type}, got {type(actual_cursor_value)}"

                    if future_state_cursor_value:
                        assert isinstance(
                            future_state_cursor_value, _type
                        ), f"Cursor value {future_state_cursor_value} is not of type {_type}. Expected {_type}, got {type(future_state_cursor_value)}"

                if not (actual_cursor_value and future_state_cursor_value):
                    continue

                # If the cursor value is numeric and the type check has passed, it means the format is correct
                if isinstance(actual_cursor_value, (int, float)):
                    continue

                # When the data is of string type, we need to ensure the format is correct for both cursor values
                if pattern:
                    assert self._check_cursor_by_regex_match(
                        actual_cursor_value, pattern
                    ), f"Actual cursor value {actual_cursor_value} does not match pattern: {pattern}"
                    assert self._check_cursor_by_regex_match(
                        future_state_cursor_value, pattern
                    ), f"Future cursor value {future_state_cursor_value} does not match pattern: {pattern}"
                else:
                    assert self._check_cursor_by_char_types(
                        actual_cursor_value, future_state_cursor_value
                    ), f"Actual and future state formats do not match. Actual cursor value: {actual_cursor_value}, future cursor value: {future_state_cursor_value}"

    def get_next_state_input(
        self, state_message: AirbyteStateMessage, stream_name_to_per_stream_state: MutableMapping
    ) -> Tuple[Union[List[MutableMapping], MutableMapping], MutableMapping]:
        # Including all the latest state values from previous batches, update the combined stream state
        # with the current batch's stream state and then use it in the following read() request
        current_state = state_message.state
        if current_state and current_state.type == AirbyteStateType.STREAM:
            per_stream = current_state.stream
            if per_stream.stream_state:
                stream_name_to_per_stream_state[per_stream.stream_descriptor.name] = (
                    per_stream.stream_state.dict() if per_stream.stream_state else {}
                )
        elif current_state and current_state.type == AirbyteStateType.GLOBAL:
            # TODO: DB Sources to fill in this case
            pass
        state_input = [
            {"type": "STREAM", "stream": {"stream_descriptor": {"name": stream_name}, "stream_state": stream_state}}
            for stream_name, stream_state in stream_name_to_per_stream_state.items()
        ]
        return state_input, stream_name_to_per_stream_state

    @staticmethod
    def _get_cursor_values_from_states_by_cursor(states: Union[list, dict], cursor_field: str) -> List[Union[str, int]]:
        values = []
        nodes_to_visit = [states]

        while nodes_to_visit:
            current_node = nodes_to_visit.pop()

            if isinstance(current_node, dict):
                for key, value in current_node.items():
                    # DB sources use a hardcoded field `cursor` to denote cursor value.
<<<<<<< HEAD
                    if key == "cursor" or key == cursor_field:
=======
                    if key == cursor_field or ("cursor_field" in current_node and key == "cursor"):
>>>>>>> 8bf87e80
                        values.append(value)
                    nodes_to_visit.append(value)
            elif isinstance(current_node, list):
                nodes_to_visit.extend(current_node)

        return values

    @staticmethod
    def _check_cursor_by_char_types(actual_cursor: str, expected_cursor: str) -> bool:
        if len(actual_cursor) != len(expected_cursor):
            return False

        for char1, char2 in zip(actual_cursor, expected_cursor):
            if char1.isalpha() and char2.isalpha():
                continue
            elif char1.isdigit() and char2.isdigit():
                continue
            elif not char1.isalnum() and not char2.isalnum() and char1 == char2:
                continue
            else:
                return False

        return True

    @staticmethod
    def _check_cursor_by_regex_match(cursor: str, pattern: str) -> bool:
        return bool(re.match(pattern, cursor))

    @staticmethod
    def _get_cursor_field(stream: ConfiguredAirbyteStream) -> Optional[str]:
        cursor_field = stream.cursor_field or stream.stream.default_cursor_field
        if cursor_field:
            return next(iter(cursor_field))

    @staticmethod
    def _get_cursor_value_types(schema_type: Union[list, str]) -> List[Callable[..., Any]]:
        if isinstance(schema_type, str):
            schema_type = [schema_type]
        types = []
        for _type in schema_type:
            if _type == "null":
                continue

            if _type not in SCHEMA_TYPES_MAPPING:
                pytest.fail(f"Unsupported type: {_type}. Update SCHEMA_TYPES_MAPPING with the {_type} and its corresponding function")

            types.append(SCHEMA_TYPES_MAPPING[_type])
        return types

    @staticmethod
    def _get_state(airbyte_message: AirbyteMessage) -> AirbyteStateMessage:
        if not airbyte_message.state.stream:
            return airbyte_message.state
        return airbyte_message.state.stream.stream_state

    @staticmethod
    def _get_record_count(airbyte_message: AirbyteMessage) -> float:
        return airbyte_message.state.sourceStats.recordCount

    def _get_unique_state_messages_with_record_count(self, states: List[AirbyteMessage]) -> List[Tuple[AirbyteMessage, float]]:
        """
        Validates a list of state messages to ensure that consecutive messages with the same stream state are represented by only the first message, while subsequent duplicates are ignored.
        """
        if len(states) <= 1:
            return [(state, 0.0) for state in states if self._get_record_count(state)]

        current_idx = 0
        unique_state_messages = []

        # Iterate through the list of state messages
        while current_idx < len(states) - 1:
            next_idx = current_idx + 1
            # Check if consecutive messages have the same stream state
            while self._get_state(states[current_idx]) == self._get_state(states[next_idx]) and next_idx < len(states) - 1:
                next_idx += 1

            states[current_idx].state.sourceStats = AirbyteStateStats(
                recordCount=sum(map(self._get_record_count, states[current_idx:next_idx]))
            )
            # Append the first message with a unique stream state to the result list
            unique_state_messages.append(states[current_idx])
            # If the last message has a different stream state than the previous one, append it to the result list
            if next_idx == len(states) - 1 and self._get_state(states[current_idx]) != self._get_state(states[next_idx]):
                unique_state_messages.append(states[next_idx])
            current_idx = next_idx

        # Drop all states with a record count of 0.0
        unique_non_zero_state_messages = list(filter(self._get_record_count, unique_state_messages))

        total_record_count = sum(map(self._get_record_count, unique_non_zero_state_messages))

        # Calculates the expected record count per state based on the total record count and distribution across states.
        # The expected record count is the number of records we expect to receive when applying a specific state checkpoint.
        unique_non_zero_state_messages_with_record_count = zip(
            unique_non_zero_state_messages,
            [
                total_record_count - sum(map(self._get_record_count, unique_non_zero_state_messages[: idx + 1]))
                for idx in range(len(unique_non_zero_state_messages))
            ],
        )

        return list(unique_non_zero_state_messages_with_record_count)

    def _states_with_expected_record_count_batch_selector(
        self, unique_state_messages_with_record_count: List[Tuple[AirbyteMessage, float]]
    ) -> List[Tuple[AirbyteMessage, float]]:
        # Important!

        # There is only a small subset of assertions we can make
        # in the absense of enforcing that all connectors return 3 or more state messages
        # during the first read.
        if len(unique_state_messages_with_record_count) < 3:
            return unique_state_messages_with_record_count[-1:]

        # To avoid spamming APIs we only test a fraction of batches (4 or 5 states by default)
        sample_rate = (len(unique_state_messages_with_record_count) // MIN_BATCHES_TO_TEST) or 1

        states_with_expected_record_count_batch = []

        for idx, state_message_data in enumerate(unique_state_messages_with_record_count):
            # if first state message, skip
            # this is because we cannot assert if the first state message will result in new records
            # as in this case it is possible for a connector to return an empty state message when it first starts.
            # e.g. if the connector decides it wants to let the caller know that it has started with an empty state.
            if idx == 0:
                continue

            # if batching required, and not a sample, skip
            if idx % sample_rate != 0:
                continue

            # if last state message, skip
            # this is because we cannot assert if the last state message will result in new records
            # as in this case it is possible for a connector to return a previous state message.
            # e.g. if the connector is using pagination and the last page is only partially full
            if idx == len(unique_state_messages_with_record_count) - 1:
                continue

            states_with_expected_record_count_batch.append(state_message_data)

        return states_with_expected_record_count_batch

    def _state_messages_selector(self, state_messages: List[AirbyteMessage]) -> List[Tuple[AirbyteMessage, float]]:
        unique_state_messages_with_record_count = self._get_unique_state_messages_with_record_count(state_messages)
        return self._states_with_expected_record_count_batch_selector(unique_state_messages_with_record_count)<|MERGE_RESOLUTION|>--- conflicted
+++ resolved
@@ -285,16 +285,18 @@
         self, inputs: IncrementalConfig, connector_config, configured_catalog, future_state, docker_runner: ConnectorRunner
     ):
         configured_catalog = incremental_only_catalog(configured_catalog)
-        output = await docker_runner.call_read_with_state(config=connector_config, catalog=configured_catalog, state=future_state, enable_caching=False)
-        # if states and is_global_state(states[0]):
-        # # TODO: DB sources to fill out this case. Also, can we assume all states will be global if the first one is?
-        #     return
+        output = await docker_runner.call_read_with_state(config=connector_config, catalog=configured_catalog, state=future_state)
         records = filter_output(output, type_=Type.RECORD)
         states = filter_output(output, type_=Type.STATE)
+
         assert (
             not records
         ), f"The sync should produce no records when run with the state with abnormally large values {records[0].record.stream}"
         assert states, "The sync should produce at least one STATE message"
+
+        if states and is_global_state(states[0]):
+            # TODO: DB sources to fill out this case. Also, can we assume all states will be global if the first one is?
+            pass
 
         # TODO: else:
         cursor_fields_per_stream = {
@@ -315,10 +317,6 @@
             for state in future_state
             if state["stream"]["stream_descriptor"]["name"] in cursor_fields_per_stream
         }
-
-        print(f"actual state: {states}")
-
-        print(f"cursor_fields_per_stream: {cursor_fields_per_stream}")
 
         assert all(future_state_cursor_values_per_stream.values()), "Future state must be set up for all given streams"
 
@@ -410,11 +408,7 @@
             if isinstance(current_node, dict):
                 for key, value in current_node.items():
                     # DB sources use a hardcoded field `cursor` to denote cursor value.
-<<<<<<< HEAD
-                    if key == "cursor" or key == cursor_field:
-=======
                     if key == cursor_field or ("cursor_field" in current_node and key == "cursor"):
->>>>>>> 8bf87e80
                         values.append(value)
                     nodes_to_visit.append(value)
             elif isinstance(current_node, list):
