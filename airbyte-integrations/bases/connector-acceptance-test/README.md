# Connector Acceptance Tests (CAT)
This package gathers multiple test suites to assess the sanity of any Airbyte connector.
It is shipped as a [pytest](https://docs.pytest.org/en/7.1.x/) plugin and relies on pytest to discover, configure and execute tests.
Test-specific documentation can be found [here](https://docs.airbyte.com/connector-development/testing-connectors/connector-acceptance-tests-reference/)).

## Configuration
The acceptance tests are configured via the `acceptance-test-config.yml` YAML file, which is passed to the plugin via the `--acceptance-test-config` option.

## Running the acceptance tests locally
Note there are MANY ways to do this at this time, but we are working on consolidating them.

Which method you choose to use depends on the context you are in.

Pre-requisites:
- Setting up a Service Account for Google Secrets Manager (GSM) access. See [here](https://github.com/airbytehq/airbyte/blob/master/airbyte-ci/connectors/ci_credentials/README.md)
- Ensuring that you have the `GCP_GSM_CREDENTIALS` environment variable set to the contents of your GSM service account key file.
- [Poetry](https://python-poetry.org/docs/#installation) installed
- [Pipx](https://pypa.github.io/pipx/installation/) installed

### Running CAT in the same environment as our CI/CD pipeline (`airbyte-ci`)

_Note: Install instructions for airbyte-ci are [here](https://github.com/airbytehq/airbyte/blob/master/airbyte-ci/connectors/pipelines/README.md) _

**This runs connector acceptance and other tests that run in our CI**
```bash
airbyte-ci connectors --name=<connector-name> test
```

### Running CAT locally for Debugging/Development Purposes

**Pre-requisites:**

To learn how to set up `ci_credentials` and your GSM Service account see [here](https://github.com/airbytehq/airbyte/blob/master/airbyte-ci/connectors/ci_credentials/README.md)

```bash
# Hook up your GSM service account
export GCP_GSM_CREDENTIALS=`cat <path-to-gsm-service-account-key-file>`

# Install the credentials tool
pipx install airbyte-ci/connectors/ci_credentials/
```

**Retrieve a connectors sandbox secrets**

```bash
# From the root of the airbyte repo

# Writes the secrets to airbyte-integrations/connectors/source-faker/secrets
VERSION=dev ci_credentials connectors/source-faker write-to-storage
```

**Run install dependencies**

```bash
# Navigate to our CAT test directory
cd airbyte-integrations/bases/connector-acceptance-test/

# Install dependencies
poetry install
```

**Run the tests**

```bash
# Run tests against your connector
poetry run pytest -p connector_acceptance_test.plugin --acceptance-test-config=../../connectors/source-faker --pdb
```

### Running CAT via the production docker image (deprecated)
This is the old method and is not useful outside of helping third party connector developers run their tests.

Ideally you should use `airbyte-ci` as described above.

_Note: To use `FETCH_SECRETS=1` you must have `ci_credentials` and your GSM Service account setup see [here](https://github.com/airbytehq/airbyte/blob/master/airbyte-ci/connectors/ci_credentials/README.md)_


```bash
# Navigate to the connectors folder
cd airbyte-integrations/connectors/source-faker

# Run the tests
FETCH_SECRETS=1 ./acceptance-test-docker.sh
```

Note you can also use `LOCAL_CDK=1` to run tests against the local python CDK, if relevant. If not set, tests against the latest package published to pypi, or the version specified in the connector's setup.py.

### Manually
1. `cd` into your connector project (e.g. `airbyte-integrations/connectors/source-pokeapi`)
2. Edit `acceptance-test-config.yml` according to your need. Please refer to our [Connector Acceptance Test Reference](https://docs.airbyte.com/connector-development/testing-connectors/connector-acceptance-tests-reference/) if you need details about the available options.
3. Build the connector docker image ( e.g.: `docker build . -t airbyte/source-pokeapi:dev`)
4. Use one of the following ways to run tests (**from your connector project directory**)


## Developing on the acceptance tests
You may want to iterate on the acceptance test project itself: adding new tests, fixing a bug etc.
These iterations are more conveniently achieved by remaining in the current directory.

<<<<<<< HEAD
1. `poetry install`
2. Run the unit tests on the acceptance tests themselves: `poetry run python -m pytest unit_tests` (add the `--pdb` option if you want to enable the debugger on test failure)
3. To run specific unit test(s), add `-k` to the above command, e.g. `poetry run python -m pytest unit_tests -k 'test_property_can_store_secret'`. You can use wildcards `*` here as well.
=======
1. Install dependencies via `poetry install`
3. Run the unit tests on the acceptance tests themselves: `poetry run python -m pytest unit_tests` (add the `--pdb` option if you want to enable the debugger on test failure)
>>>>>>> 41f0d492
4. Make the changes you want:
    * Global pytest fixtures are defined in `./connector_acceptance_test/conftest.py`
    * Existing test modules are defined in `./connector_acceptance_test/tests`
    * `acceptance-test-config.yaml` structure is defined in `./connector_acceptance_test/config.py`
5. Unit test your changes by adding tests to `./unit_tests`
<<<<<<< HEAD
6. Run the unit tests on the acceptance tests again: `python -m pytest unit_tests`, make sure the coverage did not decrease. You can bypass slow tests by using the `slow` marker: `python -m pytest unit_tests -m "not slow"`.
7. Manually test the changes you made by running acceptance tests on a specific connector:
    * First build the connector to ensure your local image is up-to-date: `./gradlew :airbyte-integrations:connectors:source-pokeapi:airbyteDocker`
    * Then run the acceptance tests on the connector: `python -m pytest -p connector_acceptance_test.plugin --acceptance-test-config=../../connectors/source-pokeapi`
=======
6. Run the unit tests on the acceptance tests again: `poetry run pytest unit_tests`, make sure the coverage did not decrease. You can bypass slow tests by using the `slow` marker: `poetry run pytest unit_tests -m "not slow"`.
7. Manually test the changes you made by running acceptance tests on a specific connector. e.g. `poetry run pytest -p connector_acceptance_test.plugin --acceptance-test-config=../../connectors/source-pokeapi`
>>>>>>> 41f0d492
8. Make sure you updated `docs/connector-development/testing-connectors/connector-acceptance-tests-reference.md` according to your changes
9. Bump the acceptance test docker image version in `airbyte-integrations/bases/connector-acceptance-test/Dockerfile`
10. Update the project changelog `airbyte-integrations/bases/connector-acceptance-test/CHANGELOG.md`
11. Open a PR on our GitHub repository
12. This [Github action workflow](https://github.com/airbytehq/airbyte/blob/master/.github/workflows/cat-tests.yml) will be triggered an run the unit tests on your branch.
13. Publish the new acceptance test version if your PR is approved by running `/legacy-publish connector=bases/connector-acceptance-test run-tests=false` in a GitHub comment
14. Merge your PR

## Migrating `acceptance-test-config.yml` to latest configuration format
We introduced changes in the structure of `acceptance-test-config.yml` files in version 0.2.12.
The *legacy* configuration format is still supported but should be deprecated soon.
To migrate a legacy configuration to the latest configuration format please run:

```bash
python -m venv .venv # If you don't have a virtualenv already
source ./.venv/bin/activate # If you're not in your virtualenv already
python connector_acceptance_test/tools/strictness_level_migration/config_migration.py ../../connectors/source-to-migrate/acceptance-test-config.yml
```<|MERGE_RESOLUTION|>--- conflicted
+++ resolved
@@ -95,28 +95,18 @@
 You may want to iterate on the acceptance test project itself: adding new tests, fixing a bug etc.
 These iterations are more conveniently achieved by remaining in the current directory.
 
-<<<<<<< HEAD
-1. `poetry install`
+1. Install dependencies via `poetry install`
 2. Run the unit tests on the acceptance tests themselves: `poetry run python -m pytest unit_tests` (add the `--pdb` option if you want to enable the debugger on test failure)
 3. To run specific unit test(s), add `-k` to the above command, e.g. `poetry run python -m pytest unit_tests -k 'test_property_can_store_secret'`. You can use wildcards `*` here as well.
-=======
-1. Install dependencies via `poetry install`
-3. Run the unit tests on the acceptance tests themselves: `poetry run python -m pytest unit_tests` (add the `--pdb` option if you want to enable the debugger on test failure)
->>>>>>> 41f0d492
 4. Make the changes you want:
     * Global pytest fixtures are defined in `./connector_acceptance_test/conftest.py`
     * Existing test modules are defined in `./connector_acceptance_test/tests`
     * `acceptance-test-config.yaml` structure is defined in `./connector_acceptance_test/config.py`
 5. Unit test your changes by adding tests to `./unit_tests`
-<<<<<<< HEAD
-6. Run the unit tests on the acceptance tests again: `python -m pytest unit_tests`, make sure the coverage did not decrease. You can bypass slow tests by using the `slow` marker: `python -m pytest unit_tests -m "not slow"`.
+6. Run the unit tests on the acceptance tests again: `poetry run pytest unit_tests`, make sure the coverage did not decrease. You can bypass slow tests by using the `slow` marker: `poetry run pytest unit_tests -m "not slow"`.
 7. Manually test the changes you made by running acceptance tests on a specific connector:
     * First build the connector to ensure your local image is up-to-date: `./gradlew :airbyte-integrations:connectors:source-pokeapi:airbyteDocker`
-    * Then run the acceptance tests on the connector: `python -m pytest -p connector_acceptance_test.plugin --acceptance-test-config=../../connectors/source-pokeapi`
-=======
-6. Run the unit tests on the acceptance tests again: `poetry run pytest unit_tests`, make sure the coverage did not decrease. You can bypass slow tests by using the `slow` marker: `poetry run pytest unit_tests -m "not slow"`.
-7. Manually test the changes you made by running acceptance tests on a specific connector. e.g. `poetry run pytest -p connector_acceptance_test.plugin --acceptance-test-config=../../connectors/source-pokeapi`
->>>>>>> 41f0d492
+    * Then run the acceptance tests on the connector: `poetry run pytest -p connector_acceptance_test.plugin --acceptance-test-config=../../connectors/source-pokeapi`
 8. Make sure you updated `docs/connector-development/testing-connectors/connector-acceptance-tests-reference.md` according to your changes
 9. Bump the acceptance test docker image version in `airbyte-integrations/bases/connector-acceptance-test/Dockerfile`
 10. Update the project changelog `airbyte-integrations/bases/connector-acceptance-test/CHANGELOG.md`
