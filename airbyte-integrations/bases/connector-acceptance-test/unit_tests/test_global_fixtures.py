#
# Copyright (c) 2023 Airbyte, Inc., all rights reserved.
#

import json
import time

import pytest
from airbyte_cdk.models import AirbyteStream, ConfiguredAirbyteCatalog, ConfiguredAirbyteStream, DestinationSyncMode, SyncMode
from connector_acceptance_test import conftest
<<<<<<< HEAD
from connector_acceptance_test.config import BasicReadTestConfig, Config, EmptyStreamConfiguration, ExpectedRecordsConfig, \
    IgnoredFieldsConfiguration
=======
from connector_acceptance_test.config import (
    BasicReadTestConfig,
    Config,
    EmptyStreamConfiguration,
    ExpectedRecordsConfig,
    IgnoredFieldsConfiguration,
)
>>>>>>> 939fccfc


@pytest.mark.parametrize(
    "test_strictness_level, basic_read_test_config, expect_test_failure",
    [
        pytest.param(
            Config.TestStrictnessLevel.low,
            BasicReadTestConfig(config_path="config_path", empty_streams={EmptyStreamConfiguration(name="my_empty_stream")}),
            False,
            id="[LOW test strictness level] Empty streams can be declared without bypass_reason.",
        ),
        pytest.param(
            Config.TestStrictnessLevel.low,
            BasicReadTestConfig(
                config_path="config_path", empty_streams={EmptyStreamConfiguration(name="my_empty_stream", bypass_reason="good reason")}
            ),
            False,
            id="[LOW test strictness level] Empty streams can be declared with a bypass_reason.",
        ),
        pytest.param(
            Config.TestStrictnessLevel.high,
            BasicReadTestConfig(config_path="config_path", empty_streams={EmptyStreamConfiguration(name="my_empty_stream")}),
            True,
            id="[HIGH test strictness level] Empty streams can't be declared without bypass_reason.",
        ),
        pytest.param(
            Config.TestStrictnessLevel.high,
            BasicReadTestConfig(
                config_path="config_path", empty_streams={EmptyStreamConfiguration(name="my_empty_stream", bypass_reason="good reason")}
            ),
            False,
            id="[HIGH test strictness level] Empty streams can be declared with a bypass_reason.",
        ),
    ],
)
def test_empty_streams_fixture(mocker, test_strictness_level, basic_read_test_config, expect_test_failure):
    mocker.patch.object(conftest.pytest, "fail")
    # Pytest prevents fixture to be directly called. Using __wrapped__ allows us to call the actual function before it's been wrapped by the decorator.
    assert conftest.empty_streams_fixture.__wrapped__(basic_read_test_config, test_strictness_level) == basic_read_test_config.empty_streams
    if expect_test_failure:
        conftest.pytest.fail.assert_called_once()
    else:
        conftest.pytest.fail.assert_not_called()


@pytest.mark.parametrize(
    "test_strictness_level, basic_read_test_config, expect_test_failure",
    [
        pytest.param(
            Config.TestStrictnessLevel.low,
            BasicReadTestConfig(
                config_path="config_path",
                ignored_fields={"test_stream": [IgnoredFieldsConfiguration(name="ignore_me")]}
            ),
            False,
            id="[LOW test strictness level] Ignored fields can be declared without bypass_reason.",
        ),
        pytest.param(
            Config.TestStrictnessLevel.low,
            BasicReadTestConfig(
                config_path="config_path",
                ignored_fields={"test_stream": [IgnoredFieldsConfiguration(name="ignore_me", bypass_reason="test")]}
            ),
            False,
            id="[LOW test strictness level] Ignored fields can be declared with a bypass_reason.",
        ),
        pytest.param(
            Config.TestStrictnessLevel.high,
            BasicReadTestConfig(
                config_path="config_path",
                ignored_fields={"test_stream": [IgnoredFieldsConfiguration(name="ignore_me")]}
            ),
            True,
            id="[HIGH test strictness level] Ignored fields can't be declared without bypass_reason.",
        ),
        pytest.param(
            Config.TestStrictnessLevel.high,
            BasicReadTestConfig(
                config_path="config_path",
                ignored_fields={"test_stream": [IgnoredFieldsConfiguration(name="ignore_me", bypass_reason="test")]}
            ),
            False,
            id="[HIGH test strictness level] Ignored fields can be declared with a bypass_reason.",
        ),
    ],
)
def test_ignored_fields_fixture(mocker, test_strictness_level, basic_read_test_config, expect_test_failure):
    mocker.patch.object(conftest.pytest, "fail")
    # Pytest prevents fixture to be directly called. Using __wrapped__ allows us to call the actual function before it's been wrapped by the decorator.
    assert conftest.ignored_fields_fixture.__wrapped__(basic_read_test_config, test_strictness_level) == basic_read_test_config.ignored_fields
    if expect_test_failure:
        conftest.pytest.fail.assert_called_once()
    else:
        conftest.pytest.fail.assert_not_called()


TEST_AIRBYTE_STREAM_A = AirbyteStream(name="test_stream_a", json_schema={"k": "v"}, supported_sync_modes=[SyncMode.full_refresh])
TEST_AIRBYTE_STREAM_B = AirbyteStream(name="test_stream_b", json_schema={"k": "v"}, supported_sync_modes=[SyncMode.full_refresh])
TEST_AIRBYTE_STREAM_C = AirbyteStream(name="test_stream_c", json_schema={"k": "v"}, supported_sync_modes=[SyncMode.full_refresh])

TEST_CONFIGURED_AIRBYTE_STREAM_A = ConfiguredAirbyteStream(
    stream=TEST_AIRBYTE_STREAM_A,
    sync_mode=SyncMode.full_refresh,
    destination_sync_mode=DestinationSyncMode.overwrite,
)

TEST_CONFIGURED_AIRBYTE_STREAM_B = ConfiguredAirbyteStream(
    stream=TEST_AIRBYTE_STREAM_B,
    sync_mode=SyncMode.full_refresh,
    destination_sync_mode=DestinationSyncMode.overwrite,
)

TEST_CONFIGURED_AIRBYTE_STREAM_C = ConfiguredAirbyteStream(
    stream=TEST_AIRBYTE_STREAM_C,
    sync_mode=SyncMode.full_refresh,
    destination_sync_mode=DestinationSyncMode.overwrite,
)

TEST_CONFIGURED_CATALOG = ConfiguredAirbyteCatalog(
    streams=[TEST_CONFIGURED_AIRBYTE_STREAM_A, TEST_CONFIGURED_AIRBYTE_STREAM_B, TEST_CONFIGURED_AIRBYTE_STREAM_C]
)


@pytest.mark.parametrize(
    "test_strictness_level, configured_catalog, empty_streams, expected_records, expected_records_config, should_fail",
    [
        pytest.param(
            Config.TestStrictnessLevel.high,
            TEST_CONFIGURED_CATALOG,
            set(),
            [],
            None,
            True,
            id="High strictness level: No expected records configuration ->  Failing",
        ),
        pytest.param(
            Config.TestStrictnessLevel.high,
            TEST_CONFIGURED_CATALOG,
            {EmptyStreamConfiguration(name="test_stream_b"), EmptyStreamConfiguration(name="test_stream_c")},
            [{"stream": "test_stream_a", "data": {"k": "foo"}, "emitted_at": 1634387507000}],
            ExpectedRecordsConfig(path="expected_records.jsonl"),
            False,
            id="High strictness level: test_stream_b and test_stream_c are declared as empty streams, expected records only contains test_stream_a record -> Not failing",
        ),
        pytest.param(
            Config.TestStrictnessLevel.high,
            TEST_CONFIGURED_CATALOG,
            set(),
            [{"stream": "test_stream_a", "data": {"k": "foo"}, "emitted_at": 1634387507000}],
            ExpectedRecordsConfig(path="expected_records.jsonl"),
            True,
            id="High strictness level: test_stream_b and test_stream_c are not declared as empty streams, expected records only contains test_stream_a record -> Failing",
        ),
        pytest.param(
            Config.TestStrictnessLevel.high,
            TEST_CONFIGURED_CATALOG,
            {EmptyStreamConfiguration(name="test_stream_b")},
            [{"stream": "test_stream_a", "data": {"k": "foo"}, "emitted_at": 1634387507000}],
            ExpectedRecordsConfig(path="expected_records.jsonl"),
            True,
            id="High strictness level: test_stream_b is declared as an empty stream, test_stream_c is not declared as empty streams, expected records only contains test_stream_a record -> Failing",
        ),
        pytest.param(
            Config.TestStrictnessLevel.high,
            TEST_CONFIGURED_CATALOG,
            set(),
            [],
            ExpectedRecordsConfig(bypass_reason="A good reason to not have expected records"),
            False,
            id="High strictness level: Expected records configuration with bypass_reason ->  Not failing",
        ),
        pytest.param(
            Config.TestStrictnessLevel.low,
            TEST_CONFIGURED_CATALOG,
            set(),
            [],
            None,
            False,
            id="Low strictness level, no empty stream, no expected records ->  Not failing",
        ),
        pytest.param(
            Config.TestStrictnessLevel.low,
            TEST_CONFIGURED_CATALOG,
            set(),
            [{"stream": "test_stream_a", "data": {"k": "foo"}, "emitted_at": 1634387507000}],
            ExpectedRecordsConfig(path="expected_records.jsonl"),
            False,
            id="Low strictness level, no empty stream, incomplete expected records ->  Not failing",
        ),
    ],
)
def test_expected_records_by_stream_fixture(
    tmp_path, mocker, test_strictness_level, configured_catalog, empty_streams, expected_records, expected_records_config, should_fail
):
    mocker.patch.object(conftest.pytest, "fail")

    base_path = tmp_path
    with open(f"{base_path}/expected_records.jsonl", "w") as expected_records_file:
        for record in expected_records:
            expected_records_file.write(json.dumps(record) + "\n")

    conftest.expected_records_by_stream_fixture.__wrapped__(
        test_strictness_level, configured_catalog, empty_streams, expected_records_config, base_path
    )
    if should_fail:
        conftest.pytest.fail.assert_called_once()
    else:
        conftest.pytest.fail.assert_not_called()


@pytest.mark.parametrize("configured_catalog_path", [None, "my_path"])
def test_configured_catalog_fixture(mocker, configured_catalog_path):
    mock_discovered_catalog = mocker.Mock()
    mocker.patch.object(conftest, "build_configured_catalog_from_custom_catalog")
    mocker.patch.object(conftest, "build_configured_catalog_from_discovered_catalog_and_empty_streams")
    configured_catalog = conftest.configured_catalog_fixture.__wrapped__(configured_catalog_path, mock_discovered_catalog)
    if configured_catalog_path:
        assert configured_catalog == conftest.build_configured_catalog_from_custom_catalog.return_value
        conftest.build_configured_catalog_from_custom_catalog.assert_called_once_with(configured_catalog_path, mock_discovered_catalog)
    else:
        assert configured_catalog == conftest.build_configured_catalog_from_discovered_catalog_and_empty_streams.return_value
        conftest.build_configured_catalog_from_discovered_catalog_and_empty_streams.assert_called_once_with(mock_discovered_catalog, set())


@pytest.mark.parametrize(
    "updated_configurations", [[], ["config|created_last.json"], ["config|created_first.json", "config|created_last.json"]]
)
def test_connector_config_path_fixture(mocker, tmp_path, updated_configurations):
    inputs = mocker.Mock(config_path="config.json")
    base_path = tmp_path
    if updated_configurations:
        updated_configurations_dir = tmp_path / "updated_configurations"
        updated_configurations_dir.mkdir()
        for configuration_file_name in updated_configurations:
            updated_configuration_path = updated_configurations_dir / configuration_file_name
            updated_configuration_path.touch()
            # to avoid the equivalent 'ctime' for created files
            time.sleep(0.01)

    connector_config_path = conftest.connector_config_path_fixture.__wrapped__(inputs, base_path)
    if not updated_configurations:
        assert connector_config_path == base_path / "config.json"
    else:
        assert connector_config_path == base_path / "updated_configurations" / "config|created_last.json"<|MERGE_RESOLUTION|>--- conflicted
+++ resolved
@@ -8,10 +8,6 @@
 import pytest
 from airbyte_cdk.models import AirbyteStream, ConfiguredAirbyteCatalog, ConfiguredAirbyteStream, DestinationSyncMode, SyncMode
 from connector_acceptance_test import conftest
-<<<<<<< HEAD
-from connector_acceptance_test.config import BasicReadTestConfig, Config, EmptyStreamConfiguration, ExpectedRecordsConfig, \
-    IgnoredFieldsConfiguration
-=======
 from connector_acceptance_test.config import (
     BasicReadTestConfig,
     Config,
@@ -19,7 +15,6 @@
     ExpectedRecordsConfig,
     IgnoredFieldsConfiguration,
 )
->>>>>>> 939fccfc
 
 
 @pytest.mark.parametrize(
