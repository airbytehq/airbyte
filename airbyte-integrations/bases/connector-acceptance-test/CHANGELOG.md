--- conflicted
+++ resolved
@@ -1,12 +1,10 @@
 # Changelog
 
-<<<<<<< HEAD
-## 1.0.5
+## 2.0.1
 Changing `format` or `airbyte_type` in a field definition of a schema or specification is now a breaking change.
-=======
+
 ## 2.0.0
 Update test_incremental.test_two_sequential_reads to be unaware of the contents of the state message. This is to support connectors that have a custom implementation of a cursor.
->>>>>>> 7fc7db7e
 
 ## 1.0.4
 Fix edge case in skip_backward_compatibility_tests_fixture on discovery: if the current config structure is not compatible with the previous connector version, the discovery command failing and the previous connector version catalog could not be retrieved.
