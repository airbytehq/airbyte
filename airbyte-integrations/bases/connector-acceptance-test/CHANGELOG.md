# Changelog

<<<<<<< HEAD
## 0.5.4
Fix docker API - "Error" is optional. [#22987](https://github.com/airbytehq/airbyte/pull/22987)
=======
## 0.6.0
Allow passing custom environment variables to the connector under test. [#22937](https://github.com/airbytehq/airbyte/pull/22937).
>>>>>>> 420fdf53

## 0.5.3
Spec tests: Make `oneOf` checks work for nested `oneOf`s. [#22395](https://github.com/airbytehq/airbyte/pull/22395)

## 0.5.2
Check that `emitted_at` increases during subsequent reads. [#22291](https://github.com/airbytehq/airbyte/pull/22291)

## 0.5.1
Fix discovered catalog caching for different configs. [#22301](https://github.com/airbytehq/airbyte/pull/22301)

## 0.5.0
Re-release of 0.3.0 [#21451](https://github.com/airbytehq/airbyte/pull/21451)

# Renamed image from `airbyte/source-acceptance-test` to `airbyte/connector-acceptance-test` - Older versions are only available under the old name

## 0.4.0
Revert 0.3.0

## 0.3.0
(Broken) Add various stricter checks for specs (see PR for details). [#21451](https://github.com/airbytehq/airbyte/pull/21451)

## 0.2.26
Check `future_state` only for incremental streams. [#21248](https://github.com/airbytehq/airbyte/pull/21248)

## 0.2.25
Enable bypass reason for future state test config.[#20549](https://github.com/airbytehq/airbyte/pull/20549)

## 0.2.24
Check for nullity of docker runner in `previous_discovered_catalog_fixture`.[#20899](https://github.com/airbytehq/airbyte/pull/20899)

## 0.2.23
Skip backward compatibility tests on specifications if actual and previous specifications and discovered catalogs are identical.[#20435](https://github.com/airbytehq/airbyte/pull/20435)

## 0.2.22
Capture control messages to store and use updated configurations. [#19979](https://github.com/airbytehq/airbyte/pull/19979).

## 0.2.21
Optionally disable discovered catalog caching. [#19806](https://github.com/airbytehq/airbyte/pull/19806).

## 0.2.20
Stricter integer field schema validation. [#19820](https://github.com/airbytehq/airbyte/pull/19820).

## 0.2.19
Test for exposed secrets: const values can not hold secrets. [#19465](https://github.com/airbytehq/airbyte/pull/19465).

## 0.2.18
Test connector specification against exposed secret fields. [#19124](https://github.com/airbytehq/airbyte/pull/19124).

## 0.2.17
Make `incremental.future_state` mandatory in `high` `test_strictness_level`. [#19085](https://github.com/airbytehq/airbyte/pull/19085/).

## 0.2.16
Run `basic_read` on the discovered catalog in `high` `test_strictness_level`. [#18937](https://github.com/airbytehq/airbyte/pull/18937).

## 0.2.15
Make `expect_records` mandatory in `high` `test_strictness_level`. [#18497](https://github.com/airbytehq/airbyte/pull/18497/).

## 0.2.14
Fail basic read in `high` `test_strictness_level` if no `bypass_reason` is set on empty_streams. [#18425](https://github.com/airbytehq/airbyte/pull/18425/).

## 0.2.13
Fail tests in `high` `test_strictness_level` if all tests are not configured. [#18414](https://github.com/airbytehq/airbyte/pull/18414/).

## 0.2.12
Declare `bypass_reason` field in test configuration. [#18364](https://github.com/airbytehq/airbyte/pull/18364).

## 0.2.11
Declare `test_strictness_level` field in test configuration. [#18218](https://github.com/airbytehq/airbyte/pull/18218).

## 0.2.10
Bump `airbyte-cdk~=0.2.0`

## 0.2.9
Update tests after protocol change making `supported_sync_modes` a required property of `AirbyteStream` [#15591](https://github.com/airbytehq/airbyte/pull/15591/)

## 0.2.8
Make full refresh tests tolerant to new records in a sequential read.[#17660](https://github.com/airbytehq/airbyte/pull/17660/)

## 0.2.7
Fix a bug when a state is evaluated once before used in a loop of `test_read_sequential_slices` [#17757](https://github.com/airbytehq/airbyte/pull/17757/)

## 0.2.6
Backward compatibility hypothesis testing: disable "filtering too much" health check. [#17871](https://github.com/airbytehq/airbyte/pull/17871)

## 0.2.5
Unit test `test_state_with_abnormally_large_values` to check state emission testing is working. [#17791](https://github.com/airbytehq/airbyte/pull/17791)

## 0.2.4
Make incremental tests compatible with per stream states.[#16686](https://github.com/airbytehq/airbyte/pull/16686/)

## 0.2.3
Backward compatibility tests: improve `check_if_type_of_type_field_changed` to make it less radical when validating specs and allow `'str' -> ['str', '<another_type>']` type changes.[#16429](https://github.com/airbytehq/airbyte/pull/16429/)

## 0.2.2
Backward compatibility tests: improve `check_if_cursor_field_was_changed` to make it less radical and allow stream addition to catalog.[#15835](https://github.com/airbytehq/airbyte/pull/15835/)

## 0.2.1
Don't fail on updating `additionalProperties`: fix IndexError [#15532](https://github.com/airbytehq/airbyte/pull/15532/)

## 0.2.0
Finish backward compatibility syntactic tests implementation: check that cursor fields were not changed. [#15520](https://github.com/airbytehq/airbyte/pull/15520/)

## 0.1.62
Backward compatibility tests: add syntactic validation of catalogs [#15486](https://github.com/airbytehq/airbyte/pull/15486/)

## 0.1.61
Add unit tests coverage computation [#15443](https://github.com/airbytehq/airbyte/pull/15443/).

## 0.1.60
Backward compatibility tests: validate fake previous config against current connector specification. [#15367](https://github.com/airbytehq/airbyte/pull/15367)

## 0.1.59
Backward compatibility tests: add syntactic validation of specs [#15194](https://github.com/airbytehq/airbyte/pull/15194/).

## 0.1.58
Bootstrap spec backward compatibility tests. Add fixtures to retrieve a previous connector version spec [#14954](https://github.com/airbytehq/airbyte/pull/14954/).

## 0.1.57
Run connector from its image `working_dir` instead of from `/data`.

## 0.1.56
Add test case in `TestDiscovery` and `TestConnection` to assert `additionalProperties` fields are set to true if they are declared [#14878](https://github.com/airbytehq/airbyte/pull/14878/).

## 0.1.55
Add test case in `TestDiscovery` to assert `supported_sync_modes` stream field in catalog is set and not empty.

## 0.1.54
Fixed `AirbyteTraceMessage` test case to make connectors fail more reliably.

## 0.1.53
Add more granular incremental testing that walks through syncs and verifies records according to cursor value.

## 0.1.52
Add test case for `AirbyteTraceMessage` emission on connector failure: [#12796](https://github.com/airbytehq/airbyte/pull/12796/).

## 0.1.51
- Add `threshold_days` option for lookback window support in incremental tests.
- Update CDK to prevent warnings when encountering new `AirbyteTraceMessage`s.

## 0.1.50
Added support for passing a `.yaml` file as `spec_path`.

## 0.1.49
Fixed schema parsing when a JSONschema `type` was not present - we now assume `object` if the `type` is not present.

## 0.1.48
Add checking that oneOf common property has only `const` keyword, no `default` and `enum` keywords: [#11704](https://github.com/airbytehq/airbyte/pull/11704)

## 0.1.47
Added local test success message containing git hash: [#11497](https://github.com/airbytehq/airbyte/pull/11497)

## 0.1.46
Fix `test_oneof_usage` test: [#9861](https://github.com/airbytehq/airbyte/pull/9861)

## 0.1.45
Check for not allowed keywords `allOf`, `not` in connectors schema: [#9851](https://github.com/airbytehq/airbyte/pull/9851)

## 0.1.44
Fix incorrect name of `primary_keys` attribute: [#9768](https://github.com/airbytehq/airbyte/pull/9768)

## 0.1.43
`TestFullRefresh` test can compare records using PKs: [#9768](https://github.com/airbytehq/airbyte/pull/9768)

## 0.1.36
Add assert that `spec.json` file does not have any `$ref` in it: [#8842](https://github.com/airbytehq/airbyte/pull/8842)

## 0.1.32
Add info about skipped failed tests in `/test` command message on GitHub: [#8691](https://github.com/airbytehq/airbyte/pull/8691)

## 0.1.31
Take `ConfiguredAirbyteCatalog` from discover command by default

## 0.1.30
Validate if each field in a stream has appeared at least once in some record.

## 0.1.29
Add assert that output catalog does not have any `$ref` in it

## 0.1.28
Print stream name when incremental sync tests fail

## 0.1.27
Add ignored fields for full refresh test (unit tests)

## 0.1.26
Add ignored fields for full refresh test

## 0.1.25
Fix incorrect nested structures compare.

## 0.1.24
Improve message about errors in the stream's schema: [#6934](https://github.com/airbytehq/airbyte/pull/6934)

## 0.1.23
Fix incorrect auth init flow check defect.

## 0.1.22
Fix checking schemas with root `$ref` keyword

## 0.1.21
Fix rootObject oauth init parameter check

## 0.1.20
Add oauth init flow parameter verification for spec.

## 0.1.19
Assert a non-empty overlap between the fields present in the record and the declared json schema.

## 0.1.18
Fix checking date-time format against nullable field.

## 0.1.17
Fix serialize function for acceptance-tests: [#5738](https://github.com/airbytehq/airbyte/pull/5738)

## 0.1.16
Fix for flake8-ckeck for acceptance-tests: [#5785](https://github.com/airbytehq/airbyte/pull/5785)

## 0.1.15
Add detailed logging for acceptance tests: [5392](https://github.com/airbytehq/airbyte/pull/5392)

## 0.1.14
Fix for NULL datetime in MySQL format (i.e. `0000-00-00`): [#4465](https://github.com/airbytehq/airbyte/pull/4465)

## 0.1.13
Replace `validate_output_from_all_streams` with `empty_streams` param: [#4897](https://github.com/airbytehq/airbyte/pull/4897)

## 0.1.12
Improve error message when data mismatches schema: [#4753](https://github.com/airbytehq/airbyte/pull/4753)

## 0.1.11
Fix error in the naming of method `test_match_expected` for class `TestSpec`.

## 0.1.10
Add validation of input config.json against spec.json.

## 0.1.9
Add configurable validation of schema for all records in BasicRead test: [#4345](https://github.com/airbytehq/airbyte/pull/4345)

The validation is ON by default.
To disable validation for the source you need to set `validate_schema: off` in the config file.

## 0.1.8
Fix cursor_path to support nested and absolute paths: [#4552](https://github.com/airbytehq/airbyte/pull/4552)

## 0.1.7
Add: `test_spec` additionally checks if Dockerfile has `ENV AIRBYTE_ENTRYPOINT` defined and equal to space_joined `ENTRYPOINT`

## 0.1.6
Add test whether PKs present and not None if `source_defined_primary_key` defined: [#4140](https://github.com/airbytehq/airbyte/pull/4140)

## 0.1.5
Add configurable timeout for the acceptance tests: [#4296](https://github.com/airbytehq/airbyte/pull/4296)
<|MERGE_RESOLUTION|>--- conflicted
+++ resolved
@@ -1,12 +1,10 @@
 # Changelog
 
-<<<<<<< HEAD
-## 0.5.4
+## 0.6.1
 Fix docker API - "Error" is optional. [#22987](https://github.com/airbytehq/airbyte/pull/22987)
-=======
+
 ## 0.6.0
 Allow passing custom environment variables to the connector under test. [#22937](https://github.com/airbytehq/airbyte/pull/22937).
->>>>>>> 420fdf53
 
 ## 0.5.3
 Spec tests: Make `oneOf` checks work for nested `oneOf`s. [#22395](https://github.com/airbytehq/airbyte/pull/22395)
