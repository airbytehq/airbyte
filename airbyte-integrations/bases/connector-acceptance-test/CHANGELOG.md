# Changelog

<<<<<<< HEAD
## 2.3.1
Add TestSpec.test_oauth_is_default_method test with OAuth is default option validation.

## 2.3.0
=======
## 3.0.1
Upgrade to Dagger 0.9.6

## 3.0.0
>>>>>>> 9152ff85
Upgrade to Dagger 0.9.5

## 2.2.0
Add connector_attribute test suite and stream primary key validation

## 2.1.4

Add check to ensure stream schemas are valid json schemas

## 2.1.3

Remove dockerfile and migrations tools. We are now running CAT with `airbyte-ci` and new migration operation will be done by the `airbyte-ci` tool.

## 2.1.2

Add check for duplicate stream names

## 2.1.1

Centralize timeout duration declaration and increase timeout for discover.

## 2.1.0

Make the container under test a sessions scoped fixture.
Support loading it from its Dagger container id for better performance.
Install pytest-xdist to support running tests in parallel.

## 2.0.2
Make `test_two_sequential_reads` handle namespace property in stream descriptor.

## 2.0.1
Changing `format` or `airbyte_type` in a field definition of a schema or specification is now a breaking change.

## 2.0.0
Update test_incremental.test_two_sequential_reads to be unaware of the contents of the state message. This is to support connectors that have a custom implementation of a cursor.

## 1.0.4
Fix edge case in skip_backward_compatibility_tests_fixture on discovery: if the current config structure is not compatible with the previous connector version, the discovery command failing and the previous connector version catalog could not be retrieved.

## 1.0.3
Add tests for display_type property

## 1.0.2
Fix bug in skip_backward_compatibility_tests_fixture, the previous connector version could not be retrieved.

## 1.0.1
Pin airbyte-protocol-model to <1.0.0.

## 1.0.0
Bump to Python 3.10, use dagger instead of docker-py in the ConnectorRunner.

## 0.11.5
Changing test output and adding diff to test_read

## 0.11.4
Relax checking of `oneOf` common property and allow optional `default` keyword additional to `const` keyword.

## 0.11.3
Refactor test_oauth_flow_parameters to validate advanced_auth instead of the deprecated authSpecification

## 0.11.2
Do not enforce spec.json/spec.yaml

## 0.11.1
Test connector image labels and make sure they are set correctly and match metadata.yaml.

## 0.11.0
Add backward_compatibility.check_if_field_removed test to check if a field has been removed from the catalog.

## 0.10.8
Increase the connection timeout to Docker client to 2 minutes ([context](https://github.com/airbytehq/airbyte/issues/27401))

## 0.10.7
Fix on supporting arrays in the state (ensure string are parsed as string and not int)

## 0.10.6
Supporting arrays in the state by allowing ints in cursor_paths

## 0.10.5
Skipping test_catalog_has_supported_data_types as it is failing on too many connectors. Will first address globally the type/format problems at scale and then re-enable it.

## 0.10.4
Fixing bug: test_catalog_has_supported_data_types should support stream properties having `/` in it.

## 0.10.3
Fixing bug: test_catalog_has_supported_data_types , integer is a supported airbyte type.

## 0.10.2
Fixing bug: test_catalog_has_supported_data_types was failing when a connector stream property is named 'type'.

## 0.10.1
Reverting to 0.9.0 as the latest version. 0.10.0 was released with a bug failing CAT on a couple of connectors.

## 0.10.0
Discovery test: add validation that fails if the declared types/format/airbyte_types in the connector's streams properties are not [supported data types](https://docs.airbyte.com/understanding-airbyte/supported-data-types/) or if their combination is invalid.

## 0.9.0
Basic read test: add validation that fails if undeclared columns are present in records. Add `fail_on_extra_fields` input parameter to ignore this failure if desired.

## 0.8.0
Spec tests: Make sure grouping and ordering properties are used in a consistent way.

## 0.7.2
TestConnection: assert that a check with `exception` status emits a trace message.

## 0.7.1
Discovery backward compatibility tests: handle errors on previous connectors catalog retrieval. Return None when the discovery failed. It should unblock the situation when tests fails even if you bypassed backward compatibility tests.

## 0.7.0
Basic read test: add `ignored_fields`, change configuration format by adding optional `bypass_reason` [#22996](https://github.com/airbytehq/airbyte/pull/22996)

## 0.6.1
Fix docker API - "Error" is optional. [#22987](https://github.com/airbytehq/airbyte/pull/22987)

## 0.6.0
Allow passing custom environment variables to the connector under test. [#22937](https://github.com/airbytehq/airbyte/pull/22937).

## 0.5.3
Spec tests: Make `oneOf` checks work for nested `oneOf`s. [#22395](https://github.com/airbytehq/airbyte/pull/22395)

## 0.5.2
Check that `emitted_at` increases during subsequent reads. [#22291](https://github.com/airbytehq/airbyte/pull/22291)

## 0.5.1
Fix discovered catalog caching for different configs. [#22301](https://github.com/airbytehq/airbyte/pull/22301)

## 0.5.0
Re-release of 0.3.0 [#21451](https://github.com/airbytehq/airbyte/pull/21451)

# Renamed image from `airbyte/source-acceptance-test` to `airbyte/connector-acceptance-test` - Older versions are only available under the old name

## 0.4.0
Revert 0.3.0

## 0.3.0
(Broken) Add various stricter checks for specs (see PR for details). [#21451](https://github.com/airbytehq/airbyte/pull/21451)

## 0.2.26
Check `future_state` only for incremental streams. [#21248](https://github.com/airbytehq/airbyte/pull/21248)

## 0.2.25
Enable bypass reason for future state test config.[#20549](https://github.com/airbytehq/airbyte/pull/20549)

## 0.2.24
Check for nullity of docker runner in `previous_discovered_catalog_fixture`.[#20899](https://github.com/airbytehq/airbyte/pull/20899)

## 0.2.23
Skip backward compatibility tests on specifications if actual and previous specifications and discovered catalogs are identical.[#20435](https://github.com/airbytehq/airbyte/pull/20435)

## 0.2.22
Capture control messages to store and use updated configurations. [#19979](https://github.com/airbytehq/airbyte/pull/19979).

## 0.2.21
Optionally disable discovered catalog caching. [#19806](https://github.com/airbytehq/airbyte/pull/19806).

## 0.2.20
Stricter integer field schema validation. [#19820](https://github.com/airbytehq/airbyte/pull/19820).

## 0.2.19
Test for exposed secrets: const values can not hold secrets. [#19465](https://github.com/airbytehq/airbyte/pull/19465).

## 0.2.18
Test connector specification against exposed secret fields. [#19124](https://github.com/airbytehq/airbyte/pull/19124).

## 0.2.17
Make `incremental.future_state` mandatory in `high` `test_strictness_level`. [#19085](https://github.com/airbytehq/airbyte/pull/19085/).

## 0.2.16
Run `basic_read` on the discovered catalog in `high` `test_strictness_level`. [#18937](https://github.com/airbytehq/airbyte/pull/18937).

## 0.2.15
Make `expect_records` mandatory in `high` `test_strictness_level`. [#18497](https://github.com/airbytehq/airbyte/pull/18497/).

## 0.2.14
Fail basic read in `high` `test_strictness_level` if no `bypass_reason` is set on empty_streams. [#18425](https://github.com/airbytehq/airbyte/pull/18425/).

## 0.2.13
Fail tests in `high` `test_strictness_level` if all tests are not configured. [#18414](https://github.com/airbytehq/airbyte/pull/18414/).

## 0.2.12
Declare `bypass_reason` field in test configuration. [#18364](https://github.com/airbytehq/airbyte/pull/18364).

## 0.2.11
Declare `test_strictness_level` field in test configuration. [#18218](https://github.com/airbytehq/airbyte/pull/18218).

## 0.2.10
Bump `airbyte-cdk~=0.2.0`

## 0.2.9
Update tests after protocol change making `supported_sync_modes` a required property of `AirbyteStream` [#15591](https://github.com/airbytehq/airbyte/pull/15591/)

## 0.2.8
Make full refresh tests tolerant to new records in a sequential read.[#17660](https://github.com/airbytehq/airbyte/pull/17660/)

## 0.2.7
Fix a bug when a state is evaluated once before used in a loop of `test_read_sequential_slices` [#17757](https://github.com/airbytehq/airbyte/pull/17757/)

## 0.2.6
Backward compatibility hypothesis testing: disable "filtering too much" health check. [#17871](https://github.com/airbytehq/airbyte/pull/17871)

## 0.2.5
Unit test `test_state_with_abnormally_large_values` to check state emission testing is working. [#17791](https://github.com/airbytehq/airbyte/pull/17791)

## 0.2.4
Make incremental tests compatible with per stream states.[#16686](https://github.com/airbytehq/airbyte/pull/16686/)

## 0.2.3
Backward compatibility tests: improve `check_if_type_of_type_field_changed` to make it less radical when validating specs and allow `'str' -> ['str', '<another_type>']` type changes.[#16429](https://github.com/airbytehq/airbyte/pull/16429/)

## 0.2.2
Backward compatibility tests: improve `check_if_cursor_field_was_changed` to make it less radical and allow stream addition to catalog.[#15835](https://github.com/airbytehq/airbyte/pull/15835/)

## 0.2.1
Don't fail on updating `additionalProperties`: fix IndexError [#15532](https://github.com/airbytehq/airbyte/pull/15532/)

## 0.2.0
Finish backward compatibility syntactic tests implementation: check that cursor fields were not changed. [#15520](https://github.com/airbytehq/airbyte/pull/15520/)

## 0.1.62
Backward compatibility tests: add syntactic validation of catalogs [#15486](https://github.com/airbytehq/airbyte/pull/15486/)

## 0.1.61
Add unit tests coverage computation [#15443](https://github.com/airbytehq/airbyte/pull/15443/).

## 0.1.60
Backward compatibility tests: validate fake previous config against current connector specification. [#15367](https://github.com/airbytehq/airbyte/pull/15367)

## 0.1.59
Backward compatibility tests: add syntactic validation of specs [#15194](https://github.com/airbytehq/airbyte/pull/15194/).

## 0.1.58
Bootstrap spec backward compatibility tests. Add fixtures to retrieve a previous connector version spec [#14954](https://github.com/airbytehq/airbyte/pull/14954/).

## 0.1.57
Run connector from its image `working_dir` instead of from `/data`.

## 0.1.56
Add test case in `TestDiscovery` and `TestConnection` to assert `additionalProperties` fields are set to true if they are declared [#14878](https://github.com/airbytehq/airbyte/pull/14878/).

## 0.1.55
Add test case in `TestDiscovery` to assert `supported_sync_modes` stream field in catalog is set and not empty.

## 0.1.54
Fixed `AirbyteTraceMessage` test case to make connectors fail more reliably.

## 0.1.53
Add more granular incremental testing that walks through syncs and verifies records according to cursor value.

## 0.1.52
Add test case for `AirbyteTraceMessage` emission on connector failure: [#12796](https://github.com/airbytehq/airbyte/pull/12796/).

## 0.1.51
- Add `threshold_days` option for lookback window support in incremental tests.
- Update CDK to prevent warnings when encountering new `AirbyteTraceMessage`s.

## 0.1.50
Added support for passing a `.yaml` file as `spec_path`.

## 0.1.49
Fixed schema parsing when a JSONschema `type` was not present - we now assume `object` if the `type` is not present.

## 0.1.48
Add checking that oneOf common property has only `const` keyword, no `default` and `enum` keywords: [#11704](https://github.com/airbytehq/airbyte/pull/11704)

## 0.1.47
Added local test success message containing git hash: [#11497](https://github.com/airbytehq/airbyte/pull/11497)

## 0.1.46
Fix `test_oneof_usage` test: [#9861](https://github.com/airbytehq/airbyte/pull/9861)

## 0.1.45
Check for not allowed keywords `allOf`, `not` in connectors schema: [#9851](https://github.com/airbytehq/airbyte/pull/9851)

## 0.1.44
Fix incorrect name of `primary_keys` attribute: [#9768](https://github.com/airbytehq/airbyte/pull/9768)

## 0.1.43
`TestFullRefresh` test can compare records using PKs: [#9768](https://github.com/airbytehq/airbyte/pull/9768)

## 0.1.36
Add assert that `spec.json` file does not have any `$ref` in it: [#8842](https://github.com/airbytehq/airbyte/pull/8842)

## 0.1.32
Add info about skipped failed tests in `/test` command message on GitHub: [#8691](https://github.com/airbytehq/airbyte/pull/8691)

## 0.1.31
Take `ConfiguredAirbyteCatalog` from discover command by default

## 0.1.30
Validate if each field in a stream has appeared at least once in some record.

## 0.1.29
Add assert that output catalog does not have any `$ref` in it

## 0.1.28
Print stream name when incremental sync tests fail

## 0.1.27
Add ignored fields for full refresh test (unit tests)

## 0.1.26
Add ignored fields for full refresh test

## 0.1.25
Fix incorrect nested structures compare.

## 0.1.24
Improve message about errors in the stream's schema: [#6934](https://github.com/airbytehq/airbyte/pull/6934)

## 0.1.23
Fix incorrect auth init flow check defect.

## 0.1.22
Fix checking schemas with root `$ref` keyword

## 0.1.21
Fix rootObject oauth init parameter check

## 0.1.20
Add oauth init flow parameter verification for spec.

## 0.1.19
Assert a non-empty overlap between the fields present in the record and the declared json schema.

## 0.1.18
Fix checking date-time format against nullable field.

## 0.1.17
Fix serialize function for acceptance-tests: [#5738](https://github.com/airbytehq/airbyte/pull/5738)

## 0.1.16
Fix for flake8-ckeck for acceptance-tests: [#5785](https://github.com/airbytehq/airbyte/pull/5785)

## 0.1.15
Add detailed logging for acceptance tests: [5392](https://github.com/airbytehq/airbyte/pull/5392)

## 0.1.14
Fix for NULL datetime in MySQL format (i.e. `0000-00-00`): [#4465](https://github.com/airbytehq/airbyte/pull/4465)

## 0.1.13
Replace `validate_output_from_all_streams` with `empty_streams` param: [#4897](https://github.com/airbytehq/airbyte/pull/4897)

## 0.1.12
Improve error message when data mismatches schema: [#4753](https://github.com/airbytehq/airbyte/pull/4753)

## 0.1.11
Fix error in the naming of method `test_match_expected` for class `TestSpec`.

## 0.1.10
Add validation of input config.json against spec.json.

## 0.1.9
Add configurable validation of schema for all records in BasicRead test: [#4345](https://github.com/airbytehq/airbyte/pull/4345)

The validation is ON by default.
To disable validation for the source you need to set `validate_schema: off` in the config file.

## 0.1.8
Fix cursor_path to support nested and absolute paths: [#4552](https://github.com/airbytehq/airbyte/pull/4552)

## 0.1.7
Add: `test_spec` additionally checks if Dockerfile has `ENV AIRBYTE_ENTRYPOINT` defined and equal to space_joined `ENTRYPOINT`

## 0.1.6
Add test whether PKs present and not None if `source_defined_primary_key` defined: [#4140](https://github.com/airbytehq/airbyte/pull/4140)

## 0.1.5
Add configurable timeout for the acceptance tests: [#4296](https://github.com/airbytehq/airbyte/pull/4296)<|MERGE_RESOLUTION|>--- conflicted
+++ resolved
@@ -1,16 +1,12 @@
 # Changelog
 
-<<<<<<< HEAD
 ## 2.3.1
 Add TestSpec.test_oauth_is_default_method test with OAuth is default option validation.
 
-## 2.3.0
-=======
 ## 3.0.1
 Upgrade to Dagger 0.9.6
 
 ## 3.0.0
->>>>>>> 9152ff85
 Upgrade to Dagger 0.9.5
 
 ## 2.2.0
