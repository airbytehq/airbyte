--- conflicted
+++ resolved
@@ -1,14 +1,11 @@
 # Changelog
 
-<<<<<<< HEAD
-=======
 ## 0.10.5
 Skipping test_catalog_has_supported_data_types as it is failing on too many connectors. Will first address globally the type/format problems at scale and then re-enable it.
 
 ## 0.10.4
 Fixing bug: test_catalog_has_supported_data_types should support stream properties having `/` in it.
 
->>>>>>> 0fc11c51
 ## 0.10.3
 Fixing bug: test_catalog_has_supported_data_types , integer is a supported airbyte type.
 
