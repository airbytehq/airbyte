--- conflicted
+++ resolved
@@ -1,16 +1,12 @@
 # Changelog
 
-<<<<<<< HEAD
 ## 3.1.0
 Add TestConnectorDocumentation suite for validating connectors documentation structure and content. 
 
-## 2.3.0
-=======
 ## 3.0.1
 Upgrade to Dagger 0.9.6
 
 ## 3.0.0
->>>>>>> d88104e3
 Upgrade to Dagger 0.9.5
 
 ## 2.2.0
