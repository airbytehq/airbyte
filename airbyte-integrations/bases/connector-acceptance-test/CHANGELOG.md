# Changelog

<<<<<<< HEAD
## 3.2.1
Fix TestSpec.test_oauth_is_default_method to skipp connectors that doesn't have predicate_key object. 
=======
## 3.3.0
Add `test_certified_connector_has_allowed_hosts` and `test_certified_connector_has_suggested_streams` tests to the `connector_attribute` test suite
>>>>>>> 53851609

## 3.2.0
Add TestBasicRead.test_all_supported_file_types_present, which validates that all supported file types are present in the sandbox account for certified file-based connectors.

## 3.1.0
Add TestSpec.test_oauth_is_default_method test with OAuth is default option validation.

## 3.0.1
Upgrade to Dagger 0.9.6

## 3.0.0
Upgrade to Dagger 0.9.5

## 2.2.0
Add connector_attribute test suite and stream primary key validation

## 2.1.4

Add check to ensure stream schemas are valid json schemas

## 2.1.3

Remove dockerfile and migrations tools. We are now running CAT with `airbyte-ci` and new migration operation will be done by the `airbyte-ci` tool.

## 2.1.2

Add check for duplicate stream names

## 2.1.1

Centralize timeout duration declaration and increase timeout for discover.

## 2.1.0

Make the container under test a sessions scoped fixture.
Support loading it from its Dagger container id for better performance.
Install pytest-xdist to support running tests in parallel.

## 2.0.2
Make `test_two_sequential_reads` handle namespace property in stream descriptor.

## 2.0.1
Changing `format` or `airbyte_type` in a field definition of a schema or specification is now a breaking change.

## 2.0.0
Update test_incremental.test_two_sequential_reads to be unaware of the contents of the state message. This is to support connectors that have a custom implementation of a cursor.

## 1.0.4
Fix edge case in skip_backward_compatibility_tests_fixture on discovery: if the current config structure is not compatible with the previous connector version, the discovery command failing and the previous connector version catalog could not be retrieved.

## 1.0.3
Add tests for display_type property

## 1.0.2
Fix bug in skip_backward_compatibility_tests_fixture, the previous connector version could not be retrieved.

## 1.0.1
Pin airbyte-protocol-model to <1.0.0.

## 1.0.0
Bump to Python 3.10, use dagger instead of docker-py in the ConnectorRunner.

## 0.11.5
Changing test output and adding diff to test_read

## 0.11.4
Relax checking of `oneOf` common property and allow optional `default` keyword additional to `const` keyword.

## 0.11.3
Refactor test_oauth_flow_parameters to validate advanced_auth instead of the deprecated authSpecification

## 0.11.2
Do not enforce spec.json/spec.yaml

## 0.11.1
Test connector image labels and make sure they are set correctly and match metadata.yaml.

## 0.11.0
Add backward_compatibility.check_if_field_removed test to check if a field has been removed from the catalog.

## 0.10.8
Increase the connection timeout to Docker client to 2 minutes ([context](https://github.com/airbytehq/airbyte/issues/27401))

## 0.10.7
Fix on supporting arrays in the state (ensure string are parsed as string and not int)

## 0.10.6
Supporting arrays in the state by allowing ints in cursor_paths

## 0.10.5
Skipping test_catalog_has_supported_data_types as it is failing on too many connectors. Will first address globally the type/format problems at scale and then re-enable it.

## 0.10.4
Fixing bug: test_catalog_has_supported_data_types should support stream properties having `/` in it.

## 0.10.3
Fixing bug: test_catalog_has_supported_data_types , integer is a supported airbyte type.

## 0.10.2
Fixing bug: test_catalog_has_supported_data_types was failing when a connector stream property is named 'type'.

## 0.10.1
Reverting to 0.9.0 as the latest version. 0.10.0 was released with a bug failing CAT on a couple of connectors.

## 0.10.0
Discovery test: add validation that fails if the declared types/format/airbyte_types in the connector's streams properties are not [supported data types](https://docs.airbyte.com/understanding-airbyte/supported-data-types/) or if their combination is invalid.

## 0.9.0
Basic read test: add validation that fails if undeclared columns are present in records. Add `fail_on_extra_fields` input parameter to ignore this failure if desired.

## 0.8.0
Spec tests: Make sure grouping and ordering properties are used in a consistent way.

## 0.7.2
TestConnection: assert that a check with `exception` status emits a trace message.

## 0.7.1
Discovery backward compatibility tests: handle errors on previous connectors catalog retrieval. Return None when the discovery failed. It should unblock the situation when tests fails even if you bypassed backward compatibility tests.

## 0.7.0
Basic read test: add `ignored_fields`, change configuration format by adding optional `bypass_reason` [#22996](https://github.com/airbytehq/airbyte/pull/22996)

## 0.6.1
Fix docker API - "Error" is optional. [#22987](https://github.com/airbytehq/airbyte/pull/22987)

## 0.6.0
Allow passing custom environment variables to the connector under test. [#22937](https://github.com/airbytehq/airbyte/pull/22937).

## 0.5.3
Spec tests: Make `oneOf` checks work for nested `oneOf`s. [#22395](https://github.com/airbytehq/airbyte/pull/22395)

## 0.5.2
Check that `emitted_at` increases during subsequent reads. [#22291](https://github.com/airbytehq/airbyte/pull/22291)

## 0.5.1
Fix discovered catalog caching for different configs. [#22301](https://github.com/airbytehq/airbyte/pull/22301)

## 0.5.0
Re-release of 0.3.0 [#21451](https://github.com/airbytehq/airbyte/pull/21451)

# Renamed image from `airbyte/source-acceptance-test` to `airbyte/connector-acceptance-test` - Older versions are only available under the old name

## 0.4.0
Revert 0.3.0

## 0.3.0
(Broken) Add various stricter checks for specs (see PR for details). [#21451](https://github.com/airbytehq/airbyte/pull/21451)

## 0.2.26
Check `future_state` only for incremental streams. [#21248](https://github.com/airbytehq/airbyte/pull/21248)

## 0.2.25
Enable bypass reason for future state test config.[#20549](https://github.com/airbytehq/airbyte/pull/20549)

## 0.2.24
Check for nullity of docker runner in `previous_discovered_catalog_fixture`.[#20899](https://github.com/airbytehq/airbyte/pull/20899)

## 0.2.23
Skip backward compatibility tests on specifications if actual and previous specifications and discovered catalogs are identical.[#20435](https://github.com/airbytehq/airbyte/pull/20435)

## 0.2.22
Capture control messages to store and use updated configurations. [#19979](https://github.com/airbytehq/airbyte/pull/19979).

## 0.2.21
Optionally disable discovered catalog caching. [#19806](https://github.com/airbytehq/airbyte/pull/19806).

## 0.2.20
Stricter integer field schema validation. [#19820](https://github.com/airbytehq/airbyte/pull/19820).

## 0.2.19
Test for exposed secrets: const values can not hold secrets. [#19465](https://github.com/airbytehq/airbyte/pull/19465).

## 0.2.18
Test connector specification against exposed secret fields. [#19124](https://github.com/airbytehq/airbyte/pull/19124).

## 0.2.17
Make `incremental.future_state` mandatory in `high` `test_strictness_level`. [#19085](https://github.com/airbytehq/airbyte/pull/19085/).

## 0.2.16
Run `basic_read` on the discovered catalog in `high` `test_strictness_level`. [#18937](https://github.com/airbytehq/airbyte/pull/18937).

## 0.2.15
Make `expect_records` mandatory in `high` `test_strictness_level`. [#18497](https://github.com/airbytehq/airbyte/pull/18497/).

## 0.2.14
Fail basic read in `high` `test_strictness_level` if no `bypass_reason` is set on empty_streams. [#18425](https://github.com/airbytehq/airbyte/pull/18425/).

## 0.2.13
Fail tests in `high` `test_strictness_level` if all tests are not configured. [#18414](https://github.com/airbytehq/airbyte/pull/18414/).

## 0.2.12
Declare `bypass_reason` field in test configuration. [#18364](https://github.com/airbytehq/airbyte/pull/18364).

## 0.2.11
Declare `test_strictness_level` field in test configuration. [#18218](https://github.com/airbytehq/airbyte/pull/18218).

## 0.2.10
Bump `airbyte-cdk~=0.2.0`

## 0.2.9
Update tests after protocol change making `supported_sync_modes` a required property of `AirbyteStream` [#15591](https://github.com/airbytehq/airbyte/pull/15591/)

## 0.2.8
Make full refresh tests tolerant to new records in a sequential read.[#17660](https://github.com/airbytehq/airbyte/pull/17660/)

## 0.2.7
Fix a bug when a state is evaluated once before used in a loop of `test_read_sequential_slices` [#17757](https://github.com/airbytehq/airbyte/pull/17757/)

## 0.2.6
Backward compatibility hypothesis testing: disable "filtering too much" health check. [#17871](https://github.com/airbytehq/airbyte/pull/17871)

## 0.2.5
Unit test `test_state_with_abnormally_large_values` to check state emission testing is working. [#17791](https://github.com/airbytehq/airbyte/pull/17791)

## 0.2.4
Make incremental tests compatible with per stream states.[#16686](https://github.com/airbytehq/airbyte/pull/16686/)

## 0.2.3
Backward compatibility tests: improve `check_if_type_of_type_field_changed` to make it less radical when validating specs and allow `'str' -> ['str', '<another_type>']` type changes.[#16429](https://github.com/airbytehq/airbyte/pull/16429/)

## 0.2.2
Backward compatibility tests: improve `check_if_cursor_field_was_changed` to make it less radical and allow stream addition to catalog.[#15835](https://github.com/airbytehq/airbyte/pull/15835/)

## 0.2.1
Don't fail on updating `additionalProperties`: fix IndexError [#15532](https://github.com/airbytehq/airbyte/pull/15532/)

## 0.2.0
Finish backward compatibility syntactic tests implementation: check that cursor fields were not changed. [#15520](https://github.com/airbytehq/airbyte/pull/15520/)

## 0.1.62
Backward compatibility tests: add syntactic validation of catalogs [#15486](https://github.com/airbytehq/airbyte/pull/15486/)

## 0.1.61
Add unit tests coverage computation [#15443](https://github.com/airbytehq/airbyte/pull/15443/).

## 0.1.60
Backward compatibility tests: validate fake previous config against current connector specification. [#15367](https://github.com/airbytehq/airbyte/pull/15367)

## 0.1.59
Backward compatibility tests: add syntactic validation of specs [#15194](https://github.com/airbytehq/airbyte/pull/15194/).

## 0.1.58
Bootstrap spec backward compatibility tests. Add fixtures to retrieve a previous connector version spec [#14954](https://github.com/airbytehq/airbyte/pull/14954/).

## 0.1.57
Run connector from its image `working_dir` instead of from `/data`.

## 0.1.56
Add test case in `TestDiscovery` and `TestConnection` to assert `additionalProperties` fields are set to true if they are declared [#14878](https://github.com/airbytehq/airbyte/pull/14878/).

## 0.1.55
Add test case in `TestDiscovery` to assert `supported_sync_modes` stream field in catalog is set and not empty.

## 0.1.54
Fixed `AirbyteTraceMessage` test case to make connectors fail more reliably.

## 0.1.53
Add more granular incremental testing that walks through syncs and verifies records according to cursor value.

## 0.1.52
Add test case for `AirbyteTraceMessage` emission on connector failure: [#12796](https://github.com/airbytehq/airbyte/pull/12796/).

## 0.1.51
- Add `threshold_days` option for lookback window support in incremental tests.
- Update CDK to prevent warnings when encountering new `AirbyteTraceMessage`s.

## 0.1.50
Added support for passing a `.yaml` file as `spec_path`.

## 0.1.49
Fixed schema parsing when a JSONschema `type` was not present - we now assume `object` if the `type` is not present.

## 0.1.48
Add checking that oneOf common property has only `const` keyword, no `default` and `enum` keywords: [#11704](https://github.com/airbytehq/airbyte/pull/11704)

## 0.1.47
Added local test success message containing git hash: [#11497](https://github.com/airbytehq/airbyte/pull/11497)

## 0.1.46
Fix `test_oneof_usage` test: [#9861](https://github.com/airbytehq/airbyte/pull/9861)

## 0.1.45
Check for not allowed keywords `allOf`, `not` in connectors schema: [#9851](https://github.com/airbytehq/airbyte/pull/9851)

## 0.1.44
Fix incorrect name of `primary_keys` attribute: [#9768](https://github.com/airbytehq/airbyte/pull/9768)

## 0.1.43
`TestFullRefresh` test can compare records using PKs: [#9768](https://github.com/airbytehq/airbyte/pull/9768)

## 0.1.36
Add assert that `spec.json` file does not have any `$ref` in it: [#8842](https://github.com/airbytehq/airbyte/pull/8842)

## 0.1.32
Add info about skipped failed tests in `/test` command message on GitHub: [#8691](https://github.com/airbytehq/airbyte/pull/8691)

## 0.1.31
Take `ConfiguredAirbyteCatalog` from discover command by default

## 0.1.30
Validate if each field in a stream has appeared at least once in some record.

## 0.1.29
Add assert that output catalog does not have any `$ref` in it

## 0.1.28
Print stream name when incremental sync tests fail

## 0.1.27
Add ignored fields for full refresh test (unit tests)

## 0.1.26
Add ignored fields for full refresh test

## 0.1.25
Fix incorrect nested structures compare.

## 0.1.24
Improve message about errors in the stream's schema: [#6934](https://github.com/airbytehq/airbyte/pull/6934)

## 0.1.23
Fix incorrect auth init flow check defect.

## 0.1.22
Fix checking schemas with root `$ref` keyword

## 0.1.21
Fix rootObject oauth init parameter check

## 0.1.20
Add oauth init flow parameter verification for spec.

## 0.1.19
Assert a non-empty overlap between the fields present in the record and the declared json schema.

## 0.1.18
Fix checking date-time format against nullable field.

## 0.1.17
Fix serialize function for acceptance-tests: [#5738](https://github.com/airbytehq/airbyte/pull/5738)

## 0.1.16
Fix for flake8-ckeck for acceptance-tests: [#5785](https://github.com/airbytehq/airbyte/pull/5785)

## 0.1.15
Add detailed logging for acceptance tests: [5392](https://github.com/airbytehq/airbyte/pull/5392)

## 0.1.14
Fix for NULL datetime in MySQL format (i.e. `0000-00-00`): [#4465](https://github.com/airbytehq/airbyte/pull/4465)

## 0.1.13
Replace `validate_output_from_all_streams` with `empty_streams` param: [#4897](https://github.com/airbytehq/airbyte/pull/4897)

## 0.1.12
Improve error message when data mismatches schema: [#4753](https://github.com/airbytehq/airbyte/pull/4753)

## 0.1.11
Fix error in the naming of method `test_match_expected` for class `TestSpec`.

## 0.1.10
Add validation of input config.json against spec.json.

## 0.1.9
Add configurable validation of schema for all records in BasicRead test: [#4345](https://github.com/airbytehq/airbyte/pull/4345)

The validation is ON by default.
To disable validation for the source you need to set `validate_schema: off` in the config file.

## 0.1.8
Fix cursor_path to support nested and absolute paths: [#4552](https://github.com/airbytehq/airbyte/pull/4552)

## 0.1.7
Add: `test_spec` additionally checks if Dockerfile has `ENV AIRBYTE_ENTRYPOINT` defined and equal to space_joined `ENTRYPOINT`

## 0.1.6
Add test whether PKs present and not None if `source_defined_primary_key` defined: [#4140](https://github.com/airbytehq/airbyte/pull/4140)

## 0.1.5
Add configurable timeout for the acceptance tests: [#4296](https://github.com/airbytehq/airbyte/pull/4296)<|MERGE_RESOLUTION|>--- conflicted
+++ resolved
@@ -1,12 +1,10 @@
 # Changelog
 
-<<<<<<< HEAD
-## 3.2.1
+## 3.3.1
 Fix TestSpec.test_oauth_is_default_method to skipp connectors that doesn't have predicate_key object. 
-=======
+
 ## 3.3.0
 Add `test_certified_connector_has_allowed_hosts` and `test_certified_connector_has_suggested_streams` tests to the `connector_attribute` test suite
->>>>>>> 53851609
 
 ## 3.2.0
 Add TestBasicRead.test_all_supported_file_types_present, which validates that all supported file types are present in the sandbox account for certified file-based connectors.
