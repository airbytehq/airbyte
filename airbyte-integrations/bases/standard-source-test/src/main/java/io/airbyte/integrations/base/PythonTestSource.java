/*
 * MIT License
 *
 * Copyright (c) 2020 Airbyte
 *
 * Permission is hereby granted, free of charge, to any person obtaining a copy
 * of this software and associated documentation files (the "Software"), to deal
 * in the Software without restriction, including without limitation the rights
 * to use, copy, modify, merge, publish, distribute, sublicense, and/or sell
 * copies of the Software, and to permit persons to whom the Software is
 * furnished to do so, subject to the following conditions:
 *
 * The above copyright notice and this permission notice shall be included in all
 * copies or substantial portions of the Software.
 *
 * THE SOFTWARE IS PROVIDED "AS IS", WITHOUT WARRANTY OF ANY KIND, EXPRESS OR
 * IMPLIED, INCLUDING BUT NOT LIMITED TO THE WARRANTIES OF MERCHANTABILITY,
 * FITNESS FOR A PARTICULAR PURPOSE AND NONINFRINGEMENT. IN NO EVENT SHALL THE
 * AUTHORS OR COPYRIGHT HOLDERS BE LIABLE FOR ANY CLAIM, DAMAGES OR OTHER
 * LIABILITY, WHETHER IN AN ACTION OF CONTRACT, TORT OR OTHERWISE, ARISING FROM,
 * OUT OF OR IN CONNECTION WITH THE SOFTWARE OR THE USE OR OTHER DEALINGS IN THE
 * SOFTWARE.
 */

package io.airbyte.integrations.base;

import com.fasterxml.jackson.databind.JsonNode;
import com.google.common.collect.Lists;
import io.airbyte.commons.io.IOs;
import io.airbyte.commons.io.LineGobbler;
import io.airbyte.commons.json.Jsons;
import io.airbyte.protocol.models.AirbyteCatalog;
import io.airbyte.protocol.models.ConnectorSpecification;
import io.airbyte.workers.WorkerUtils;

import java.io.IOException;
import java.nio.file.Files;
import java.nio.file.Path;
import java.util.List;
import java.util.concurrent.TimeUnit;

import org.slf4j.Logger;
import org.slf4j.LoggerFactory;

/**
 * Extends TestSource such that it can be called using resources pulled from the file system. Will
 * also add the ability to execute arbitrary scripts in the next version.
 */
public class PythonTestSource extends TestSource {

  private static final Logger LOGGER = LoggerFactory.getLogger(PythonTestSource.class);
  private static final String OUTPUT_FILENAME = "output.json";

  public static String IMAGE_NAME;
  public static String PYTHON_CONTAINER_NAME;

  private Path testRoot;

  @Override
  protected String getImageName() {
    return IMAGE_NAME;
  }

  @Override
  protected ConnectorSpecification getSpec() throws IOException {
    return runExecutable(Command.GET_SPEC, ConnectorSpecification.class);
  }

  @Override
  protected JsonNode getConfig() throws IOException {
    return runExecutable(Command.GET_CONFIG);
  }

  @Override
  protected AirbyteCatalog getCatalog() throws IOException {
    return runExecutable(Command.GET_CATALOG, AirbyteCatalog.class);
  }

  @Override
  protected void setup(TestDestinationEnv testEnv) throws Exception {
<<<<<<< HEAD
    LOGGER.info("SETTING UP");
=======
    testRoot = Files.createTempDirectory(Files.createDirectories(Path.of("/tmp/standard_test")), "pytest");
>>>>>>> d84b8592
    runExecutableVoid(Command.SETUP);
  }

  @Override
  protected void tearDown(TestDestinationEnv testEnv) throws Exception {
    LOGGER.info("TEARING DOWN");
    runExecutableVoid(Command.TEARDOWN);
  }

  private enum Command {
    GET_SPEC,
    GET_CONFIG,
    GET_CATALOG,
    SETUP,
    TEARDOWN
  }

  private <T> T runExecutable(Command cmd, Class<T> klass) throws IOException {
    return Jsons.object(runExecutable(cmd), klass);
  }

  private JsonNode runExecutable(Command cmd) throws IOException {
    return Jsons.deserialize(IOs.readFile(runExecutableInternal(cmd), OUTPUT_FILENAME));
  }

  private void runExecutableVoid(Command cmd) throws IOException {
    runExecutableInternal(cmd);
  }

  private Path runExecutableInternal(Command cmd) throws IOException {
    LOGGER.info("testRoot = " + testRoot);
    final List<String> dockerCmd =
        Lists.newArrayList(
            "docker",
            "run",
            "--rm",
            "-i",
            "-v",
            String.format("%s:%s", testRoot, "/test_root"),
            "-w",
            testRoot.toString(),
            "--network",
            "host",
            PYTHON_CONTAINER_NAME,
            cmd.toString().toLowerCase(),
            "--out",
            "/test_root");

    final Process process = new ProcessBuilder(dockerCmd).start();
    LineGobbler.gobble(process.getErrorStream(), LOGGER::error);
    LineGobbler.gobble(process.getInputStream(), LOGGER::info);

    WorkerUtils.gentleClose(process, 1, TimeUnit.MINUTES);

    int exitCode = process.exitValue();
    if (exitCode != 0) {
      throw new RuntimeException("python execution failed");
    }

    return testRoot;
  }

}<|MERGE_RESOLUTION|>--- conflicted
+++ resolved
@@ -78,11 +78,7 @@
 
   @Override
   protected void setup(TestDestinationEnv testEnv) throws Exception {
-<<<<<<< HEAD
-    LOGGER.info("SETTING UP");
-=======
     testRoot = Files.createTempDirectory(Files.createDirectories(Path.of("/tmp/standard_test")), "pytest");
->>>>>>> d84b8592
     runExecutableVoid(Command.SETUP);
   }
 
