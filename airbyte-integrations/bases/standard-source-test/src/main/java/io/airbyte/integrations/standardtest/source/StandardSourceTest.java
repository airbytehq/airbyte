--- conflicted
+++ resolved
@@ -100,13 +100,9 @@
       "airbyte/source-exchangeratesapi-singer",
       "airbyte/source-hubspot-singer",
       "airbyte/source-marketo-singer",
-<<<<<<< HEAD
       "airbyte/source-twilio-singer",
+      "airbyte/source-mixpanel-singer",
       "airbyte/source-salesforce-singer");
-=======
-      "airbyte/source-mixpanel-singer",
-      "airbyte/source-twilio-singer");
->>>>>>> b42b649b
 
   /**
    * Name of the docker image that the tests will run against.
