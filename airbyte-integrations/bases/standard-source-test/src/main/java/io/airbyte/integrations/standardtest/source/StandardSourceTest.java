/*
 * MIT License
 *
 * Copyright (c) 2020 Airbyte
 *
 * Permission is hereby granted, free of charge, to any person obtaining a copy
 * of this software and associated documentation files (the "Software"), to deal
 * in the Software without restriction, including without limitation the rights
 * to use, copy, modify, merge, publish, distribute, sublicense, and/or sell
 * copies of the Software, and to permit persons to whom the Software is
 * furnished to do so, subject to the following conditions:
 *
 * The above copyright notice and this permission notice shall be included in all
 * copies or substantial portions of the Software.
 *
 * THE SOFTWARE IS PROVIDED "AS IS", WITHOUT WARRANTY OF ANY KIND, EXPRESS OR
 * IMPLIED, INCLUDING BUT NOT LIMITED TO THE WARRANTIES OF MERCHANTABILITY,
 * FITNESS FOR A PARTICULAR PURPOSE AND NONINFRINGEMENT. IN NO EVENT SHALL THE
 * AUTHORS OR COPYRIGHT HOLDERS BE LIABLE FOR ANY CLAIM, DAMAGES OR OTHER
 * LIABILITY, WHETHER IN AN ACTION OF CONTRACT, TORT OR OTHERWISE, ARISING FROM,
 * OUT OF OR IN CONNECTION WITH THE SOFTWARE OR THE USE OR OTHER DEALINGS IN THE
 * SOFTWARE.
 */

package io.airbyte.integrations.standardtest.source;

import static io.airbyte.protocol.models.SyncMode.FULL_REFRESH;
import static io.airbyte.protocol.models.SyncMode.INCREMENTAL;
import static org.junit.jupiter.api.Assertions.assertEquals;
import static org.junit.jupiter.api.Assertions.assertFalse;
import static org.junit.jupiter.api.Assertions.assertNotNull;
import static org.junit.jupiter.api.Assertions.assertTrue;

import com.fasterxml.jackson.databind.JsonNode;
import com.fasterxml.jackson.databind.node.ObjectNode;
import com.google.common.collect.Sets;
import io.airbyte.commons.json.Jsons;
import io.airbyte.config.JobGetSpecConfig;
import io.airbyte.config.StandardCheckConnectionInput;
import io.airbyte.config.StandardCheckConnectionOutput;
import io.airbyte.config.StandardCheckConnectionOutput.Status;
import io.airbyte.config.StandardDiscoverCatalogInput;
import io.airbyte.config.StandardTapConfig;
import io.airbyte.config.State;
import io.airbyte.protocol.models.AirbyteCatalog;
import io.airbyte.protocol.models.AirbyteMessage;
import io.airbyte.protocol.models.AirbyteMessage.Type;
import io.airbyte.protocol.models.AirbyteRecordMessage;
import io.airbyte.protocol.models.AirbyteStateMessage;
import io.airbyte.protocol.models.ConfiguredAirbyteCatalog;
import io.airbyte.protocol.models.ConfiguredAirbyteStream;
import io.airbyte.protocol.models.ConnectorSpecification;
import io.airbyte.protocol.models.DestinationSyncMode;
import io.airbyte.workers.DefaultCheckConnectionWorker;
import io.airbyte.workers.DefaultDiscoverCatalogWorker;
import io.airbyte.workers.DefaultGetSpecWorker;
import io.airbyte.workers.WorkerException;
import io.airbyte.workers.process.AirbyteIntegrationLauncher;
import io.airbyte.workers.process.DockerProcessBuilderFactory;
import io.airbyte.workers.process.ProcessBuilderFactory;
import io.airbyte.workers.protocols.airbyte.AirbyteSource;
import io.airbyte.workers.protocols.airbyte.DefaultAirbyteSource;
import java.nio.file.Files;
import java.nio.file.Path;
import java.util.ArrayList;
import java.util.Collection;
import java.util.HashMap;
import java.util.List;
import java.util.Set;
import java.util.stream.Collectors;
import org.junit.jupiter.api.AfterEach;
import org.junit.jupiter.api.BeforeEach;
import org.junit.jupiter.api.Test;
import org.slf4j.Logger;
import org.slf4j.LoggerFactory;

public abstract class StandardSourceTest {

  public static final String CDC_LSN = "_ab_cdc_lsn";
  public static final String CDC_UPDATED_AT = "_ab_cdc_updated_at";
  public static final String CDC_DELETED_AT = "_ab_cdc_deleted_at";

  private static final long JOB_ID = 0L;
  private static final int JOB_ATTEMPT = 0;

  private static final Logger LOGGER = LoggerFactory.getLogger(StandardSourceTest.class);

  private TestDestinationEnv testEnv;

  private Path jobRoot;
  protected Path localRoot;
  private ProcessBuilderFactory pbf;

  /**
   * TODO hack: Various Singer integrations use cursor fields inclusively i.e: they output records
   * whose cursor field >= the provided cursor value. This leads to the last record in a sync to
   * always be the first record in the next sync. This is a fine assumption from a product POV since
   * we offer at-least-once delivery. But for simplicity, the incremental test suite currently assumes
   * that the second incremental read should output no records when provided the state from the first
   * sync. This works for many integrations but not some Singer ones, so we hardcode the list of
   * integrations to skip over when performing those tests.
   */
  private Set<String> IMAGES_TO_SKIP_SECOND_INCREMENTAL_READ = Sets.newHashSet(
      "airbyte/source-intercom-singer",
      "airbyte/source-exchangeratesapi-singer",
      "airbyte/source-hubspot",
      "airbyte/source-marketo-singer",
      "airbyte/source-twilio-singer",
      "airbyte/source-mixpanel-singer",
      "airbyte/source-twilio-singer",
      "airbyte/source-braintree-singer",
      "airbyte/source-salesforce-singer",
      "airbyte/source-stripe-singer",
      "airbyte/source-github-singer",
      "airbyte/source-gitlab-singer",
<<<<<<< HEAD
      "airbyte/source-google-workspace-admin-reports");
=======
      "airbyte/source-zendesk-talk");
>>>>>>> a6a617f7

  /**
   * FIXME: Some sources can't guarantee that there will be no events between two sequential sync
   */
  private Set<String> IMAGES_TO_SKIP_IDENTICAL_FULL_REFRESHES = Sets.newHashSet(
      "airbyte/source-google-workspace-admin-reports");

  /**
   * Name of the docker image that the tests will run against.
   *
   * @return docker image name
   */
  protected abstract String getImageName();

  /**
   * Specification for integration. Will be passed to integration where appropriate in each test.
   * Should be valid.
   *
   * @return integration-specific configuration
   */
  protected abstract ConnectorSpecification getSpec() throws Exception;

  /**
   * Configuration specific to the integration. Will be passed to integration where appropriate in
   * each test. Should be valid.
   *
   * @return integration-specific configuration
   */
  protected abstract JsonNode getConfig() throws Exception;

  /**
   * The catalog to use to validate the output of read operations. This will be used as follows:
   * <p>
   * Full Refresh syncs will be tested on all the input streams which support it Incremental syncs: -
   * if the stream declares a source-defined cursor, it will be tested with an incremental sync using
   * the default cursor. - if the stream requires a user-defined cursor, it will be tested with the
   * input cursor in both cases, the input {@link #getState()} will be used as the input state.
   *
   * @return
   * @throws Exception
   */
  protected abstract ConfiguredAirbyteCatalog getConfiguredCatalog() throws Exception;

  /**
   * @return a JSON file representing the state file to use when testing incremental syncs
   */
  protected abstract JsonNode getState() throws Exception;

  /**
   * List of regular expressions that should match the output of the test sync.
   *
   * @return the regular expressions to test
   * @throws Exception - thrown when attempting ot access the regexes fails
   */
  protected abstract List<String> getRegexTests() throws Exception;

  /**
   * Function that performs any setup of external resources required for the test. e.g. instantiate a
   * postgres database. This function will be called before EACH test.
   *
   * @param testEnv - information about the test environment.
   * @throws Exception - can throw any exception, test framework will handle.
   */
  protected abstract void setup(TestDestinationEnv testEnv) throws Exception;

  /**
   * Function that performs any clean up of external resources required for the test. e.g. delete a
   * postgres database. This function will be called after EACH test. It MUST remove all data in the
   * destination so that there is no contamination across tests.
   *
   * @param testEnv - information about the test environment.
   * @throws Exception - can throw any exception, test framework will handle.
   */
  protected abstract void tearDown(TestDestinationEnv testEnv) throws Exception;

  @BeforeEach
  public void setUpInternal() throws Exception {
    final Path testDir = Path.of("/tmp/airbyte_tests/");
    Files.createDirectories(testDir);
    final Path workspaceRoot = Files.createTempDirectory(testDir, "test");
    jobRoot = Files.createDirectories(Path.of(workspaceRoot.toString(), "job"));
    localRoot = Files.createTempDirectory(testDir, "output");
    testEnv = new TestDestinationEnv(localRoot);

    setup(testEnv);

    pbf = new DockerProcessBuilderFactory(
        workspaceRoot,
        workspaceRoot.toString(),
        localRoot.toString(),
        "host");
  }

  @AfterEach
  public void tearDownInternal() throws Exception {
    tearDown(testEnv);
  }

  /**
   * Verify that a spec operation issued to the connector returns a valid spec.
   */
  @Test
  public void testGetSpec() throws Exception {
    assertEquals(getSpec(), runSpec(), "Expected spec output by integration to be equal to spec provided by test runner");
  }

  /**
   * Verify that a check operation issued to the connector with the input config file returns a
   * success response.
   */
  @Test
  public void testCheckConnection() throws Exception {
    assertEquals(Status.SUCCEEDED, runCheck().getStatus(), "Expected check connection operation to succeed");
  }

  // /**
  // * Verify that when given invalid credentials, that check connection returns a failed response.
  // * Assume that the {@link TestSource#getFailCheckConfig()} is invalid.
  // */
  // @Test
  // public void testCheckConnectionInvalidCredentials() throws Exception {
  // final OutputAndStatus<StandardCheckConnectionOutput> output = runCheck();
  // assertTrue(output.getOutput().isPresent());
  // assertEquals(Status.FAILED, output.getOutput().get().getStatus());
  // }

  /**
   * Verifies when a discover operation is run on the connector using the given config file, a valid
   * catalog is output by the connector.
   */
  @Test
  public void testDiscover() throws Exception {
    // the worker validates that it is a valid catalog, so we do not need to validate again (as long as
    // we use the worker, which we will not want to do long term).
    assertNotNull(runDiscover(), "Expected discover to produce a catalog");
  }

  /**
   * Configuring all streams in the input catalog to full refresh mode, verifies that a read operation
   * produces some RECORD messages.
   */
  @Test
  public void testFullRefreshRead() throws Exception {
    final List<AirbyteMessage> allMessages = runRead(withFullRefreshSyncModes(getConfiguredCatalog()));
    final List<AirbyteMessage> recordMessages = allMessages.stream().filter(m -> m.getType() == Type.RECORD).collect(Collectors.toList());
    // the worker validates the message formats, so we just validate the message content
    // We don't need to validate message format as long as we use the worker, which we will not want to
    // do long term.
    assertFalse(recordMessages.isEmpty(), "Expected a full refresh sync to produce records");

    final List<String> regexTests = getRegexTests();
    final List<String> stringMessages = allMessages.stream().map(Jsons::serialize).collect(Collectors.toList());
    LOGGER.info("Running " + regexTests.size() + " regex tests...");
    regexTests.forEach(regex -> {
      LOGGER.info("Looking for [" + regex + "]");
      assertTrue(stringMessages.stream().anyMatch(line -> line.matches(regex)), "Failed to find regex: " + regex);
    });
  }

  /**
   * Configuring all streams in the input catalog to full refresh mode, performs two read operations
   * on all streams which support full refresh syncs. It then verifies that the RECORD messages output
   * from both were identical.
   */
  @Test
  public void testIdenticalFullRefreshes() throws Exception {
    if (IMAGES_TO_SKIP_IDENTICAL_FULL_REFRESHES.contains(getImageName().split(":")[0])) {
      return;
    }

    final ConfiguredAirbyteCatalog configuredCatalog = withFullRefreshSyncModes(getConfiguredCatalog());
    final List<AirbyteRecordMessage> recordMessagesFirstRun = filterRecords(runRead(configuredCatalog));
    final List<AirbyteRecordMessage> recordMessagesSecondRun = filterRecords(runRead(configuredCatalog));
    // the worker validates the messages, so we just validate the message, so we do not need to validate
    // again (as long as we use the worker, which we will not want to do long term).
    assertFalse(recordMessagesFirstRun.isEmpty(), "Expected first full refresh to produce records");
    assertFalse(recordMessagesSecondRun.isEmpty(), "Expected second full refresh to produce records");

    assertSameRecords(recordMessagesFirstRun, recordMessagesSecondRun, "Expected two full refresh syncs to produce the same records");
  }

  /**
   * This test verifies that all streams in the input catalog which support incremental sync can do so
   * correctly. It does this by running two read operations on the connector's Docker image: the first
   * takes the configured catalog and config provided to this test as input. It then verifies that the
   * sync produced a non-zero number of RECORD and STATE messages.
   * <p>
   * The second read takes the same catalog and config used in the first test, plus the last STATE
   * message output by the first read operation as the input state file. It verifies that no records
   * are produced (since we read all records in the first sync).
   * <p>
   * This test is performed only for streams which support incremental. Streams which do not support
   * incremental sync are ignored. If no streams in the input catalog support incremental sync, this
   * test is skipped.
   */
  @Test
  public void testIncrementalSyncWithState() throws Exception {
    if (!sourceSupportsIncremental()) {
      return;
    }

    final ConfiguredAirbyteCatalog configuredCatalog = withSourceDefinedCursors(getConfiguredCatalog());
    // only sync incremental streams
    configuredCatalog.setStreams(
        configuredCatalog.getStreams().stream().filter(s -> s.getSyncMode() == INCREMENTAL).collect(Collectors.toList()));

    final List<AirbyteMessage> airbyteMessages = runRead(configuredCatalog, getState());
    final List<AirbyteRecordMessage> recordMessages = filterRecords(airbyteMessages);
    final List<AirbyteStateMessage> stateMessages = airbyteMessages
        .stream()
        .filter(m -> m.getType() == Type.STATE)
        .map(AirbyteMessage::getState)
        .collect(Collectors.toList());

    assertFalse(recordMessages.isEmpty(), "Expected the first incremental sync to produce records");
    assertFalse(stateMessages.isEmpty(), "Expected incremental sync to produce STATE messages");
    // TODO validate exact records

    if (IMAGES_TO_SKIP_SECOND_INCREMENTAL_READ.contains(getImageName().split(":")[0])) {
      return;
    }

    // when we run incremental sync again there should be no new records. Run a sync with the latest
    // state message and assert no records were emitted.
    final JsonNode latestState = stateMessages.get(stateMessages.size() - 1).getData();
    final List<AirbyteRecordMessage> secondSyncRecords = filterRecords(runRead(configuredCatalog, latestState));
    assertTrue(
        secondSyncRecords.isEmpty(),
        "Expected the second incremental sync to produce no records when given the first sync's output state.");
  }

  /**
   * If the source does not support incremental sync, this test is skipped.
   * <p>
   * Otherwise, this test runs two syncs: one where all streams provided in the input catalog sync in
   * full refresh mode, and another where all the streams which in the input catalog which support
   * incremental, sync in incremental mode (streams which don't support incremental sync in full
   * refresh mode). Then, the test asserts that the two syncs produced the same RECORD messages. Any
   * other type of message is disregarded.
   */
  @Test
  public void testEmptyStateIncrementalIdenticalToFullRefresh() throws Exception {
    if (!sourceSupportsIncremental()) {
      return;
    }

    final ConfiguredAirbyteCatalog configuredCatalog = getConfiguredCatalog();
    final ConfiguredAirbyteCatalog fullRefreshCatalog = withFullRefreshSyncModes(configuredCatalog);

    final List<AirbyteRecordMessage> fullRefreshRecords = filterRecords(runRead(fullRefreshCatalog));
    final List<AirbyteRecordMessage> emptyStateRecords = filterRecords(runRead(configuredCatalog, Jsons.jsonNode(new HashMap<>())));
    final String assertionMessage = "Expected a full refresh sync and incremental sync with no input state to produce identical records";
    assertFalse(fullRefreshRecords.isEmpty(), assertionMessage);
    assertFalse(emptyStateRecords.isEmpty(), assertionMessage);
    assertSameRecords(fullRefreshRecords, emptyStateRecords, assertionMessage);
  }

  private List<AirbyteRecordMessage> filterRecords(Collection<AirbyteMessage> messages) {
    return messages.stream()
        .filter(m -> m.getType() == Type.RECORD)
        .map(AirbyteMessage::getRecord)
        .collect(Collectors.toList());
  }

  private ConfiguredAirbyteCatalog withSourceDefinedCursors(ConfiguredAirbyteCatalog catalog) {
    final ConfiguredAirbyteCatalog clone = Jsons.clone(catalog);
    for (ConfiguredAirbyteStream configuredStream : clone.getStreams()) {
      if (configuredStream.getSyncMode() == INCREMENTAL
          && configuredStream.getStream().getSourceDefinedCursor() != null
          && configuredStream.getStream().getSourceDefinedCursor()) {
        configuredStream.setCursorField(configuredStream.getStream().getDefaultCursorField());
      }
    }
    return clone;
  }

  private ConfiguredAirbyteCatalog withFullRefreshSyncModes(ConfiguredAirbyteCatalog catalog) {
    final ConfiguredAirbyteCatalog clone = Jsons.clone(catalog);
    for (ConfiguredAirbyteStream configuredStream : clone.getStreams()) {
      if (configuredStream.getStream().getSupportedSyncModes().contains(FULL_REFRESH)) {
        configuredStream.setSyncMode(FULL_REFRESH);
        configuredStream.setDestinationSyncMode(DestinationSyncMode.OVERWRITE);
      }
    }
    return clone;
  }

  private boolean sourceSupportsIncremental() throws Exception {
    final ConfiguredAirbyteCatalog catalog = getConfiguredCatalog();
    for (ConfiguredAirbyteStream stream : catalog.getStreams()) {
      if (stream.getStream().getSupportedSyncModes().contains(INCREMENTAL)) {
        return true;
      }
    }
    return false;
  }

  private ConnectorSpecification runSpec() throws WorkerException {
    return new DefaultGetSpecWorker(new AirbyteIntegrationLauncher(JOB_ID, JOB_ATTEMPT, getImageName(), pbf))
        .run(new JobGetSpecConfig().withDockerImage(getImageName()), jobRoot);
  }

  private StandardCheckConnectionOutput runCheck() throws Exception {
    return new DefaultCheckConnectionWorker(new AirbyteIntegrationLauncher(JOB_ID, JOB_ATTEMPT, getImageName(), pbf))
        .run(new StandardCheckConnectionInput().withConnectionConfiguration(getConfig()), jobRoot);
  }

  private AirbyteCatalog runDiscover() throws Exception {
    return new DefaultDiscoverCatalogWorker(new AirbyteIntegrationLauncher(JOB_ID, JOB_ATTEMPT, getImageName(), pbf))
        .run(new StandardDiscoverCatalogInput().withConnectionConfiguration(getConfig()), jobRoot);
  }

  private List<AirbyteMessage> runRead(ConfiguredAirbyteCatalog configuredCatalog) throws Exception {
    return runRead(configuredCatalog, null);
  }

  // todo (cgardens) - assume no state since we are all full refresh right now.
  private List<AirbyteMessage> runRead(ConfiguredAirbyteCatalog catalog, JsonNode state) throws Exception {
    final StandardTapConfig tapConfig = new StandardTapConfig()
        .withSourceConnectionConfiguration(getConfig())
        .withState(state == null ? null : new State().withState(state))
        .withCatalog(catalog);

    final AirbyteSource source = new DefaultAirbyteSource(new AirbyteIntegrationLauncher(JOB_ID, JOB_ATTEMPT, getImageName(), pbf));
    final List<AirbyteMessage> messages = new ArrayList<>();

    source.start(tapConfig, jobRoot);
    while (!source.isFinished()) {
      source.attemptRead().ifPresent(messages::add);
    }
    source.close();

    return messages;
  }

  private void assertSameRecords(List<AirbyteRecordMessage> expected, List<AirbyteRecordMessage> actual, String message) {
    final List<AirbyteRecordMessage> prunedExpected = expected.stream().map(this::pruneEmittedAt).collect(Collectors.toList());
    final List<AirbyteRecordMessage> prunedActual = actual
        .stream()
        .map(this::pruneEmittedAt)
        .map(this::pruneCdcMetadata)
        .collect(Collectors.toList());
    assertEquals(prunedExpected.size(), prunedActual.size(), message);
    assertTrue(prunedExpected.containsAll(prunedActual), message);
    assertTrue(prunedActual.containsAll(prunedExpected), message);
  }

  private AirbyteRecordMessage pruneEmittedAt(AirbyteRecordMessage m) {
    return Jsons.clone(m).withEmittedAt(null);
  }

  private AirbyteRecordMessage pruneCdcMetadata(AirbyteRecordMessage m) {
    final AirbyteRecordMessage clone = Jsons.clone(m);
    ((ObjectNode) clone.getData()).remove(CDC_LSN);
    ((ObjectNode) clone.getData()).remove(CDC_UPDATED_AT);
    ((ObjectNode) clone.getData()).remove(CDC_DELETED_AT);
    return clone;
  }

  public static class TestDestinationEnv {

    private final Path localRoot;

    public TestDestinationEnv(Path localRoot) {
      this.localRoot = localRoot;
    }

    public Path getLocalRoot() {
      return localRoot;
    }

  }

}<|MERGE_RESOLUTION|>--- conflicted
+++ resolved
@@ -113,11 +113,8 @@
       "airbyte/source-stripe-singer",
       "airbyte/source-github-singer",
       "airbyte/source-gitlab-singer",
-<<<<<<< HEAD
-      "airbyte/source-google-workspace-admin-reports");
-=======
+      "airbyte/source-google-workspace-admin-reports",
       "airbyte/source-zendesk-talk");
->>>>>>> a6a617f7
 
   /**
    * FIXME: Some sources can't guarantee that there will be no events between two sequential sync
