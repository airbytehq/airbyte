--- conflicted
+++ resolved
@@ -20,12 +20,9 @@
     "dpath~=2.0.1",
     "jsonschema~=3.2.0",
     "jsonref==0.2",
-<<<<<<< HEAD
     "deepdiff~=5.8.0",
-=======
     "requests-mock",
     "pytest-mock~=3.6.1",
->>>>>>> 57c841f4
 ]
 
 setuptools.setup(
