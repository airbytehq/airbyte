--- conflicted
+++ resolved
@@ -23,12 +23,9 @@
     "deepdiff~=5.8.0",
     "requests-mock~=1.9.3",
     "pytest-mock~=3.6.1",
-<<<<<<< HEAD
     "pytest-cov~=3.0.0",
-=======
     "hypothesis~=6.54.1",
     "hypothesis-jsonschema~=0.20.1",  # TODO alafanechere upgrade to latest when jsonschema lib is upgraded to >= 4.0.0 in airbyte-cdk and SAT
->>>>>>> 62303a85
 ]
 
 setuptools.setup(
