#
# Copyright (c) 2022 Airbyte, Inc., all rights reserved.
#

from abc import ABC, abstractmethod
from enum import Enum

import jsonschema
from airbyte_cdk.models import ConnectorSpecification
from deepdiff import DeepDiff
from hypothesis import HealthCheck, Verbosity, given, settings
from hypothesis_jsonschema import from_schema
from source_acceptance_test.utils import SecretDict


class BackwardIncompatibilityContext(Enum):
    SPEC = 1
    DISCOVER = 2


class NonBackwardCompatibleError(Exception):
    def __init__(self, error_message: str, context: BackwardIncompatibilityContext) -> None:
        self.error_message = error_message
        self.context = context
        super().__init__(error_message)

    def __str__(self):
        return f"{self.context} - {self.error_message}"


class BaseDiffChecker(ABC):
    def __init__(self, previous: dict, current: dict) -> None:
        self._previous = previous
        self._current = current
        self.compute_diffs()

    def _raise_error(self, message: str, diff: DeepDiff):
        raise NonBackwardCompatibleError(f"{message}. Diff: {diff.pretty()}", self.context)

    @property
    @abstractmethod
    def context(self):  # pragma: no cover
        pass

    @abstractmethod
    def compute_diffs(self):  # pragma: no cover
        pass

    @abstractmethod
    def assert_is_backward_compatible(self):  # pragma: no cover
        pass

<<<<<<< HEAD
    def check_if_value_of_type_field_changed(self):
        """Check if a type was changed on a property"""
        # Detect type value change in case type field is declared as a string (e.g "str" -> "int"):
        changes_on_property_type = [
            change for change in self._diff.get("values_changed", []) if {"properties", "type"}.issubset(change.path(output_format="list"))
        ]
        if changes_on_property_type:
            self._raise_error("The'type' field value was changed.")
=======
    def check_if_value_of_type_field_changed(self, diff: DeepDiff):
        """Check if a type was changed"""
        # Detect type value change in case type field is declared as a string (e.g "str" -> "int"):
        type_values_changed = [change for change in diff.get("values_changed", []) if change.path(output_format="list")[-1] == "type"]

        # Detect type value change in case type field is declared as a single item list (e.g ["str"] -> ["int"]):
        type_values_changed_in_list = [
            change for change in diff.get("values_changed", []) if change.path(output_format="list")[-2] == "type"
        ]
        if type_values_changed or type_values_changed_in_list:
            self._raise_error("The'type' field value was changed.", diff)
>>>>>>> 51894a0a

    def check_if_new_type_was_added(self, diff: DeepDiff):  # pragma: no cover
        """Detect type value added to type list if new type value is not None (e.g ["str"] -> ["str", "int"])"""
        new_values_in_type_list = [
            change
            for change in diff.get("iterable_item_added", [])
            if change.path(output_format="list")[-2] == "type"
            if change.t2 != "null"
        ]
        if new_values_in_type_list:
            self._raise_error("A new value was added to a 'type' field")

    def check_if_type_of_type_field_changed(self, diff: DeepDiff):
        """
        Detect the change of type of a type field on a property
        e.g:
        - "str" -> ["str"] VALID
        - "str" -> ["str", "null"] VALID
        - "str" -> ["str", "int"] VALID
        - "str" -> 1 INVALID
        - ["str"] -> "str" VALID
        - ["str"] -> "int" INVALID
        - ["str"] -> 1 INVALID
        """
<<<<<<< HEAD
        type_changes = [
            change for change in self._diff.get("type_changes", []) if {"properties", "type"}.issubset(change.path(output_format="list"))
        ]
=======
        type_changes = [change for change in diff.get("type_changes", []) if change.path(output_format="list")[-1] == "type"]
>>>>>>> 51894a0a
        for change in type_changes:
            # We only accept change on the type field if the new type for this field is list or string
            # This might be something already guaranteed by JSON schema validation.
            if isinstance(change.t1, str):
                if not isinstance(change.t2, list):
                    self._raise_error("A 'type' field was changed from string to an invalid value.", diff)
                # If the new type field is a list we want to make sure it only has the original type (t1) and null: e.g. "str" -> ["str", "null"]
                # We want to raise an error otherwise.
                t2_not_null_types = [_type for _type in change.t2 if _type != "null"]
                if not (len(t2_not_null_types) == 1 and t2_not_null_types[0] == change.t1):
                    self._raise_error("The 'type' field was changed to a list with multiple invalid values", diff)
            if isinstance(change.t1, list):
                if not isinstance(change.t2, str):
                    self._raise_error("The 'type' field was changed from a list to an invalid value", diff)
                if not (len(change.t1) == 1 and change.t2 == change.t1[0]):
                    self._raise_error("An element was removed from the list of 'type'", diff)


class SpecDiffChecker(BaseDiffChecker):
    """A class to perform backward compatibility checks on a connector specification diff"""

    context = BackwardIncompatibilityContext.SPEC

    def compute_diffs(self):
        self.connection_specification_diff = DeepDiff(
            self._previous["connectionSpecification"],
            self._current["connectionSpecification"],
            view="tree",
            ignore_order=True,
        )

    def assert_is_backward_compatible(self):
        self.check_if_declared_new_required_field(self.connection_specification_diff)
        self.check_if_added_a_new_required_property(self.connection_specification_diff)
        self.check_if_value_of_type_field_changed(self.connection_specification_diff)
        # self.check_if_new_type_was_added(self.connection_specification_diff) We want to allow type expansion atm
        self.check_if_type_of_type_field_changed(self.connection_specification_diff)
        self.check_if_field_was_made_not_nullable(self.connection_specification_diff)
        self.check_if_enum_was_narrowed(self.connection_specification_diff)
        self.check_if_declared_new_enum_field(self.connection_specification_diff)

    def check_if_declared_new_required_field(self, diff: DeepDiff):
        """Check if the new spec declared a 'required' field."""
        added_required_fields = [
            addition for addition in diff.get("dictionary_item_added", []) if addition.path(output_format="list")[-1] == "required"
        ]
        if added_required_fields:
            self._raise_error("A new 'required' field was declared.", diff)

    def check_if_added_a_new_required_property(self, diff: DeepDiff):
        """Check if the new spec added a property to the 'required' list"""
        added_required_properties = [
            addition for addition in diff.get("iterable_item_added", []) if addition.up.path(output_format="list")[-1] == "required"
        ]
        if added_required_properties:
            self._raise_error("A new property was added to 'required'", diff)

    def check_if_field_was_made_not_nullable(self, diff: DeepDiff):
        """Detect when field was made not nullable but is still a list: e.g ["string", "null"] -> ["string"]"""
<<<<<<< HEAD
        removed_nullable = [
            change
            for change in self._diff.get("iterable_item_removed", [])
            if {"properties", "type"}.issubset(change.path(output_format="list"))
        ]
=======
        removed_nullable = [change for change in diff.get("iterable_item_removed", []) if change.path(output_format="list")[-2] == "type"]
>>>>>>> 51894a0a
        if removed_nullable:
            self._raise_error("A field type was narrowed or made a field not nullable", diff)

    def check_if_enum_was_narrowed(self, diff: DeepDiff):
        """Check if the list of values in a enum was shortened in a spec."""
        enum_removals = [
            enum_removal
            for enum_removal in diff.get("iterable_item_removed", [])
            if enum_removal.up.path(output_format="list")[-1] == "enum"
        ]
        if enum_removals:
            self._raise_error("An enum field was narrowed.", diff)

    def check_if_declared_new_enum_field(self, diff: DeepDiff):
        """Check if an 'enum' field was added to the spec."""
        enum_additions = [
            enum_addition
            for enum_addition in diff.get("dictionary_item_added", [])
            if enum_addition.path(output_format="list")[-1] == "enum"
        ]
        if enum_additions:
            self._raise_error("An 'enum' field was declared on an existing property", diff)


def validate_previous_configs(
    previous_connector_spec: ConnectorSpecification, actual_connector_spec: ConnectorSpecification, number_of_configs_to_generate=100
):
    """Use hypothesis and hypothesis-jsonschema to run property based testing:
    1. Generate fake previous config with the previous connector specification json schema.
    2. Validate a fake previous config against the actual connector specification json schema."""

    @given(from_schema(previous_connector_spec.dict()["connectionSpecification"]))
    @settings(max_examples=number_of_configs_to_generate, verbosity=Verbosity.quiet, suppress_health_check=(HealthCheck.too_slow,))
    def check_fake_previous_config_against_actual_spec(fake_previous_config):
        if isinstance(fake_previous_config, dict):  # Looks like hypothesis-jsonschema not only generate dict objects...
            fake_previous_config = SecretDict(fake_previous_config)
            filtered_fake_previous_config = {key: value for key, value in fake_previous_config.data.items() if not key.startswith("_")}
            try:
                jsonschema.validate(instance=filtered_fake_previous_config, schema=actual_connector_spec.connectionSpecification)
            except jsonschema.exceptions.ValidationError as err:
                raise NonBackwardCompatibleError(err, BackwardIncompatibilityContext.SPEC)

    check_fake_previous_config_against_actual_spec()


class CatalogDiffChecker(BaseDiffChecker):
    """A class to perform backward compatibility checks on a discoverd catalog diff"""

    context = BackwardIncompatibilityContext.DISCOVER

    def compute_diffs(self):
        self.streams_json_schemas_diff = DeepDiff(
            {stream_name: airbyte_stream.dict().pop("json_schema") for stream_name, airbyte_stream in self._previous.items()},
            {stream_name: airbyte_stream.dict().pop("json_schema") for stream_name, airbyte_stream in self._current.items()},
            view="tree",
            ignore_order=True,
        )
        self.streams_cursor_fields_diff = DeepDiff(
            {stream_name: airbyte_stream.dict().pop("default_cursor_field") for stream_name, airbyte_stream in self._previous.items()},
            {stream_name: airbyte_stream.dict().pop("default_cursor_field") for stream_name, airbyte_stream in self._current.items()},
            view="tree",
        )

    def assert_is_backward_compatible(self):
        self.check_if_stream_was_removed(self.streams_json_schemas_diff)
        self.check_if_value_of_type_field_changed(self.streams_json_schemas_diff)
        self.check_if_type_of_type_field_changed(self.streams_json_schemas_diff)
        self.check_if_cursor_field_was_changed(self.streams_cursor_fields_diff)

    def check_if_stream_was_removed(self, diff: DeepDiff):
        """Check if a stream was removed from the catalog."""
        removed_streams = []
        for removal in diff.get("dictionary_item_removed", []):
            if removal.path() != "root" and removal.up.path() == "root":
                removed_streams.append(removal.path(output_format="list")[0])
        if removed_streams:
            self._raise_error(f"The following streams were removed: {','.join(removed_streams)}", diff)

    def check_if_cursor_field_was_changed(self, diff: DeepDiff):
        """Check if a default cursor field value was changed."""
        if diff:
            self._raise_error("The value of 'default_cursor_field' was changed", diff)<|MERGE_RESOLUTION|>--- conflicted
+++ resolved
@@ -50,28 +50,14 @@
     def assert_is_backward_compatible(self):  # pragma: no cover
         pass
 
-<<<<<<< HEAD
-    def check_if_value_of_type_field_changed(self):
+    def check_if_value_of_type_field_changed(self, diff: DeepDiff):
         """Check if a type was changed on a property"""
         # Detect type value change in case type field is declared as a string (e.g "str" -> "int"):
         changes_on_property_type = [
-            change for change in self._diff.get("values_changed", []) if {"properties", "type"}.issubset(change.path(output_format="list"))
+            change for change in diff.get("values_changed", []) if {"properties", "type"}.issubset(change.path(output_format="list"))
         ]
         if changes_on_property_type:
-            self._raise_error("The'type' field value was changed.")
-=======
-    def check_if_value_of_type_field_changed(self, diff: DeepDiff):
-        """Check if a type was changed"""
-        # Detect type value change in case type field is declared as a string (e.g "str" -> "int"):
-        type_values_changed = [change for change in diff.get("values_changed", []) if change.path(output_format="list")[-1] == "type"]
-
-        # Detect type value change in case type field is declared as a single item list (e.g ["str"] -> ["int"]):
-        type_values_changed_in_list = [
-            change for change in diff.get("values_changed", []) if change.path(output_format="list")[-2] == "type"
-        ]
-        if type_values_changed or type_values_changed_in_list:
             self._raise_error("The'type' field value was changed.", diff)
->>>>>>> 51894a0a
 
     def check_if_new_type_was_added(self, diff: DeepDiff):  # pragma: no cover
         """Detect type value added to type list if new type value is not None (e.g ["str"] -> ["str", "int"])"""
@@ -96,13 +82,9 @@
         - ["str"] -> "int" INVALID
         - ["str"] -> 1 INVALID
         """
-<<<<<<< HEAD
         type_changes = [
-            change for change in self._diff.get("type_changes", []) if {"properties", "type"}.issubset(change.path(output_format="list"))
-        ]
-=======
-        type_changes = [change for change in diff.get("type_changes", []) if change.path(output_format="list")[-1] == "type"]
->>>>>>> 51894a0a
+            change for change in diff.get("type_changes", []) if {"properties", "type"}.issubset(change.path(output_format="list"))
+        ]
         for change in type_changes:
             # We only accept change on the type field if the new type for this field is list or string
             # This might be something already guaranteed by JSON schema validation.
@@ -162,15 +144,9 @@
 
     def check_if_field_was_made_not_nullable(self, diff: DeepDiff):
         """Detect when field was made not nullable but is still a list: e.g ["string", "null"] -> ["string"]"""
-<<<<<<< HEAD
         removed_nullable = [
-            change
-            for change in self._diff.get("iterable_item_removed", [])
-            if {"properties", "type"}.issubset(change.path(output_format="list"))
-        ]
-=======
-        removed_nullable = [change for change in diff.get("iterable_item_removed", []) if change.path(output_format="list")[-2] == "type"]
->>>>>>> 51894a0a
+            change for change in diff.get("iterable_item_removed", []) if {"properties", "type"}.issubset(change.path(output_format="list"))
+        ]
         if removed_nullable:
             self._raise_error("A field type was narrowed or made a field not nullable", diff)
 
