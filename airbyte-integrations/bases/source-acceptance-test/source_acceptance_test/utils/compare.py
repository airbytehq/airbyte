--- conflicted
+++ resolved
@@ -71,26 +71,6 @@
         return hash(self) == hash(other)
 
 
-<<<<<<< HEAD
-def serialize(value, exclude_fields: List[str] = None) -> str:
-    """
-    Simplify comparison of nested dicts/lists
-    :param value value for comparison
-    :param exclude_fields if value is Mapping, some fields can be excluded
-    """
-    if isinstance(value, Mapping):
-        # If value is Mapping, some fields can be excluded
-        exclude_fields = exclude_fields or []
-        for field in exclude_fields:
-            try:
-                dpath.util.delete(value, field)
-            except dpath.exceptions.PathNotFound:
-                pass
-        return DictWithHash(value)
-    if isinstance(value, List):
-        return sorted([serialize(v) for v in value])
-    return str(value)
-=======
 class DictWithHashMixin(HashMixin, dict):
     pass
 
@@ -99,10 +79,21 @@
     pass
 
 
-def make_hashable(obj):
+def make_hashable(obj, exclude_fields: List[str] = None) -> str:
+    """
+   Simplify comparison of nested dicts/lists
+   :param obj value for comparison
+   :param exclude_fields if value is Mapping, some fields can be excluded
+   """
     if isinstance(obj, Mapping):
+        # If value is Mapping, some fields can be excluded
+        exclude_fields = exclude_fields or []
+        for field in exclude_fields:
+            try:
+                dpath.util.delete(obj, field)
+            except dpath.exceptions.PathNotFound:
+                pass
         return DictWithHashMixin(obj)
     if isinstance(obj, List):
         return ListWithHashMixin(obj)
-    return obj
->>>>>>> ebf35ebe
+    return obj