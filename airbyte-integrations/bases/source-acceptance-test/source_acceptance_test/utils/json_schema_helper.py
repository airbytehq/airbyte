#
# Copyright (c) 2021 Airbyte, Inc., all rights reserved.
#


from functools import reduce
from typing import Any, List, Mapping, Optional, Set

import dpath.util
import pendulum
from jsonref import JsonRef


class CatalogField:
    """Field class to represent cursor/pk fields"""

    def __init__(self, schema: Mapping[str, Any], path: List[str]):
        self.schema = schema
        self.path = path
        self.formats = self._detect_formats()

    def _detect_formats(self) -> Set[str]:
        """Extract set of formats/types for this field"""
        format_ = []
        try:
            format_ = self.schema.get("format", self.schema["type"])
            if not isinstance(format_, List):
                format_ = [format_]
        except KeyError:
            pass
        return set(format_)

    def _parse_value(self, value: Any) -> Any:
        """Do actual parsing of the serialized value"""
        if self.formats.intersection({"datetime", "date-time", "date"}):
            if value is None and "null" not in self.formats:
                raise ValueError(f"Invalid field format. Value: {value}. Format: {self.formats}")
            # handle beautiful MySQL datetime, i.e. NULL datetime
            if value.startswith("0000-00-00"):
                value = value.replace("0000-00-00", "0001-01-01")
            return pendulum.parse(value)
        return value

    def parse(self, record: Mapping[str, Any], path: Optional[List[str]] = None) -> Any:
        """Extract field value from the record and cast it to native type"""
        path = path or self.path
        value = reduce(lambda data, key: data[key], path, record)
        return self._parse_value(value)


class JsonSchemaHelper:
    def __init__(self, schema):
        self._schema = schema

    def get_ref(self, path: List[str]):
        node = self._schema
        for segment in path.split("/")[1:]:
            node = node[segment]
        return node

    def get_property(self, path: List[str]) -> Mapping[str, Any]:
        node = self._schema
        for segment in path:
            if "$ref" in node:
                node = self.get_ref(node["$ref"])
            node = node["properties"][segment]
        return node

    def field(self, path: List[str]) -> CatalogField:
        return CatalogField(schema=self.get_property(path), path=path)

    def find_variant_paths(self) -> List[List[str]]:
        """
        return list of json object paths for oneOf or anyOf attributes
        """
        variant_paths = []

        def traverse_schema(_schema, path=[]):
            if path and path[-1] in ["oneOf", "anyOf"]:
                variant_paths.append(path)
            for item in _schema:
                next_obj = _schema[item] if isinstance(_schema, dict) else item
                if isinstance(next_obj, (list, dict)):
                    traverse_schema(next_obj, [*path, item])

        traverse_schema(self._schema)
        return variant_paths

    def validate_variant_paths(self, variant_paths: List[List[str]]):
        """
        Validate oneOf paths according to reference
        https://docs.airbyte.io/connector-development/connector-specification-reference
        """

        def get_top_level_item(variant_path: List[str]):
            # valid path should contain at least 3 items
            path_to_schema_obj = variant_path[:-1]
            return dpath.util.get(self._schema, "/".join(path_to_schema_obj))

        for variant_path in variant_paths:
            top_level_obj = get_top_level_item(variant_path)
            if "$ref" in top_level_obj:
                obj_def = top_level_obj["$ref"].split("/")[-1]
                top_level_obj = self._schema["definitions"][obj_def]
            """
            1. The top-level item containing the oneOf must have type: object
            """
            assert (
                top_level_obj.get("type") == "object"
            ), f"The top-level definition in a `oneOf` block should have type: object. misconfigured object: {top_level_obj}. See specification reference at https://docs.airbyte.io/connector-development/connector-specification-reference"
            """

            2. Each item in the oneOf array must be a property with type: object
            """
            variants = dpath.util.get(self._schema, "/".join(variant_path))
            for variant in variants:
                assert (
                    "properties" in variant
                ), "Each item in the oneOf array should be a property with type object. See specification reference at https://docs.airbyte.io/connector-development/connector-specification-reference"

            """
             3. One string field with the same property name must be
             consistently present throughout each object inside the oneOf
             array. It is required to add a const value unique to that oneOf
             option.
            """
            variant_props = [set(list(v["properties"].keys())) for v in variants]
            common_props = set.intersection(*variant_props)
            assert common_props, "There should be at least one common property for oneOf subobjects"
            assert any(
                [all(["const" in var["properties"][prop] for var in variants]) for prop in common_props]
            ), f"Any of {common_props} properties in {'.'.join(variant_path)} has no const keyword. See specification reference at https://docs.airbyte.io/connector-development/connector-specification-reference"


def get_object_structure(obj: dict) -> List[str]:
    """
    Traverse through object structure and compose a list of property keys including nested one.
    This list reflects object's structure with list of all obj property key
<<<<<<< HEAD
    pathes. In case if object is nested inside array we assume that it has same
    structure as first element.
    :param obj: data object to get its structure
    :returns list of object property keys pathes
    """
    pathes = []

    def _traverse_obj_and_get_path(obj, path=""):
        if path:
            pathes.append(path)
=======
    paths. In case if object is nested inside array we assume that it has same
    structure as first element.
    :param obj: data object to get its structure
    :returns list of object property keys paths
    """
    paths = []

    def _traverse_obj_and_get_path(obj, path=""):
        if path:
            paths.append(path)
>>>>>>> 8b021a89
        if isinstance(obj, dict):
            return {k: _traverse_obj_and_get_path(v, path + "/" + k) for k, v in obj.items()}
        elif isinstance(obj, list) and len(obj) > 0:
            return [_traverse_obj_and_get_path(obj[0], path + "/[]")]

    _traverse_obj_and_get_path(obj)

<<<<<<< HEAD
    return pathes


def get_expected_schema_structure(schema: dict, annotate_one_of: bool = False) -> List[str]:
    """
    Travers through json schema and compose list of property keys that object expected to have.
    :param schema: jsonschema to get expected pathes
    :param annotate_one_of: Generate one_of index in path
    :returns list of object property keys pathes
    """
    pathes = []
=======
    return paths


def get_expected_schema_structure(schema: dict) -> List[str]:
    """
    Travers through json schema and compose list of property keys that object expected to have.
    :param schema: jsonschema to get expected paths
    :returns list of object property keys paths
    """
    paths = []
>>>>>>> 8b021a89
    # Resolve all references to simplify schema processing.
    schema = JsonRef.replace_refs(schema)

    def _scan_schema(subschema, path=""):
        if "oneOf" in subschema or "anyOf" in subschema:
<<<<<<< HEAD
            if annotate_one_of:
                return [
                    _scan_schema({"type": "object", **s}, path + "(0)")
                    for num, s in enumerate(subschema.get("oneOf") or subschema.get("anyOf"))
                ]
=======
>>>>>>> 8b021a89
            return [_scan_schema({"type": "object", **s}, path) for s in subschema.get("oneOf") or subschema.get("anyOf")]
        schema_type = subschema.get("type", ["null"])
        if not isinstance(schema_type, list):
            schema_type = [schema_type]
        if "object" in schema_type:
            props = subschema.get("properties")
            if not props:
                # Handle objects with arbitrary properties:
                # {"type": "object", "additionalProperties": {"type": "string"}}
<<<<<<< HEAD
                return pathes.append(path)
=======
                if path:
                    paths.append(path)
                return
>>>>>>> 8b021a89
            return {k: _scan_schema(v, path + "/" + k) for k, v in props.items()}
        elif "array" in schema_type:
            items = subschema.get("items", {})
            return [_scan_schema(items, path + "/[]")]
<<<<<<< HEAD
        pathes.append(path)

    _scan_schema(schema)
    return pathes
=======
        paths.append(path)

    _scan_schema(schema)
    return paths
>>>>>>> 8b021a89
<|MERGE_RESOLUTION|>--- conflicted
+++ resolved
@@ -136,18 +136,6 @@
     """
     Traverse through object structure and compose a list of property keys including nested one.
     This list reflects object's structure with list of all obj property key
-<<<<<<< HEAD
-    pathes. In case if object is nested inside array we assume that it has same
-    structure as first element.
-    :param obj: data object to get its structure
-    :returns list of object property keys pathes
-    """
-    pathes = []
-
-    def _traverse_obj_and_get_path(obj, path=""):
-        if path:
-            pathes.append(path)
-=======
     paths. In case if object is nested inside array we assume that it has same
     structure as first element.
     :param obj: data object to get its structure
@@ -158,7 +146,6 @@
     def _traverse_obj_and_get_path(obj, path=""):
         if path:
             paths.append(path)
->>>>>>> 8b021a89
         if isinstance(obj, dict):
             return {k: _traverse_obj_and_get_path(v, path + "/" + k) for k, v in obj.items()}
         elif isinstance(obj, list) and len(obj) > 0:
@@ -166,19 +153,6 @@
 
     _traverse_obj_and_get_path(obj)
 
-<<<<<<< HEAD
-    return pathes
-
-
-def get_expected_schema_structure(schema: dict, annotate_one_of: bool = False) -> List[str]:
-    """
-    Travers through json schema and compose list of property keys that object expected to have.
-    :param schema: jsonschema to get expected pathes
-    :param annotate_one_of: Generate one_of index in path
-    :returns list of object property keys pathes
-    """
-    pathes = []
-=======
     return paths
 
 
@@ -189,20 +163,11 @@
     :returns list of object property keys paths
     """
     paths = []
->>>>>>> 8b021a89
     # Resolve all references to simplify schema processing.
     schema = JsonRef.replace_refs(schema)
 
     def _scan_schema(subschema, path=""):
         if "oneOf" in subschema or "anyOf" in subschema:
-<<<<<<< HEAD
-            if annotate_one_of:
-                return [
-                    _scan_schema({"type": "object", **s}, path + "(0)")
-                    for num, s in enumerate(subschema.get("oneOf") or subschema.get("anyOf"))
-                ]
-=======
->>>>>>> 8b021a89
             return [_scan_schema({"type": "object", **s}, path) for s in subschema.get("oneOf") or subschema.get("anyOf")]
         schema_type = subschema.get("type", ["null"])
         if not isinstance(schema_type, list):
@@ -212,25 +177,14 @@
             if not props:
                 # Handle objects with arbitrary properties:
                 # {"type": "object", "additionalProperties": {"type": "string"}}
-<<<<<<< HEAD
-                return pathes.append(path)
-=======
                 if path:
                     paths.append(path)
                 return
->>>>>>> 8b021a89
             return {k: _scan_schema(v, path + "/" + k) for k, v in props.items()}
         elif "array" in schema_type:
             items = subschema.get("items", {})
             return [_scan_schema(items, path + "/[]")]
-<<<<<<< HEAD
-        pathes.append(path)
-
-    _scan_schema(schema)
-    return pathes
-=======
         paths.append(path)
 
     _scan_schema(schema)
-    return paths
->>>>>>> 8b021a89
+    return paths