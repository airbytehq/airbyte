#
# MIT License
#
# Copyright (c) 2020 Airbyte
#
# Permission is hereby granted, free of charge, to any person obtaining a copy
# of this software and associated documentation files (the "Software"), to deal
# in the Software without restriction, including without limitation the rights
# to use, copy, modify, merge, publish, distribute, sublicense, and/or sell
# copies of the Software, and to permit persons to whom the Software is
# furnished to do so, subject to the following conditions:
#
# The above copyright notice and this permission notice shall be included in all
# copies or substantial portions of the Software.
#
# THE SOFTWARE IS PROVIDED "AS IS", WITHOUT WARRANTY OF ANY KIND, EXPRESS OR
# IMPLIED, INCLUDING BUT NOT LIMITED TO THE WARRANTIES OF MERCHANTABILITY,
# FITNESS FOR A PARTICULAR PURPOSE AND NONINFRINGEMENT. IN NO EVENT SHALL THE
# AUTHORS OR COPYRIGHT HOLDERS BE LIABLE FOR ANY CLAIM, DAMAGES OR OTHER
# LIABILITY, WHETHER IN AN ACTION OF CONTRACT, TORT OR OTHERWISE, ARISING FROM,
# OUT OF OR IN CONNECTION WITH THE SOFTWARE OR THE USE OR OTHER DEALINGS IN THE
# SOFTWARE.
#

import logging
from collections import Counter, defaultdict
from functools import reduce
from typing import Any, List, Mapping, MutableMapping

import pytest
from airbyte_cdk.models import AirbyteMessage, ConnectorSpecification, Status, Type
from docker.errors import ContainerError
from jsonschema import validate
from source_acceptance_test.base import BaseTest
from source_acceptance_test.config import BasicReadTestConfig, ConnectionTestConfig
from source_acceptance_test.utils import ConnectorRunner, SecretDict, serialize, verify_records_schema


@pytest.mark.default_timeout(10)
class TestSpec(BaseTest):
    def test_match_expected(self, connector_spec: ConnectorSpecification, connector_config: SecretDict, docker_runner: ConnectorRunner):
        output = docker_runner.call_spec()
        spec_messages = [message for message in output if message.type == Type.SPEC]

        assert len(spec_messages) == 1, "Spec message should be emitted exactly once"
        if connector_spec:
            assert spec_messages[0].spec == connector_spec, "Spec should be equal to the one in spec.json file"

<<<<<<< HEAD
        assert docker_runner.env_variables.get("AIRBYTE_ENTRYPOINT"), "AIRBYTE_ENTRYPOINT must be set in dockerfile"
        assert docker_runner.env_variables.get("AIRBYTE_ENTRYPOINT") == " ".join(
            docker_runner.entry_point
        ), "env should be equal to space-joined entrypoint"
=======
        # Getting rid of technical variables that start with an underscore
        config = {key: value for key, value in connector_config.data.items() if not key.startswith("_")}

        validate(instance=config, schema=spec_messages[0].spec.connectionSpecification)
>>>>>>> 3aebe55c

    def test_required(self):
        """Check that connector will fail if any required field is missing"""

    def test_optional(self):
        """Check that connector can work without any optional field"""

    def test_has_secret(self):
        """Check that spec has a secret. Not sure if this should be always the case"""

    def test_secret_never_in_the_output(self):
        """This test should be injected into any docker command it needs to know current config and spec"""


@pytest.mark.default_timeout(30)
class TestConnection(BaseTest):
    def test_check(self, connector_config, inputs: ConnectionTestConfig, docker_runner: ConnectorRunner):
        if inputs.status == ConnectionTestConfig.Status.Succeed:
            output = docker_runner.call_check(config=connector_config)
            con_messages = [message for message in output if message.type == Type.CONNECTION_STATUS]

            assert len(con_messages) == 1, "Connection status message should be emitted exactly once"
            assert con_messages[0].connectionStatus.status == Status.SUCCEEDED
        elif inputs.status == ConnectionTestConfig.Status.Failed:
            output = docker_runner.call_check(config=connector_config)
            con_messages = [message for message in output if message.type == Type.CONNECTION_STATUS]

            assert len(con_messages) == 1, "Connection status message should be emitted exactly once"
            assert con_messages[0].connectionStatus.status == Status.FAILED
        elif inputs.status == ConnectionTestConfig.Status.Exception:
            with pytest.raises(ContainerError) as err:
                docker_runner.call_check(config=connector_config)

            assert err.value.exit_status != 0, "Connector should exit with error code"
            assert "Traceback" in err.value.stderr.decode("utf-8"), "Connector should print exception"


@pytest.mark.default_timeout(30)
class TestDiscovery(BaseTest):
    def test_discover(self, connector_config, docker_runner: ConnectorRunner):
        output = docker_runner.call_discover(config=connector_config)
        catalog_messages = [message for message in output if message.type == Type.CATALOG]

        assert len(catalog_messages) == 1, "Catalog message should be emitted exactly once"
        # TODO(sherifnada) return this once an input bug is fixed (test suite currently fails if this file is not provided)
        # if catalog:
        #     for stream1, stream2 in zip(catalog_messages[0].catalog.streams, catalog.streams):
        #         assert stream1.json_schema == stream2.json_schema, f"Streams: {stream1.name} vs {stream2.name}, stream schemas should match"
        #         stream1.json_schema = None
        #         stream2.json_schema = None
        #         assert stream1.dict() == stream2.dict(), f"Streams {stream1.name} and {stream2.name}, stream configs should match"


def primary_keys_for_records(streams, records):
    streams_with_primary_key = [stream for stream in streams if stream.stream.source_defined_primary_key]
    for stream in streams_with_primary_key:
        stream_records = [r for r in records if r.stream == stream.stream.name]
        for stream_record in stream_records:
            pk_values = {}
            for pk_path in stream.stream.source_defined_primary_key:
                pk_value = reduce(lambda data, key: data.get(key) if isinstance(data, dict) else None, pk_path, stream_record.data)
                pk_values[tuple(pk_path)] = pk_value

            yield pk_values, stream_record


@pytest.mark.default_timeout(5 * 60)
class TestBasicRead(BaseTest):
    def test_read(
        self,
        connector_config,
        configured_catalog,
        inputs: BasicReadTestConfig,
        expected_records: List[AirbyteMessage],
        docker_runner: ConnectorRunner,
    ):
        output = docker_runner.call_read(connector_config, configured_catalog)
        records = [message.record for message in output if message.type == Type.RECORD]
        counter = Counter(record.stream for record in records)

        if inputs.validate_schema:
            streams_with_errors = set()
            for record, errors in verify_records_schema(records, configured_catalog):
                if record.stream not in streams_with_errors:
                    logging.error(f"The {record.stream} stream has the following schema errors: {errors}")
                    streams_with_errors.add(record.stream)

            if streams_with_errors:
                pytest.fail(f"Please check your json_schema in selected streams {streams_with_errors}.")

        all_streams = set(stream.stream.name for stream in configured_catalog.streams)
        streams_with_records = set(counter.keys())
        streams_without_records = all_streams - streams_with_records

        assert records, "At least one record should be read using provided catalog"

        for pks, record in primary_keys_for_records(streams=configured_catalog.streams, records=records):
            for pk_path, pk_value in pks.items():
                assert pk_value is not None, (
                    f"Primary key subkeys {repr(pk_path)} " f"have null values or not present in {record.stream} stream records."
                )

        if inputs.validate_output_from_all_streams:
            assert (
                not streams_without_records
            ), f"All streams should return some records, streams without records: {streams_without_records}"

        if expected_records:
            actual_by_stream = self.group_by_stream(records)
            expected_by_stream = self.group_by_stream(expected_records)
            for stream_name, expected in expected_by_stream.items():
                actual = actual_by_stream.get(stream_name, [])

                self.compare_records(
                    stream_name=stream_name,
                    actual=actual,
                    expected=expected,
                    extra_fields=inputs.expect_records.extra_fields,
                    exact_order=inputs.expect_records.exact_order,
                    extra_records=inputs.expect_records.extra_records,
                )

    @staticmethod
    def remove_extra_fields(record: Any, spec: Any) -> Any:
        """Remove keys from record that spec doesn't have, works recursively"""
        if not isinstance(spec, Mapping):
            return record

        assert isinstance(record, Mapping), "Record or part of it is not a dictionary, but expected record is."
        result = {}

        for k, v in spec.items():
            assert k in record, "Record or part of it doesn't have attribute that has expected record."
            result[k] = TestBasicRead.remove_extra_fields(record[k], v)

        return result

    @staticmethod
    def compare_records(stream_name, actual, expected, extra_fields, exact_order, extra_records):
        """Compare records using combination of restrictions"""
        if exact_order:
            for r1, r2 in zip(expected, actual):
                if r1 is None:
                    assert extra_records, f"Stream {stream_name}: There are more records than expected, but extra_records is off"
                    break
                if extra_fields:
                    r2 = TestBasicRead.remove_extra_fields(r2, r1)
                assert r1 == r2, f"Stream {stream_name}: Mismatch of record order or values"
        else:
            expected = set(map(serialize, expected))
            actual = set(map(serialize, actual))
            missing_expected = set(expected) - set(actual)

            assert not missing_expected, f"Stream {stream_name}: All expected records must be produced"

            if not extra_records:
                extra_actual = set(actual) - set(expected)
                assert not extra_actual, f"Stream {stream_name}: There are more records than expected, but extra_records is off"

    @staticmethod
    def group_by_stream(records) -> MutableMapping[str, List[MutableMapping]]:
        """Group records by a source stream"""
        result = defaultdict(list)
        for record in records:
            result[record.stream].append(record.data)

        return result<|MERGE_RESOLUTION|>--- conflicted
+++ resolved
@@ -46,17 +46,15 @@
         if connector_spec:
             assert spec_messages[0].spec == connector_spec, "Spec should be equal to the one in spec.json file"
 
-<<<<<<< HEAD
         assert docker_runner.env_variables.get("AIRBYTE_ENTRYPOINT"), "AIRBYTE_ENTRYPOINT must be set in dockerfile"
         assert docker_runner.env_variables.get("AIRBYTE_ENTRYPOINT") == " ".join(
             docker_runner.entry_point
         ), "env should be equal to space-joined entrypoint"
-=======
+
         # Getting rid of technical variables that start with an underscore
         config = {key: value for key, value in connector_config.data.items() if not key.startswith("_")}
 
         validate(instance=config, schema=spec_messages[0].spec.connectionSpecification)
->>>>>>> 3aebe55c
 
     def test_required(self):
         """Check that connector will fail if any required field is missing"""
