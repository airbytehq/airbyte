--- conflicted
+++ resolved
@@ -30,11 +30,7 @@
 from source_acceptance_test.base import BaseTest
 from source_acceptance_test.config import BasicReadTestConfig, ConnectionTestConfig, SpecTestConfig
 from source_acceptance_test.utils import ConnectorRunner, SecretDict, filter_output, make_hashable, verify_records_schema
-<<<<<<< HEAD
 from source_acceptance_test.utils.backward_compatibility import CatalogDiffChecker, SpecDiffChecker, validate_previous_configs
-=======
-from source_acceptance_test.utils.backward_compatibility import SpecDiffChecker, validate_previous_configs
->>>>>>> 62303a85
 from source_acceptance_test.utils.common import find_all_values_for_key_in_schema, find_keyword_schema
 from source_acceptance_test.utils.json_schema_helper import JsonSchemaHelper, get_expected_schema_structure, get_object_structure
 
@@ -187,10 +183,7 @@
         skip_backward_compatibility_tests: bool,
         actual_connector_spec: ConnectorSpecification,
         previous_connector_spec: ConnectorSpecification,
-<<<<<<< HEAD
-=======
         number_of_configs_to_generate: int = 100,
->>>>>>> 62303a85
     ):
         """Check if the current spec is backward_compatible:
         1. Perform multiple hardcoded syntactic checks with SpecDiffChecker.
@@ -199,13 +192,8 @@
         assert isinstance(actual_connector_spec, ConnectorSpecification) and isinstance(previous_connector_spec, ConnectorSpecification)
         spec_diff = self.compute_spec_diff(actual_connector_spec, previous_connector_spec)
         checker = SpecDiffChecker(spec_diff)
-<<<<<<< HEAD
-        checker.check()
-        validate_previous_configs(previous_connector_spec, actual_connector_spec)
-=======
-        checker.assert_spec_is_backward_compatible()
+        checker.assert_is_backward_compatible()
         validate_previous_configs(previous_connector_spec, actual_connector_spec, number_of_configs_to_generate)
->>>>>>> 62303a85
 
     def test_additional_properties_is_true(self, actual_connector_spec: ConnectorSpecification):
         """Check that value of the "additionalProperties" field is always true.
@@ -357,7 +345,7 @@
         assert isinstance(discovered_catalog, MutableMapping) and isinstance(previous_discovered_catalog, MutableMapping)
         catalog_diff = self.compute_discovered_catalog_diff(discovered_catalog, previous_discovered_catalog)
         checker = CatalogDiffChecker(catalog_diff)
-        checker.check()
+        checker.assert_is_backward_compatible()
 
 
 def primary_keys_for_records(streams, records):
