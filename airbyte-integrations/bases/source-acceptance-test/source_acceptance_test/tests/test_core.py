#
# Copyright (c) 2021 Airbyte, Inc., all rights reserved.
#

import logging
from collections import Counter, defaultdict
from functools import reduce
from logging import Logger
from typing import Any, Dict, List, Mapping, MutableMapping, Set

import dpath.util
import pytest
from airbyte_cdk.models import AirbyteMessage, AirbyteRecordMessage, ConfiguredAirbyteCatalog, ConnectorSpecification, Status, Type
from docker.errors import ContainerError
from jsonschema import validate
from source_acceptance_test.base import BaseTest
from source_acceptance_test.config import BasicReadTestConfig, ConnectionTestConfig
from source_acceptance_test.utils import ConnectorRunner, SecretDict, filter_output, serialize, verify_records_schema
from source_acceptance_test.utils.json_schema_helper import JsonSchemaHelper, get_expected_schema_structure, get_object_structure


@pytest.mark.default_timeout(10)
class TestSpec(BaseTest):

    spec_cache: ConnectorSpecification = None

    @pytest.fixture(name="actual_connector_spec")
    def actual_connector_spec_fixture(request: BaseTest, docker_runner):
        if not request.spec_cache:
            output = docker_runner.call_spec()
            spec_messages = filter_output(output, Type.SPEC)
            assert len(spec_messages) == 1, "Spec message should be emitted exactly once"
            assert docker_runner.env_variables.get("AIRBYTE_ENTRYPOINT"), "AIRBYTE_ENTRYPOINT must be set in dockerfile"
            assert docker_runner.env_variables.get("AIRBYTE_ENTRYPOINT") == " ".join(
                docker_runner.entry_point
            ), "env should be equal to space-joined entrypoint"
            spec = spec_messages[0].spec
            request.spec_cache = spec
        return request.spec_cache

    def test_match_expected(
        self, connector_spec: ConnectorSpecification, actual_connector_spec: ConnectorSpecification, connector_config: SecretDict
    ):

        if connector_spec:
            assert actual_connector_spec == connector_spec, "Spec should be equal to the one in spec.json file"
        # Getting rid of technical variables that start with an underscore
        config = {key: value for key, value in connector_config.data.items() if not key.startswith("_")}

        spec_message_schema = actual_connector_spec.connectionSpecification
        validate(instance=config, schema=spec_message_schema)

        js_helper = JsonSchemaHelper(spec_message_schema)
        variants = js_helper.find_variant_paths()
        js_helper.validate_variant_paths(variants)

    def test_required(self):
        """Check that connector will fail if any required field is missing"""

    def test_optional(self):
        """Check that connector can work without any optional field"""

    def test_has_secret(self):
        """Check that spec has a secret. Not sure if this should be always the case"""

    def test_secret_never_in_the_output(self):
        """This test should be injected into any docker command it needs to know current config and spec"""

    def test_oauth_flow_parameters(self, actual_connector_spec: ConnectorSpecification):
        """
        Check if connector has correct oauth flow parameters according to https://docs.airbyte.io/connector-development/connector-specification-reference
        """
        self._validate_authflow_parameters(actual_connector_spec)

    @staticmethod
    def _validate_authflow_parameters(connector_spec: ConnectorSpecification):
        if not connector_spec.authSpecification:
            return
        spec_schema = connector_spec.connectionSpecification
        oauth_spec = connector_spec.authSpecification.oauth2Specification
        parameters: List[List[str]] = oauth_spec.oauthFlowInitParameters + oauth_spec.oauthFlowOutputParameters
        root_object = oauth_spec.rootObject
        assert len(root_object) == 2
        assert root_object[0] in spec_schema.get("properties", {}), f"oauth root object {root_object[0]} does not exists"
        if "oneOf" in spec_schema.get("properties")[root_object[0]]:
            params = {"/" + "/".join([f"{root_object[0]}({root_object[1]})", *p]) for p in parameters}
            schema_path = set(get_expected_schema_structure(spec_schema, annotate_one_of=True))
        else:
            params = {"/" + "/".join([root_object[0], *p]) for p in parameters}
            schema_path = set(get_expected_schema_structure(spec_schema))
        print(schema_path)
        diff = params - schema_path
        assert diff == set(), f"Specified ouath fields are missed from spec schema: {diff}"


@pytest.mark.default_timeout(30)
class TestConnection(BaseTest):
    def test_check(self, connector_config, inputs: ConnectionTestConfig, docker_runner: ConnectorRunner):
        if inputs.status == ConnectionTestConfig.Status.Succeed:
            output = docker_runner.call_check(config=connector_config)
            con_messages = filter_output(output, Type.CONNECTION_STATUS)

            assert len(con_messages) == 1, "Connection status message should be emitted exactly once"
            assert con_messages[0].connectionStatus.status == Status.SUCCEEDED
        elif inputs.status == ConnectionTestConfig.Status.Failed:
            output = docker_runner.call_check(config=connector_config)
            con_messages = filter_output(output, Type.CONNECTION_STATUS)

            assert len(con_messages) == 1, "Connection status message should be emitted exactly once"
            assert con_messages[0].connectionStatus.status == Status.FAILED
        elif inputs.status == ConnectionTestConfig.Status.Exception:
            with pytest.raises(ContainerError) as err:
                docker_runner.call_check(config=connector_config)

            assert err.value.exit_status != 0, "Connector should exit with error code"
            assert "Traceback" in err.value.stderr, "Connector should print exception"


@pytest.mark.default_timeout(30)
class TestDiscovery(BaseTest):
    def test_discover(self, connector_config, docker_runner: ConnectorRunner):
        output = docker_runner.call_discover(config=connector_config)
        catalog_messages = filter_output(output, Type.CATALOG)

        assert len(catalog_messages) == 1, "Catalog message should be emitted exactly once"
        # TODO(sherifnada) return this once an input bug is fixed (test suite currently fails if this file is not provided)
        # if catalog:
        #     for stream1, stream2 in zip(catalog_messages[0].catalog.streams, catalog.streams):
        #         assert stream1.json_schema == stream2.json_schema, f"Streams: {stream1.name} vs {stream2.name}, stream schemas should match"
        #         stream1.json_schema = None
        #         stream2.json_schema = None
        #         assert stream1.dict() == stream2.dict(), f"Streams {stream1.name} and {stream2.name}, stream configs should match"

    def test_defined_cursors_exist_in_schema(self, connector_config, discovered_catalog):
        """
        Check if all of the source defined cursor fields are exists on stream's json schema.
        """
        for stream_name, stream in discovered_catalog.items():
            if stream.default_cursor_field:
                schema = stream.json_schema
                assert "properties" in schema, "Top level item should have an 'object' type for {stream_name} stream schema"
                properties = schema["properties"]
                cursor_path = "/properties/".join(stream.default_cursor_field)
                assert dpath.util.search(
                    properties, cursor_path
                ), f"Some of defined cursor fields {stream.default_cursor_field} are not specified in discover schema properties for {stream_name} stream"


def primary_keys_for_records(streams, records):
    streams_with_primary_key = [stream for stream in streams if stream.stream.source_defined_primary_key]
    for stream in streams_with_primary_key:
        stream_records = [r for r in records if r.stream == stream.stream.name]
        for stream_record in stream_records:
            pk_values = {}
            for pk_path in stream.stream.source_defined_primary_key:
                pk_value = reduce(lambda data, key: data.get(key) if isinstance(data, dict) else None, pk_path, stream_record.data)
                pk_values[tuple(pk_path)] = pk_value

            yield pk_values, stream_record


@pytest.mark.default_timeout(5 * 60)
class TestBasicRead(BaseTest):
    @staticmethod
    def _validate_records_structure(records: List[AirbyteRecordMessage], configured_catalog: ConfiguredAirbyteCatalog):
        """
        Check object structure simmilar to one expected by schema. Sometimes
        just running schema validation is not enough case schema could have
        additionalProperties parameter set to true and no required fields
        therefore any arbitrary object would pass schema validation.
        This method is here to catch those cases by extracting all the pathes
        from the object and compare it to pathes expected from jsonschema. If
        there no common pathes then raise an alert.

        :param records: List of airbyte record messages gathered from connector instances.
        :param configured_catalog: SAT testcase parameters parsed from yaml file
        """
        schemas: Dict[str, Set] = {}
        for stream in configured_catalog.streams:
            schemas[stream.stream.name] = set(get_expected_schema_structure(stream.stream.json_schema))

        for record in records:
<<<<<<< HEAD
            record_fields = set(get_object_structure(record.data))
            common_fields = set.intersection(record_fields, schemas.get(record.stream))
            assert common_fields, f" Record from {record.stream} stream should have some fields mentioned by json schema"
=======
            schema_pathes = schemas.get(record.stream)
            if not schema_pathes:
                continue
            record_fields = set(get_object_structure(record.data))
            common_fields = set.intersection(record_fields, schema_pathes)
            assert common_fields, f" Record from {record.stream} stream should have some fields mentioned by json schema, {schema_pathes}"
>>>>>>> 8b021a89

    @staticmethod
    def _validate_schema(records: List[AirbyteRecordMessage], configured_catalog: ConfiguredAirbyteCatalog):
        """
        Check if data type and structure in records matches the one in json_schema of the stream in catalog
        """
        TestBasicRead._validate_records_structure(records, configured_catalog)
        bar = "-" * 80
        streams_errors = verify_records_schema(records, configured_catalog)
        for stream_name, errors in streams_errors.items():
            errors = map(str, errors.values())
            str_errors = f"\n{bar}\n".join(errors)
            logging.error(f"The {stream_name} stream has the following schema errors:\n{str_errors}")

        if streams_errors:
            pytest.fail(f"Please check your json_schema in selected streams {tuple(streams_errors.keys())}.")

    def _validate_empty_streams(self, records, configured_catalog, allowed_empty_streams):
        """
        Only certain streams allowed to be empty
        """
        counter = Counter(record.stream for record in records)

        all_streams = set(stream.stream.name for stream in configured_catalog.streams)
        streams_with_records = set(counter.keys())
        streams_without_records = all_streams - streams_with_records

        streams_without_records = streams_without_records - allowed_empty_streams
        assert not streams_without_records, f"All streams should return some records, streams without records: {streams_without_records}"

    def _validate_expected_records(
        self, records: List[AirbyteMessage], expected_records: List[AirbyteMessage], flags, detailed_logger: Logger
    ):
        """
        We expect some records from stream to match expected_records, partially or fully, in exact or any order.
        """
        actual_by_stream = self.group_by_stream(records)
        expected_by_stream = self.group_by_stream(expected_records)
        for stream_name, expected in expected_by_stream.items():
            actual = actual_by_stream.get(stream_name, [])
            detailed_logger.info(f"Actual records for stream {stream_name}:")
            detailed_logger.log_json_list(actual)
            detailed_logger.info(f"Expected records for stream {stream_name}:")
            detailed_logger.log_json_list(expected)

            self.compare_records(
                stream_name=stream_name,
                actual=actual,
                expected=expected,
                extra_fields=flags.extra_fields,
                exact_order=flags.exact_order,
                extra_records=flags.extra_records,
                detailed_logger=detailed_logger,
            )

    def test_read(
        self,
        connector_config,
        configured_catalog,
        inputs: BasicReadTestConfig,
        expected_records: List[AirbyteMessage],
        docker_runner: ConnectorRunner,
        detailed_logger,
    ):
        output = docker_runner.call_read(connector_config, configured_catalog)
        records = [message.record for message in filter_output(output, Type.RECORD)]

        assert records, "At least one record should be read using provided catalog"

        if inputs.validate_schema:
            self._validate_schema(records=records, configured_catalog=configured_catalog)

        self._validate_empty_streams(records=records, configured_catalog=configured_catalog, allowed_empty_streams=inputs.empty_streams)
        for pks, record in primary_keys_for_records(streams=configured_catalog.streams, records=records):
            for pk_path, pk_value in pks.items():
                assert pk_value is not None, (
                    f"Primary key subkeys {repr(pk_path)} " f"have null values or not present in {record.stream} stream records."
                )

        if expected_records:
            self._validate_expected_records(
                records=records, expected_records=expected_records, flags=inputs.expect_records, detailed_logger=detailed_logger
            )

    @staticmethod
    def remove_extra_fields(record: Any, spec: Any) -> Any:
        """Remove keys from record that spec doesn't have, works recursively"""
        if not isinstance(spec, Mapping):
            return record

        assert isinstance(record, Mapping), "Record or part of it is not a dictionary, but expected record is."
        result = {}

        for k, v in spec.items():
            assert k in record, "Record or part of it doesn't have attribute that has expected record."
            result[k] = TestBasicRead.remove_extra_fields(record[k], v)

        return result

    @staticmethod
    def compare_records(
        stream_name: str,
        actual: List[Dict[str, Any]],
        expected: List[Dict[str, Any]],
        extra_fields: bool,
        exact_order: bool,
        extra_records: bool,
        detailed_logger: Logger,
    ):
        """Compare records using combination of restrictions"""
        if exact_order:
            for r1, r2 in zip(expected, actual):
                if r1 is None:
                    assert extra_records, f"Stream {stream_name}: There are more records than expected, but extra_records is off"
                    break
                if extra_fields:
                    r2 = TestBasicRead.remove_extra_fields(r2, r1)
                assert r1 == r2, f"Stream {stream_name}: Mismatch of record order or values"
        else:
            expected = set(map(serialize, expected))
            actual = set(map(serialize, actual))
            missing_expected = set(expected) - set(actual)

            if missing_expected:
                msg = f"Stream {stream_name}: All expected records must be produced"
                detailed_logger.info(msg)
                detailed_logger.log_json_list(missing_expected)
                pytest.fail(msg)

            if not extra_records:
                extra_actual = set(actual) - set(expected)
                if extra_actual:
                    msg = f"Stream {stream_name}: There are more records than expected, but extra_records is off"
                    detailed_logger.info(msg)
                    detailed_logger.log_json_list(extra_actual)
                    pytest.fail(msg)

    @staticmethod
    def group_by_stream(records) -> MutableMapping[str, List[MutableMapping]]:
        """Group records by a source stream"""
        result = defaultdict(list)
        for record in records:
            result[record.stream].append(record.data)

        return result<|MERGE_RESOLUTION|>--- conflicted
+++ resolved
@@ -180,18 +180,12 @@
             schemas[stream.stream.name] = set(get_expected_schema_structure(stream.stream.json_schema))
 
         for record in records:
-<<<<<<< HEAD
-            record_fields = set(get_object_structure(record.data))
-            common_fields = set.intersection(record_fields, schemas.get(record.stream))
-            assert common_fields, f" Record from {record.stream} stream should have some fields mentioned by json schema"
-=======
             schema_pathes = schemas.get(record.stream)
             if not schema_pathes:
                 continue
             record_fields = set(get_object_structure(record.data))
             common_fields = set.intersection(record_fields, schema_pathes)
             assert common_fields, f" Record from {record.stream} stream should have some fields mentioned by json schema, {schema_pathes}"
->>>>>>> 8b021a89
 
     @staticmethod
     def _validate_schema(records: List[AirbyteRecordMessage], configured_catalog: ConfiguredAirbyteCatalog):
