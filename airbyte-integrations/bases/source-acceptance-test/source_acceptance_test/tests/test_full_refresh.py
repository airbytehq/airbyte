--- conflicted
+++ resolved
@@ -37,18 +37,6 @@
         for record in records_2:
             records_by_stream_2[record.stream].append(record.data)
 
-<<<<<<< HEAD
-        output_diff = set(map(serialize, records_1)) - set(map(serialize, records_2))
-        if output_diff:
-            msg = "The two sequential reads should produce either equal set of records or one of them is a strict subset of the other"
-            detailed_logger.info("First read")
-            detailed_logger.log_json_list(records_1)
-            detailed_logger.info("Second read")
-            detailed_logger.log_json_list(records_2)
-            detailed_logger.info(msg)
-            detailed_logger.log_json_list(output_diff)
-            pytest.fail(msg)
-=======
         for stream in records_by_stream_1.keys():
             serializer = partial(make_hashable, exclude_fields=ignored_fields.get(stream))
             stream_records_1 = records_by_stream_1.get(stream)
@@ -56,7 +44,10 @@
             output_diff = set(map(serializer, stream_records_1)).symmetric_difference(set(map(serializer, stream_records_2)))
             if output_diff:
                 msg = f"{stream}: the two sequential reads should produce either equal set of records or one of them is a strict subset of the other"
+                detailed_logger.info("First read")
+                detailed_logger.log_json_list(records_1)
+                detailed_logger.info("Second read")
+                detailed_logger.log_json_list(records_2)
                 detailed_logger.info(msg)
                 detailed_logger.log_json_list(output_diff)
-                pytest.fail(msg)
->>>>>>> 25c45c50
+                pytest.fail(msg)