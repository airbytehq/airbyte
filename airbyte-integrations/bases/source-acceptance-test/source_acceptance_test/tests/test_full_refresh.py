--- conflicted
+++ resolved
@@ -9,12 +9,8 @@
 import pytest
 from airbyte_cdk.models import ConfiguredAirbyteCatalog, Type
 from source_acceptance_test.base import BaseTest
-<<<<<<< HEAD
 from source_acceptance_test.config import ConnectionTestConfig
-from source_acceptance_test.utils import ConnectorRunner, SecretDict, full_refresh_only_catalog, serialize
-=======
-from source_acceptance_test.utils import ConnectorRunner, full_refresh_only_catalog, make_hashable
->>>>>>> ebf35ebe
+from source_acceptance_test.utils import ConnectorRunner, SecretDict, full_refresh_only_catalog, make_hashable
 
 
 @pytest.mark.default_timeout(20 * 60)
@@ -41,22 +37,13 @@
         for record in records_2:
             records_by_stream_2[record.stream].append(record.data)
 
-<<<<<<< HEAD
         for stream in records_by_stream_1.keys():
-            serializer = partial(serialize, exclude_fields=ignored_fields.get(stream))
+            serializer = partial(make_hashable, exclude_fields=ignored_fields.get(stream))
             stream_records_1 = records_by_stream_1.get(stream)
             stream_records_2 = records_by_stream_2.get(stream)
-            output_diff = set(map(serializer, stream_records_1)) - set(map(serializer, stream_records_2))
+            output_diff = set(map(serializer, stream_records_1)).symmetric_difference(set(map(serializer, stream_records_2)))
             if output_diff:
                 msg = f"{stream}: the two sequential reads should produce either equal set of records or one of them is a strict subset of the other"
                 detailed_logger.info(msg)
                 detailed_logger.log_json_list(output_diff)
-                pytest.fail(msg)
-=======
-        output_diff = set(map(make_hashable, records_1)).symmetric_difference(set(map(make_hashable, records_2)))
-        if output_diff:
-            msg = "The two sequential reads should produce either equal set of records or one of them is a strict subset of the other"
-            detailed_logger.info(msg)
-            detailed_logger.log_json_list(output_diff)
-            pytest.fail(msg)
->>>>>>> ebf35ebe
+                pytest.fail(msg)