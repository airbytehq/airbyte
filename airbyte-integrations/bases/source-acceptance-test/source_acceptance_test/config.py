#
# MIT License
#
# Copyright (c) 2020 Airbyte
#
# Permission is hereby granted, free of charge, to any person obtaining a copy
# of this software and associated documentation files (the "Software"), to deal
# in the Software without restriction, including without limitation the rights
# to use, copy, modify, merge, publish, distribute, sublicense, and/or sell
# copies of the Software, and to permit persons to whom the Software is
# furnished to do so, subject to the following conditions:
#
# The above copyright notice and this permission notice shall be included in all
# copies or substantial portions of the Software.
#
# THE SOFTWARE IS PROVIDED "AS IS", WITHOUT WARRANTY OF ANY KIND, EXPRESS OR
# IMPLIED, INCLUDING BUT NOT LIMITED TO THE WARRANTIES OF MERCHANTABILITY,
# FITNESS FOR A PARTICULAR PURPOSE AND NONINFRINGEMENT. IN NO EVENT SHALL THE
# AUTHORS OR COPYRIGHT HOLDERS BE LIABLE FOR ANY CLAIM, DAMAGES OR OTHER
# LIABILITY, WHETHER IN AN ACTION OF CONTRACT, TORT OR OTHERWISE, ARISING FROM,
# OUT OF OR IN CONNECTION WITH THE SOFTWARE OR THE USE OR OTHER DEALINGS IN THE
# SOFTWARE.
#


from enum import Enum
from pathlib import Path
from typing import List, Mapping, Optional

from pydantic import BaseModel, Field, validator

config_path: str = Field(default="secrets/config.json", description="Path to a JSON object representing a valid connector configuration")
invalid_config_path: str = Field(description="Path to a JSON object representing an invalid connector configuration")
spec_path: str = Field(
    default="secrets/spec.json", description="Path to a JSON object representing the spec expected to be output by this connector"
)
configured_catalog_path: str = Field(default="integration_tests/configured_catalog.json", description="Path to configured catalog")
timeout_seconds: int = Field(default=None, description="Test execution timeout_seconds", ge=0)


class BaseConfig(BaseModel):
    class Config:
        extra = "forbid"


class SpecTestConfig(BaseConfig):
    spec_path: str = spec_path
    timeout_seconds: int = timeout_seconds


class ConnectionTestConfig(BaseConfig):
    class Status(Enum):
        Succeed = "succeed"
        Failed = "failed"
        Exception = "exception"

    config_path: str = config_path
    status: Status = Field(Status.Succeed, description="Indicate if connection check should succeed with provided config")
    timeout_seconds: int = timeout_seconds


class DiscoveryTestConfig(BaseConfig):
    config_path: str = config_path
    timeout_seconds: int = timeout_seconds


class ExpectedRecordsConfig(BaseModel):
    class Config:
        extra = "forbid"

    path: Path = Field(description="File with expected records")
    extra_fields: bool = Field(False, description="Allow records to have other fields")
    exact_order: bool = Field(False, description="Ensure that records produced in exact same order")
    extra_records: bool = Field(
        True, description="Allow connector to produce extra records, but still enforce all records from the expected file to be produced"
    )

    @validator("exact_order", always=True)
    def validate_exact_order(cls, exact_order, values):
        if "extra_fields" in values:
            if values["extra_fields"] and not exact_order:
                raise ValueError("exact_order must by on if extra_fields enabled")
        return exact_order

    @validator("extra_records", always=True)
    def validate_extra_records(cls, extra_records, values):
        if "extra_fields" in values:
            if values["extra_fields"] and extra_records:
                raise ValueError("extra_records must by off if extra_fields enabled")
        return extra_records


class BasicReadTestConfig(BaseConfig):
    config_path: str = config_path
    configured_catalog_path: Optional[str] = configured_catalog_path
    validate_output_from_all_streams: bool = Field(False, description="Verify that all streams have records")
    expect_records: Optional[ExpectedRecordsConfig] = Field(description="Expected records from the read")
<<<<<<< HEAD
    validate_schema: bool = Field(True, description="Ensure that records match the schema of the corresponding stream")
=======
    timeout_seconds: int = timeout_seconds
>>>>>>> 03f1924f


class FullRefreshConfig(BaseConfig):
    config_path: str = config_path
    configured_catalog_path: str = configured_catalog_path
    timeout_seconds: int = timeout_seconds


class IncrementalConfig(BaseConfig):
    config_path: str = config_path
    configured_catalog_path: str = configured_catalog_path
    cursor_paths: Optional[Mapping[str, List[str]]] = Field(
        description="For each stream, the path of its cursor field in the output state messages."
    )
    future_state_path: Optional[str] = Field(description="Path to a state file with values in far future")
    timeout_seconds: int = timeout_seconds


class TestConfig(BaseConfig):
    spec: Optional[List[SpecTestConfig]] = Field(description="TODO")
    connection: Optional[List[ConnectionTestConfig]] = Field(description="TODO")
    discovery: Optional[List[DiscoveryTestConfig]] = Field(description="TODO")
    basic_read: Optional[List[BasicReadTestConfig]] = Field(description="TODO")
    full_refresh: Optional[List[FullRefreshConfig]] = Field(description="TODO")
    incremental: Optional[List[IncrementalConfig]] = Field(description="TODO")


class Config(BaseConfig):
    connector_image: str = Field(description="Docker image to test, for example 'airbyte/source-hubspot:dev'")
    base_path: Optional[str] = Field(description="Base path for all relative paths")
    tests: TestConfig = Field(description="List of the tests with their configs")<|MERGE_RESOLUTION|>--- conflicted
+++ resolved
@@ -95,11 +95,8 @@
     configured_catalog_path: Optional[str] = configured_catalog_path
     validate_output_from_all_streams: bool = Field(False, description="Verify that all streams have records")
     expect_records: Optional[ExpectedRecordsConfig] = Field(description="Expected records from the read")
-<<<<<<< HEAD
     validate_schema: bool = Field(True, description="Ensure that records match the schema of the corresponding stream")
-=======
     timeout_seconds: int = timeout_seconds
->>>>>>> 03f1924f
 
 
 class FullRefreshConfig(BaseConfig):
