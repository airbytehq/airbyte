--- conflicted
+++ resolved
@@ -50,11 +50,12 @@
     """
 
     if "inputs" in metafunc.fixturenames:
-<<<<<<< HEAD
         test_config_key = metafunc.cls.config_key()
         global_config = load_config(metafunc.config.getoption("--acceptance-test-config"))
         test_configuration: GenericTestConfig = getattr(global_config.acceptance_tests, test_config_key, None)
-        test_action, reason = parametrize_skip_or_fail(metafunc.cls, metafunc.function, global_config.test_mode, test_configuration)
+        test_action, reason = parametrize_skip_or_fail(
+            metafunc.cls, metafunc.function, global_config.test_strictness_level, test_configuration
+        )
 
         if test_action == TestAction.PARAMETRIZE:
             metafunc.parametrize("inputs", test_configuration.tests)
@@ -67,10 +68,10 @@
 def parametrize_skip_or_fail(
     TestClass: Type[BaseTest],
     test_function: Callable,
-    global_test_mode: AcceptanceTestConfig.TestMode,
+    global_test_mode: AcceptanceTestConfig.TestStrictnessLevel,
     test_configuration: GenericTestConfig,
 ) -> Tuple[TestAction, str]:
-    """Use the current test mode and test configuration to determine if the discovered test should be parametrized, skipped or failed.
+    """Use the current test strictness level and test configuration to determine if the discovered test should be parametrized, skipped or failed.
     We parametrize a test if:
       - the configuration declares tests.
     We skip a test if:
@@ -78,18 +79,18 @@
         - the current test mode allows this test to be skipped.
         - Or a bypass_reason is declared in the test configuration.
     We fail a test if:
-        - the configuration does not declare the test but the discovered test is declared as mandatory for the current test mode.
+        - the configuration does not declare the test but the discovered test is declared as mandatory for the current test strictness level.
     Args:
         TestClass (Type[BaseTest]): The discovered test class
         test_function (Callable): The discovered test function
-        global_test_mode (AcceptanceTestConfig.TestMode): The global test mode (from the global configuration object)
+        global_test_mode (AcceptanceTestConfig.TestStrictnessLevel): The global test strictness level (from the global configuration object)
         test_configuration (GenericTestConfig): The current test configuration.
 
     Returns:
         Tuple[TestAction, str]: The test action the execution should take and the reason why.
     """
     test_name = f"{TestClass.__name__}.{test_function.__name__}"
-    test_mode_can_skip_this_test = global_test_mode not in TestClass.MANDATORY_FOR_TEST_MODES
+    test_mode_can_skip_this_test = global_test_mode not in TestClass.MANDATORY_FOR_TEST_STRICTNESS_LEVELS
     skipping_reason_prefix = f"Skipping {test_name}: "
     default_skipping_reason = skipping_reason_prefix + "not found in the config."
 
@@ -99,26 +100,13 @@
         else:
             return (
                 TestAction.FAIL,
-                f"{test_name} failed: it was not configured but must be according to the current {global_test_mode} test mode.",
+                f"{test_name} failed: it was not configured but must be according to the current {global_test_mode} test strictness level.",
             )
     else:
         if test_configuration.tests is not None:
             return TestAction.PARAMETRIZE, f"Parametrize {test_name}: tests are configured."
         else:
             return TestAction.SKIP, skipping_reason_prefix + test_configuration.bypass_reason
-=======
-        config_key = metafunc.cls.config_key()
-        test_name = f"{metafunc.cls.__name__}.{metafunc.function.__name__}"
-        config = load_config(metafunc.config.getoption("--acceptance-test-config"))
-        if not hasattr(config.acceptance_tests, config_key) or not getattr(config.acceptance_tests, config_key):
-            pytest.skip(f"Skipping {test_name} because not found in the config")
-        else:
-            test_inputs = getattr(config.acceptance_tests, config_key).tests
-            if not test_inputs:
-                pytest.skip(f"Skipping {test_name} because no inputs provided")
-
-            metafunc.parametrize("inputs", test_inputs)
->>>>>>> e933de02
 
 
 def pytest_collection_modifyitems(config, items):
