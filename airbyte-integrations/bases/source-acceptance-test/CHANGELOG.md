--- conflicted
+++ resolved
@@ -1,15 +1,13 @@
 # Changelog
 
-<<<<<<< HEAD
-## 0.1.29
+## 0.1.31
 Take ConfiguredAirbyteCatalog from discover command by default
-=======
+
 ## 0.1.30
 Validate if each field in a stream has appeared at least once in some record.
 
 ## 0.1.29
 Add assert that output catalog does not have any `$ref` in it
->>>>>>> 3afb39d8
 
 ## 0.1.28
 Print stream name when incremental sync tests fail
