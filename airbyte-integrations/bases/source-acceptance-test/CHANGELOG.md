# Changelog

## 0.1.52
<<<<<<< HEAD
Add more granular incremental testing that walks through syncs and verifies records according to cursor value.
=======
Add test case for `AirbyteTraceMessage` emission on connector failure: [#12796](https://github.com/airbytehq/airbyte/pull/12796/).
>>>>>>> 3aca043d

## 0.1.51
- Add `threshold_days` option for lookback window support in incremental tests.
- Update CDK to prevent warnings when encountering new `AirbyteTraceMessage`s.

## 0.1.50
Added support for passing a `.yaml` file as `spec_path`.

## 0.1.49
Fixed schema parsing when a JSONschema `type` was not present - we now assume `object` if the `type` is not present.

## 0.1.48
Add checking that oneOf common property has only `const` keyword, no `default` and `enum` keywords: [#11704](https://github.com/airbytehq/airbyte/pull/11704)

## 0.1.47
Added local test success message containing git hash: [#11497](https://github.com/airbytehq/airbyte/pull/11497)

## 0.1.46
Fix `test_oneof_usage` test: [#9861](https://github.com/airbytehq/airbyte/pull/9861)

## 0.1.45
Check for not allowed keywords `allOf`, `not` in connectors schema: [#9851](https://github.com/airbytehq/airbyte/pull/9851)

## 0.1.44
Fix incorrect name of `primary_keys` attribute: [#9768](https://github.com/airbytehq/airbyte/pull/9768)

## 0.1.43
`TestFullRefresh` test can compare records using PKs: [#9768](https://github.com/airbytehq/airbyte/pull/9768)

## 0.1.36
Add assert that `spec.json` file does not have any `$ref` in it: [#8842](https://github.com/airbytehq/airbyte/pull/8842)

## 0.1.32
Add info about skipped failed tests in `/test` command message on GitHub: [#8691](https://github.com/airbytehq/airbyte/pull/8691)

## 0.1.31
Take `ConfiguredAirbyteCatalog` from discover command by default

## 0.1.30
Validate if each field in a stream has appeared at least once in some record.

## 0.1.29
Add assert that output catalog does not have any `$ref` in it

## 0.1.28
Print stream name when incremental sync tests fail

## 0.1.27
Add ignored fields for full refresh test (unit tests)

## 0.1.26
Add ignored fields for full refresh test

## 0.1.25
Fix incorrect nested structures compare.

## 0.1.24
Improve message about errors in the stream's schema: [#6934](https://github.com/airbytehq/airbyte/pull/6934)

## 0.1.23
Fix incorrect auth init flow check defect.

## 0.1.22
Fix checking schemas with root `$ref` keyword

## 0.1.21
Fix rootObject oauth init parameter check

## 0.1.20
Add oauth init flow parameter verification for spec.

## 0.1.19
Assert a non-empty overlap between the fields present in the record and the declared json schema.

## 0.1.18
Fix checking date-time format against nullable field.

## 0.1.17
Fix serialize function for acceptance-tests: [#5738](https://github.com/airbytehq/airbyte/pull/5738)

## 0.1.16
Fix for flake8-ckeck for acceptance-tests: [#5785](https://github.com/airbytehq/airbyte/pull/5785)

## 0.1.15
Add detailed logging for acceptance tests: [5392](https://github.com/airbytehq/airbyte/pull/5392)

## 0.1.14
Fix for NULL datetime in MySQL format (i.e. `0000-00-00`): [#4465](https://github.com/airbytehq/airbyte/pull/4465)

## 0.1.13
Replace `validate_output_from_all_streams` with `empty_streams` param: [#4897](https://github.com/airbytehq/airbyte/pull/4897)

## 0.1.12
Improve error message when data mismatches schema: [#4753](https://github.com/airbytehq/airbyte/pull/4753)

## 0.1.11
Fix error in the naming of method `test_match_expected` for class `TestSpec`.

## 0.1.10
Add validation of input config.json against spec.json.

## 0.1.9
Add configurable validation of schema for all records in BasicRead test: [#4345](https://github.com/airbytehq/airbyte/pull/4345)

The validation is ON by default. 
To disable validation for the source you need to set `validate_schema: off` in the config file.

## 0.1.8
Fix cursor_path to support nested and absolute paths: [#4552](https://github.com/airbytehq/airbyte/pull/4552)

## 0.1.7
Add: `test_spec` additionally checks if Dockerfile has `ENV AIRBYTE_ENTRYPOINT` defined and equal to space_joined `ENTRYPOINT`

## 0.1.6
Add test whether PKs present and not None if `source_defined_primary_key` defined: [#4140](https://github.com/airbytehq/airbyte/pull/4140)

## 0.1.5
Add configurable timeout for the acceptance tests: [#4296](https://github.com/airbytehq/airbyte/pull/4296)
<|MERGE_RESOLUTION|>--- conflicted
+++ resolved
@@ -1,11 +1,7 @@
 # Changelog
 
 ## 0.1.52
-<<<<<<< HEAD
-Add more granular incremental testing that walks through syncs and verifies records according to cursor value.
-=======
 Add test case for `AirbyteTraceMessage` emission on connector failure: [#12796](https://github.com/airbytehq/airbyte/pull/12796/).
->>>>>>> 3aca043d
 
 ## 0.1.51
 - Add `threshold_days` option for lookback window support in incremental tests.
