--- conflicted
+++ resolved
@@ -1,11 +1,10 @@
 # Changelog
 
+## 0.1.18
+Fix checking date-time format againt nullable field.
+
 ## 0.1.17
-<<<<<<< HEAD
-Fix checking date-time format againt nullable field.
-=======
 Fix serialize function for acceptance-tests: https://github.com/airbytehq/airbyte/pull/5738
->>>>>>> dc2fa65b
 
 ## 0.1.16
 Fix for flake8-ckeck for acceptance-tests: https://github.com/airbytehq/airbyte/pull/5785
