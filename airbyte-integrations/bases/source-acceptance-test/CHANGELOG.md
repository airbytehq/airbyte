--- conflicted
+++ resolved
@@ -1,11 +1,7 @@
 # Changelog
 
 ## 0.1.19
-<<<<<<< HEAD
-Check record structure before validating it against json schema.
-=======
 Assert a non-empty overlap between the fields present in the record and the declared json schema.
->>>>>>> 8b021a89
 
 ## 0.1.18
 Fix checking date-time format againt nullable field.
