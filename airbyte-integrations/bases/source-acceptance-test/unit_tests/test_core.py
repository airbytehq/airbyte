#
# Copyright (c) 2021 Airbyte, Inc., all rights reserved.
#

from unittest.mock import MagicMock

import pytest
<<<<<<< HEAD
from airbyte_cdk.models import (
    AirbyteMessage,
    AirbyteRecordMessage,
    AirbyteStream,
    ConfiguredAirbyteCatalog,
    ConfiguredAirbyteStream,
    ConnectorSpecification,
    Type,
)
=======
from airbyte_cdk.models import AirbyteMessage, AirbyteRecordMessage, AirbyteStream, ConfiguredAirbyteCatalog, ConfiguredAirbyteStream, Type
>>>>>>> 8b021a89
from source_acceptance_test.config import BasicReadTestConfig
from source_acceptance_test.tests.test_core import TestBasicRead as _TestBasicRead
from source_acceptance_test.tests.test_core import TestDiscovery as _TestDiscovery
from source_acceptance_test.tests.test_core import TestSpec as _TestSpec


@pytest.mark.parametrize(
    "schema, cursors, should_fail",
    [
        ({}, ["created"], True),
        ({"properties": {"created": {"type": "string"}}}, ["created"], False),
        ({"properties": {"created_at": {"type": "string"}}}, ["created"], True),
        ({"properties": {"created": {"type": "string"}}}, ["updated", "created"], True),
        ({"properties": {"updated": {"type": "object", "properties": {"created": {"type": "string"}}}}}, ["updated", "created"], False),
        ({"properties": {"created": {"type": "object", "properties": {"updated": {"type": "string"}}}}}, ["updated", "created"], True),
    ],
)
def test_discovery(schema, cursors, should_fail):
    t = _TestDiscovery()
    discovered_catalog = {
        "test_stream": AirbyteStream.parse_obj({"name": "test_stream", "json_schema": schema, "default_cursor_field": cursors})
    }
    if should_fail:
        with pytest.raises(AssertionError):
            t.test_defined_cursors_exist_in_schema(None, discovered_catalog)
    else:
        t.test_defined_cursors_exist_in_schema(None, discovered_catalog)


@pytest.mark.parametrize(
    "schema, record, should_fail",
    [
<<<<<<< HEAD
=======
        ({"type": "object"}, {"aa": 23}, False),
        ({"type": "object"}, {}, False),
>>>>>>> 8b021a89
        ({"type": "object", "properties": {"created": {"type": "string"}}}, {"aa": 23}, True),
        ({"type": "object", "properties": {"created": {"type": "string"}}}, {"created": "23"}, False),
        ({"type": "object", "properties": {"created": {"type": "string"}}}, {"root": {"created": "23"}}, True),
        # Recharge shop stream case
        (
            {"type": "object", "properties": {"shop": {"type": ["null", "object"]}, "store": {"type": ["null", "object"]}}},
            {"shop": {"a": "23"}, "store": {"b": "23"}},
            False,
        ),
    ],
)
def test_read(schema, record, should_fail):
    catalog = ConfiguredAirbyteCatalog(
        streams=[
            ConfiguredAirbyteStream(
                stream=AirbyteStream.parse_obj({"name": "test_stream", "json_schema": schema}),
                sync_mode="full_refresh",
                destination_sync_mode="overwrite",
            )
        ]
    )
    input_config = BasicReadTestConfig()
    docker_runner_mock = MagicMock()
    docker_runner_mock.call_read.return_value = [
        AirbyteMessage(type=Type.RECORD, record=AirbyteRecordMessage(stream="test_stream", data=record, emitted_at=111))
    ]
    t = _TestBasicRead()
    if should_fail:
        with pytest.raises(AssertionError, match="stream should have some fields mentioned by json schema"):
            t.test_read(None, catalog, input_config, [], docker_runner_mock, MagicMock())
    else:
<<<<<<< HEAD
        t.test_read(None, catalog, input_config, [], docker_runner_mock, MagicMock())


@pytest.mark.parametrize(
    "connector_spec, expected_error",
    [
        # SUCCESS: no authSpecification specified
        (ConnectorSpecification(connectionSpecification={}), ""),
        # FAIL: Field specified in root object does not exist
        (
            ConnectorSpecification(
                connectionSpecification={"type": "object"},
                authSpecification={
                    "auth_type": "oauth2.0",
                    "oauth2Specification": {
                        "rootObject": ["credentials", 0],
                        "oauthFlowInitParameters": [["client_id"], ["client_secret"]],
                        "oauthFlowOutputParameters": [["access_token"], ["refresh_token"]],
                    },
                },
            ),
            "oauth root object credentials does not exists",
        ),
        # FAIL: Some oauth fields missed
        (
            ConnectorSpecification(
                connectionSpecification={
                    "type": "object",
                    "properties": {
                        "credentials": {
                            "type": "object",
                            "properties": {
                                "client_id": {"type": "string"},
                                "client_secret": {"type": "string"},
                                "access_token": {"type": "string"},
                            },
                        }
                    },
                },
                authSpecification={
                    "auth_type": "oauth2.0",
                    "oauth2Specification": {
                        "rootObject": ["credentials", 0],
                        "oauthFlowInitParameters": [["client_id"], ["client_secret"]],
                        "oauthFlowOutputParameters": [["access_token"], ["refresh_token"]],
                    },
                },
            ),
            "Specified ouath fields are missed from spec schema: {'/credentials/refresh_token'}",
        ),
        # SUCCESS: case w/o oneOf property
        (
            ConnectorSpecification(
                connectionSpecification={
                    "type": "object",
                    "properties": {
                        "credentials": {
                            "type": "object",
                            "properties": {
                                "client_id": {"type": "string"},
                                "client_secret": {"type": "string"},
                                "access_token": {"type": "string"},
                                "refresh_token": {"type": "string"},
                            },
                        }
                    },
                },
                authSpecification={
                    "auth_type": "oauth2.0",
                    "oauth2Specification": {
                        "rootObject": ["credentials", 0],
                        "oauthFlowInitParameters": [["client_id"], ["client_secret"]],
                        "oauthFlowOutputParameters": [["access_token"], ["refresh_token"]],
                    },
                },
            ),
            "",
        ),
        # SUCCESS: case w/ oneOf property
        (
            ConnectorSpecification(
                connectionSpecification={
                    "type": "object",
                    "properties": {
                        "credentials": {
                            "type": "object",
                            "oneOf": [
                                {
                                    "properties": {
                                        "client_id": {"type": "string"},
                                        "client_secret": {"type": "string"},
                                        "access_token": {"type": "string"},
                                        "refresh_token": {"type": "string"},
                                    }
                                },
                                {
                                    "properties": {
                                        "api_key": {"type": "string"},
                                    }
                                },
                            ],
                        }
                    },
                },
                authSpecification={
                    "auth_type": "oauth2.0",
                    "oauth2Specification": {
                        "rootObject": ["credentials", 0],
                        "oauthFlowInitParameters": [["client_id"], ["client_secret"]],
                        "oauthFlowOutputParameters": [["access_token"], ["refresh_token"]],
                    },
                },
            ),
            "",
        ),
        # FAIL: Wrong root object index
        (
            ConnectorSpecification(
                connectionSpecification={
                    "type": "object",
                    "properties": {
                        "credentials": {
                            "type": "object",
                            "oneOf": [
                                {
                                    "properties": {
                                        "client_id": {"type": "string"},
                                        "client_secret": {"type": "string"},
                                        "access_token": {"type": "string"},
                                        "refresh_token": {"type": "string"},
                                    }
                                },
                                {
                                    "properties": {
                                        "api_key": {"type": "string"},
                                    }
                                },
                            ],
                        }
                    },
                },
                authSpecification={
                    "auth_type": "oauth2.0",
                    "oauth2Specification": {
                        "rootObject": ["credentials", 1],
                        "oauthFlowInitParameters": [["client_id"], ["client_secret"]],
                        "oauthFlowOutputParameters": [["access_token"], ["refresh_token"]],
                    },
                },
            ),
            "Specified ouath fields are missed from spec schema:",
        ),
    ],
)
def test_validate_oauth_flow(connector_spec, expected_error):
    t = _TestSpec()
    if expected_error:
        with pytest.raises(AssertionError, match=expected_error):
            t.test_oauth_flow_parameters(connector_spec)
    else:
        t.test_oauth_flow_parameters(connector_spec)
=======
        t.test_read(None, catalog, input_config, [], docker_runner_mock, MagicMock())
>>>>>>> 8b021a89
<|MERGE_RESOLUTION|>--- conflicted
+++ resolved
@@ -5,19 +5,7 @@
 from unittest.mock import MagicMock
 
 import pytest
-<<<<<<< HEAD
-from airbyte_cdk.models import (
-    AirbyteMessage,
-    AirbyteRecordMessage,
-    AirbyteStream,
-    ConfiguredAirbyteCatalog,
-    ConfiguredAirbyteStream,
-    ConnectorSpecification,
-    Type,
-)
-=======
 from airbyte_cdk.models import AirbyteMessage, AirbyteRecordMessage, AirbyteStream, ConfiguredAirbyteCatalog, ConfiguredAirbyteStream, Type
->>>>>>> 8b021a89
 from source_acceptance_test.config import BasicReadTestConfig
 from source_acceptance_test.tests.test_core import TestBasicRead as _TestBasicRead
 from source_acceptance_test.tests.test_core import TestDiscovery as _TestDiscovery
@@ -50,11 +38,8 @@
 @pytest.mark.parametrize(
     "schema, record, should_fail",
     [
-<<<<<<< HEAD
-=======
         ({"type": "object"}, {"aa": 23}, False),
         ({"type": "object"}, {}, False),
->>>>>>> 8b021a89
         ({"type": "object", "properties": {"created": {"type": "string"}}}, {"aa": 23}, True),
         ({"type": "object", "properties": {"created": {"type": "string"}}}, {"created": "23"}, False),
         ({"type": "object", "properties": {"created": {"type": "string"}}}, {"root": {"created": "23"}}, True),
@@ -86,168 +71,4 @@
         with pytest.raises(AssertionError, match="stream should have some fields mentioned by json schema"):
             t.test_read(None, catalog, input_config, [], docker_runner_mock, MagicMock())
     else:
-<<<<<<< HEAD
-        t.test_read(None, catalog, input_config, [], docker_runner_mock, MagicMock())
-
-
-@pytest.mark.parametrize(
-    "connector_spec, expected_error",
-    [
-        # SUCCESS: no authSpecification specified
-        (ConnectorSpecification(connectionSpecification={}), ""),
-        # FAIL: Field specified in root object does not exist
-        (
-            ConnectorSpecification(
-                connectionSpecification={"type": "object"},
-                authSpecification={
-                    "auth_type": "oauth2.0",
-                    "oauth2Specification": {
-                        "rootObject": ["credentials", 0],
-                        "oauthFlowInitParameters": [["client_id"], ["client_secret"]],
-                        "oauthFlowOutputParameters": [["access_token"], ["refresh_token"]],
-                    },
-                },
-            ),
-            "oauth root object credentials does not exists",
-        ),
-        # FAIL: Some oauth fields missed
-        (
-            ConnectorSpecification(
-                connectionSpecification={
-                    "type": "object",
-                    "properties": {
-                        "credentials": {
-                            "type": "object",
-                            "properties": {
-                                "client_id": {"type": "string"},
-                                "client_secret": {"type": "string"},
-                                "access_token": {"type": "string"},
-                            },
-                        }
-                    },
-                },
-                authSpecification={
-                    "auth_type": "oauth2.0",
-                    "oauth2Specification": {
-                        "rootObject": ["credentials", 0],
-                        "oauthFlowInitParameters": [["client_id"], ["client_secret"]],
-                        "oauthFlowOutputParameters": [["access_token"], ["refresh_token"]],
-                    },
-                },
-            ),
-            "Specified ouath fields are missed from spec schema: {'/credentials/refresh_token'}",
-        ),
-        # SUCCESS: case w/o oneOf property
-        (
-            ConnectorSpecification(
-                connectionSpecification={
-                    "type": "object",
-                    "properties": {
-                        "credentials": {
-                            "type": "object",
-                            "properties": {
-                                "client_id": {"type": "string"},
-                                "client_secret": {"type": "string"},
-                                "access_token": {"type": "string"},
-                                "refresh_token": {"type": "string"},
-                            },
-                        }
-                    },
-                },
-                authSpecification={
-                    "auth_type": "oauth2.0",
-                    "oauth2Specification": {
-                        "rootObject": ["credentials", 0],
-                        "oauthFlowInitParameters": [["client_id"], ["client_secret"]],
-                        "oauthFlowOutputParameters": [["access_token"], ["refresh_token"]],
-                    },
-                },
-            ),
-            "",
-        ),
-        # SUCCESS: case w/ oneOf property
-        (
-            ConnectorSpecification(
-                connectionSpecification={
-                    "type": "object",
-                    "properties": {
-                        "credentials": {
-                            "type": "object",
-                            "oneOf": [
-                                {
-                                    "properties": {
-                                        "client_id": {"type": "string"},
-                                        "client_secret": {"type": "string"},
-                                        "access_token": {"type": "string"},
-                                        "refresh_token": {"type": "string"},
-                                    }
-                                },
-                                {
-                                    "properties": {
-                                        "api_key": {"type": "string"},
-                                    }
-                                },
-                            ],
-                        }
-                    },
-                },
-                authSpecification={
-                    "auth_type": "oauth2.0",
-                    "oauth2Specification": {
-                        "rootObject": ["credentials", 0],
-                        "oauthFlowInitParameters": [["client_id"], ["client_secret"]],
-                        "oauthFlowOutputParameters": [["access_token"], ["refresh_token"]],
-                    },
-                },
-            ),
-            "",
-        ),
-        # FAIL: Wrong root object index
-        (
-            ConnectorSpecification(
-                connectionSpecification={
-                    "type": "object",
-                    "properties": {
-                        "credentials": {
-                            "type": "object",
-                            "oneOf": [
-                                {
-                                    "properties": {
-                                        "client_id": {"type": "string"},
-                                        "client_secret": {"type": "string"},
-                                        "access_token": {"type": "string"},
-                                        "refresh_token": {"type": "string"},
-                                    }
-                                },
-                                {
-                                    "properties": {
-                                        "api_key": {"type": "string"},
-                                    }
-                                },
-                            ],
-                        }
-                    },
-                },
-                authSpecification={
-                    "auth_type": "oauth2.0",
-                    "oauth2Specification": {
-                        "rootObject": ["credentials", 1],
-                        "oauthFlowInitParameters": [["client_id"], ["client_secret"]],
-                        "oauthFlowOutputParameters": [["access_token"], ["refresh_token"]],
-                    },
-                },
-            ),
-            "Specified ouath fields are missed from spec schema:",
-        ),
-    ],
-)
-def test_validate_oauth_flow(connector_spec, expected_error):
-    t = _TestSpec()
-    if expected_error:
-        with pytest.raises(AssertionError, match=expected_error):
-            t.test_oauth_flow_parameters(connector_spec)
-    else:
-        t.test_oauth_flow_parameters(connector_spec)
-=======
-        t.test_read(None, catalog, input_config, [], docker_runner_mock, MagicMock())
->>>>>>> 8b021a89
+        t.test_read(None, catalog, input_config, [], docker_runner_mock, MagicMock())