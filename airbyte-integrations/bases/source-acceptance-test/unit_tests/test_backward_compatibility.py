--- conflicted
+++ resolved
@@ -3,43 +3,27 @@
 #
 
 from dataclasses import dataclass
-<<<<<<< HEAD
 from typing import MutableMapping, Union
-=======
->>>>>>> 62303a85
 
 import pytest
 from airbyte_cdk.models import AirbyteStream, ConnectorSpecification
 from source_acceptance_test.tests.test_core import TestDiscovery as _TestDiscovery
 from source_acceptance_test.tests.test_core import TestSpec as _TestSpec
-<<<<<<< HEAD
 from source_acceptance_test.utils.backward_compatibility import NonBackwardCompatibleError
-=======
-from source_acceptance_test.utils.backward_compatibility import NonBackwardCompatibleSpecError
->>>>>>> 62303a85
 
 from .conftest import does_not_raise
 
 
 @dataclass
-<<<<<<< HEAD
 class Transition:
     """An helper class to improve readability of the test cases"""
 
     previous: Union[ConnectorSpecification, MutableMapping[str, AirbyteStream]]
     current: Union[ConnectorSpecification, MutableMapping[str, AirbyteStream]]
-=======
-class SpecTransition:
-    """An helper class to improve readability of the test cases"""
-
-    previous_connector_specification: ConnectorSpecification
-    current_connector_specification: ConnectorSpecification
->>>>>>> 62303a85
     should_fail: bool
     name: str
 
     def as_pytest_param(self):
-<<<<<<< HEAD
         return pytest.param(self.previous, self.current, self.should_fail, id=self.name)
 
 
@@ -884,54 +868,8 @@
 
 
 FAILING_CATALOG_TRANSITIONS = [
-    # Transition(
-    #     name="Removing a stream from a catalog should fail.",
-    #     should_fail=True,
-    #     previous={
-    #         "test_stream": AirbyteStream.parse_obj(
-    #             {
-    #                 "name": "test_stream",
-    #                 "json_schema": {"properties": {"user": {"type": "object", "properties": {"username": {"type": "string"}}}}},
-    #             }
-    #         ),
-    #         "other_test_stream": AirbyteStream.parse_obj(
-    #             {
-    #                 "name": "other_test_stream",
-    #                 "json_schema": {"properties": {"user": {"type": "object", "properties": {"username": {"type": "string"}}}}},
-    #             }
-    #         )
-    #     },
-    #     current={
-    #         "test_stream": AirbyteStream.parse_obj(
-    #             {
-    #                 "name": "test_stream",
-    #                 "json_schema": {"properties": {"user": {"type": "object", "properties": {"username": {"type": "string"}}}}},
-    #             }
-    #         )
-    #     }
-    # ),
-    # Transition(
-    #     name="Changing a field type should fail.",
-    #     should_fail=True,
-    #     previous={
-    #         "test_stream": AirbyteStream.parse_obj(
-    #             {
-    #                 "name": "test_stream",
-    #                 "json_schema": {"properties": {"user": {"type": "object", "properties": {"username": {"type": "string"}}}}},
-    #             }
-    #         )
-    #     },
-    #     current={
-    #         "test_stream": AirbyteStream.parse_obj(
-    #             {
-    #                 "name": "test_stream",
-    #                 "json_schema": {"properties": {"user": {"type": "object", "properties": {"username": {"type": "integer"}}}}},
-    #             }
-    #         )
-    #     }
-    # ),
-    Transition(
-        name="Renaming a stream should fail.",
+    Transition(
+        name="Removing a stream from a catalog should fail.",
         should_fail=True,
         previous={
             "test_stream": AirbyteStream.parse_obj(
@@ -939,6 +877,52 @@
                     "name": "test_stream",
                     "json_schema": {"properties": {"user": {"type": "object", "properties": {"username": {"type": "string"}}}}},
                 }
+            ),
+            "other_test_stream": AirbyteStream.parse_obj(
+                {
+                    "name": "other_test_stream",
+                    "json_schema": {"properties": {"user": {"type": "object", "properties": {"username": {"type": "string"}}}}},
+                }
+            ),
+        },
+        current={
+            "test_stream": AirbyteStream.parse_obj(
+                {
+                    "name": "test_stream",
+                    "json_schema": {"properties": {"user": {"type": "object", "properties": {"username": {"type": "string"}}}}},
+                }
+            )
+        },
+    ),
+    Transition(
+        name="Changing a field type should fail.",
+        should_fail=True,
+        previous={
+            "test_stream": AirbyteStream.parse_obj(
+                {
+                    "name": "test_stream",
+                    "json_schema": {"properties": {"user": {"type": "object", "properties": {"username": {"type": "string"}}}}},
+                }
+            )
+        },
+        current={
+            "test_stream": AirbyteStream.parse_obj(
+                {
+                    "name": "test_stream",
+                    "json_schema": {"properties": {"user": {"type": "object", "properties": {"username": {"type": "integer"}}}}},
+                }
+            )
+        },
+    ),
+    Transition(
+        name="Renaming a stream should fail.",
+        should_fail=True,
+        previous={
+            "test_stream": AirbyteStream.parse_obj(
+                {
+                    "name": "test_stream",
+                    "json_schema": {"properties": {"user": {"type": "object", "properties": {"username": {"type": "string"}}}}},
+                }
             )
         },
         current={
@@ -949,7 +933,7 @@
                 }
             )
         },
-    )
+    ),
 ]
 
 VALID_CATALOG_TRANSITIONS = [
@@ -1016,835 +1000,9 @@
                 }
             )
         },
-=======
-        return pytest.param(self.previous_connector_specification, self.current_connector_specification, self.should_fail, id=self.name)
-
-
-FAILING_SPEC_TRANSITIONS = [
-    SpecTransition(
-        ConnectorSpecification(connectionSpecification={}),
-        ConnectorSpecification(
-            connectionSpecification={
-                "required": ["a", "b"],
-            }
-        ),
-        should_fail=True,
-        name="Top level: declaring the required field should fail.",
-    ),
-    SpecTransition(
-        ConnectorSpecification(
-            connectionSpecification={
-                "type": "object",
-                "properties": {"my_optional_object": {"type": "object", "properties": {"optional_property": {"type": "string"}}}},
-            }
-        ),
-        ConnectorSpecification(
-            connectionSpecification={
-                "type": "object",
-                "properties": {
-                    "my_optional_object": {
-                        "type": "object",
-                        "required": ["optional_property"],
-                        "properties": {"optional_property": {"type": "string"}},
-                    }
-                },
-            }
-        ),
-        should_fail=True,
-        name="Nested level: adding the required field should fail.",
-    ),
-    SpecTransition(
-        ConnectorSpecification(
-            connectionSpecification={
-                "required": ["a"],
-            }
-        ),
-        ConnectorSpecification(
-            connectionSpecification={
-                "required": ["a", "b"],
-            }
-        ),
-        name="Top level: adding a new required property should fail.",
-        should_fail=True,
-    ),
-    SpecTransition(
-        ConnectorSpecification(
-            connectionSpecification={
-                "type": "object",
-                "properties": {
-                    "my_optional_object": {
-                        "type": "object",
-                        "required": ["first_required_property"],
-                        "properties": {"first_required_property": {"type": "string"}},
-                    }
-                },
-            }
-        ),
-        ConnectorSpecification(
-            connectionSpecification={
-                "type": "object",
-                "properties": {
-                    "my_optional_object": {
-                        "type": "object",
-                        "required": ["first_required_property", "second_required_property"],
-                        "properties": {
-                            "first_required_property": {"type": "string"},
-                            "second_required_property": {"type": "string"},
-                        },
-                    }
-                },
-            }
-        ),
-        name="Nested level: adding a new required property should fail.",
-        should_fail=True,
-    ),
-    SpecTransition(
-        ConnectorSpecification(
-            connectionSpecification={
-                "type": "object",
-                "properties": {
-                    "my_string": {"type": ["null", "string"]},
-                },
-            }
-        ),
-        ConnectorSpecification(
-            connectionSpecification={
-                "type": "object",
-                "properties": {
-                    "my_string": {"type": "string"},
-                },
-            }
-        ),
-        name="Nullable: Making a field not nullable should fail (not in a list).",
-        should_fail=True,
-    ),
-    SpecTransition(
-        ConnectorSpecification(
-            connectionSpecification={
-                "type": "object",
-                "properties": {
-                    "my_nested_object": {"type": "object", "properties": {"my_property": {"type": ["null", "integer"]}}},
-                },
-            }
-        ),
-        ConnectorSpecification(
-            connectionSpecification={
-                "type": "object",
-                "properties": {
-                    "my_nested_object": {"type": "object", "properties": {"my_property": {"type": ["integer"]}}},
-                },
-            }
-        ),
-        name="Nested level: Narrowing a field type should fail.",
-        should_fail=True,
-    ),
-    SpecTransition(
-        ConnectorSpecification(
-            connectionSpecification={
-                "type": "object",
-                "properties": {
-                    "my_int": {"type": ["null", "string"]},
-                },
-            }
-        ),
-        ConnectorSpecification(
-            connectionSpecification={
-                "type": "object",
-                "properties": {
-                    "my_int": {"type": ["string"]},
-                },
-            }
-        ),
-        name="Nullable field: Making a field not nullable should fail",
-        should_fail=True,
-    ),
-    SpecTransition(
-        ConnectorSpecification(
-            connectionSpecification={
-                "type": "object",
-                "properties": {
-                    "my_int": {"type": "string"},
-                },
-            }
-        ),
-        ConnectorSpecification(
-            connectionSpecification={
-                "type": "object",
-                "properties": {
-                    "my_int": {"type": "integer"},
-                },
-            }
-        ),
-        name="Changing a field type should fail.",
-        should_fail=True,
-    ),
-    SpecTransition(
-        ConnectorSpecification(
-            connectionSpecification={
-                "type": "object",
-                "properties": {
-                    "my_int": {"type": "string"},
-                },
-            }
-        ),
-        ConnectorSpecification(
-            connectionSpecification={
-                "type": "object",
-                "properties": {
-                    "my_int": {"type": ["integer"]},
-                },
-            }
-        ),
-        name="Changing a field type from a string to a list with a different type value should fail.",
-        should_fail=True,
-    ),
-    SpecTransition(
-        ConnectorSpecification(
-            connectionSpecification={
-                "type": "object",
-                "properties": {
-                    "my_int": {"type": ["string"]},
-                },
-            }
-        ),
-        ConnectorSpecification(
-            connectionSpecification={
-                "type": "object",
-                "properties": {
-                    "my_int": {"type": "integer"},
-                },
-            }
-        ),
-        name="Changing a field type should fail from a list to string with different value should fail.",
-        should_fail=True,
-    ),
-    SpecTransition(
-        ConnectorSpecification(
-            connectionSpecification={
-                "type": "object",
-                "properties": {
-                    "my_int": {"type": ["string"]},
-                },
-            }
-        ),
-        ConnectorSpecification(
-            connectionSpecification={
-                "type": "object",
-                "properties": {
-                    "my_int": {"type": ["integer"]},
-                },
-            }
-        ),
-        name="Changing a field type in list should fail.",
-        should_fail=True,
-    ),
-    SpecTransition(
-        ConnectorSpecification(
-            connectionSpecification={
-                "type": "object",
-                "properties": {
-                    "my_int": {"type": "string"},
-                },
-            }
-        ),
-        ConnectorSpecification(
-            connectionSpecification={
-                "type": "object",
-                "properties": {
-                    "my_int": {"type": ["integer", "null"]},
-                },
-            }
-        ),
-        name="Making a field nullable and changing type should fail.",
-        should_fail=True,
-    ),
-    SpecTransition(
-        ConnectorSpecification(
-            connectionSpecification={
-                "type": "object",
-                "properties": {
-                    "my_int": {"type": "string"},
-                },
-            }
-        ),
-        ConnectorSpecification(
-            connectionSpecification={
-                "type": "object",
-                "properties": {
-                    "my_int": {"type": ["null", "integer"]},
-                },
-            }
-        ),
-        name="Making a field nullable and changing type should fail (change list order).",
-        should_fail=True,
-    ),
-    SpecTransition(
-        ConnectorSpecification(
-            connectionSpecification={
-                "type": "object",
-                "properties": {
-                    "my_int": {"type": ["null", "string"]},
-                },
-            }
-        ),
-        ConnectorSpecification(
-            connectionSpecification={
-                "type": "object",
-                "properties": {
-                    "my_int": {"type": ["null", "integer"]},
-                },
-            }
-        ),
-        name="Nullable field: Changing a field type should fail",
-        should_fail=True,
-    ),
-    SpecTransition(
-        ConnectorSpecification(
-            connectionSpecification={
-                "type": "object",
-                "properties": {
-                    "credentials": {
-                        "oneOf": [
-                            {"title": "a", "type": "string"},
-                            {"title": "b", "type": "integer"},
-                        ]
-                    },
-                },
-            }
-        ),
-        ConnectorSpecification(
-            connectionSpecification={
-                "type": "object",
-                "properties": {
-                    "credentials": {
-                        "oneOf": [
-                            {"title": "a", "type": "integer"},
-                            {"title": "b", "type": "integer"},
-                        ]
-                    },
-                },
-            }
-        ),
-        name="Changing a field type in oneOf should fail.",
-        should_fail=True,
-    ),
-    SpecTransition(
-        ConnectorSpecification(
-            connectionSpecification={
-                "type": "object",
-                "properties": {
-                    "credentials": {
-                        "oneOf": [
-                            {"title": "a", "type": ["string", "null"]},
-                            {"title": "b", "type": "integer"},
-                        ]
-                    },
-                },
-            }
-        ),
-        ConnectorSpecification(
-            connectionSpecification={
-                "type": "object",
-                "properties": {
-                    "credentials": {
-                        "oneOf": [
-                            {"title": "a", "type": ["string"]},
-                            {"title": "b", "type": "integer"},
-                        ]
-                    },
-                },
-            }
-        ),
-        name="Narrowing a field type in oneOf should fail.",
-        should_fail=True,
-    ),
-    SpecTransition(
-        ConnectorSpecification(
-            connectionSpecification={
-                "type": "object",
-                "properties": {
-                    "my_string": {"type": "string", "enum": ["a", "b"]},
-                },
-            }
-        ),
-        ConnectorSpecification(
-            connectionSpecification={
-                "type": "object",
-                "properties": {
-                    "my_string": {"type": "string", "enum": ["a"]},
-                },
-            }
-        ),
-        name="Top level: Narrowing a field enum should fail.",
-        should_fail=True,
-    ),
-    SpecTransition(
-        ConnectorSpecification(
-            connectionSpecification={
-                "type": "object",
-                "properties": {
-                    "my_nested_object": {"type": "object", "properties": {"my_property": {"type": "string", "enum": ["a", "b"]}}},
-                },
-            }
-        ),
-        ConnectorSpecification(
-            connectionSpecification={
-                "type": "object",
-                "properties": {
-                    "my_nested_object": {"type": "object", "properties": {"my_property": {"type": "string", "enum": ["a"]}}},
-                },
-            }
-        ),
-        name="Nested level: Narrowing a field enum should fail.",
-        should_fail=True,
-    ),
-    SpecTransition(
-        ConnectorSpecification(
-            connectionSpecification={
-                "type": "object",
-                "properties": {
-                    "my_string": {"type": "string"},
-                },
-            }
-        ),
-        ConnectorSpecification(
-            connectionSpecification={
-                "type": "object",
-                "properties": {
-                    "my_string": {"type": "string", "enum": ["a", "b"]},
-                },
-            }
-        ),
-        name="Top level: Declaring a field enum should fail.",
-        should_fail=True,
-    ),
-    SpecTransition(
-        ConnectorSpecification(
-            connectionSpecification={
-                "type": "object",
-                "properties": {
-                    "my_nested_object": {"type": "object", "properties": {"my_property": {"type": "string"}}},
-                },
-            }
-        ),
-        ConnectorSpecification(
-            connectionSpecification={
-                "type": "object",
-                "properties": {
-                    "my_nested_object": {"type": "object", "properties": {"my_property": {"type": "string", "enum": ["a", "b"]}}},
-                },
-            }
-        ),
-        name="Nested level: Declaring a field enum should fail.",
-        should_fail=True,
->>>>>>> 62303a85
     ),
 ]
 
-VALID_SPEC_TRANSITIONS = [
-    SpecTransition(
-        ConnectorSpecification(
-            connectionSpecification={
-                "type": "object",
-                "required": ["my_required_string"],
-                "properties": {
-                    "my_required_string": {"type": "string"},
-                },
-            }
-        ),
-        ConnectorSpecification(
-            connectionSpecification={
-                "type": "object",
-                "required": ["my_required_string"],
-                "properties": {
-                    "my_required_string": {"type": "string"},
-                },
-            }
-        ),
-        name="Not changing a spec should not fail",
-        should_fail=False,
-    ),
-    SpecTransition(
-        ConnectorSpecification(
-            connectionSpecification={
-                "type": "object",
-                "required": ["my_required_string"],
-                "properties": {
-                    "my_required_string": {"type": "string"},
-                },
-            }
-        ),
-        ConnectorSpecification(
-            connectionSpecification={
-                "type": "object",
-                "required": ["my_required_string"],
-                "properties": {
-                    "my_required_string": {"type": "string"},
-                    "my_optional": {"type": "string"},
-                },
-            }
-        ),
-        name="Adding an optional field should not fail.",
-        should_fail=False,
-    ),
-    SpecTransition(
-        ConnectorSpecification(
-            connectionSpecification={
-                "type": "object",
-                "required": ["my_required_string"],
-                "properties": {
-                    "my_required_string": {"type": "string"},
-                },
-            }
-        ),
-        ConnectorSpecification(
-            connectionSpecification={
-                "type": "object",
-                "required": ["my_required_string"],
-                "properties": {
-                    "my_required_string": {"type": "string"},
-                    "my_optional_object": {
-                        "type": "object",
-                        "required": ["another_required_string"],
-                        "properties": {"another_required_string": {"type": "string"}},
-                    },
-                },
-            }
-        ),
-        name="Adding an optional object with required properties should not fail.",
-        should_fail=False,
-    ),
-    SpecTransition(
-        ConnectorSpecification(
-            connectionSpecification={
-                "type": "object",
-                "properties": {
-                    "my_int": {"type": "string"},
-                },
-            }
-        ),
-        ConnectorSpecification(
-            connectionSpecification={
-                "type": "object",
-                "properties": {
-                    "my_int": {"type": "string"},
-                },
-            }
-        ),
-        name="No change should not fail.",
-        should_fail=False,
-    ),
-    SpecTransition(
-        ConnectorSpecification(
-            connectionSpecification={
-                "type": "object",
-                "properties": {
-                    "my_int": {"type": ["string"]},
-                },
-            }
-        ),
-        ConnectorSpecification(
-            connectionSpecification={
-                "type": "object",
-                "properties": {
-                    "my_int": {"type": "string"},
-                },
-            }
-        ),
-        name="Changing a field type from a list to a string with same value should not fail.",
-        should_fail=False,
-    ),
-    SpecTransition(
-        ConnectorSpecification(
-            connectionSpecification={
-                "type": "object",
-                "properties": {
-                    "my_int": {"type": "string"},
-                },
-            }
-        ),
-        ConnectorSpecification(
-            connectionSpecification={
-                "type": "object",
-                "properties": {
-                    "my_int": {"type": ["string"]},
-                },
-            }
-        ),
-        name="Changing a field type from a string to a list should not fail.",
-        should_fail=False,
-    ),
-    SpecTransition(
-        ConnectorSpecification(
-            connectionSpecification={
-                "type": "object",
-                "properties": {
-                    "my_int": {"type": ["string"]},
-                },
-            }
-        ),
-        ConnectorSpecification(
-            connectionSpecification={
-                "type": "object",
-                "properties": {
-                    "my_int": {"type": ["string", "integer"]},
-                },
-            }
-        ),
-        name="Adding a field type in list should not fail.",
-        should_fail=False,
-    ),
-    SpecTransition(
-        ConnectorSpecification(
-            connectionSpecification={
-                "type": "object",
-                "properties": {
-                    "my_int": {"type": "string"},
-                },
-            }
-        ),
-        ConnectorSpecification(
-            connectionSpecification={
-                "type": "object",
-                "properties": {
-                    "my_int": {"type": ["null", "string"]},
-                },
-            }
-        ),
-        name="Making a field nullable should not fail.",
-        should_fail=False,
-    ),
-    SpecTransition(
-        ConnectorSpecification(
-            connectionSpecification={
-                "type": "object",
-                "properties": {
-                    "my_int": {"type": "string"},
-                },
-            }
-        ),
-        ConnectorSpecification(
-            connectionSpecification={
-                "type": "object",
-                "properties": {
-                    "my_int": {"type": ["string", "null"]},
-                },
-            }
-        ),
-        name="Making a field nullable should not fail (change list order).",
-        should_fail=False,
-    ),
-    SpecTransition(
-        ConnectorSpecification(
-            connectionSpecification={
-                "type": "object",
-                "properties": {
-                    "my_int": {"type": ["string"]},
-                },
-            }
-        ),
-        ConnectorSpecification(
-            connectionSpecification={
-                "type": "object",
-                "properties": {
-                    "my_int": {"type": ["null", "string"]},
-                },
-            }
-        ),
-        name="Making a field nullable should not fail (from a list).",
-        should_fail=False,
-    ),
-    SpecTransition(
-        ConnectorSpecification(
-            connectionSpecification={
-                "type": "object",
-                "properties": {
-                    "my_int": {"type": ["string"]},
-                },
-            }
-        ),
-        ConnectorSpecification(
-            connectionSpecification={
-                "type": "object",
-                "properties": {
-                    "my_int": {"type": ["string", "null"]},
-                },
-            }
-        ),
-        name="Making a field nullable should not fail (from a list, changing order).",
-        should_fail=False,
-    ),
-    SpecTransition(
-        ConnectorSpecification(
-            connectionSpecification={
-                "type": "object",
-                "properties": {
-                    "my_int": {"type": ["null", "string"]},
-                },
-            }
-        ),
-        ConnectorSpecification(
-            connectionSpecification={
-                "type": "object",
-                "properties": {
-                    "my_int": {"type": ["string", "null"]},
-                },
-            }
-        ),
-        name="Nullable field: Changing order should not fail",
-        should_fail=False,
-    ),
-    SpecTransition(
-        ConnectorSpecification(
-            connectionSpecification={
-                "type": "object",
-                "properties": {
-                    "my_nested_object": {"type": "object", "properties": {"my_property": {"type": ["integer"]}}},
-                },
-            }
-        ),
-        ConnectorSpecification(
-            connectionSpecification={
-                "type": "object",
-                "properties": {
-                    "my_nested_object": {"type": "object", "properties": {"my_property": {"type": ["null", "integer"]}}},
-                },
-            }
-        ),
-        name="Nested level: Expanding a field type should not fail.",
-        should_fail=False,
-    ),
-    SpecTransition(
-        ConnectorSpecification(
-            connectionSpecification={
-                "type": "object",
-                "properties": {
-                    "credentials": {
-                        "oneOf": [
-                            {"title": "a", "type": "string"},
-                            {"title": "b", "type": "integer"},
-                        ]
-                    },
-                },
-            }
-        ),
-        ConnectorSpecification(
-            connectionSpecification={
-                "type": "object",
-                "properties": {
-                    "credentials": {
-                        "oneOf": [
-                            {"title": "b", "type": "string"},
-                            {"title": "a", "type": "integer"},
-                        ]
-                    },
-                },
-            }
-        ),
-        name="Changing a order in oneOf should not fail.",
-        should_fail=False,
-    ),
-    SpecTransition(
-        ConnectorSpecification(
-            connectionSpecification={
-                "type": "object",
-                "properties": {
-                    "my_string": {"type": "string", "enum": ["a"]},
-                },
-            }
-        ),
-        ConnectorSpecification(
-            connectionSpecification={
-                "type": "object",
-                "properties": {
-                    "my_string": {"type": "string", "enum": ["a", "b"]},
-                },
-            }
-        ),
-        name="Top level: Expanding a field enum should not fail.",
-        should_fail=False,
-    ),
-    SpecTransition(
-        ConnectorSpecification(
-            connectionSpecification={
-                "type": "object",
-                "properties": {
-                    "my_nested_object": {"type": "object", "properties": {"my_property": {"type": "string", "enum": ["a"]}}},
-                },
-            }
-        ),
-        ConnectorSpecification(
-            connectionSpecification={
-                "type": "object",
-                "properties": {
-                    "my_nested_object": {"type": "object", "properties": {"my_property": {"type": "string", "enum": ["a", "b"]}}},
-                },
-            }
-        ),
-        name="Nested level: Expanding a field enum should not fail.",
-        should_fail=False,
-    ),
-    SpecTransition(
-        ConnectorSpecification(
-            connectionSpecification={
-                "type": "object",
-                "properties": {
-                    "my_string": {"type": "string", "enum": ["a", "b"]},
-                },
-            }
-        ),
-        ConnectorSpecification(
-            connectionSpecification={
-                "type": "object",
-                "properties": {"my_string": {"type": "string", "enum": ["a", "b"]}, "my_enum": {"type": "string", "enum": ["c", "d"]}},
-            }
-        ),
-        name="Top level: Adding a new optional field with enum should not fail.",
-        should_fail=False,
-    ),
-    SpecTransition(
-        ConnectorSpecification(
-            connectionSpecification={
-                "type": "object",
-                "properties": {
-                    "my_string": {"type": "string", "enum": ["a", "b"]},
-                },
-            }
-        ),
-        ConnectorSpecification(
-            connectionSpecification={
-                "type": "object",
-                "properties": {
-                    "my_string": {"type": "string"},
-                },
-            }
-        ),
-        name="Top level: Removing the field enum should not fail.",
-        should_fail=False,
-    ),
-    SpecTransition(
-        ConnectorSpecification(
-            connectionSpecification={
-                "type": "object",
-                "properties": {
-                    "my_nested_object": {"type": "object", "properties": {"my_property": {"type": "string", "enum": ["a", "b"]}}},
-                },
-            }
-        ),
-        ConnectorSpecification(
-            connectionSpecification={
-                "type": "object",
-                "properties": {
-                    "my_nested_object": {"type": "object", "properties": {"my_property": {"type": "string"}}},
-                },
-            }
-        ),
-        name="Nested level: Removing the enum field should not fail.",
-        should_fail=False,
-    ),
-]
-
-<<<<<<< HEAD
 # Checking that all transitions in FAILING_CATALOG_TRANSITIONS have should_fail == True to prevent typos
 assert all([transition.should_fail for transition in FAILING_CATALOG_TRANSITIONS])
 # Checking that all transitions in VALID_CATALOG_TRANSITIONS have should_fail = False to prevent typos
@@ -1859,21 +1017,4 @@
     t = _TestDiscovery()
     expectation = pytest.raises(NonBackwardCompatibleError) if should_fail else does_not_raise()
     with expectation:
-        t.test_backward_compatibility(False, discovered_catalog, previous_discovered_catalog)
-=======
-# Checking that all transitions in FAILING_SPEC_TRANSITIONS have should_fail == True to prevent typos
-assert all([transition.should_fail for transition in FAILING_SPEC_TRANSITIONS])
-# Checking that all transitions in VALID_SPEC_TRANSITIONS have should_fail = False to prevent typos
-assert not all([transition.should_fail for transition in VALID_SPEC_TRANSITIONS])
-
-
-ALL_SPEC_TRANSITIONS_PARAMS = [transition.as_pytest_param() for transition in FAILING_SPEC_TRANSITIONS + VALID_SPEC_TRANSITIONS]
-
-
-@pytest.mark.parametrize("previous_connector_spec, actual_connector_spec, should_fail", ALL_SPEC_TRANSITIONS_PARAMS)
-def test_backward_compatibility(previous_connector_spec, actual_connector_spec, should_fail):
-    t = _TestSpec()
-    expectation = pytest.raises(NonBackwardCompatibleSpecError) if should_fail else does_not_raise()
-    with expectation:
-        t.test_backward_compatibility(False, actual_connector_spec, previous_connector_spec, 10)
->>>>>>> 62303a85
+        t.test_backward_compatibility(False, discovered_catalog, previous_discovered_catalog)