/*
 * Copyright (c) 2023 Airbyte, Inc., all rights reserved.
 */

package io.airbyte.integrations.destination.s3.jsonl;

import com.fasterxml.jackson.core.JsonProcessingException;
import com.fasterxml.jackson.core.type.TypeReference;
import com.fasterxml.jackson.databind.JsonNode;
import com.fasterxml.jackson.databind.ObjectMapper;
import com.fasterxml.jackson.databind.node.ObjectNode;
import io.airbyte.commons.jackson.MoreMappers;
import io.airbyte.commons.json.Jsons;
import io.airbyte.integrations.base.JavaBaseConstants;
import io.airbyte.integrations.destination.record_buffer.BaseSerializedBuffer;
import io.airbyte.integrations.destination.record_buffer.BufferCreateFunction;
import io.airbyte.integrations.destination.record_buffer.BufferStorage;
import io.airbyte.integrations.destination.s3.S3DestinationConstants;
import io.airbyte.integrations.destination.s3.util.CompressionType;
import io.airbyte.integrations.destination.s3.util.Flattening;
import io.airbyte.integrations.destination.s3.util.Stringify;
import io.airbyte.protocol.models.v0.AirbyteRecordMessage;
import io.airbyte.protocol.models.v0.AirbyteStreamNameNamespacePair;
import io.airbyte.protocol.models.v0.ConfiguredAirbyteCatalog;
import java.io.OutputStream;
import java.io.PrintWriter;
import java.nio.charset.StandardCharsets;
import java.util.Map;
import java.util.UUID;
import java.util.concurrent.Callable;

public class JsonLSerializedBuffer extends BaseSerializedBuffer {

  private static final ObjectMapper MAPPER = MoreMappers.initMapper();

  private PrintWriter printWriter;

  private final boolean flattenData;

  private final boolean stringifyData;

  protected JsonLSerializedBuffer(final BufferStorage bufferStorage, final boolean gzipCompression, final boolean flattenData, final boolean stringifyData) throws Exception {
    super(bufferStorage);
    // we always want to compress jsonl files
    withCompression(gzipCompression);
    this.flattenData = flattenData;
    this.stringifyData = stringifyData;
  }

  @Override
  protected void initWriter(final OutputStream outputStream) {
    printWriter = new PrintWriter(outputStream, true, StandardCharsets.UTF_8);
  }

  @Override
  protected void writeRecord(final AirbyteRecordMessage recordMessage) {
    final ObjectNode json = MAPPER.createObjectNode();
    json.put(JavaBaseConstants.COLUMN_NAME_AB_ID, UUID.randomUUID().toString());
    json.put(JavaBaseConstants.COLUMN_NAME_EMITTED_AT, recordMessage.getEmittedAt());
    if (flattenData) {
<<<<<<< HEAD
      Map<String, JsonNode> data = MAPPER.convertValue(recordMessage.getData(), new TypeReference<>() {});
=======
      final Map<String, JsonNode> data = MAPPER.convertValue(record.getData(), new TypeReference<>() {});
>>>>>>> 69c3a73b
      json.setAll(data);
    } else {
      json.set(JavaBaseConstants.COLUMN_NAME_DATA, recordMessage.getData());
    }
    // We want all root level objects as strings, including _airbyte_data
    if (stringifyData) {
      // Get the names of all the root level objects in the "json" ObjectNode
      try {
        JsonNode rootNode = MAPPER.readTree(json.toString());
        rootNode.fieldNames().forEachRemaining(fieldName -> {
          JsonNode node = rootNode.get(fieldName);
          if (node.isObject()) {
            // Convert the root level object to a string
            String jsonString = node.toString();

            // Set the value of the root level object in the "json" ObjectNode as a string
            json.put(fieldName, jsonString);
          }
        });
      } catch (JsonProcessingException e) {
        throw new RuntimeException(e);
      }
    }
    printWriter.println(Jsons.serialize(json));
  }

  @Override
  protected void flushWriter() {
    printWriter.flush();
  }

  @Override
  protected void closeWriter() {
    printWriter.close();
  }

  public static BufferCreateFunction createBufferFunction(final S3JsonlFormatConfig config,
                                                          final Callable<BufferStorage> createStorageFunction) {
    return (final AirbyteStreamNameNamespacePair stream, final ConfiguredAirbyteCatalog catalog) -> {
      final CompressionType compressionType = config == null
          ? S3DestinationConstants.DEFAULT_COMPRESSION_TYPE
          : config.getCompressionType();

      final Flattening flattening = config == null
          ? Flattening.NO
          : config.getFlatteningType();

      final Stringify stringify = config == null
              ? Stringify.NO
              : config.getStringifyType();
      return new JsonLSerializedBuffer(createStorageFunction.call(), compressionType != CompressionType.NO_COMPRESSION,
          flattening != Flattening.NO, stringify != Stringify.NO);
    };

  }

}<|MERGE_RESOLUTION|>--- conflicted
+++ resolved
@@ -58,11 +58,7 @@
     json.put(JavaBaseConstants.COLUMN_NAME_AB_ID, UUID.randomUUID().toString());
     json.put(JavaBaseConstants.COLUMN_NAME_EMITTED_AT, recordMessage.getEmittedAt());
     if (flattenData) {
-<<<<<<< HEAD
-      Map<String, JsonNode> data = MAPPER.convertValue(recordMessage.getData(), new TypeReference<>() {});
-=======
-      final Map<String, JsonNode> data = MAPPER.convertValue(record.getData(), new TypeReference<>() {});
->>>>>>> 69c3a73b
+      final Map<String, JsonNode> data = MAPPER.convertValue(recordMessage.getData(), new TypeReference<>() {});
       json.setAll(data);
     } else {
       json.set(JavaBaseConstants.COLUMN_NAME_DATA, recordMessage.getData());
