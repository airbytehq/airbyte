/*
 * Copyright (c) 2023 Airbyte, Inc., all rights reserved.
 */

package io.airbyte.integrations.base.destination.typing_deduping;

import io.airbyte.protocol.models.v0.DestinationSyncMode;
import java.util.HashSet;
import java.util.Optional;
import java.util.Set;
import org.apache.commons.lang3.StringUtils;
import org.slf4j.Logger;
import org.slf4j.LoggerFactory;

/**
 * An abstraction over SqlGenerator and DestinationHandler. Destinations will still need to call
 * {@code new CatalogParser(new FooSqlGenerator()).parseCatalog()}, but should otherwise avoid
 * interacting directly with these classes.
 * <p>
 * In a typical sync, destinations should call the methods:
 * <ol>
 * <li>{@link #prepareTables()} once at the start of the sync</li>
 * <li>{@link #typeAndDedupe(String, String)} as needed throughout the sync</li>
 * <li>{@link #commitFinalTables()} once at the end of the sync</li>
 * </ol>
 * Note that createFinalTables initializes some internal state. The other methods will throw an
 * exception if that method was not called.
 */
public class DefaultTyperDeduper<DialectTableDefinition> implements TyperDeduper {

  private static final Logger LOGGER = LoggerFactory.getLogger(TyperDeduper.class);

  private static final String NO_SUFFIX = "";
  private static final String TMP_OVERWRITE_TABLE_SUFFIX = "_airbyte_tmp";

  private final SqlGenerator<DialectTableDefinition> sqlGenerator;
  private final DestinationHandler<DialectTableDefinition> destinationHandler;

  private final DestinationV1V2Migrator<DialectTableDefinition> v1V2Migrator;
  private final V2RawTableMigrator<DialectTableDefinition> v2RawTableMigrator;
  private final ParsedCatalog parsedCatalog;
  private Set<StreamId> overwriteStreamsWithTmpTable;

  public DefaultTyperDeduper(final SqlGenerator<DialectTableDefinition> sqlGenerator,
                             final DestinationHandler<DialectTableDefinition> destinationHandler,
                             final ParsedCatalog parsedCatalog,
<<<<<<< HEAD
                             final DestinationV1V2Migrator<DialectTableDefinition> v1V2Migrator) {
=======
                             final DestinationV1V2Migrator<DialectTableDefinition> v1V2Migrator,
                             final V2RawTableMigrator<DialectTableDefinition> v2RawTableMigrator) {
>>>>>>> 38f747da
    this.sqlGenerator = sqlGenerator;
    this.destinationHandler = destinationHandler;
    this.parsedCatalog = parsedCatalog;
    this.v1V2Migrator = v1V2Migrator;
    this.v2RawTableMigrator = v2RawTableMigrator;
  }

  public DefaultTyperDeduper(
                             final SqlGenerator<DialectTableDefinition> sqlGenerator,
                             final DestinationHandler<DialectTableDefinition> destinationHandler,
                             final ParsedCatalog parsedCatalog,
                             final DestinationV1V2Migrator<DialectTableDefinition> v1V2Migrator) {
    this(sqlGenerator, destinationHandler, parsedCatalog, v1V2Migrator, new NoopV2RawTableMigrator<>());
  }

  /**
   * Create the tables that T+D will write to during the sync. In OVERWRITE mode, these might not be
   * the true final tables. Specifically, other than an initial sync (i.e. table does not exist, or is
   * empty) we write to a temporary final table, and swap it into the true final table at the end of
   * the sync. This is to prevent user downtime during a sync.
   */
  public void prepareTables() throws Exception {
    if (overwriteStreamsWithTmpTable != null) {
      throw new IllegalStateException("Tables were already prepared.");
    }
    overwriteStreamsWithTmpTable = new HashSet<>();
    LOGGER.info("Preparing final tables");

    // For each stream, make sure that its corresponding final table exists.
    // Also, for OVERWRITE streams, decide if we're writing directly to the final table, or into an
    // _airbyte_tmp table.
    for (final StreamConfig stream : parsedCatalog.streams()) {
      // Migrate the Raw Tables if this is the first v2 sync after a v1 sync
      v1V2Migrator.migrateIfNecessary(sqlGenerator, destinationHandler, stream);
      v2RawTableMigrator.migrateIfNecessary(stream);

      final Optional<DialectTableDefinition> existingTable = destinationHandler.findExistingTable(stream.id());
      if (existingTable.isPresent()) {
        // The table already exists. Decide whether we're writing to it directly, or using a tmp table.
        if (stream.destinationSyncMode() == DestinationSyncMode.OVERWRITE && !destinationHandler.isFinalTableEmpty(stream.id())) {
          // We want to overwrite an existing table. Write into a tmp table. We'll overwrite the table at the
          // end of the sync.
          overwriteStreamsWithTmpTable.add(stream.id());
          // overwrite an existing tmp table if needed.
          destinationHandler.execute(sqlGenerator.createTable(stream, TMP_OVERWRITE_TABLE_SUFFIX, true));
        } else if (!sqlGenerator.existingSchemaMatchesStreamConfig(stream, existingTable.get())) {
          // We're loading data directly into the existing table. Make sure it has the right schema.
          LOGGER.info("Existing schema for stream {} is different from expected schema. Executing soft reset.", stream.id().finalTableId(""));
          destinationHandler.execute(sqlGenerator.softReset(stream));
        }
      } else {
        // The table doesn't exist. Create it. Don't force.
        destinationHandler.execute(sqlGenerator.createTable(stream, NO_SUFFIX, false));
      }
    }
  }

  /**
   * Execute typing and deduping for a single stream (i.e. fetch new raw records into the final table,
   * etc.).
   * <p>
   * This method is thread-safe; multiple threads can call it concurrently.
   *
   * @param originalNamespace The stream's namespace, as declared in the configured catalog
   * @param originalName The stream's name, as declared in the configured catalog
   */
  public void typeAndDedupe(final String originalNamespace, final String originalName) throws Exception {
    LOGGER.info("Attempting typing and deduping for {}.{}", originalNamespace, originalName);
    final var streamConfig = parsedCatalog.getStream(originalNamespace, originalName);
    final String suffix = getFinalTableSuffix(streamConfig.id());
    final String sql = sqlGenerator.updateTable(streamConfig, suffix);
    destinationHandler.execute(sql);
  }

  /**
   * Does any "end of sync" work. For most streams, this is a noop.
   * <p>
   * For OVERWRITE streams where we're writing to a temp table, this is where we swap the temp table
   * into the final table.
   */
  public void commitFinalTables() throws Exception {
    LOGGER.info("Committing final tables");
    for (final StreamConfig streamConfig : parsedCatalog.streams()) {
      if (DestinationSyncMode.OVERWRITE.equals(streamConfig.destinationSyncMode())) {
        final StreamId streamId = streamConfig.id();
        final String finalSuffix = getFinalTableSuffix(streamId);
        if (!StringUtils.isEmpty(finalSuffix)) {
          final String overwriteFinalTable = sqlGenerator.overwriteFinalTable(streamId, finalSuffix);
          LOGGER.info("Overwriting final table with tmp table for stream {}.{}", streamId.originalNamespace(), streamId.originalName());
          destinationHandler.execute(overwriteFinalTable);
        }
      }
    }
  }

  private String getFinalTableSuffix(final StreamId streamId) {
    return overwriteStreamsWithTmpTable.contains(streamId) ? TMP_OVERWRITE_TABLE_SUFFIX : NO_SUFFIX;
  }

}<|MERGE_RESOLUTION|>--- conflicted
+++ resolved
@@ -44,12 +44,8 @@
   public DefaultTyperDeduper(final SqlGenerator<DialectTableDefinition> sqlGenerator,
                              final DestinationHandler<DialectTableDefinition> destinationHandler,
                              final ParsedCatalog parsedCatalog,
-<<<<<<< HEAD
-                             final DestinationV1V2Migrator<DialectTableDefinition> v1V2Migrator) {
-=======
                              final DestinationV1V2Migrator<DialectTableDefinition> v1V2Migrator,
                              final V2RawTableMigrator<DialectTableDefinition> v2RawTableMigrator) {
->>>>>>> 38f747da
     this.sqlGenerator = sqlGenerator;
     this.destinationHandler = destinationHandler;
     this.parsedCatalog = parsedCatalog;
