#!/usr/bin/env bash

set -e

function echo2() {
  echo >&2 "$@"
}

function error() {
  echo2 "$@"
  exit 1
}

PROJECT_DIR=$(pwd)

# How many commits should be downloaded from git to view history of a branch
GIT_HISTORY_DEPTH=5

# This function produces a working DBT project folder at the $PROJECT_DIR path so that dbt commands can be run
# from it successfully with the proper credentials. This can be accomplished by providing different custom variables
# to tweak the final project structure. For example, we can either use a user-provided base folder (git repo) or
# use the standard/base template folder to generate normalization models from.
function configuredbt() {
  # We first need to generate a workspace folder for a dbt project to run from:
  if [[ -z "${GIT_REPO}" ]]; then
    # No git repository provided, use the dbt-template folder (shipped inside normalization docker image)
    # as the base folder for dbt workspace
    cp -r /airbyte/normalization_code/dbt-template/* "${PROJECT_DIR}"
    echo "Running: transform-config --config ${CONFIG_FILE} --integration-type ${INTEGRATION_TYPE} --out ${PROJECT_DIR}"
    # Generate a profiles.yml file for the selected destination/integration type
    transform-config --config "${CONFIG_FILE}" --integration-type "${INTEGRATION_TYPE}" --out "${PROJECT_DIR}"
<<<<<<< HEAD
    # Remove config file as it might still contain sensitive credentials
=======
    # Remove config file as it might still contain sensitive credentials  (for example,
    # injected OAuth Parameters should not be visible to custom docker images running custom transformation operations)
>>>>>>> 2ecc7a6a
    rm "${CONFIG_FILE}"
    if [[ -n "${CATALOG_FILE}" ]]; then
      # If catalog file is provided, generate normalization models, otherwise skip it
      echo "Running: transform-catalog --integration-type ${INTEGRATION_TYPE} --profile-config-dir ${PROJECT_DIR} --catalog ${CATALOG_FILE} --out ${PROJECT_DIR}/models/generated/ --json-column _airbyte_data"
      transform-catalog --integration-type "${INTEGRATION_TYPE}" --profile-config-dir "${PROJECT_DIR}" --catalog "${CATALOG_FILE}" --out "${PROJECT_DIR}/models/generated/" --json-column "_airbyte_data"
    fi
  else
    # Use git repository as a base workspace folder for dbt projects
    if [[ -d git_repo ]]; then
      rm -rf git_repo
    fi
    # Make a shallow clone of the latest git repository in the workspace folder
    if [[ -z "${GIT_BRANCH}" ]]; then
      # Checkout a particular branch from the git repository
      echo "Running: git clone --depth ${GIT_HISTORY_DEPTH} --single-branch  \$GIT_REPO git_repo"
      git clone --depth ${GIT_HISTORY_DEPTH} --single-branch  "${GIT_REPO}" git_repo
    else
      # No git branch specified, use the default branch of the git repository
      echo "Running: git clone --depth ${GIT_HISTORY_DEPTH} -b ${GIT_BRANCH} --single-branch  \$GIT_REPO git_repo"
      git clone --depth ${GIT_HISTORY_DEPTH} -b "${GIT_BRANCH}" --single-branch  "${GIT_REPO}" git_repo
    fi
    # Print few history logs to make it easier for users to verify the right code version has been checked out from git
    echo "Last 5 commits in git_repo:"
    (cd git_repo; git log --oneline -${GIT_HISTORY_DEPTH}; cd -)
    # Generate a profiles.yml file for the selected destination/integration type
    echo "Running: transform-config --config ${CONFIG_FILE} --integration-type ${INTEGRATION_TYPE} --out ${PROJECT_DIR}"
    transform-config --config "${CONFIG_FILE}" --integration-type "${INTEGRATION_TYPE}" --out "${PROJECT_DIR}"
<<<<<<< HEAD
    # Remove config file as it might still contain sensitive credentials
=======
    # Remove config file as it might still contain sensitive credentials  (for example,
    # injected OAuth Parameters should not be visible to custom docker images running custom transformation operations)
>>>>>>> 2ecc7a6a
    rm "${CONFIG_FILE}"
  fi
}

## todo: make it easy to select source or destination and validate based on selection by adding an integration type env variable.
function main() {
  CMD="$1"
  shift 1 || error "command not specified."

  while [ $# -ne 0 ]; do
    case "$1" in
    --config)
      CONFIG_FILE="$2"
      shift 2
      ;;
    --catalog)
      CATALOG_FILE="$2"
      shift 2
      ;;
    --integration-type)
      INTEGRATION_TYPE="$2"
      shift 2
      ;;
    --git-repo)
      GIT_REPO="$2"
      shift 2
      ;;
    --git-branch)
      GIT_BRANCH="$2"
      shift 2
      ;;
    *)
      error "Unknown option: $1"
      ;;
    esac
  done

  case "$CMD" in
  run)
    configuredbt
    . /airbyte/sshtunneling.sh
    openssh $CONFIG_FILE "${PROJECT_DIR}/localsshport.json"
    trap 'closessh' EXIT
    # Run dbt to compile and execute the generated normalization models
    dbt run --profiles-dir "${PROJECT_DIR}" --project-dir "${PROJECT_DIR}"
    closessh
    ;;
  configure-dbt)
    configuredbt
    ;;
  *)
    error "Unknown command: $CMD"
    ;;
  esac
}

main "$@"<|MERGE_RESOLUTION|>--- conflicted
+++ resolved
@@ -29,12 +29,8 @@
     echo "Running: transform-config --config ${CONFIG_FILE} --integration-type ${INTEGRATION_TYPE} --out ${PROJECT_DIR}"
     # Generate a profiles.yml file for the selected destination/integration type
     transform-config --config "${CONFIG_FILE}" --integration-type "${INTEGRATION_TYPE}" --out "${PROJECT_DIR}"
-<<<<<<< HEAD
-    # Remove config file as it might still contain sensitive credentials
-=======
     # Remove config file as it might still contain sensitive credentials  (for example,
     # injected OAuth Parameters should not be visible to custom docker images running custom transformation operations)
->>>>>>> 2ecc7a6a
     rm "${CONFIG_FILE}"
     if [[ -n "${CATALOG_FILE}" ]]; then
       # If catalog file is provided, generate normalization models, otherwise skip it
@@ -62,12 +58,8 @@
     # Generate a profiles.yml file for the selected destination/integration type
     echo "Running: transform-config --config ${CONFIG_FILE} --integration-type ${INTEGRATION_TYPE} --out ${PROJECT_DIR}"
     transform-config --config "${CONFIG_FILE}" --integration-type "${INTEGRATION_TYPE}" --out "${PROJECT_DIR}"
-<<<<<<< HEAD
-    # Remove config file as it might still contain sensitive credentials
-=======
     # Remove config file as it might still contain sensitive credentials  (for example,
     # injected OAuth Parameters should not be visible to custom docker images running custom transformation operations)
->>>>>>> 2ecc7a6a
     rm "${CONFIG_FILE}"
   fi
 }
