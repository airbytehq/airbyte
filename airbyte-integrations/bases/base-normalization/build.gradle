import org.apache.tools.ant.taskdefs.condition.Os

plugins {
    id 'airbyte-docker'
    id 'airbyte-python'
}

airbytePython {
    moduleDirectory 'normalization'
}

dependencies {
    project(':airbyte-connector-test-harnesses:acceptance-test-harness')
}

// we need to access the sshtunneling script from airbyte-workers for ssh support
def copySshScript = tasks.register('copySshScript', Copy) {
    from "${project(':airbyte-connector-test-harnesses:acceptance-test-harness').buildDir}/resources/main"
    into "${buildDir}"
    include "sshtunneling.sh"
}
copySshScript.configure {
    dependsOn project(':airbyte-connector-test-harnesses:acceptance-test-harness').tasks.named('processResources')
}

// make sure the copy task above worked (if it fails, it fails silently annoyingly)
def checkSshScriptCopy = tasks.register('checkSshScriptCopy') {
    doFirst {
        assert file("${buildDir}/sshtunneling.sh").exists() :
                "Copy of sshtunneling.sh failed, check that it is present in airbyte-workers."
    }
}
checkSshScriptCopy.configure {
    dependsOn copySshScript
}

def generate = tasks.register('generate')
generate.configure {
    dependsOn checkSshScriptCopy
}

tasks.named('check').configure {
    dependsOn generate
}

def customIntegrationTestPython = tasks.register('customIntegrationTestPython', PythonTask) {
    module = "pytest"
    command = "-s integration_tests"
}
customIntegrationTestPython.configure {
    dependsOn tasks.named('installTestReqs')
    dependsOn tasks.named('assemble')
}

static def getDockerfile(String customConnector) {
    return "${customConnector}.Dockerfile"
}

static def getDockerImageName(String customConnector) {
    return "airbyte/normalization-${customConnector}"
}

static def getImageNameWithTag(String customConnector) {
    return "${getDockerImageName(customConnector)}:dev"
}

<<<<<<< HEAD
def buildAirbyteDocker(String customConnector) {
    // def baseCommand = ['docker', 'build', '.', '-f', getDockerfile(customConnector), '-t', getImageNameWithTag(customConnector)]
    // As the base dbt image (https://hub.docker.com/r/fishtownanalytics/dbt/tags) we are using is only build for amd64, we need to use buildkit to force builds for your local environment
    // We are lucky that all the python code dbt uses is mutli-arch compatible

    def arch = 'linux/amd64'
    if (Os.isArch("aarch_64") || Os.isArch("aarch64")) {
        arch = 'linux/arm64'
    }

    def cmdArray = ['docker', 'buildx', 'build', '--load', '--platform', arch, '-f', getDockerfile(customConnector), '-t', getImageNameWithTag(customConnector), '.']
    // println("Building normalization container: " + cmdArray.join(" "))

    return {
        commandLine cmdArray
    }
}

[ 'airbyteDockerMSSql': 'mssql',
  'airbyteDockerMySql': 'mysql',
  'airbyteDockerOracle': 'oracle',
  'airbyteDockerClickhouse': 'clickhouse',
  'airbyteDockerSnowflake': 'snowflake',
  'airbyteDockerRedshift': 'redshift',
  'airbyteDockerTiDB': 'tidb',
  'airbyteDockerDuckDB': 'duckdb'
].forEach {taskName, customConnector ->
    def task = tasks.register(taskName, Exec) {
        configure buildAirbyteDocker(customConnector)
    }
    task.configure {
        dependsOn generate
    }
    tasks.named('assemble').configure {
        dependsOn task
    }
}

=======
>>>>>>> 13a5a407
def customIntegrationTestsCoverage = tasks.named('_customIntegrationTestsCoverage')
customIntegrationTestsCoverage.configure {
    dependsOn tasks.named('assemble')
}

[
        'bigquery',
        'mysql',
        'postgres',
        'redshift',
        'snowflake',
        'oracle',
        'mssql',
        'clickhouse',
        'tidb',
        'duckdb',
].each {destinationName ->
    def destinationProject = project(":airbyte-integrations:connectors:destination-$destinationName")
    customIntegrationTestPython.configure {
        dependsOn destinationProject.tasks.named('assemble')
    }
    // Not really sure what this task does differently from customIntegrationTestPython,
    // but it seems to also run integration tests and as such it depends on the docker images.
    customIntegrationTestsCoverage.configure {
        dependsOn destinationProject.tasks.named('assemble')
    }
}

// DATs have some additional tests that exercise normalization code paths,
// so we want to run these in addition to the base-normalization integration tests.
// If you add more items here, make sure to also to have CI fetch their credentials.
// See git history for an example.
// TODO reenable these - they're causing flakiness in our test results, need to figure that out
// integrationTest.dependsOn(":airbyte-integrations:connectors:destination-bigquery:integrationTest")
// integrationTest.dependsOn(":airbyte-integrations:connectors:destination-postgres:integrationTest")
// integrationTest.dependsOn(":airbyte-integrations:connectors:destination-snowflake:integrationTest")

tasks.named('customIntegrationTests').configure {
    dependsOn customIntegrationTestPython
}

// TODO fix and use https://github.com/airbytehq/airbyte/issues/3192 instead
def mypyCheck = tasks.register('mypyCheck', PythonTask) {
    module = "mypy"
    command = "normalization --config-file ${project.rootProject.file('pyproject.toml').absolutePath}"
}
tasks.named('check').configure { dependsOn mypyCheck }<|MERGE_RESOLUTION|>--- conflicted
+++ resolved
@@ -64,47 +64,6 @@
     return "${getDockerImageName(customConnector)}:dev"
 }
 
-<<<<<<< HEAD
-def buildAirbyteDocker(String customConnector) {
-    // def baseCommand = ['docker', 'build', '.', '-f', getDockerfile(customConnector), '-t', getImageNameWithTag(customConnector)]
-    // As the base dbt image (https://hub.docker.com/r/fishtownanalytics/dbt/tags) we are using is only build for amd64, we need to use buildkit to force builds for your local environment
-    // We are lucky that all the python code dbt uses is mutli-arch compatible
-
-    def arch = 'linux/amd64'
-    if (Os.isArch("aarch_64") || Os.isArch("aarch64")) {
-        arch = 'linux/arm64'
-    }
-
-    def cmdArray = ['docker', 'buildx', 'build', '--load', '--platform', arch, '-f', getDockerfile(customConnector), '-t', getImageNameWithTag(customConnector), '.']
-    // println("Building normalization container: " + cmdArray.join(" "))
-
-    return {
-        commandLine cmdArray
-    }
-}
-
-[ 'airbyteDockerMSSql': 'mssql',
-  'airbyteDockerMySql': 'mysql',
-  'airbyteDockerOracle': 'oracle',
-  'airbyteDockerClickhouse': 'clickhouse',
-  'airbyteDockerSnowflake': 'snowflake',
-  'airbyteDockerRedshift': 'redshift',
-  'airbyteDockerTiDB': 'tidb',
-  'airbyteDockerDuckDB': 'duckdb'
-].forEach {taskName, customConnector ->
-    def task = tasks.register(taskName, Exec) {
-        configure buildAirbyteDocker(customConnector)
-    }
-    task.configure {
-        dependsOn generate
-    }
-    tasks.named('assemble').configure {
-        dependsOn task
-    }
-}
-
-=======
->>>>>>> 13a5a407
 def customIntegrationTestsCoverage = tasks.named('_customIntegrationTestsCoverage')
 customIntegrationTestsCoverage.configure {
     dependsOn tasks.named('assemble')
