

  create  table
    test_normalization.`exchange_rate__dbt_tmp`
  as (
    
with __dbt__cte__exchange_rate_ab1 as (

-- SQL model to parse JSON blob stored in a single column and extract into separated field columns as described by the JSON Schema
-- depends_on: test_normalization._airbyte_raw_exchange_rate
select
    json_value(_airbyte_data, 
    '$."id"' RETURNING CHAR) as id,
    json_value(_airbyte_data, 
    '$."currency"' RETURNING CHAR) as currency,
    json_value(_airbyte_data, 
    '$."date"' RETURNING CHAR) as `date`,
    json_value(_airbyte_data, 
    '$."timestamp_col"' RETURNING CHAR) as timestamp_col,
    json_value(_airbyte_data, 
    '$."HKD@spéçiäl & characters"' RETURNING CHAR) as `HKD@spéçiäl & characters`,
    json_value(_airbyte_data, 
    '$."HKD_special___characters"' RETURNING CHAR) as hkd_special___characters,
    json_value(_airbyte_data, 
    '$."NZD"' RETURNING CHAR) as nzd,
    json_value(_airbyte_data, 
    '$."USD"' RETURNING CHAR) as usd,
    json_value(_airbyte_data, 
    '$."column___with__quotes"' RETURNING CHAR) as `column__'with"_quotes`,
<<<<<<< HEAD
=======
    json_value(_airbyte_data, 
    '$."datetime_tz"' RETURNING CHAR) as datetime_tz,
    json_value(_airbyte_data, 
    '$."datetime_no_tz"' RETURNING CHAR) as datetime_no_tz,
    json_value(_airbyte_data, 
    '$."time_tz"' RETURNING CHAR) as time_tz,
    json_value(_airbyte_data, 
    '$."time_no_tz"' RETURNING CHAR) as time_no_tz,
>>>>>>> ecb03bf1
    _airbyte_ab_id,
    _airbyte_emitted_at,
    
    CURRENT_TIMESTAMP
 as _airbyte_normalized_at
from test_normalization._airbyte_raw_exchange_rate as table_alias
-- exchange_rate
where 1 = 1
),  __dbt__cte__exchange_rate_ab2 as (

-- SQL model to cast each column to its adequate SQL type converted from the JSON schema type
-- depends_on: __dbt__cte__exchange_rate_ab1
select
    cast(id as 
    signed
) as id,
    cast(currency as char(1024)) as currency,
        case when `date` = '' then NULL
        else cast(`date` as date)
        end as `date`
        ,
    cast(nullif(timestamp_col, '') as char(1024)) as timestamp_col,
    cast(`HKD@spéçiäl & characters` as 
    float
) as `HKD@spéçiäl & characters`,
    cast(hkd_special___characters as char(1024)) as hkd_special___characters,
    cast(nzd as 
    float
) as nzd,
    cast(usd as 
    float
) as usd,
    cast(`column__'with"_quotes` as char(1024)) as `column__'with"_quotes`,
    cast(nullif(datetime_tz, '') as char(1024)) as datetime_tz,
        case when datetime_no_tz regexp '\\d{4}-\\d{2}-\\d{2}T\\d{2}:\\d{2}:\\d{2}.*' THEN STR_TO_DATE(SUBSTR(datetime_no_tz, 1, 19), '%Y-%m-%dT%H:%i:%S')
        else cast(if(datetime_no_tz = '', NULL, datetime_no_tz) as datetime)
        end as datetime_no_tz
        ,
    nullif(cast(time_tz as char(1024)), "") as time_tz,
    nullif(cast(time_no_tz as 
    time
), "") as time_no_tz,
    _airbyte_ab_id,
    _airbyte_emitted_at,
    
    CURRENT_TIMESTAMP
 as _airbyte_normalized_at
from __dbt__cte__exchange_rate_ab1
-- exchange_rate
where 1 = 1
),  __dbt__cte__exchange_rate_ab3 as (

-- SQL model to build a hash column based on the values of this record
-- depends_on: __dbt__cte__exchange_rate_ab2
select
    md5(cast(concat(coalesce(cast(id as char), ''), '-', coalesce(cast(currency as char), ''), '-', coalesce(cast(`date` as char), ''), '-', coalesce(cast(timestamp_col as char), ''), '-', coalesce(cast(`HKD@spéçiäl & characters` as char), ''), '-', coalesce(cast(hkd_special___characters as char), ''), '-', coalesce(cast(nzd as char), ''), '-', coalesce(cast(usd as char), ''), '-', coalesce(cast(`column__'with"_quotes` as char), ''), '-', coalesce(cast(datetime_tz as char), ''), '-', coalesce(cast(datetime_no_tz as char), ''), '-', coalesce(cast(time_tz as char), ''), '-', coalesce(cast(time_no_tz as char), '')) as char)) as _airbyte_exchange_rate_hashid,
    tmp.*
from __dbt__cte__exchange_rate_ab2 tmp
-- exchange_rate
where 1 = 1
)-- Final base SQL model
-- depends_on: __dbt__cte__exchange_rate_ab3
select
    id,
    currency,
    `date`,
    timestamp_col,
    `HKD@spéçiäl & characters`,
    hkd_special___characters,
    nzd,
    usd,
    `column__'with"_quotes`,
    datetime_tz,
    datetime_no_tz,
    time_tz,
    time_no_tz,
    _airbyte_ab_id,
    _airbyte_emitted_at,
    
    CURRENT_TIMESTAMP
 as _airbyte_normalized_at,
    _airbyte_exchange_rate_hashid
from __dbt__cte__exchange_rate_ab3
-- exchange_rate from test_normalization._airbyte_raw_exchange_rate
where 1 = 1
  )<|MERGE_RESOLUTION|>--- conflicted
+++ resolved
@@ -3,44 +3,41 @@
   create  table
     test_normalization.`exchange_rate__dbt_tmp`
   as (
-    
+
 with __dbt__cte__exchange_rate_ab1 as (
 
 -- SQL model to parse JSON blob stored in a single column and extract into separated field columns as described by the JSON Schema
 -- depends_on: test_normalization._airbyte_raw_exchange_rate
 select
-    json_value(_airbyte_data, 
+    json_value(_airbyte_data,
     '$."id"' RETURNING CHAR) as id,
-    json_value(_airbyte_data, 
+    json_value(_airbyte_data,
     '$."currency"' RETURNING CHAR) as currency,
-    json_value(_airbyte_data, 
+    json_value(_airbyte_data,
     '$."date"' RETURNING CHAR) as `date`,
-    json_value(_airbyte_data, 
+    json_value(_airbyte_data,
     '$."timestamp_col"' RETURNING CHAR) as timestamp_col,
-    json_value(_airbyte_data, 
+    json_value(_airbyte_data,
     '$."HKD@spéçiäl & characters"' RETURNING CHAR) as `HKD@spéçiäl & characters`,
-    json_value(_airbyte_data, 
+    json_value(_airbyte_data,
     '$."HKD_special___characters"' RETURNING CHAR) as hkd_special___characters,
-    json_value(_airbyte_data, 
+    json_value(_airbyte_data,
     '$."NZD"' RETURNING CHAR) as nzd,
-    json_value(_airbyte_data, 
+    json_value(_airbyte_data,
     '$."USD"' RETURNING CHAR) as usd,
-    json_value(_airbyte_data, 
+    json_value(_airbyte_data,
     '$."column___with__quotes"' RETURNING CHAR) as `column__'with"_quotes`,
-<<<<<<< HEAD
-=======
-    json_value(_airbyte_data, 
+    json_value(_airbyte_data,
     '$."datetime_tz"' RETURNING CHAR) as datetime_tz,
-    json_value(_airbyte_data, 
+    json_value(_airbyte_data,
     '$."datetime_no_tz"' RETURNING CHAR) as datetime_no_tz,
-    json_value(_airbyte_data, 
+    json_value(_airbyte_data,
     '$."time_tz"' RETURNING CHAR) as time_tz,
-    json_value(_airbyte_data, 
+    json_value(_airbyte_data,
     '$."time_no_tz"' RETURNING CHAR) as time_no_tz,
->>>>>>> ecb03bf1
     _airbyte_ab_id,
     _airbyte_emitted_at,
-    
+
     CURRENT_TIMESTAMP
  as _airbyte_normalized_at
 from test_normalization._airbyte_raw_exchange_rate as table_alias
@@ -51,7 +48,7 @@
 -- SQL model to cast each column to its adequate SQL type converted from the JSON schema type
 -- depends_on: __dbt__cte__exchange_rate_ab1
 select
-    cast(id as 
+    cast(id as
     signed
 ) as id,
     cast(currency as char(1024)) as currency,
@@ -60,14 +57,14 @@
         end as `date`
         ,
     cast(nullif(timestamp_col, '') as char(1024)) as timestamp_col,
-    cast(`HKD@spéçiäl & characters` as 
+    cast(`HKD@spéçiäl & characters` as
     float
 ) as `HKD@spéçiäl & characters`,
     cast(hkd_special___characters as char(1024)) as hkd_special___characters,
-    cast(nzd as 
+    cast(nzd as
     float
 ) as nzd,
-    cast(usd as 
+    cast(usd as
     float
 ) as usd,
     cast(`column__'with"_quotes` as char(1024)) as `column__'with"_quotes`,
@@ -77,12 +74,12 @@
         end as datetime_no_tz
         ,
     nullif(cast(time_tz as char(1024)), "") as time_tz,
-    nullif(cast(time_no_tz as 
+    nullif(cast(time_no_tz as
     time
 ), "") as time_no_tz,
     _airbyte_ab_id,
     _airbyte_emitted_at,
-    
+
     CURRENT_TIMESTAMP
  as _airbyte_normalized_at
 from __dbt__cte__exchange_rate_ab1
@@ -116,7 +113,7 @@
     time_no_tz,
     _airbyte_ab_id,
     _airbyte_emitted_at,
-    
+
     CURRENT_TIMESTAMP
  as _airbyte_normalized_at,
     _airbyte_exchange_rate_hashid
