--- conflicted
+++ resolved
@@ -80,10 +80,12 @@
       "non_nested_stream_without_namespace_resulting_into_long_names": "non_nested_stream_wit__lting_into_long_names"
     }
   ],
-<<<<<<< HEAD
   "databricks": [
-    { "HKD_special___characters": "HKD_special___characters_1", "'\"HKD@spéçiäl & characters\"'": "HKD_special___characters" }
-=======
+    {
+      "HKD_special___characters": "HKD_special___characters_1",
+      "'\"HKD@spéçiäl & characters\"'": "HKD_special___characters"
+    }
+  ],
   "tidb": [
     {
       "_airbyte_raw_nested_stream_with_complex_columns_resulting_into_long_names": "_airbyte_raw_nested_s__lting_into_long_names"
@@ -110,6 +112,5 @@
     {
       "\\\"column`_'with\\\"\\\"_quotes\\\" is not null": "coalesce(json_length(`column__'with\\\"_quotes`), 0) > 0"
     }
->>>>>>> 1a0ea82c
   ]
 }