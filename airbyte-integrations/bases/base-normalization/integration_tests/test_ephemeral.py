#
# Copyright (c) 2022 Airbyte, Inc., all rights reserved.
#

import json
import os
import pathlib
import re
import shutil
import tempfile
from distutils.dir_util import copy_tree
from typing import Any, Dict

import pytest
from integration_tests.dbt_integration_test import DbtIntegrationTest
from normalization.destination_type import DestinationType
from normalization.transform_catalog import TransformCatalog

temporary_folders = set()
dbt_test_utils = DbtIntegrationTest()


@pytest.fixture(scope="module", autouse=True)
def before_all_tests(request):
    destinations_to_test = dbt_test_utils.get_test_targets()
    # set clean-up args to clean target destination after the test
    clean_up_args = {
        "destination_type": [d for d in DestinationType if d.value in destinations_to_test],
        "test_type": "ephemeral",
        "tmp_folders": temporary_folders,
    }
    if DestinationType.POSTGRES.value not in destinations_to_test:
        destinations_to_test.append(DestinationType.POSTGRES.value)
    dbt_test_utils.set_target_schema("test_ephemeral")
    dbt_test_utils.change_current_test_dir(request)
    dbt_test_utils.setup_db(destinations_to_test)
    os.environ["PATH"] = os.path.abspath("../.venv/bin/") + ":" + os.environ["PATH"]
    yield
    dbt_test_utils.clean_tmp_tables(**clean_up_args)
    dbt_test_utils.tear_down_db()
    for folder in temporary_folders:
        print(f"Deleting temporary test folder {folder}")
        shutil.rmtree(folder, ignore_errors=True)


@pytest.fixture
def setup_test_path(request):
    dbt_test_utils.change_current_test_dir(request)
    print(f"Running from: {pathlib.Path().absolute()}")
    print(f"Current PATH is: {os.environ['PATH']}")
    yield
    os.chdir(request.config.invocation_dir)


@pytest.mark.parametrize("column_count", [1000])
@pytest.mark.parametrize("destination_type", list(DestinationType))
def test_destination_supported_limits(destination_type: DestinationType, column_count: int):
    if destination_type.value not in dbt_test_utils.get_test_targets() or destination_type.value == DestinationType.MYSQL.value:
        # In MySQL, the max number of columns is limited by row size (8KB),
        # not by absolute column count. It is way fewer than 1000.
        pytest.skip(f"Destinations {destination_type} is not in NORMALIZATION_TEST_TARGET env variable (MYSQL is also skipped)")
    if destination_type.value == DestinationType.ORACLE.value:
        # Airbyte uses a few columns for metadata and Oracle limits are right at 1000
        column_count = 993
    if destination_type.value == DestinationType.MSSQL.value:
        column_count = 999
    run_test(destination_type, column_count)


@pytest.mark.parametrize(
    "integration_type, column_count, expected_exception_message",
    [
        ("Postgres", 1665, "target lists can have at most 1664 entries"),
        ("BigQuery", 3000, "The view is too large."),
        ("Snowflake", 2000, "Operation failed because soft limit on objects of type 'Column' per table was exceeded."),
        ("Redshift", 1665, "target lists can have at most 1664 entries"),
        ("MySQL", 250, "Row size too large"),
        ("Oracle", 1001, "ORA-01792: maximum number of columns in a table or view is 1000"),
        ("MSSQL", 1025, "exceeds the maximum of 1024 columns."),
    ],
)
def test_destination_failure_over_limits(integration_type: str, column_count: int, expected_exception_message: str, setup_test_path):
    destination_type = DestinationType.from_string(integration_type)
    if destination_type.value not in dbt_test_utils.get_test_targets():
        pytest.skip(f"Destinations {destination_type} is not in NORMALIZATION_TEST_TARGET env variable")
    run_test(destination_type, column_count, expected_exception_message)


def test_empty_streams(setup_test_path):
    run_test(DestinationType.POSTGRES, 0)


def test_stream_with_1_airbyte_column(setup_test_path):
    run_test(DestinationType.POSTGRES, 1)


def run_test(destination_type: DestinationType, column_count: int, expected_exception_message: str = ""):
    if destination_type.value == DestinationType.CLICKHOUSE.value:
        pytest.skip("ephemeral materialization isn't supported in ClickHouse yet")
    if destination_type.value == DestinationType.ORACLE.value:
        # Oracle does not allow changing to random schema
        dbt_test_utils.set_target_schema("test_normalization")
    elif destination_type.value == DestinationType.REDSHIFT.value:
        # set unique schema for Redshift test
        dbt_test_utils.set_target_schema(dbt_test_utils.generate_random_string("test_ephemeral_"))
    else:
        dbt_test_utils.set_target_schema("test_ephemeral")
    print("Testing ephemeral")
    integration_type = destination_type.value
    # Create the test folder with dbt project and appropriate destination settings to run integration tests from
    test_root_dir = setup_test_dir(integration_type)
    destination_config = dbt_test_utils.generate_profile_yaml_file(destination_type, test_root_dir)
    # generate a catalog and associated dbt models files
    generate_dbt_models(destination_type, test_root_dir, column_count)
    # Use destination connector to create empty _airbyte_raw_* tables to use as input for the test
    assert setup_input_raw_data(integration_type, test_root_dir, destination_config)
    dbt_test_utils.dbt_check(destination_type, test_root_dir)
    if expected_exception_message:
        with pytest.raises(AssertionError):
            dbt_test_utils.dbt_run(destination_type, test_root_dir)
        assert search_logs_for_pattern(test_root_dir + "/dbt_output.log", expected_exception_message)
    else:
        dbt_test_utils.dbt_run(destination_type, test_root_dir)


def search_logs_for_pattern(log_file: str, pattern: str):
    with open(log_file, "r") as file:
        for line in file:
            if re.search(pattern, line):
                return True
    return False


def setup_test_dir(integration_type: str) -> str:
    """
    We prepare a clean folder to run the tests from.
    """
    test_root_dir = f"{pathlib.Path().joinpath('..', 'build', 'normalization_test_output', integration_type.lower()).resolve()}"
    os.makedirs(test_root_dir, exist_ok=True)
    test_root_dir = tempfile.mkdtemp(dir=test_root_dir)
    temporary_folders.add(test_root_dir)
    shutil.rmtree(test_root_dir, ignore_errors=True)
    print(f"Setting up test folder {test_root_dir}")
    copy_tree("../dbt-project-template", test_root_dir)
    if integration_type == DestinationType.MSSQL.value:
        copy_tree("../dbt-project-template-mssql", test_root_dir)
    elif integration_type == DestinationType.MYSQL.value:
        copy_tree("../dbt-project-template-mysql", test_root_dir)
    elif integration_type == DestinationType.ORACLE.value:
        copy_tree("../dbt-project-template-oracle", test_root_dir)
    elif integration_type == DestinationType.SNOWFLAKE.value:
        copy_tree("../dbt-project-template-snowflake", test_root_dir)
<<<<<<< HEAD
    elif integration_type == DestinationType.DATABRICKS.value:
        copy_tree("../dbt-project-template-databricks", test_root_dir)
=======
    elif integration_type == DestinationType.TIDB.value:
        copy_tree("../dbt-project-template-tidb", test_root_dir)
>>>>>>> 1a0ea82c
    return test_root_dir


def setup_input_raw_data(integration_type: str, test_root_dir: str, destination_config: Dict[str, Any]) -> bool:
    """
    This should populate the associated "raw" tables from which normalization is reading from when running dbt CLI.
    """
    config_file = os.path.join(test_root_dir, "destination_config.json")
    with open(config_file, "w") as f:
        f.write(json.dumps(destination_config))
    commands = [
        "docker",
        "run",
        "--rm",
        "--init",
        "-v",
        f"{test_root_dir}:/data",
        "--network",
        "host",
        "-i",
        f"airbyte/destination-{integration_type.lower()}:dev",
        "write",
        "--config",
        "/data/destination_config.json",
        "--catalog",
        "/data/catalog.json",
    ]
    # Force a reset in destination raw tables
    return dbt_test_utils.run_destination_process("", test_root_dir, commands)


def generate_dbt_models(destination_type: DestinationType, test_root_dir: str, column_count: int):
    """
    This is the normalization step generating dbt models files from the destination_catalog.json taken as input.
    """
    output_directory = os.path.join(test_root_dir, "models", "generated")
    shutil.rmtree(output_directory, ignore_errors=True)
    catalog_config = {
        "streams": [
            {
                "stream": {
                    "name": dbt_test_utils.generate_random_string(f"stream_with_{column_count}_columns"),
                    "json_schema": {
                        "type": ["null", "object"],
                        "properties": {},
                    },
                    "supported_sync_modes": ["incremental"],
                    "source_defined_cursor": True,
                    "default_cursor_field": [],
                },
                "sync_mode": "incremental",
                "cursor_field": [],
                "destination_sync_mode": "overwrite",
            }
        ]
    }
    if column_count == 1:
        catalog_config["streams"][0]["stream"]["json_schema"]["properties"]["_airbyte_id"] = {"type": "integer"}
    else:
        for column in [dbt_test_utils.random_string(5) for _ in range(column_count)]:
            catalog_config["streams"][0]["stream"]["json_schema"]["properties"][column] = {"type": "string"}
    catalog = os.path.join(test_root_dir, "catalog.json")
    with open(catalog, "w") as fh:
        fh.write(json.dumps(catalog_config))

    transform_catalog = TransformCatalog()
    transform_catalog.config = {
        "integration_type": destination_type.value,
        "schema": dbt_test_utils.target_schema,
        "catalog": [catalog],
        "output_path": output_directory,
        "json_column": "_airbyte_data",
        "profile_config_dir": test_root_dir,
    }
    transform_catalog.process_catalog()<|MERGE_RESOLUTION|>--- conflicted
+++ resolved
@@ -150,13 +150,10 @@
         copy_tree("../dbt-project-template-oracle", test_root_dir)
     elif integration_type == DestinationType.SNOWFLAKE.value:
         copy_tree("../dbt-project-template-snowflake", test_root_dir)
-<<<<<<< HEAD
     elif integration_type == DestinationType.DATABRICKS.value:
         copy_tree("../dbt-project-template-databricks", test_root_dir)
-=======
     elif integration_type == DestinationType.TIDB.value:
         copy_tree("../dbt-project-template-tidb", test_root_dir)
->>>>>>> 1a0ea82c
     return test_root_dir
 
 
