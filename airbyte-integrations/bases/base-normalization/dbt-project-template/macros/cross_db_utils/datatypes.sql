{# json  -------------------------------------------------     #}

{%- macro type_json() -%}
  {{ adapter.dispatch('type_json')() }}
{%- endmacro -%}

{% macro default__type_json() %}
    string
{% endmacro %}

{%- macro redshift__type_json() -%}
  {%- if redshift_super_type() -%}
    super
  {%- else -%}
    varchar
  {%- endif -%}
{%- endmacro -%}

{% macro postgres__type_json() %}
    jsonb
{% endmacro %}

{%- macro oracle__type_json() -%}
    varchar2(4000)
{%- endmacro -%}

{% macro snowflake__type_json() %}
    variant
{% endmacro %}

{%- macro mysql__type_json() -%}
    json
{%- endmacro -%}

{%- macro sqlserver__type_json() -%}
    NVARCHAR(max)
{%- endmacro -%}

{% macro clickhouse__type_json() %}
    String
{% endmacro %}


{# string ------------------------------------------------- #}

{%- macro mysql__type_string() -%}
    char
{%- endmacro -%}

{%- macro oracle__type_string() -%}
    varchar2(4000)
{%- endmacro -%}

{% macro sqlserver__type_string() %}
    NVARCHAR(max)
{%- endmacro -%}

{%- macro clickhouse__type_string() -%}
    String
{%- endmacro -%}

{#-- TODO: Remove this macro when dbt issue regarding unlimited varchars on postgres is resolved (https://github.com/dbt-labs/dbt-core/issues/5238) and we've upgraded to the latest version of dbt --#}
{%- macro postgres__type_string() -%}
    text
{%- endmacro -%}

{# float ------------------------------------------------- #}
{% macro mysql__type_float() %}
    float
{% endmacro %}

{% macro oracle__type_float() %}
    float
{% endmacro %}

{% macro clickhouse__type_float() %}
    Float64
{% endmacro %}


{# int  ------------------------------------------------- #}
{% macro default__type_int() %}
    int
{% endmacro %}

{% macro mysql__type_int() %}
    signed
{% endmacro %}

{% macro oracle__type_int() %}
    int
{% endmacro %}

{% macro clickhouse__type_int() %}
    INT
{% endmacro %}


{# bigint ------------------------------------------------- #}
{% macro mysql__type_bigint() %}
    signed
{% endmacro %}

{% macro oracle__type_bigint() %}
    numeric
{% endmacro %}

{% macro clickhouse__type_bigint() %}
    BIGINT
{% endmacro %}


{# numeric ------------------------------------------------- --#}
{% macro mysql__type_numeric() %}
    float
{% endmacro %}

{% macro clickhouse__type_numeric() %}
    Float64
{% endmacro %}


<<<<<<< HEAD
{# very_large_integer --------------------------------------- --#}
{#
Most databases don't have a true unbounded numeric datatype, so we use a really big numeric field.
Our type terminology unfortunately collides with DB terminology (i.e. "big_integer" means different things in different contexts)
so this macro needs to be called very_large_integer.
#}
{%- macro type_very_large_integer() -%}
  {{ adapter.dispatch('type_very_large_integer')() }}
{%- endmacro -%}

{% macro default__type_very_large_integer() %}
    numeric
{% endmacro %}

{% macro snowflake__type_very_large_integer() %}
    numeric
{% endmacro %}

{% macro mysql__type_very_large_integer() %}
    decimal(38, 0)
{% endmacro %}

{% macro clickhouse__type_very_large_integer() %}
    decimal128(0)
{% endmacro %}

{# timestamp ------------------------------------------------- --#}
{% macro mysql__type_timestamp() %}
    time
{% endmacro %}

{%- macro sqlserver__type_timestamp() -%}
    {#-- in TSQL timestamp is really datetime --#}
    {#-- https://docs.microsoft.com/en-us/sql/t-sql/functions/date-and-time-data-types-and-functions-transact-sql?view=sql-server-ver15#DateandTimeDataTypes --#}
    datetime
{%- endmacro -%}

{% macro clickhouse__type_timestamp() %}
    DateTime64
{% endmacro %}


=======
>>>>>>> ecb03bf1
{# timestamp with time zone  -------------------------------------------------     #}

{%- macro type_timestamp_with_timezone() -%}
  {{ adapter.dispatch('type_timestamp_with_timezone')() }}
{%- endmacro -%}

{% macro default__type_timestamp_with_timezone() %}
    timestamp with time zone
{% endmacro %}

{% macro bigquery__type_timestamp_with_timezone() %}
    timestamp
{% endmacro %}

{#-- MySQL doesnt allow cast operation with nullif to work with DATETIME and doesn't support storing of timezone so we have to use char --#}
{#-- https://bugs.mysql.com/bug.php?id=77805 --#}
{%- macro mysql__type_timestamp_with_timezone() -%}
    char(1024)
{%- endmacro -%}

{% macro oracle__type_timestamp_with_timezone() %}
    varchar2(4000)
{% endmacro %}

{%- macro sqlserver__type_timestamp_with_timezone() -%}
    datetimeoffset
{%- endmacro -%}

{% macro redshift__type_timestamp_with_timezone() %}
    TIMESTAMPTZ
{% endmacro %}

{% macro clickhouse__type_timestamp_with_timezone() %}
    DateTime64
{% endmacro %}


{# timestamp without time zone  -------------------------------------------------     #}

{%- macro type_timestamp_without_timezone() -%}
  {{ adapter.dispatch('type_timestamp_without_timezone')() }}
{%- endmacro -%}

{% macro default__type_timestamp_without_timezone() %}
    timestamp
{% endmacro %}

{%- macro sqlserver__type_timestamp_without_timezone() -%}
    {#-- in TSQL timestamp is really datetime or datetime2 --#}
    {#-- https://docs.microsoft.com/en-us/sql/t-sql/functions/date-and-time-data-types-and-functions-transact-sql?view=sql-server-ver15#DateandTimeDataTypes --#}
    datetime2
{%- endmacro -%}

{% macro bigquery__type_timestamp_without_timezone() %}
    datetime
{% endmacro %}

{% macro oracle__type_timestamp_without_timezone() %}
    varchar2(4000)
{% endmacro %}

{% macro redshift__type_timestamp_without_timezone() %}
    TIMESTAMP
{% endmacro %}


{# time without time zone  -------------------------------------------------     #}

{%- macro type_time_without_timezone() -%}
  {{ adapter.dispatch('type_time_without_timezone')() }}
{%- endmacro -%}

{% macro default__type_time_without_timezone() %}
    time
{% endmacro %}

{% macro oracle__type_time_without_timezone() %}
    varchar2(4000)
{% endmacro %}

{% macro redshift__type_time_without_timezone() %}
    TIME
{% endmacro %}

{% macro clickhouse__type_time_without_timezone() %}
    String
{% endmacro %}


{# time with time zone  -------------------------------------------------     #}

{%- macro type_time_with_timezone() -%}
  {{ adapter.dispatch('type_time_with_timezone')() }}
{%- endmacro -%}

{% macro default__type_time_with_timezone() %}
    time with time zone
{% endmacro %}

{%- macro mysql__type_time_with_timezone() -%}
    char(1024)
{%- endmacro -%}

{%- macro sqlserver__type_time_with_timezone() -%}
    NVARCHAR(max)
{%- endmacro -%}

{% macro bigquery__type_time_with_timezone() %}
    STRING
{% endmacro %}

{% macro oracle__type_time_with_timezone() %}
    varchar2(4000)
{% endmacro %}

{% macro snowflake__type_time_with_timezone() %}
    varchar
{% endmacro %}

{% macro redshift__type_time_with_timezone() %}
    TIMETZ
{% endmacro %}

{% macro clickhouse__type_time_with_timezone() %}
    String
{% endmacro %}


{# date  -------------------------------------------------     #}

{%- macro type_date() -%}
  {{ adapter.dispatch('type_date')() }}
{%- endmacro -%}

{% macro default__type_date() %}
    date
{% endmacro %}

{% macro oracle__type_date() %}
    varchar2(4000)
{% endmacro %}

{%- macro sqlserver__type_date() -%}
    date
{%- endmacro -%}

{% macro clickhouse__type_date() %}
    Date32
{% endmacro %}<|MERGE_RESOLUTION|>--- conflicted
+++ resolved
@@ -120,7 +120,6 @@
 {% endmacro %}
 
 
-<<<<<<< HEAD
 {# very_large_integer --------------------------------------- --#}
 {#
 Most databases don't have a true unbounded numeric datatype, so we use a really big numeric field.
@@ -163,8 +162,6 @@
 {% endmacro %}
 
 
-=======
->>>>>>> ecb03bf1
 {# timestamp with time zone  -------------------------------------------------     #}
 
 {%- macro type_timestamp_with_timezone() -%}
