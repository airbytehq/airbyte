--- conflicted
+++ resolved
@@ -110,16 +110,13 @@
     INT
 {% endmacro %}
 
-<<<<<<< HEAD
 {% macro databricks__type_int() %}
     INT
 {% endmacro %}
 
-=======
 {% macro tidb__type_int() %}
     signed
 {% endmacro %}
->>>>>>> 1a0ea82c
 
 {# bigint ------------------------------------------------- #}
 {% macro mysql__type_bigint() %}
@@ -134,16 +131,13 @@
     BIGINT
 {% endmacro %}
 
-<<<<<<< HEAD
 {% macro databricks__type_bigint() %}
     BIGINT
 {% endmacro %}
 
-=======
 {% macro tidb__type_bigint() %}
     signed
 {% endmacro %}
->>>>>>> 1a0ea82c
 
 {# numeric ------------------------------------------------- --#}
 {% macro mysql__type_numeric() %}
@@ -154,12 +148,10 @@
     Float64
 {% endmacro %}
 
-<<<<<<< HEAD
 {% macro databricks__type_numeric() %}
     FLOAT
 {% endmacro %}
 
-=======
 {% macro tidb__type_numeric() %}
     float
 {% endmacro %}
@@ -193,7 +185,6 @@
 {% macro tidb__type_very_large_integer() %}
     decimal(38, 0)
 {% endmacro %}
->>>>>>> 1a0ea82c
 
 {# timestamp ------------------------------------------------- --#}
 {% macro mysql__type_timestamp() %}
@@ -228,18 +219,14 @@
     timestamp
 {% endmacro %}
 
-<<<<<<< HEAD
 {#-- Spark timestamps are already 'point in time', even if converted / stored without the original tz info, relative to session tz  --#}
 {#-- cf: https://docs.databricks.com/spark/latest/dataframes-datasets/dates-timestamps.html --#}
 {% macro databricks__type_timestamp_with_timezone() %}
     timestamp
 {% endmacro %}
 
-{#-- MySQL doesnt allow cast operation to work with TIMESTAMP so we have to use char --#}
-=======
 {#-- MySQL doesnt allow cast operation with nullif to work with DATETIME and doesn't support storing of timezone so we have to use char --#}
 {#-- https://bugs.mysql.com/bug.php?id=77805 --#}
->>>>>>> 1a0ea82c
 {%- macro mysql__type_timestamp_with_timezone() -%}
     char(1024)
 {%- endmacro -%}
