--- conflicted
+++ resolved
@@ -6,11 +6,8 @@
     - Postgres: json_extract_path_text(<from_json>, 'path' [, 'path' [, ...}}) -> https://www.postgresql.org/docs/12/functions-json.html
     - MySQL: JSON_EXTRACT(json_doc, 'path' [, 'path'] ...) -> https://dev.mysql.com/doc/refman/8.0/en/json-search-functions.html
     - ClickHouse: JSONExtractString(json_doc, 'path' [, 'path'] ...) -> https://clickhouse.com/docs/en/sql-reference/functions/json-functions/
-<<<<<<< HEAD
     - Databricks: get_json_object(json_txt, 'path') -> https://spark.apache.org/docs/latest/api/sql/#get_json_object
-=======
     - TiDB: JSON_EXTRACT(json_doc, 'path' [, 'path'] ...) -> https://docs.pingcap.com/tidb/stable/json-functions
->>>>>>> 1a0ea82c
 #}
 
 {# format_json_path --------------------------------------------------     #}
@@ -247,17 +244,16 @@
     JSONExtractRaw(assumeNotNull({{ json_column }}), {{ format_json_path(json_path_list) }})
 {%- endmacro %}
 
-<<<<<<< HEAD
 {% macro databricks__json_extract_scalar(json_column, json_path_list, normalized_json_path) -%}
     get_json_object({{ json_column }}, {{ format_json_path(json_path_list) }})
-=======
+{%- endmacro %}
+
 {% macro tidb__json_extract_scalar(json_column, json_path_list, normalized_json_path) -%}
     IF(
         JSON_UNQUOTE(JSON_EXTRACT({{ json_column }}, {{ format_json_path(normalized_json_path) }})) = 'null',
         NULL,
         JSON_UNQUOTE(JSON_EXTRACT({{ json_column }}, {{ format_json_path(normalized_json_path) }}))
     )
->>>>>>> 1a0ea82c
 {%- endmacro %}
 
 {# json_extract_array -------------------------------------------------     #}
@@ -306,13 +302,12 @@
     JSONExtractArrayRaw(assumeNotNull({{ json_column }}), {{ format_json_path(json_path_list) }})
 {%- endmacro %}
 
-<<<<<<< HEAD
 {% macro databricks__json_extract_array(json_column, json_path_list, normalized_json_path) -%}
     get_json_object({{ json_column }}, {{ format_json_path(json_path_list) }})
-=======
+{%- endmacro %}
+
 {% macro tidb__json_extract_array(json_column, json_path_list, normalized_json_path) -%}
     json_extract({{ json_column }}, {{ format_json_path(normalized_json_path) }})
->>>>>>> 1a0ea82c
 {%- endmacro %}
 
 {# json_extract_string_array -------------------------------------------------     #}
