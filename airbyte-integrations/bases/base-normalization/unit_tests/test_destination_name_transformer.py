"""
MIT License

Copyright (c) 2020 Airbyte

Permission is hereby granted, free of charge, to any person obtaining a copy
of this software and associated documentation files (the "Software"), to deal
in the Software without restriction, including without limitation the rights
to use, copy, modify, merge, publish, distribute, sublicense, and/or sell
copies of the Software, and to permit persons to whom the Software is
furnished to do so, subject to the following conditions:

The above copyright notice and this permission notice shall be included in all
copies or substantial portions of the Software.

THE SOFTWARE IS PROVIDED "AS IS", WITHOUT WARRANTY OF ANY KIND, EXPRESS OR
IMPLIED, INCLUDING BUT NOT LIMITED TO THE WARRANTIES OF MERCHANTABILITY,
FITNESS FOR A PARTICULAR PURPOSE AND NONINFRINGEMENT. IN NO EVENT SHALL THE
AUTHORS OR COPYRIGHT HOLDERS BE LIABLE FOR ANY CLAIM, DAMAGES OR OTHER
LIABILITY, WHETHER IN AN ACTION OF CONTRACT, TORT OR OTHERWISE, ARISING FROM,
OUT OF OR IN CONNECTION WITH THE SOFTWARE OR THE USE OR OTHER DEALINGS IN THE
SOFTWARE.
"""

<<<<<<< HEAD
import os
=======
>>>>>>> 159a27f9

import pytest
from normalization.destination_type import DestinationType
from normalization.transform_catalog.destination_name_transformer import (
    DestinationNameTransformer,
    strip_accents,
    transform_standard_naming,
)


@pytest.fixture(scope="function", autouse=True)
def before_tests(request):
    # This makes the test pass no matter if it is executed from Tests folder (with pytest/gradle) or from base-normalization folder (through pycharm)
    unit_tests_dir = os.path.join(request.fspath.dirname, "unit_tests")
    if os.path.exists(unit_tests_dir):
        os.chdir(unit_tests_dir)
    else:
        os.chdir(request.fspath.dirname)
    yield
    os.chdir(request.config.invocation_dir)


@pytest.mark.parametrize(
    "input_str, destination_type, expected",
    [
        # Contains Space character
        ("Hello World", "Postgres", True),
        ("Hello World", "BigQuery", False),
        ("Hello World", "Snowflake", True),
        ("Hello World", "Redshift", True),
        # Reserved Word for BigQuery only
        ("Groups", "Postgres", False),
        ("Groups", "BigQuery", True),
        ("Groups", "Snowflake", False),
        ("Groups", "Redshift", False),
        # Doesnt start with alpha or underscore
        ("100x200", "Postgres", True),
        ("100x200", "BigQuery", False),
        ("100x200", "Snowflake", True),
        ("100x200", "Redshift", True),
        # Contains non alpha numeric
        ("post.wall", "Postgres", True),
        ("post.wall", "BigQuery", False),
        ("post.wall", "Snowflake", True),
        ("post.wall", "Redshift", True),
    ],
)
def test_needs_quote(input_str: str, destination_type: str, expected: bool):
    name_transformer = DestinationNameTransformer(DestinationType.from_string(destination_type))
    assert name_transformer.needs_quotes(input_str) == expected


@pytest.mark.parametrize(
    "input_str, expected",
    [
        ("Hello World!", "Hello World!"),
        ("àêî öÙ", "aei oU"),
    ],
)
def test_strip_accents(input_str: str, expected: str):
    assert strip_accents(input_str) == expected


@pytest.mark.parametrize(
    "expected, input_str",
    [
        ("__identifier_name", "__identifier_name"),
        ("IDENTIFIER_NAME", "IDENTIFIER_NAME"),
        ("123identifier_name", "123identifier_name"),
        ("i0d0e0n0t0i0f0i0e0r0n0a0m0e", "i0d0e0n0t0i0f0i0e0r0n0a0m0e"),
        ("_identifier_name", ",identifier+name"),
        ("identifier_name", "identifiêr name"),
        ("a_unicode_name__", "a_unicode_name_文"),
        ("identifier__name__", "identifier__name__"),
        ("identifier_name_weee", "identifier-name.weee"),
        ("_identifier_name_", '"identifier name"'),
        ("identifier_name", "identifier name"),
        ("identifier_", "identifier%"),
        ("_identifier_", "`identifier`"),
    ],
)
def test_transform_standard_naming(input_str: str, expected: str):
    assert transform_standard_naming(input_str) == expected


@pytest.mark.parametrize(
    "input_str, destination_type, expected, expected_column",
    [
        # Case sensitive names
        ("Identifier Name1", "Postgres", "identifier_name1", "{{ adapter.quote('Identifier Name1') }}"),
        ("Identifier Name2", "BigQuery", "Identifier_Name2", "Identifier_Name2"),
        ("Identifier Name3", "Snowflake", "IDENTIFIER_NAME3", "{{ adapter.quote('Identifier Name3') }}"),
        ("Identifier Name4", "Redshift", "identifier_name4", "{{ adapter.quote('identifier name4') }}"),
        # Unicode
        ("a-Unicode_name_文1", "Postgres", "a_unicode_name__1", "{{ adapter.quote('a-Unicode_name_文1') }}"),
        ("a-Unicode_name_文2", "BigQuery", "a_Unicode_name__2", "a_Unicode_name__2"),
        ("a-Unicode_name_文3", "Snowflake", "A_UNICODE_NAME__3", "{{ adapter.quote('a-Unicode_name_文3') }}"),
        ("a-Unicode_name_文4", "Redshift", "a_unicode_name__4", "{{ adapter.quote('a-unicode_name_文4') }}"),
        # Doesnt start with alpha or underscore
        ("100x2001", "Postgres", "100x2001", "{{ adapter.quote('100x2001') }}"),
        ("100x2002", "BigQuery", "_100x2002", "_100x2002"),
        ("100x2003", "Snowflake", "100x2003", "{{ adapter.quote('100x2003') }}"),
        ("100x2004", "Redshift", "100x2004", "{{ adapter.quote('100x2004') }}"),
        # Reserved Keywords in BQ
        ("Groups", "Postgres", "groups", "groups"),
        ("Groups", "BigQuery", "Groups", "{{ adapter.quote('Groups') }}"),
        ("Groups", "Snowflake", "GROUPS", "GROUPS"),
        ("Groups", "Redshift", "groups", "groups"),
        # Reserved Keywords
        ("DisTincT", "Postgres", "DisTincT", "{{ adapter.quote('DisTincT') }}"),
        ("DisTincT", "BigQuery", "DisTincT", "{{ adapter.quote('DisTincT') }}"),
        ("DisTincT", "Snowflake", "DisTincT", "{{ adapter.quote('DisTincT') }}"),
        ("DisTincT", "Redshift", "distinct", "{{ adapter.quote('distinct') }}"),
        # Quoted identifiers
        ("'QuoTed1 IdenTifiER'", "Postgres", "_quoted1_identifier_", "{{ adapter.quote('\\'QuoTed1 IdenTifiER\\'') }}"),
        ("'QuoTed2 IdenTifiER'", "BigQuery", "_QuoTed2_IdenTifiER_", "_QuoTed2_IdenTifiER_"),
        ("'QuoTed3 IdenTifiER'", "Snowflake", "_QUOTED3_IDENTIFIER_", "{{ adapter.quote('\\'QuoTed3 IdenTifiER\\'') }}"),
        ("'QuoTed4 IdenTifiER'", "Redshift", "_quoted4_identifier_", "{{ adapter.quote('\\'quoted4 identifier\\'') }}"),
        # Double Quoted identifiers
        ('"QuoTed5 IdenTifiER"', "Postgres", "_quoted5_identifier_", '{{ adapter.quote(\'""QuoTed5 IdenTifiER""\') }}'),
        ('"QuoTed6 IdenTifiER"', "BigQuery", "_QuoTed6_IdenTifiER_", "_QuoTed6_IdenTifiER_"),
        ('"QuoTed7 IdenTifiER"', "Snowflake", "_QUOTED7_IDENTIFIER_", '{{ adapter.quote(\'""QuoTed7 IdenTifiER""\') }}'),
        ('"QuoTed8 IdenTifiER"', "Redshift", "_quoted8_identifier_", '{{ adapter.quote(\'""quoted8 identifier""\') }}'),
    ],
)
def test_normalize_name(input_str: str, destination_type: str, expected: str, expected_column: str):
    t = DestinationType.from_string(destination_type)
    assert DestinationNameTransformer(t).normalize_schema_name(input_str) == expected
    assert DestinationNameTransformer(t).normalize_table_name(input_str) == expected
    assert DestinationNameTransformer(t).normalize_column_name(input_str) == expected_column


@pytest.mark.parametrize(
    "input_str, destination_type, expected, expected_in_jinja",
    [
        # Case sensitive names
        ("Identifier Name", "Postgres", "{{ adapter.quote('Identifier Name') }}", "adapter.quote('Identifier Name')"),
        ("Identifier Name", "BigQuery", "Identifier_Name", "'Identifier_Name'"),
        ("Identifier Name", "Snowflake", "{{ adapter.quote('Identifier Name') }}", "adapter.quote('Identifier Name')"),
        ("Identifier Name", "Redshift", "{{ adapter.quote('identifier name') }}", "adapter.quote('identifier name')"),
        # Reserved Word for BigQuery only
        ("Groups", "Postgres", "groups", "'groups'"),
        ("Groups", "BigQuery", "{{ adapter.quote('Groups') }}", "adapter.quote('Groups')"),
        ("Groups", "Snowflake", "GROUPS", "'GROUPS'"),
        ("Groups", "Redshift", "groups", "'groups'"),
    ],
)
def test_normalize_column_name(input_str: str, destination_type: str, expected: str, expected_in_jinja: str):
    t = DestinationType.from_string(destination_type)
    assert DestinationNameTransformer(t).normalize_column_name(input_str, in_jinja=False) == expected
    assert DestinationNameTransformer(t).normalize_column_name(input_str, in_jinja=True) == expected_in_jinja


@pytest.mark.parametrize(
    "input_str, expected",
    [
        # below the limit
        ("Aaaa_Bbbb_Cccc_Dddd_Eeee_Ffff_Gggg_Hhhh", "Aaaa_Bbbb_Cccc_Dddd_Eeee_Ffff_Gggg_Hhhh"),
        # at the limit
        ("Aaaa_Bbbb_Cccc_Dddd_Eeee_Ffff_Gggg_Hhhh_Iii", "Aaaa_Bbbb_Cccc_Dddd_Eeee_Ffff_Gggg_Hhhh_Iii"),
        # over the limit
        ("Aaaa_Bbbb_Cccc_Dddd_Eeee_Ffff_Gggg_Hhhh_Iiii", "Aaaa_Bbbb_Cccc_Dddd___e_Ffff_Gggg_Hhhh_Iiii"),
        ("Aaaa_Bbbb_Cccc_Dddd_a_very_long_name_Ffff_Gggg_Hhhh_Iiii", "Aaaa_Bbbb_Cccc_Dddd___e_Ffff_Gggg_Hhhh_Iiii"),
        ("Aaaa_Bbbb_Cccc_Dddd_Eeee_Ffff_Gggg_Hhhh_Iiii_Jjjj_Kkkk", "Aaaa_Bbbb_Cccc_Dddd___g_Hhhh_Iiii_Jjjj_Kkkk"),
        ("ABCDEFGHIJKLMNOPQRSTUVWXYZ_abcdefghijklmnopqrstuvwxyz_0123456789", "ABCDEFGHIJKLMNOPQRST__qrstuvwxyz_0123456789"),
    ],
)
def test_truncate_identifier(input_str: str, expected: str):
    """
    Rules about truncations, for example for both of these strings which are too long for the postgres 64 limit:
    - `Aaaa_Bbbb_Cccc_Dddd_Eeee_Ffff_Gggg_Hhhh_Iiii`
    - `Aaaa_Bbbb_Cccc_Dddd_a_very_long_name_Ffff_Gggg_Hhhh_Iiii`

    Deciding on how to truncate (in the middle) are being verified in these tests.
    In this instance, both strings ends up as:`Aaaa_Bbbb_Cccc_Dddd___e_Ffff_Gggg_Hhhh_Iiii`
    and can potentially cause a collision in table names.

    Note that dealing with such collisions is not part of `destination_name_transformer` but of the `stream_processor`.
    """
    name_transformer = DestinationNameTransformer(DestinationType.POSTGRES)
    print(f"Truncating from #{len(input_str)} to #{len(expected)}")
    assert name_transformer.truncate_identifier_name(input_str) == expected<|MERGE_RESOLUTION|>--- conflicted
+++ resolved
@@ -22,10 +22,8 @@
 SOFTWARE.
 """
 
-<<<<<<< HEAD
+
 import os
-=======
->>>>>>> 159a27f9
 
 import pytest
 from normalization.destination_type import DestinationType
