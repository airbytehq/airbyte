--- conflicted
+++ resolved
@@ -37,11 +37,8 @@
         ("Hello World", "Redshift", True),
         ("Hello World", "MySQL", True),
         ("Hello World", "MSSQL", True),
-<<<<<<< HEAD
         ("Hello World", "Databricks", True),
-=======
         ("Hello World", "TiDB", True),
->>>>>>> 1a0ea82c
         # Reserved Word for BigQuery and MySQL only
         ("Groups", "Postgres", False),
         ("Groups", "BigQuery", True),
@@ -49,11 +46,8 @@
         ("Groups", "Redshift", False),
         ("Groups", "MySQL", True),
         ("Groups", "MSSQL", False),
-<<<<<<< HEAD
         ("Groups", "Databricks", False),
-=======
         ("Groups", "TiDB", True),
->>>>>>> 1a0ea82c
         # Doesnt start with alpha or underscore
         ("100x200", "Postgres", True),
         ("100x200", "BigQuery", False),
@@ -61,11 +55,8 @@
         ("100x200", "Redshift", True),
         ("100x200", "MySQL", True),
         ("100x200", "MSSQL", True),
-<<<<<<< HEAD
         ("100x200", "Databricks", True),
-=======
         ("100x200", "TiDB", True),
->>>>>>> 1a0ea82c
         # Contains non alpha numeric
         ("post.wall", "Postgres", True),
         ("post.wall", "BigQuery", False),
@@ -73,11 +64,8 @@
         ("post.wall", "Redshift", True),
         ("post.wall", "MySQL", True),
         ("post.wall", "MSSQL", True),
-<<<<<<< HEAD
         ("post.wall", "Databricks", True),
-=======
         ("post.wall", "TiDB", True),
->>>>>>> 1a0ea82c
     ],
 )
 def test_needs_quote(input_str: str, destination_type: str, expected: bool):
@@ -128,11 +116,8 @@
         ("Identifier Name", "Redshift", "{{ adapter.quote('identifier name') }}", "adapter.quote('identifier name')"),
         ("Identifier Name", "MySQL", "{{ adapter.quote('Identifier Name') }}", "adapter.quote('Identifier Name')"),
         ("Identifier Name", "MSSQL", "{{ adapter.quote('Identifier Name') }}", "adapter.quote('Identifier Name')"),
-<<<<<<< HEAD
         ("Identifier Name", "Databricks", "Identifier_Name", "'Identifier_Name'"),
-=======
         ("Identifier Name", "TiDB", "{{ adapter.quote('Identifier Name') }}", "adapter.quote('Identifier Name')"),
->>>>>>> 1a0ea82c
         # Reserved Word for BigQuery and MySQL only
         ("Groups", "Postgres", "groups", "'groups'"),
         ("Groups", "BigQuery", "{{ adapter.quote('Groups') }}", "adapter.quote('Groups')"),
@@ -140,11 +125,8 @@
         ("Groups", "Redshift", "groups", "'groups'"),
         ("Groups", "MySQL", "{{ adapter.quote('Groups') }}", "adapter.quote('Groups')"),
         ("Groups", "MSSQL", "groups", "'groups'"),
-<<<<<<< HEAD
         ("Groups", "Databricks", "Groups", "'Groups'"),
-=======
         ("Groups", "TiDB", "{{ adapter.quote('Groups') }}", "adapter.quote('Groups')"),
->>>>>>> 1a0ea82c
     ],
 )
 def test_normalize_column_name(input_str: str, destination_type: str, expected: str, expected_in_jinja: str):
