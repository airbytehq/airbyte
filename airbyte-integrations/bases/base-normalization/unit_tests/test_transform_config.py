--- conflicted
+++ resolved
@@ -355,11 +355,7 @@
             "username": "AIRBYTE_USER",
             "credentials": {
                 "private_key": "AIRBYTE_PRIVATE_KEY",
-<<<<<<< HEAD
-                "passphrase": "AIRBYTE_PRIVATE_KEY_PASSWORD",
-=======
                 "private_key_password": "AIRBYTE_PRIVATE_KEY_PASSWORD",
->>>>>>> 1d2c53ce
             },
         }
 
