--- conflicted
+++ resolved
@@ -223,13 +223,8 @@
             with open("private_key_path.txt", "w") as f:
               f.write(credentials["private_key"])
             dbt_config["private_key_path"] = "private_key_path.txt"
-<<<<<<< HEAD
-            if credentials.get("password"):
-                dbt_config["private_key_passphrase"] = credentials["password"]
-=======
             if credentials.get("private_key_password"):
                 dbt_config["private_key_passphrase"] = credentials["private_key_password"]
->>>>>>> 1d2c53ce
         elif credentials.get("password"):
             dbt_config["password"] = credentials["password"]
         else:
