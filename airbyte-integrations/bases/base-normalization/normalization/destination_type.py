#
# Copyright (c) 2022 Airbyte, Inc., all rights reserved.
#


from enum import Enum


class DestinationType(Enum):
    BIGQUERY = "bigquery"
    CLICKHOUSE = "clickhouse"
    MSSQL = "mssql"
    MYSQL = "mysql"
    ORACLE = "oracle"
    POSTGRES = "postgres"
    REDSHIFT = "redshift"
    SNOWFLAKE = "snowflake"
<<<<<<< HEAD
    DATABRICKS = "databricks"
=======
    TIDB = "tidb"
>>>>>>> 1a0ea82c

    @classmethod
    def from_string(cls, string_value: str) -> "DestinationType":
        return DestinationType[string_value.upper()]<|MERGE_RESOLUTION|>--- conflicted
+++ resolved
@@ -15,11 +15,8 @@
     POSTGRES = "postgres"
     REDSHIFT = "redshift"
     SNOWFLAKE = "snowflake"
-<<<<<<< HEAD
     DATABRICKS = "databricks"
-=======
     TIDB = "tidb"
->>>>>>> 1a0ea82c
 
     @classmethod
     def from_string(cls, string_value: str) -> "DestinationType":
