--- conflicted
+++ resolved
@@ -419,29 +419,23 @@
                 # snowflake uses case when statement to parse timestamp field
                 # in this case [cast] operator is not needed as data already converted to timestamp type
                 return self.generate_snowflake_timestamp_statement(column_name)
-<<<<<<< HEAD
             replace_operation = jinja_call(f"empty_string_to_null({jinja_column})")
-            sql_type = jinja_call("type_timestamp_with_timezone()")
-            return f"cast({replace_operation} as {sql_type}) as {column_name}"
-        elif is_date(definition):
-            if self.destination_type == DestinationType.MYSQL:
-                # MySQL does not support [cast] and [nullif] functions together
-                return self.generate_mysql_date_format_statement(column_name)
-            replace_operation = jinja_call(f"empty_string_to_null({jinja_column})")
-=======
             if self.destination_type == DestinationType.MSSQL:
                 # in case of datetime, we don't need to use [cast] function, use try_parse instead.
                 sql_type = jinja_call("type_timestamp_with_timezone()")
                 return f"try_parse({column_name} as {sql_type}) as {column_name}"
             # in all other cases
             sql_type = jinja_call("type_timestamp_with_timezone()")
+            return f"cast({replace_operation} as {sql_type}) as {column_name}"
         elif is_date(definition):
             if self.destination_type == DestinationType.MSSQL:
                 # in case of date, we don't need to use [cast] function, use try_parse instead.
                 sql_type = jinja_call("type_date()")
                 return f"try_parse({column_name} as {sql_type}) as {column_name}"
-            # in all other cases
->>>>>>> e5abaecc
+            if self.destination_type == DestinationType.MYSQL:
+                # MySQL does not support [cast] and [nullif] functions together
+                return self.generate_mysql_date_format_statement(column_name)
+            replace_operation = jinja_call(f"empty_string_to_null({jinja_column})")
             sql_type = jinja_call("type_date()")
             return f"cast({replace_operation} as {sql_type}) as {column_name}"
         elif is_string(definition["type"]):
