#
# MIT License
#
# Copyright (c) 2020 Airbyte
#
# Permission is hereby granted, free of charge, to any person obtaining a copy
# of this software and associated documentation files (the "Software"), to deal
# in the Software without restriction, including without limitation the rights
# to use, copy, modify, merge, publish, distribute, sublicense, and/or sell
# copies of the Software, and to permit persons to whom the Software is
# furnished to do so, subject to the following conditions:
#
# The above copyright notice and this permission notice shall be included in all
# copies or substantial portions of the Software.
#
# THE SOFTWARE IS PROVIDED "AS IS", WITHOUT WARRANTY OF ANY KIND, EXPRESS OR
# IMPLIED, INCLUDING BUT NOT LIMITED TO THE WARRANTIES OF MERCHANTABILITY,
# FITNESS FOR A PARTICULAR PURPOSE AND NONINFRINGEMENT. IN NO EVENT SHALL THE
# AUTHORS OR COPYRIGHT HOLDERS BE LIABLE FOR ANY CLAIM, DAMAGES OR OTHER
# LIABILITY, WHETHER IN AN ACTION OF CONTRACT, TORT OR OTHERWISE, ARISING FROM,
# OUT OF OR IN CONNECTION WITH THE SOFTWARE OR THE USE OR OTHER DEALINGS IN THE
# SOFTWARE.
#


import os
from typing import Dict, List, Optional, Tuple

from airbyte_protocol.models.airbyte_protocol import DestinationSyncMode, SyncMode
from jinja2 import Template
from normalization.destination_type import DestinationType
from normalization.transform_catalog.destination_name_transformer import DestinationNameTransformer, transform_json_naming
from normalization.transform_catalog.table_name_registry import TableNameRegistry
from normalization.transform_catalog.utils import (
    is_airbyte_column,
    is_array,
    is_boolean,
    is_combining_node,
    is_integer,
    is_number,
    is_object,
    is_simple_property,
    is_string,
    jinja_call,
)

# using too many columns breaks ephemeral materialization (somewhere between 480 and 490 columns)
# let's use a lower value to be safely away from the limit...
MAXIMUM_COLUMNS_TO_USE_EPHEMERAL = 450


class StreamProcessor(object):
    """
    Takes as input an Airbyte Stream as described in the (configured) Airbyte Catalog's Json Schema.
    Associated input raw data is expected to be stored in a staging area table.

    This processor generates SQL models to transform such a stream into a final table in the destination schema.
    This is done by generating a DBT pipeline of transformations (multiple SQL models queries) that may be materialized
    in the intermediate schema "raw_schema" (changing the dbt_project.yml settings).
    The final output data should be written in "schema".

    The pipeline includes transformations such as:
    - Parsing a JSON blob column and extracting each field property in its own SQL column
    - Casting each SQL column to the proper JSON data type
    - Generating an artificial (primary key) ID column based on the hashing of the row

    If any nested columns are discovered in the stream, a JSON blob SQL column is created in the top level parent stream
    and a new StreamProcessor instance will be spawned for each children substreams. These Sub-Stream Processors are then
    able to generate models to parse and extract recursively from its parent StreamProcessor model into separate SQL tables
    the content of that JSON blob SQL column.
    """

    def __init__(
        self,
        stream_name: str,
        destination_type: DestinationType,
        raw_schema: str,
        schema: str,
        source_sync_mode: SyncMode,
        destination_sync_mode: DestinationSyncMode,
        cursor_field: List[str],
        primary_key: List[List[str]],
        json_column_name: str,
        properties: Dict,
        tables_registry: TableNameRegistry,
        from_table: str,
    ):
        """
        See StreamProcessor.create()
        """
        self.stream_name: str = stream_name
        self.destination_type: DestinationType = destination_type
        self.raw_schema: str = raw_schema
        self.schema: str = schema
        self.source_sync_mode: SyncMode = source_sync_mode
        self.destination_sync_mode: DestinationSyncMode = destination_sync_mode
        self.cursor_field: List[str] = cursor_field
        self.primary_key: List[List[str]] = primary_key
        self.json_column_name: str = json_column_name
        self.properties: Dict = properties
        self.tables_registry: TableNameRegistry = tables_registry
        self.from_table: str = from_table

        self.name_transformer: DestinationNameTransformer = DestinationNameTransformer(destination_type)
        self.json_path: List[str] = [stream_name]
        self.final_table_name: str = ""
        self.sql_outputs: Dict[str, str] = {}
        self.parent: Optional["StreamProcessor"] = None
        self.is_nested_array: bool = False
        self.table_alias: str = "table_alias"

    @staticmethod
    def create_from_parent(
        parent, child_name: str, json_column_name: str, properties: Dict, is_nested_array: bool, from_table: str
    ) -> "StreamProcessor":
        """
        @param parent is the Stream Processor that originally created this instance to handle a nested column from that parent table.

        @param json_column_name is the name of the column in the parent data table containing the json column to transform
        @param properties is the json schema description of this nested stream
        @param is_nested_array is a boolean flag specifying if the child is a nested array that needs to be extracted

        @param tables_registry is the global context recording all tables created so far
        @param from_table is the parent table to extract the nested stream from

        The child stream processor will create a separate table to contain the unnested data.
        """
        result = StreamProcessor.create(
            stream_name=child_name,
            destination_type=parent.destination_type,
            raw_schema=parent.raw_schema,
            schema=parent.schema,
            # Nested Streams don't inherit parents sync modes?
            source_sync_mode=SyncMode.full_refresh,
            destination_sync_mode=DestinationSyncMode.append,
            cursor_field=[],
            primary_key=[],
            json_column_name=json_column_name,
            properties=properties,
            tables_registry=parent.tables_registry,
            from_table=from_table,
        )
        result.parent = parent
        result.is_nested_array = is_nested_array
        result.json_path = parent.json_path + [child_name]
        return result

    @staticmethod
    def create(
        stream_name: str,
        destination_type: DestinationType,
        raw_schema: str,
        schema: str,
        source_sync_mode: SyncMode,
        destination_sync_mode: DestinationSyncMode,
        cursor_field: List[str],
        primary_key: List[List[str]],
        json_column_name: str,
        properties: Dict,
        tables_registry: TableNameRegistry,
        from_table: str,
    ) -> "StreamProcessor":
        """
        @param stream_name of the stream being processed

        @param destination_type is the destination type of warehouse
        @param raw_schema is the name of the staging intermediate schema where to create internal tables/views
        @param schema is the name of the schema where to store the final tables where to store the transformed data

        @param source_sync_mode is describing how source are producing data
        @param destination_sync_mode is describing how destination should handle the new data batch
        @param cursor_field is the field to use to determine order of records
        @param primary_key is a list of fields to use as a (composite) primary key

        @param json_column_name is the name of the column in the raw data table containing the json column to transform
        @param properties is the json schema description of this stream

        @param tables_registry is the global context recording all tables created so far
        @param from_table is the table this stream is being extracted from originally
        """
        return StreamProcessor(
            stream_name,
            destination_type,
            raw_schema,
            schema,
            source_sync_mode,
            destination_sync_mode,
            cursor_field,
            primary_key,
            json_column_name,
            properties,
            tables_registry,
            from_table,
        )

    def collect_table_names(self):
        column_names = self.extract_column_names()
        self.tables_registry.register_table(self.get_schema(True), self.get_schema(False), self.stream_name, self.json_path)
        for child in self.find_children_streams(self.from_table, column_names):
            child.collect_table_names()

    def process(self) -> List["StreamProcessor"]:
        """
        See description of StreamProcessor class.
        @return List of StreamProcessor to handle recursively nested columns from this stream
        """
        # Check properties
        if not self.properties:
            print(f"  Ignoring stream '{self.stream_name}' from {self.current_json_path()} because properties list is empty")
            return []

        column_names = self.extract_column_names()
        column_count = len(column_names)

        if column_count == 0:
            print(f"  Ignoring stream '{self.stream_name}' from {self.current_json_path()} because no columns were identified")
            return []

        from_table = self.from_table
        # Transformation Pipeline for this stream
        from_table = self.add_to_outputs(self.generate_json_parsing_model(from_table, column_names), is_intermediate=True, suffix="ab1")
        from_table = self.add_to_outputs(
            self.generate_column_typing_model(from_table, column_names), is_intermediate=True, column_count=column_count, suffix="ab2"
        )
        from_table = self.add_to_outputs(
            self.generate_id_hashing_model(from_table, column_names), is_intermediate=True, column_count=column_count, suffix="ab3"
        )
        if self.destination_sync_mode.value == DestinationSyncMode.append_dedup.value:
            from_table = self.add_to_outputs(self.generate_dedup_record_model(from_table, column_names), is_intermediate=True, suffix="ab4")
            where_clause = "\nwhere _airbyte_row_num = 1"
            from_table = self.add_to_outputs(
                self.generate_scd_type_2_model(from_table, column_names) + where_clause,
                is_intermediate=False,
                column_count=column_count,
                suffix="scd",
            )
            where_clause = "\nwhere _airbyte_active_row = True"
            from_table = self.add_to_outputs(
                self.generate_final_model(from_table, column_names) + where_clause, is_intermediate=False, column_count=column_count
            )
            # TODO generate yaml file to dbt test final table where primary keys should be unique
        else:
            from_table = self.add_to_outputs(
                self.generate_final_model(from_table, column_names), is_intermediate=False, column_count=column_count
            )
        return self.find_children_streams(from_table, column_names)

    def extract_column_names(self) -> Dict[str, Tuple[str, str]]:
        """
        Generate a mapping of JSON properties to normalized SQL Column names, handling collisions and avoid duplicate names

        The mapped value to a field property is a tuple where:
         - the first value is the normalized "raw" column name
         - the second value is the normalized quoted column name to be used in jinja context
        """
        fields = []
        for field in self.properties.keys():
            if not is_airbyte_column(field):
                fields.append(field)
        result = {}
        field_names = set()
        for field in fields:
            field_name = self.name_transformer.normalize_column_name(field, in_jinja=False)
            jinja_name = self.name_transformer.normalize_column_name(field, in_jinja=True)
            if field_name in field_names:
                # TODO handle column name duplicates or collisions deterministically in this stream
                for i in range(1, 1000):
                    field_name = self.name_transformer.normalize_column_name(f"{field}_{i}", in_jinja=False)
                    jinja_name = self.name_transformer.normalize_column_name(f"{field}_{i}", in_jinja=True)
                    if field_name not in field_names:
                        break
            field_names.add(field_name)
            result[field] = (field_name, jinja_name)
        return result

    def find_children_streams(self, from_table: str, column_names: Dict[str, Tuple[str, str]]) -> List["StreamProcessor"]:
        """
        For each complex type properties, generate a new child StreamProcessor that produce separate child pipelines.
        The current stream/table is used as the parent from which to extract data from.
        """
        properties = self.properties
        children: List[StreamProcessor] = []
        for field in properties.keys():
            children_properties = None
            if is_airbyte_column(field):
                pass
            elif is_combining_node(properties[field]):
                # TODO: merge properties of all combinations
                pass
            elif "type" not in properties[field] or is_object(properties[field]["type"]):
                # properties without 'type' field are treated like properties with 'type' = 'object'
                children_properties = find_properties_object([], field, properties[field])
                is_nested_array = False
                json_column_name = column_names[field][1]
            elif is_array(properties[field]["type"]) and "items" in properties[field]:
                quoted_field = column_names[field][1]
                children_properties = find_properties_object([], field, properties[field]["items"])
                is_nested_array = True
                json_column_name = f"unnested_column_value({quoted_field})"
            if children_properties:
                for child_key in children_properties:
                    stream_processor = StreamProcessor.create_from_parent(
                        parent=self,
                        child_name=field,
                        json_column_name=json_column_name,
                        properties=children_properties[child_key],
                        is_nested_array=is_nested_array,
                        from_table=from_table,
                    )
                    children.append(stream_processor)
        return children

    def generate_json_parsing_model(self, from_table: str, column_names: Dict[str, Tuple[str, str]]) -> str:
        template = Template(
            """
-- SQL model to parse JSON blob stored in a single column and extract into separated field columns as described by the JSON Schema
{{ unnesting_before_query }}
select
  {%- if parent_hash_id %}
    {{ parent_hash_id }},
  {%- endif %}
  {%- for field in fields %}
    {{ field }},
  {%- endfor %}
    _airbyte_emitted_at
from {{ from_table }} as table_alias
{{ unnesting_after_query }}
{{ sql_table_comment }}
"""
        )
        sql = template.render(
            unnesting_before_query=self.unnesting_before_query(),
            parent_hash_id=self.parent_hash_id(),
            fields=self.extract_json_columns(column_names),
            from_table=jinja_call(from_table),
            unnesting_after_query=self.unnesting_after_query(),
            sql_table_comment=self.sql_table_comment()
        )
        return sql

    def extract_json_columns(self, column_names: Dict[str, Tuple[str, str]]) -> List[str]:
        return [
            StreamProcessor.extract_json_column(
                field, self.json_column_name, self.properties[field], column_names[field][0], self.table_alias
            )
            for field in column_names
        ]

    @staticmethod
    def extract_json_column(property_name: str, json_column_name: str, definition: Dict, column_name: str, table_alias: str) -> str:
        json_path = [property_name]
<<<<<<< HEAD
        table_alias = f"{table_alias}"
        json_extract = jinja_call(f"json_extract('{table_alias}', {json_column_name}, {json_path})")
=======
        # In some cases, some destination aren't able to parse the JSON blob using the original property name
        # we make their life easier by using a pre-populated and sanitized column name instead...
        normalized_json_path = [transform_json_naming(property_name)]
        json_extract = jinja_call(f"json_extract({json_column_name}, {json_path}, {normalized_json_path})")
>>>>>>> abde7c77
        if "type" in definition:
            if is_array(definition["type"]):
                json_extract = jinja_call(f"json_extract_array({json_column_name}, {json_path}, {normalized_json_path})")
            elif is_object(definition["type"]):
<<<<<<< HEAD
                json_extract = jinja_call(f"json_extract('{table_alias}', {json_column_name}, {json_path})")
=======
                json_extract = jinja_call(f"json_extract({json_column_name}, {json_path}, {normalized_json_path})")
>>>>>>> abde7c77
            elif is_simple_property(definition["type"]):
                json_extract = jinja_call(f"json_extract_scalar({json_column_name}, {json_path}, {normalized_json_path})")
        return f"{json_extract} as {column_name}"

    def generate_column_typing_model(self, from_table: str, column_names: Dict[str, Tuple[str, str]]) -> str:
        template = Template(
            """
-- SQL model to cast each column to its adequate SQL type converted from the JSON schema type
select
  {%- if parent_hash_id %}
    {{ parent_hash_id }},
  {%- endif %}
  {%- for field in fields %}
    {{ field }},
  {%- endfor %}
    _airbyte_emitted_at
from {{ from_table }} as table_alias
{{ sql_table_comment }}
    """
        )
        sql = template.render(
            parent_hash_id=self.parent_hash_id(),
            fields=self.cast_property_types(column_names),
            from_table=jinja_call(from_table),
            sql_table_comment=self.sql_table_comment(),
        )
        return sql

    def cast_property_types(self, column_names: Dict[str, Tuple[str, str]]) -> List[str]:
        return [self.cast_property_type(field, column_names[field][0], column_names[field][1]) for field in column_names]

    def cast_property_type(self, property_name: str, column_name: str, jinja_column: str) -> str:
        definition = self.properties[property_name]
        if "type" not in definition:
            print(f"WARN: Unknown type for column {property_name} at {self.current_json_path()}")
            return column_name
        elif is_array(definition["type"]):
            return column_name
        elif is_object(definition["type"]):
            sql_type = jinja_call("type_json()")
        # Treat simple types from narrower to wider scope type: boolean < integer < number < string
        elif is_boolean(definition["type"]):
            cast_operation = jinja_call(f"cast_to_boolean({jinja_column})")
            return f"{cast_operation} as {column_name}"
        elif is_integer(definition["type"]):
            sql_type = jinja_call("dbt_utils.type_bigint()")
        elif is_number(definition["type"]):
            sql_type = jinja_call("dbt_utils.type_float()")
        elif is_string(definition["type"]):
            sql_type = jinja_call("dbt_utils.type_string()")
        else:
            print(f"WARN: Unknown type {definition['type']} for column {property_name} at {self.current_json_path()}")
            return column_name
        return f"cast({column_name} as {sql_type}) as {column_name}"

    def generate_id_hashing_model(self, from_table: str, column_names: Dict[str, Tuple[str, str]]) -> str:
        template = Template(
            """
-- SQL model to build a hash column based on the values of this record
select
    *,
    {{ '{{' }} dbt_utils.surrogate_key([
      {%- if parent_hash_id %}
        '{{ parent_hash_id }}',
      {%- endif %}
      {%- for field in fields %}
        {{ field }},
      {%- endfor %}
    ]) {{ '}}' }} as {{ hash_id }}
from {{ from_table }}
{{ sql_table_comment }}
    """
        )
        sql = template.render(
            parent_hash_id=self.parent_hash_id(),
            fields=self.safe_cast_to_strings(column_names),
            hash_id=self.hash_id(),
            from_table=jinja_call(from_table),
            sql_table_comment=self.sql_table_comment(),
        )
        return sql

    def safe_cast_to_strings(self, column_names: Dict[str, Tuple[str, str]]) -> List[str]:
        return [StreamProcessor.safe_cast_to_string(self.properties[field], column_names[field][1]) for field in column_names]

    @staticmethod
    def safe_cast_to_string(definition: Dict, column_name: str) -> str:
        """
        Note that the result from this static method should always be used within a jinja context (for example, from jinja macro surrogate_key call)
        """
        if "type" not in definition:
            return column_name
        elif is_boolean(definition["type"]):
            return f"boolean_to_string({column_name})"
        elif is_array(definition["type"]):
            return f"array_to_string({column_name})"
        else:
            return column_name

    def generate_dedup_record_model(self, from_table: str, column_names: Dict[str, Tuple[str, str]]) -> str:
        template = Template(
            """
-- SQL model to prepare for deduplicating records based on the hash record column
select
  *,
  row_number() over (
    partition by {{ hash_id }}
    order by _airbyte_emitted_at asc
  ) as _airbyte_row_num
from {{ from_table }}
{{ sql_table_comment }}
        """
        )
        sql = template.render(
            hash_id=self.hash_id(),
            from_table=jinja_call(from_table),
            sql_table_comment=self.sql_table_comment(include_from_table=True),
            table_alias=self.table_alias,
        )
        return sql

    def generate_scd_type_2_model(self, from_table: str, column_names: Dict[str, Tuple[str, str]]) -> str:
        template = Template(
            """
-- SQL model to build a Type 2 Slowly Changing Dimension (SCD) table for each record identified by their primary key
select
  {%- if parent_hash_id %}
    {{ parent_hash_id }},
  {%- endif %}
  {%- for field in fields %}
    {{ field }},
  {%- endfor %}
    {{ cursor_field }} as _airbyte_start_at,
    lag({{ cursor_field }}) over (
        partition by {{ primary_key }}
        order by {{ cursor_field }} is null asc, {{ cursor_field }} desc, _airbyte_emitted_at desc
    ) as _airbyte_end_at,
    lag({{ cursor_field }}) over (
        partition by {{ primary_key }}
        order by {{ cursor_field }} is null asc, {{ cursor_field }} desc, _airbyte_emitted_at desc{{ cdc_updated_at_order }}
    ) is null {{ cdc_active_row }}as _airbyte_active_row,
    _airbyte_emitted_at,
    {{ hash_id }}
from {{ from_table }}
{{ sql_table_comment }}
        """
        )

        cdc_active_row_pattern = ""
        cdc_updated_order_pattern = ""
        if "_ab_cdc_deleted_at" in column_names.keys():
            cdc_active_row_pattern = "and _ab_cdc_deleted_at is null "
            cdc_updated_order_pattern = ", _ab_cdc_updated_at desc"

        sql = template.render(
            parent_hash_id=self.parent_hash_id(),
            fields=self.list_fields(column_names),
            cursor_field=self.get_cursor_field(column_names),
            primary_key=self.get_primary_key(column_names),
            hash_id=self.hash_id(),
            from_table=jinja_call(from_table),
            sql_table_comment=self.sql_table_comment(include_from_table=True),
            cdc_active_row=cdc_active_row_pattern,
            cdc_updated_at_order=cdc_updated_order_pattern,
            table_alias=self.table_alias,
        )
        return sql

    def get_cursor_field(self, column_names: Dict[str, Tuple[str, str]]) -> str:
        if not self.cursor_field:
            return "_airbyte_emitted_at"
        elif len(self.cursor_field) == 1:
            if not is_airbyte_column(self.cursor_field[0]):
                return column_names[self.cursor_field[0]][0]
            else:
                # using an airbyte generated column
                return self.cursor_field[0]
        else:
            raise ValueError(f"Unsupported nested cursor field {'.'.join(self.cursor_field)} for stream {self.stream_name}")

    def get_primary_key(self, column_names: Dict[str, Tuple[str, str]]) -> str:
        if self.primary_key and len(self.primary_key) > 0:
            return ", ".join([self.get_primary_key_from_path(column_names, path) for path in self.primary_key])
        else:
            raise ValueError(f"No primary key specified for stream {self.stream_name}")

    def get_primary_key_from_path(self, column_names: Dict[str, Tuple[str, str]], path: List[str]) -> str:
        if path and len(path) == 1:
            field = path[0]
            if not is_airbyte_column(field):
                if "type" in self.properties[field]:
                    property_type = self.properties[field]["type"]
                else:
                    property_type = "object"
                if is_number(property_type) or is_object(property_type):
                    # some destinations don't handle float columns (or complex types) as primary keys, turn them to string
                    return f"cast({column_names[field][0]} as {jinja_call('dbt_utils.type_string()')})"
                else:
                    return column_names[field][0]
            else:
                # using an airbyte generated column
                return f"cast({field} as {jinja_call('dbt_utils.type_string()')})"
        else:
            if path:
                raise ValueError(f"Unsupported nested path {'.'.join(path)} for stream {self.stream_name}")
            else:
                raise ValueError(f"No path specified for stream {self.stream_name}")

    def generate_final_model(self, from_table: str, column_names: Dict[str, Tuple[str, str]]) -> str:
        template = Template(
            """
-- Final base SQL model
select
  {%- if parent_hash_id %}
    {{ parent_hash_id }},
  {%- endif %}
  {%- for field in fields %}
    {{ field }},
  {%- endfor %}
    _airbyte_emitted_at,
    {{ hash_id }}
from {{ from_table }}
{{ sql_table_comment }}
    """
        )
        sql = template.render(
            parent_hash_id=self.parent_hash_id(),
            fields=self.list_fields(column_names),
            hash_id=self.hash_id(),
            from_table=jinja_call(from_table),
            sql_table_comment=self.sql_table_comment(include_from_table=True),
            table_alias=self.table_alias,
        )
        return sql

    @staticmethod
    def list_fields(column_names: Dict[str, Tuple[str, str]]) -> List[str]:
        return [column_names[field][0] for field in column_names]

    def add_to_outputs(self, sql: str, is_intermediate: bool, column_count: int = 0, suffix: str = "") -> str:
        schema = self.get_schema(is_intermediate)
        # MySQL table names need to be manually truncated, because it does not do it automatically
        truncate_name = self.destination_type == DestinationType.MYSQL
        table_name = self.tables_registry.get_table_name(schema, self.json_path, self.stream_name, suffix, truncate_name)
        file_name = self.tables_registry.get_file_name(schema, self.json_path, self.stream_name, suffix, truncate_name)
        file = f"{file_name}.sql"
        if is_intermediate:
            if column_count <= MAXIMUM_COLUMNS_TO_USE_EPHEMERAL:
                output = os.path.join("airbyte_ctes", self.schema, file)
            else:
                # dbt throws "maximum recursion depth exceeded" exception at runtime
                # if ephemeral is used with large number of columns, use views instead
                output = os.path.join("airbyte_views", self.schema, file)
        else:
            output = os.path.join("airbyte_tables", self.schema, file)
        tags = self.get_model_tags(is_intermediate)
        # The alias() macro configs a model's final table name.
        if file_name != table_name:
            header = jinja_call(f'config(alias="{table_name}", schema="{schema}", tags=[{tags}])')
        else:
            header = jinja_call(f'config(schema="{schema}", tags=[{tags}])')
        self.sql_outputs[
            output
        ] = f"""
{header}
{sql}
"""
        json_path = self.current_json_path()
        print(f"  Generating {output} from {json_path}")
        return ref_table(file_name)

    def get_model_tags(self, is_intermediate: bool) -> str:
        tags = ""
        if self.parent:
            tags += "nested"
        else:
            tags += "top-level"
        if is_intermediate:
            tags += "-intermediate"
        return f'"{tags}"'

    def get_schema(self, is_intermediate: bool) -> str:
        if is_intermediate:
            return self.raw_schema
        else:
            return self.schema

    def current_json_path(self) -> str:
        return "/".join(self.json_path)

    def normalized_stream_name(self) -> str:
        """
        This is the normalized name of this stream to be used as a table (different as referring it as a column).
        Note that it might not be the actual table name in case of collisions with other streams (see actual_table_name)...
        """
        return self.name_transformer.normalize_table_name(self.stream_name)

    def sql_table_comment(self, include_from_table: bool = False) -> str:
        result = f"-- {self.normalized_stream_name()}"
        if len(self.json_path) > 1:
            result += f" at {self.current_json_path()}"
        if include_from_table:
            from_table = jinja_call(self.from_table)
            result += f" from {from_table}"
        return result

    def hash_id(self) -> str:
        # level = len(self.json_path)
        # return self.name_transformer.normalize_column_name(f"_airbyte_{self.normalized_stream_name()}_{level}_hashid")
        if self.parent:
            if self.normalized_stream_name().lower() == self.parent.stream_name.lower():
                level = len(self.json_path)
                return self.name_transformer.normalize_column_name(f"_airbyte_{self.normalized_stream_name()}_{level}_hashid")

        return self.name_transformer.normalize_column_name(f"_airbyte_{self.normalized_stream_name()}_hashid")

    def parent_hash_id(self) -> str:
        if self.parent:
            return self.parent.hash_id()
        return ""

    def unnesting_before_query(self) -> str:
        if self.parent and self.is_nested_array:
            parent_file_name = (
                f"'{self.tables_registry.get_file_name(self.parent.get_schema(False), self.parent.json_path, self.parent.stream_name, '')}'"
            )
            parent_stream_name = f"'{self.parent.normalized_stream_name()}'"
            quoted_field = self.name_transformer.normalize_column_name(self.stream_name, in_jinja=True)
            return jinja_call(f"unnest_cte({parent_file_name}, {parent_stream_name}, {quoted_field})")
        return ""

    def unnesting_after_query(self) -> str:
        result = ""
        if self.parent:
            cross_join = ""
            if self.is_nested_array:
                parent_stream_name = f"'{self.parent.normalized_stream_name()}'"
                quoted_field = self.name_transformer.normalize_column_name(self.stream_name, in_jinja=True)
                cross_join = jinja_call(f"cross_join_unnest({parent_stream_name}, {quoted_field})")
            column_name = self.name_transformer.normalize_column_name(self.stream_name)
            result = f"""
{cross_join}
where {column_name} is not null"""
        return result


# Static Functions


def ref_table(file_name: str) -> str:
    return f"ref('{file_name}')"


def find_properties_object(path: List[str], field: str, properties) -> Dict[str, Dict]:
    """
    This function is trying to look for a nested "properties" node under the current JSON node to
    identify all nested objects.

    @param path JSON path traversed so far to arrive to this node
    @param field is the current field being considered in the Json Tree
    @param properties is the child tree of properties of the current field being searched
    """
    result = {}
    current_path = path + [field]
    current = "_".join(current_path)
    if isinstance(properties, str) or isinstance(properties, int):
        return {}
    else:
        if "items" in properties:
            return find_properties_object(path, field, properties["items"])
        elif "properties" in properties:
            # we found a properties object
            return {current: properties["properties"]}
        elif "type" in properties and is_simple_property(properties["type"]):
            # we found a basic type
            return {current: {}}
        elif isinstance(properties, dict):
            for key in properties.keys():
                child = find_properties_object(path=current_path, field=key, properties=properties[key])
                if child:
                    result.update(child)
        elif isinstance(properties, list):
            for item in properties:
                child = find_properties_object(path=current_path, field=field, properties=item)
                if child:
                    result.update(child)
    return result<|MERGE_RESOLUTION|>--- conflicted
+++ resolved
@@ -107,7 +107,6 @@
         self.sql_outputs: Dict[str, str] = {}
         self.parent: Optional["StreamProcessor"] = None
         self.is_nested_array: bool = False
-        self.table_alias: str = "table_alias"
 
     @staticmethod
     def create_from_parent(
@@ -323,7 +322,7 @@
     {{ field }},
   {%- endfor %}
     _airbyte_emitted_at
-from {{ from_table }} as table_alias
+from {{ from_table }}
 {{ unnesting_after_query }}
 {{ sql_table_comment }}
 """
@@ -334,39 +333,28 @@
             fields=self.extract_json_columns(column_names),
             from_table=jinja_call(from_table),
             unnesting_after_query=self.unnesting_after_query(),
-            sql_table_comment=self.sql_table_comment()
+            sql_table_comment=self.sql_table_comment(),
         )
         return sql
 
     def extract_json_columns(self, column_names: Dict[str, Tuple[str, str]]) -> List[str]:
         return [
-            StreamProcessor.extract_json_column(
-                field, self.json_column_name, self.properties[field], column_names[field][0], self.table_alias
-            )
+            StreamProcessor.extract_json_column(field, self.json_column_name, self.properties[field], column_names[field][0])
             for field in column_names
         ]
 
     @staticmethod
-    def extract_json_column(property_name: str, json_column_name: str, definition: Dict, column_name: str, table_alias: str) -> str:
+    def extract_json_column(property_name: str, json_column_name: str, definition: Dict, column_name: str) -> str:
         json_path = [property_name]
-<<<<<<< HEAD
-        table_alias = f"{table_alias}"
-        json_extract = jinja_call(f"json_extract('{table_alias}', {json_column_name}, {json_path})")
-=======
         # In some cases, some destination aren't able to parse the JSON blob using the original property name
         # we make their life easier by using a pre-populated and sanitized column name instead...
         normalized_json_path = [transform_json_naming(property_name)]
         json_extract = jinja_call(f"json_extract({json_column_name}, {json_path}, {normalized_json_path})")
->>>>>>> abde7c77
         if "type" in definition:
             if is_array(definition["type"]):
                 json_extract = jinja_call(f"json_extract_array({json_column_name}, {json_path}, {normalized_json_path})")
             elif is_object(definition["type"]):
-<<<<<<< HEAD
-                json_extract = jinja_call(f"json_extract('{table_alias}', {json_column_name}, {json_path})")
-=======
                 json_extract = jinja_call(f"json_extract({json_column_name}, {json_path}, {normalized_json_path})")
->>>>>>> abde7c77
             elif is_simple_property(definition["type"]):
                 json_extract = jinja_call(f"json_extract_scalar({json_column_name}, {json_path}, {normalized_json_path})")
         return f"{json_extract} as {column_name}"
@@ -383,7 +371,7 @@
     {{ field }},
   {%- endfor %}
     _airbyte_emitted_at
-from {{ from_table }} as table_alias
+from {{ from_table }}
 {{ sql_table_comment }}
     """
         )
@@ -484,7 +472,6 @@
             hash_id=self.hash_id(),
             from_table=jinja_call(from_table),
             sql_table_comment=self.sql_table_comment(include_from_table=True),
-            table_alias=self.table_alias,
         )
         return sql
 
@@ -531,7 +518,6 @@
             sql_table_comment=self.sql_table_comment(include_from_table=True),
             cdc_active_row=cdc_active_row_pattern,
             cdc_updated_at_order=cdc_updated_order_pattern,
-            table_alias=self.table_alias,
         )
         return sql
 
@@ -598,7 +584,6 @@
             hash_id=self.hash_id(),
             from_table=jinja_call(from_table),
             sql_table_comment=self.sql_table_comment(include_from_table=True),
-            table_alias=self.table_alias,
         )
         return sql
 
@@ -674,14 +659,9 @@
         return result
 
     def hash_id(self) -> str:
-        # level = len(self.json_path)
-        # return self.name_transformer.normalize_column_name(f"_airbyte_{self.normalized_stream_name()}_{level}_hashid")
-        if self.parent:
-            if self.normalized_stream_name().lower() == self.parent.stream_name.lower():
-                level = len(self.json_path)
-                return self.name_transformer.normalize_column_name(f"_airbyte_{self.normalized_stream_name()}_{level}_hashid")
-
         return self.name_transformer.normalize_column_name(f"_airbyte_{self.normalized_stream_name()}_hashid")
+
+    # Nested Streams
 
     def parent_hash_id(self) -> str:
         if self.parent:
