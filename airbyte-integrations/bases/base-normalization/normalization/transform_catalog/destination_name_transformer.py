--- conflicted
+++ resolved
@@ -27,13 +27,10 @@
     DestinationType.MSSQL.value: 64,
     # https://stackoverflow.com/questions/68358686/what-is-the-maximum-length-of-a-column-in-clickhouse-can-it-be-modified
     DestinationType.CLICKHOUSE.value: 63,
-<<<<<<< HEAD
     # https://www.stitchdata.com/docs/destinations/databricks-delta/reference#:~:text=Must%20be%20less,Databricks%20Delta%20Lake%20(AWS). (According that stitch is correct)
     DestinationType.DATABRICKS.value: 122,
-=======
     # https://docs.pingcap.com/tidb/stable/tidb-limitations
     DestinationType.TIDB.value: 64,
->>>>>>> 1a0ea82c
 }
 
 # DBT also needs to generate suffix to table names, so we need to make sure it has enough characters to do so...
@@ -171,18 +168,11 @@
         if truncate:
             result = self.truncate_identifier_name(input_name=result, conflict=conflict, conflict_level=conflict_level)
         if self.needs_quotes(result):
-<<<<<<< HEAD
-            if (
-                self.destination_type.value != DestinationType.MYSQL.value
-                and self.destination_type.value != DestinationType.DATABRICKS.value
-            ):
-=======
             if self.destination_type.value == DestinationType.CLICKHOUSE.value:
                 result = result.replace('"', "_")
                 result = result.replace("`", "_")
                 result = result.replace("'", "_")
-            elif self.destination_type.value != DestinationType.MYSQL.value and self.destination_type.value != DestinationType.TIDB.value:
->>>>>>> 1a0ea82c
+            elif self.destination_type.value != DestinationType.MYSQL.value and self.destination_type.value != DestinationType.TIDB.value and self.destination_type.value != DestinationType.DATABRICKS.value:
                 result = result.replace('"', '""')
             else:
                 result = result.replace("`", "_")
@@ -251,14 +241,11 @@
                 result = input_name.upper()
         elif self.destination_type.value == DestinationType.CLICKHOUSE.value:
             pass
-<<<<<<< HEAD
         elif self.destination_type.value == DestinationType.DATABRICKS.value:
             pass
-=======
         elif self.destination_type.value == DestinationType.TIDB.value:
             if not is_quoted and not self.needs_quotes(input_name):
                 result = input_name.lower()
->>>>>>> 1a0ea82c
         else:
             raise KeyError(f"Unknown destination type {self.destination_type}")
         return result
@@ -297,11 +284,7 @@
                 result = input_name.upper()
         elif self.destination_type.value == DestinationType.CLICKHOUSE.value:
             pass
-<<<<<<< HEAD
-        elif self.destination_type.value == DestinationType.DATABRICKS.value:
-=======
-        elif self.destination_type.value == DestinationType.TIDB.value:
->>>>>>> 1a0ea82c
+        elif self.destination_type.value == DestinationType.DATABRICKS.value or self.destination_type.value == DestinationType.TIDB.value:
             result = input_name.lower()
         else:
             raise KeyError(f"Unknown destination type {self.destination_type}")
