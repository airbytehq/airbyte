--- conflicted
+++ resolved
@@ -166,15 +166,11 @@
         if truncate:
             result = self.truncate_identifier_name(input_name=result, conflict=conflict, conflict_level=conflict_level)
         if self.needs_quotes(result):
-<<<<<<< HEAD
-            if self.destination_type.value != DestinationType.MYSQL.value and self.destination_type.value != DestinationType.TIDB.value:
-=======
             if self.destination_type.value == DestinationType.CLICKHOUSE.value:
                 result = result.replace('"', "_")
                 result = result.replace("`", "_")
                 result = result.replace("'", "_")
-            elif self.destination_type.value != DestinationType.MYSQL.value:
->>>>>>> 43beec33
+            elif self.destination_type.value != DestinationType.MYSQL.value and self.destination_type.value != DestinationType.TIDB.value:
                 result = result.replace('"', '""')
             else:
                 result = result.replace("`", "_")
