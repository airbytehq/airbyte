import argparse
import importlib
import os.path
import sys
import tempfile
import json

from .integration import ConfigContainer, Source
from .logger import AirbyteLogger
<<<<<<< HEAD
from airbyte_protocol import AirbyteMessage, Type, Status
=======
from airbyte_protocol import AirbyteMessage, AirbyteConnectionStatus
>>>>>>> 238867d6

impl_module = os.environ.get('AIRBYTE_IMPL_MODULE', Source.__module__)
impl_class = os.environ.get('AIRBYTE_IMPL_PATH', Source.__name__)
module = importlib.import_module(impl_module)
impl = getattr(module, impl_class)

logger = AirbyteLogger()


class AirbyteEntrypoint(object):
    def __init__(self, source):
        self.source = source

    def start(self, args):
        # set up parent parsers
        parent_parser = argparse.ArgumentParser(add_help=False)
        main_parser = argparse.ArgumentParser()
        subparsers = main_parser.add_subparsers(title='commands', dest='command')

        # spec
        subparsers.add_parser("spec", help="outputs the json configuration specification", parents=[parent_parser])

        # check
        check_parser = subparsers.add_parser("check", help="checks the config can be used to connect",
                                             parents=[parent_parser])
        required_check_parser = check_parser.add_argument_group('required named arguments')
        required_check_parser.add_argument('--config', type=str, required=True,
                                           help='path to the json configuration file')

        # discover
        discover_parser = subparsers.add_parser("discover", help="outputs a catalog describing the source's schema",
                                                parents=[parent_parser])
        required_discover_parser = discover_parser.add_argument_group('required named arguments')
        required_discover_parser.add_argument('--config', type=str, required=True,
                                              help='path to the json configuration file')

        # read
        read_parser = subparsers.add_parser("read", help="reads the source and outputs messages to STDOUT",
                                            parents=[parent_parser])

        read_parser.add_argument('--state', type=str, required=False, help='path to the json-encoded state file')
        required_read_parser = read_parser.add_argument_group('required named arguments')
        required_read_parser.add_argument('--config', type=str, required=True,
                                          help='path to the json configuration file')
        required_read_parser.add_argument('--catalog', type=str, required=True,
                                          help='path to the catalog used to determine which data to read')

        # parse the args
        parsed_args = main_parser.parse_args(args)

        # execute
        cmd = parsed_args.command
        if not cmd:
            raise Exception("No command passed")

        # todo: add try catch for exceptions with different exit codes

        with tempfile.TemporaryDirectory() as temp_dir:
            if cmd == "spec":
                message = AirbyteMessage(type='SPEC', spec=self.source.spec(logger))
                print(message.json(exclude_unset=True))
                sys.exit(0)

            raw_config = self.source.read_config(parsed_args.config)

            rendered_config_path = os.path.join(temp_dir, 'config.json')
            rendered_config = self.source.transform_config(raw_config)
            self.source.write_config(rendered_config, rendered_config_path)

            config_container = ConfigContainer(
                raw_config=raw_config,
                rendered_config=rendered_config,
                raw_config_path=parsed_args.config,
                rendered_config_path=rendered_config_path)

            if cmd == "check":
                check_result = self.source.check(logger, config_container)
<<<<<<< HEAD
                output_message = AirbyteMessage(type=Type.CONNECTION_STATUS, connectionStatus=check_result).json(exclude_unset=True)
                print(output_message)

                if check_result.status == Status.SUCCEEDED:
                    logger.info("Check succeeded")
                else:
                    logger.error("Check failed")

                sys.exit(0)
            elif cmd == "discover":
                catalog = self.source.discover(logger, config_container)
                print(AirbyteMessage(type=Type.CATALOG, catalog=catalog).json(exclude_unset=True))
=======

                if check_result.successful:
                    logger.info("Check succeeded")
                    status = AirbyteConnectionStatus(status='SUCCEEDED')
                else:
                    logger.error("Check failed")
                    status = AirbyteConnectionStatus(status='FAILED')
                message = AirbyteMessage(type='CONNECTION_STATUS', connectionStatus=status)
                print(message.json(exclude_unset=True))
                sys.exit(0)
            elif cmd == "discover":
                catalog = self.source.discover(logger, config_container)
                message = AirbyteMessage(type='CATALOG', catalog=catalog)
                print(message.json(exclude_unset=True))
>>>>>>> 238867d6
                sys.exit(0)
            elif cmd == "read":
                generator = self.source.read(logger, config_container, parsed_args.catalog, parsed_args.state)
                for message in generator:
                    print(message.json(exclude_unset=True))
                sys.exit(0)
            else:
                raise Exception("Unexpected command " + cmd)


def launch(source, args):
    AirbyteEntrypoint(source).start(args)


def main():
    # set up and run entrypoint
    source = impl()

    if not isinstance(source, Source):
        raise Exception("Source implementation provided does not implement Source class!")

    launch(source, sys.argv[1:])<|MERGE_RESOLUTION|>--- conflicted
+++ resolved
@@ -7,11 +7,7 @@
 
 from .integration import ConfigContainer, Source
 from .logger import AirbyteLogger
-<<<<<<< HEAD
-from airbyte_protocol import AirbyteMessage, Type, Status
-=======
-from airbyte_protocol import AirbyteMessage, AirbyteConnectionStatus
->>>>>>> 238867d6
+from airbyte_protocol import AirbyteMessage, AirbyteConnectionStatus, Type, Status
 
 impl_module = os.environ.get('AIRBYTE_IMPL_MODULE', Source.__module__)
 impl_class = os.environ.get('AIRBYTE_IMPL_PATH', Source.__name__)
@@ -89,35 +85,18 @@
 
             if cmd == "check":
                 check_result = self.source.check(logger, config_container)
-<<<<<<< HEAD
-                output_message = AirbyteMessage(type=Type.CONNECTION_STATUS, connectionStatus=check_result).json(exclude_unset=True)
-                print(output_message)
 
                 if check_result.status == Status.SUCCEEDED:
                     logger.info("Check succeeded")
                 else:
                     logger.error("Check failed")
 
+                output_message = AirbyteMessage(type=Type.CONNECTION_STATUS, connectionStatus=check_result).json(exclude_unset=True)
+                print(output_message)
                 sys.exit(0)
             elif cmd == "discover":
                 catalog = self.source.discover(logger, config_container)
                 print(AirbyteMessage(type=Type.CATALOG, catalog=catalog).json(exclude_unset=True))
-=======
-
-                if check_result.successful:
-                    logger.info("Check succeeded")
-                    status = AirbyteConnectionStatus(status='SUCCEEDED')
-                else:
-                    logger.error("Check failed")
-                    status = AirbyteConnectionStatus(status='FAILED')
-                message = AirbyteMessage(type='CONNECTION_STATUS', connectionStatus=status)
-                print(message.json(exclude_unset=True))
-                sys.exit(0)
-            elif cmd == "discover":
-                catalog = self.source.discover(logger, config_container)
-                message = AirbyteMessage(type='CATALOG', catalog=catalog)
-                print(message.json(exclude_unset=True))
->>>>>>> 238867d6
                 sys.exit(0)
             elif cmd == "read":
                 generator = self.source.read(logger, config_container, parsed_args.catalog, parsed_args.state)
