--- conflicted
+++ resolved
@@ -19,10 +19,6 @@
   python -m pip install --upgrade pip && \
   pip install -r requirements.txt
 
-<<<<<<< HEAD
 VOLUME $WORKDIR
 WORKDIR $WORKDIR
-=======
-WORKDIR /singer/data
->>>>>>> e53c0e1a
 ENTRYPOINT ["target-postgres"]