plugins {
    id 'java'
    id 'com.bmuschko.docker-remote-api' version '6.6.1'
}

def image = 'dataline/integration-singer-bigquery-destination:dev'

task imageName {
    doLast {
        println "IMAGE $image"
    }
}

import com.bmuschko.gradle.docker.tasks.image.DockerBuildImage
task buildImage(type: DockerBuildImage) {
    inputDir = projectDir
    images.add(image)
}

import groovy.json.JsonSlurper
task integrationTest(type: Test) {
    def credFile = project.file("config/credentials.json")
    def creds = [:]
    try {
        creds = new JsonSlurper().parse(credFile)
    } catch (Exception ignored) {
    }

    environment "GOOGLE_CLOUD_PROJECT", creds["project_id"]
    environment "GOOGLE_APPLICATION_CREDENTIALS", credFile.absolutePath

    useJUnitPlatform()
    testLogging() {
        events "passed", "failed"
        exceptionFormat "full"
    }
}
integrationTest.dependsOn(buildImage)

sourceSets {
    integrationTest {
        java {
            srcDir("src/test-integration/java")
        }
        resources {
            srcDir("src/test-integration/resources")
        }
    }
}

configurations {
    integrationTestImplementation.extendsFrom testImplementation
    integrationTestRuntimeOnly.extendsFrom testRuntimeOnly
}

dependencies {
    integrationTestImplementation 'org.apache.commons:commons-dbcp2:2.7.0'
    integrationTestImplementation 'com.google.cloud:google-cloud-bigquery:1.117.0'
    integrationTestImplementation 'org.apache.commons:commons-text:1.9'

    integrationTestImplementation project(':dataline-workers')
<<<<<<< HEAD
    integrationTestImplementation project(':dataline-workers')
}

import groovy.json.JsonSlurper

def credFile = new File(projectDir.absolutePath + "/config/credentials.json")
def jsonSlurper = new JsonSlurper()
def creds = [:]

try {
    creds = jsonSlurper.parse(credFile)
} catch(Exception e) {
    // allow builds without credentials to work (integrationTest would still fail)
}

task integrationTest(type: Test) {
    environment "GOOGLE_CLOUD_PROJECT", creds["project_id"]
    environment "GOOGLE_APPLICATION_CREDENTIALS", credFile.absolutePath

    testClassesDirs += sourceSets.integrationTest.output.classesDirs
    classpath += sourceSets.integrationTest.runtimeClasspath
    useJUnitPlatform()
    testLogging() {
        events "passed", "failed"
        exceptionFormat "full"
    }
    mustRunAfter test
=======
>>>>>>> 250dded9
}<|MERGE_RESOLUTION|>--- conflicted
+++ resolved
@@ -59,34 +59,5 @@
     integrationTestImplementation 'org.apache.commons:commons-text:1.9'
 
     integrationTestImplementation project(':dataline-workers')
-<<<<<<< HEAD
     integrationTestImplementation project(':dataline-workers')
-}
-
-import groovy.json.JsonSlurper
-
-def credFile = new File(projectDir.absolutePath + "/config/credentials.json")
-def jsonSlurper = new JsonSlurper()
-def creds = [:]
-
-try {
-    creds = jsonSlurper.parse(credFile)
-} catch(Exception e) {
-    // allow builds without credentials to work (integrationTest would still fail)
-}
-
-task integrationTest(type: Test) {
-    environment "GOOGLE_CLOUD_PROJECT", creds["project_id"]
-    environment "GOOGLE_APPLICATION_CREDENTIALS", credFile.absolutePath
-
-    testClassesDirs += sourceSets.integrationTest.output.classesDirs
-    classpath += sourceSets.integrationTest.runtimeClasspath
-    useJUnitPlatform()
-    testLogging() {
-        events "passed", "failed"
-        exceptionFormat "full"
-    }
-    mustRunAfter test
-=======
->>>>>>> 250dded9
 }