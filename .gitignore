--- conflicted
+++ resolved
@@ -13,11 +13,8 @@
 .vscode
 **/gmon.out
 static_checker_reports/
-<<<<<<< HEAD
 .vscode
 **/bin/
-=======
->>>>>>> 7616735b
 
 # Logs
 acceptance_tests_logs/
