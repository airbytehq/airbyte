version: '3'

services:
  db:
    image: postgres:13-alpine
    volumes:
      - ./dataline-db/pg_data:/var/lib/postgresql/data
      - ./dataline-db/src/main/resources/schema.sql:/docker-entrypoint-initdb.d/init.sql
    environment:
      - POSTGRES_USER=${DATABASE_USER}
      - POSTGRES_PASSWORD=${DATABASE_PASSWORD}
      - POSTGRES_DB=db-${DATABASE_DB}
  server:
    build:
      context: .
      dockerfile: server.Dockerfile
    image: server:dev
    container_name: dataline-server
    environment:
<<<<<<< HEAD
      - ENV=${ENV}
=======
      - ENV=docker
      - DATABASE_USER=${DATABASE_USER}
      - DATABASE_PASSWORD=${DATABASE_PASSWORD}
      - DATABASE_URL=${DATABASE_URL}
      - WAIT_HOSTS=db:5432
>>>>>>> 9203edff
    ports:
      - 8001:8000
    depends_on:
      - db
  webapp:
    build:
      context: .
      dockerfile: webapp.Dockerfile
    image: webapp:dev
    container_name: dataline-webapp
    ports:
      - 8000:80
    depends_on:
      - server<|MERGE_RESOLUTION|>--- conflicted
+++ resolved
@@ -17,15 +17,11 @@
     image: server:dev
     container_name: dataline-server
     environment:
-<<<<<<< HEAD
       - ENV=${ENV}
-=======
-      - ENV=docker
       - DATABASE_USER=${DATABASE_USER}
       - DATABASE_PASSWORD=${DATABASE_PASSWORD}
       - DATABASE_URL=${DATABASE_URL}
       - WAIT_HOSTS=db:5432
->>>>>>> 9203edff
     ports:
       - 8001:8000
     depends_on:
