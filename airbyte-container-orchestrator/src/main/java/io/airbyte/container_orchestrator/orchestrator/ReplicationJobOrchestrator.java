--- conflicted
+++ resolved
@@ -71,15 +71,10 @@
                                     final ProcessFactory processFactory,
                                     final FeatureFlags featureFlags,
                                     final AirbyteMessageSerDeProvider serDeProvider,
-<<<<<<< HEAD
                                     final AirbyteProtocolVersionedMigratorFactory migratorFactory,
-                                    final JobRunConfig jobRunConfig) {
-=======
-                                    final AirbyteMessageVersionedMigratorFactory migratorFactory,
                                     final JobRunConfig jobRunConfig,
                                     final SourceApi sourceApi,
                                     final DestinationApi destinationApi) {
->>>>>>> c1d77366
     this.configs = configs;
     this.processFactory = processFactory;
     this.featureFlags = featureFlags;
