--- conflicted
+++ resolved
@@ -95,49 +95,29 @@
 
     final var repl = factory.jobOrchestrator(
         ReplicationLauncherWorker.REPLICATION, envConfigs, processFactory, featureFlags, workerConfigs,
-<<<<<<< HEAD
-        airbyteMessageSerDeProvider, airbyteProtocolVersionedMigratorFactory, jobRunConfig);
-=======
-        airbyteMessageSerDeProvider, airbyteMessageVersionedMigratorFactory, jobRunConfig, sourceApi, destinationApi);
->>>>>>> c1d77366
+        airbyteMessageSerDeProvider, airbyteProtocolVersionedMigratorFactory, jobRunConfig, sourceApi, destinationApi);
     assertEquals("Replication", repl.getOrchestratorName());
 
     final var norm = factory.jobOrchestrator(
         NormalizationLauncherWorker.NORMALIZATION, envConfigs, processFactory, featureFlags, workerConfigs,
-<<<<<<< HEAD
-        airbyteMessageSerDeProvider, airbyteProtocolVersionedMigratorFactory, jobRunConfig);
-=======
-        airbyteMessageSerDeProvider, airbyteMessageVersionedMigratorFactory, jobRunConfig, sourceApi, destinationApi);
->>>>>>> c1d77366
+        airbyteMessageSerDeProvider, airbyteProtocolVersionedMigratorFactory, jobRunConfig, sourceApi, destinationApi);
     assertEquals("Normalization", norm.getOrchestratorName());
 
     final var dbt = factory.jobOrchestrator(
         DbtLauncherWorker.DBT, envConfigs, processFactory, featureFlags, workerConfigs,
-<<<<<<< HEAD
-        airbyteMessageSerDeProvider, airbyteProtocolVersionedMigratorFactory, jobRunConfig);
-=======
-        airbyteMessageSerDeProvider, airbyteMessageVersionedMigratorFactory, jobRunConfig, sourceApi, destinationApi);
->>>>>>> c1d77366
+        airbyteMessageSerDeProvider, airbyteProtocolVersionedMigratorFactory, jobRunConfig, sourceApi, destinationApi);
     assertEquals("DBT Transformation", dbt.getOrchestratorName());
 
     final var noop = factory.jobOrchestrator(
         AsyncOrchestratorPodProcess.NO_OP, envConfigs, processFactory, featureFlags, workerConfigs,
-<<<<<<< HEAD
-        airbyteMessageSerDeProvider, airbyteProtocolVersionedMigratorFactory, jobRunConfig);
-=======
-        airbyteMessageSerDeProvider, airbyteMessageVersionedMigratorFactory, jobRunConfig, sourceApi, destinationApi);
->>>>>>> c1d77366
+        airbyteMessageSerDeProvider, airbyteProtocolVersionedMigratorFactory, jobRunConfig, sourceApi, destinationApi);
     assertEquals("NO_OP", noop.getOrchestratorName());
 
     var caught = false;
     try {
       factory.jobOrchestrator(
           "does not exist", envConfigs, processFactory, featureFlags, workerConfigs,
-<<<<<<< HEAD
-          airbyteMessageSerDeProvider, airbyteProtocolVersionedMigratorFactory, jobRunConfig);
-=======
-          airbyteMessageSerDeProvider, airbyteMessageVersionedMigratorFactory, jobRunConfig, sourceApi, destinationApi);
->>>>>>> c1d77366
+          airbyteMessageSerDeProvider, airbyteProtocolVersionedMigratorFactory, jobRunConfig, sourceApi, destinationApi);
     } catch (final Exception e) {
       caught = true;
     }
