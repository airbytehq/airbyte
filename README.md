--- conflicted
+++ resolved
@@ -1,4 +1,3 @@
-<<<<<<< HEAD
 ![GitHub Workflow Status](https://img.shields.io/github/workflow/status/datalineio/dataline/Dataline%20CI) ![License](https://img.shields.io/github/license/datalineio/dataline)
 
 <p align="center">
@@ -28,41 +27,19 @@
 ![](https://dataline.io/wp-content/uploads/2020/08/Sources_List.png)
 
 <br>
-=======
-# Getting Started
->>>>>>> a176c718
-
- ![GitHub Workflow Status](https://img.shields.io/github/workflow/status/datalineio/dataline/Dataline%20CI) ![License](https://img.shields.io/github/license/datalineio/dataline)
-
-![](docs/.gitbook/assets/dataline_light-background%20%281%29.svg)
-
-**Data integration made simple, secure and reliable**  
-The new open-source standard to sync data from applications & databases to warehouses.
-
-[![](https://dataline.io/wp-content/uploads/2020/08/Deploy-with-Docker.png)](https://docs.dataline.io/deployment/deploying-dataline)
-
-<<<<<<< HEAD
-```bash
-git clone git@github.com:datalineio/dataline.git
-cd dataline
-docker-compose up
-```
-=======
-![](https://dataline.io/wp-content/uploads/2020/08/Sources_List.png)
 
 Dataline is on a mission to make data integration pipelines a commodity.
->>>>>>> a176c718
 
-* **Maintenance-free connectors you can use in minutes**. Just authenticate your sources and warehouse, and get connectors that adapts to schema and API changes for you.
-* On a mission to **cover the long tail of integrations**, as Dataline will be very active in maintaining the pipelines’ reliability. 
-* **Building new integrations made trivial**. We make it very easy to add new integrations that you need, by offering scheduling and orchestration. 
-* **Your data stays in your cloud**. Have full control over your data, and the costs of your data transfers. 
-* **No more security compliance process** to go through as self-hosted. 
-* **No more pricing indexed on volume**, as cloud-based solutions offer. 
+- **Maintenance-free connectors you can use in minutes**. Just authenticate your sources and warehouse, and get connectors that adapts to schema and API changes for you.
+- On a mission to **cover the long tail of integrations**, as Dataline will be very active in maintaining the pipelines’ reliability. 
+- **Building new integrations made trivial**. We make it very easy to add new integrations that you need, by offering scheduling and orchestration. 
+- **Your data stays in your cloud**. Have full control over your data, and the costs of your data transfers. 
+- **No more security compliance process** to go through as self-hosted. 
+- **No more pricing indexed on volume**, as cloud-based solutions offer. 
 
-The new open-source standard for data integration engine that syncs data from applications & databases to warehouses.
+## Getting Started
 
-## Quick start
+### Quick start
 
 ```bash
 git clone git@github.com:datalineio/dataline.git
@@ -70,41 +47,43 @@
 docker-compose up
 ```
 
-Now visit [http://localhost:8000](http://localhost:8000)
+Now go to [http://localhost:8000](http://localhost:8000)
+
+### Update images
+
+```bash
+docker-compose -f docker-compose.build.yaml build
+docker-compose -f docker-compose.build.yaml push
+```
 
 ## Features
 
-* **Normalized schemas**: Elegant, entirely customizable and a fully extensible admin panel.
-* **Full-grade scheduler**: Automate your replications with the frequency you need.
-* **Real-time Monitoring**: We log all errors to let you know about them.
-* **Incremental updates**: Automated replications are based on incremental updates to reduce your data transfer costs.
-* **Manual full refresh**: Sometimes, you need to re-sync all your data to start again.
-* **Granular system logs**: No opacity whatsoever to let you control and trust.
+- **Normalized schemas**: Elegant, entirely customizable and a fully extensible admin panel.
+- **Full-grade scheduler**: Automate your replications with the frequency you need.
+- **Real-time Monitoring**: We log all errors to let you know about them.
+- **Incremental updates**: Automated replications are based on incremental updates to reduce your data transfer costs.
+- **Manual full refresh**: Sometimes, you need to re-sync all your data to start again.
+- **Granular system logs**: No opacity whatsoever to let you control and trust.
 
-[See more on our website.](https://dataline.io/features/)
+<a href="https://dataline.io/features/">See more on our website.</a>
 
 ## Contributing
 
-<<<<<<< HEAD
 We love contributions to Dataline, big or small. See our <a href="https://docs.dataline.io/contributing/contributing-to-dataline">Contributing Guide</a> on how to get started.
 Not sure where to start? We’ve listed some <a href="https://github.com/datalineio/dataline/labels/good%20first%20issue">good first issues</a> to start with. You can also <a href="http://drift.me/micheltricot/meeting">book a free, no-pressure pairing session</a> with one of our core contributors.
  
-=======
-We love contributions to Dataline, big or small. See our [Contributing Guide](https://docs.dataline.io/contributing/contributing-to-dataline) on how to get started. Not sure where to start? We’ve listed some [good first issues](https://github.com/datalineio/dataline/labels/good%20first%20issue) to start with. You can also [book a free, no-pressure pairing session](http://drift.me/johnlafleur) with one of our core contributors.
-
->>>>>>> a176c718
 ## Community support
 
 For general help using Dataline, please refer to the official Dataline documentation. For additional help, you can use one of these channels to ask a question:
-
-* [Slack](https://join.slack.com/t/datalinehq/shared_invite/zt-h5m88w3a-twQ_6AF9e8SnAzOIkHu2VQ) \(For live discussion with the Community and Dataline team\)
-* [GitHub](https://github.com/datalineio/dataline) \(Bug reports, Contributions\)
-* [Twitter](https://twitter.com/datalinehq) \(Get the news fast\)
-
+- <a href="https://join.slack.com/t/datalineusers/shared_invite/zt-gj10ijyq-ZcUVTnUJWpD4eKICy0RU2A">Slack</a> (For live discussion with the Community and Dataline team)
+- <a href="https://github.com/datalineio/dataline">GitHub</a> (Bug reports, Contributions)
+- <a href="https://twitter.com/datalinehq">Twitter</a> (Get the news fast)
+ 
 ## Roadmap
 
-Check out our [roadmap](https://github.com/datalineio/dataline/projects/1) to get informed of the latest features released and the upcoming ones. You may also give us insights and vote for a specific feature. For our high-level roadmap and strategy, you can check [our handbook](https://docs.dataline.io/company-handbook/company-handbook/roadmap).
+Check out our <a href="https://github.com/datalineio/dataline/projects/1">roadmap</a> to get informed of the latest features released and the upcoming ones. You may also give us insights and vote for a specific feature.
+For our high-level roadmap and strategy, you can check <a href="https://docs.dataline.io/company-handbook/company-handbook/roadmap">our handbook</a>.
 
 ## License
 
-Dataline is licensed under the MIT license. See the [LICENSE](https://docs.dataline.io/license) file for licensing information.
+Dataline is licensed under the MIT license. See the <a href="https://docs.dataline.io/license">LICENSE</a> file for licensing information.