# Connector Live Testing

This project contains utilities for running connector tests against live data.

## Requirements

- `docker`
- `Python ^3.10`
- `pipx`
- `poetry`

## Install

```bash
# From airbyte-ci/connectors/live-tests
poetry install
```


## Regression tests

We created a regression test suite to run tests to compare the outputs of connector commands on different versions of the same connector.

## Validation tests

The validation test suite makes assertions about the output of airbyte commands for the target version of the connector only.

## Tutorial(s)

- [Loom Walkthrough (Airbyte Only)](https://www.loom.com/share/97c49d7818664b119cff6911a8a211a2?sid=4570a5b6-9c81-4db3-ba33-c74dc5845c3c)
- [Internal Docs (Airbyte Only)](https://docs.google.com/document/d/1pzTxJTsooc9iQDlALjvOWtnq6yRTvzVtbkJxY4R36_I/edit)

### How to Use

> ⚠️ **Note:** While you can use this tool without building a dev image, to achieve your goals you will likely need to have installed [airbyte-ci](https://github.com/airbytehq/airbyte/blob/master/airbyte-ci/connectors/pipelines/README.md) and know how to build a dev image.

You can run the existing test suites with the following command:

#### With local connection objects (`config.json`, `catalog.json`, `state.json`)

```bash
poetry run pytest src/live_tests \
 --connector-image=airbyte/source-faker \
 --config-path=<path-to-config-path> \
 --catalog-path=<path-to-catalog-path> \
 --target-version=dev \
 --pr-url=<PR-URL> # The URL of the PR you are testing
```

#### Using a live connection

The live connection objects will be fetched.

```bash
 poetry run pytest src/live_tests \
 --connector-image=airbyte/source-faker \
 --target-version=dev \
  --pr-url=<PR-URL> # The URL of the PR you are testing
```

You can also pass local connection objects path to override the live connection objects with `--config-path`, `--state-path` or `--catalog-path`.

#### Test artifacts

The test suite run will produce test artifacts in the `/tmp/regression_tests_artifacts/` folder.
**They will get cleared after each test run on prompt exit. Please do not copy them elsewhere in your filesystem as they contain sensitive data that are not meant to be stored outside of your debugging session!**

##### Artifacts types

- `report.html`: A report of the test run.
- `stdout.log`: The collected standard output following the command execution
- `stderr.log`: The collected standard error following the command execution
- `http_dump.mitm`: An `mitmproxy` http stream log. Can be consumed with `mitmweb` (version `>=10`) for debugging.
- `http_dump.har`: An `mitmproxy` http stream log in HAR format (a JSON encoded version of the mitm dump).
- `airbyte_messages`: A directory containing `.jsonl` files for each message type (logs, records, traces, controls, states etc.) produced by the connector.
- `duck.db`: A DuckDB database containing the messages produced by the connector.
- `dagger.log`: The log of the Dagger session, useful for debugging errors unrelated to the tests.

**Tests can also write specific artifacts like diffs under a directory named after the test function.**

```
/tmp/regression_tests_artifacts
└── session_1710754231
    ├── duck.db
    |── report.html
    ├── command_execution_artifacts
    │   └── source-orb
    │       ├── check
    │       │   ├── dev
    │       │   │   ├── airbyte_messages
    │       │   │   │   ├── connection_status.jsonl
    │       │   │   │   └── logs.jsonl
    │       │   │   ├── http_dump.har
    │       │   │   ├── http_dump.mitm
    │       │   │   ├── stderr.log
    │       │   │   └── stdout.log
    │       │   └── latest
    │       │       ├── airbyte_messages
    │       │       │   ├── connection_status.jsonl
    │       │       │   └── logs.jsonl
    │       │       ├── http_dump.har
    │       │       ├── http_dump.mitm
    │       │       ├── stderr.log
    │       │       └── stdout.log
    │       ├── discover
    │       │   ├── dev
    │       │   │   ├── airbyte_messages
    │       │   │   │   └── catalog.jsonl
    │       │   │   ├── http_dump.har
    │       │   │   ├── http_dump.mitm
    │       │   │   ├── stderr.log
    │       │   │   └── stdout.log
    │       │   └── latest
    │       │       ├── airbyte_messages
    │       │       │   └── catalog.jsonl
    │       │       ├── http_dump.har
    │       │       ├── http_dump.mitm
    │       │       ├── stderr.log
    │       │       └── stdout.log
    │       ├── read-with-state
    │       │   ├── dev
    │       │   │   ├── airbyte_messages
    │       │   │   │   ├── logs.jsonl
    │       │   │   │   ├── records.jsonl
    │       │   │   │   ├── states.jsonl
    │       │   │   │   └── traces.jsonl
    │       │   │   ├── http_dump.har
    │       │   │   ├── http_dump.mitm
    │       │   │   ├── stderr.log
    │       │   │   └── stdout.log
    │       │   └── latest
    │       │       ├── airbyte_messages
    │       │       │   ├── logs.jsonl
    │       │       │   ├── records.jsonl
    │       │       │   ├── states.jsonl
    │       │       │   └── traces.jsonl
    │       │       ├── http_dump.har
    │       │       ├── http_dump.mitm
    │       │       ├── stderr.log
    │       │       └── stdout.log
    │       └── spec
    │           ├── dev
    │           │   ├── airbyte_messages
    │           │   │   └── spec.jsonl
    │           │   ├── stderr.log
    │           │   └── stdout.log
    │           └── latest
    │               ├── airbyte_messages
    │               │   └── spec.jsonl
    │               ├── stderr.log
    │               └── stdout.log
    └── dagger.log
```

#### HTTP Proxy and caching

We use a containerized `mitmproxy` to capture the HTTP traffic between the connector and the source. Connector command runs produce `http_dump.mitm` (can be consumed with `mitmproxy` (version `>=10`) for debugging) and `http_dump.har` (a JSON encoded version of the mitm dump) artifacts.
The traffic recorded on the control connector is passed to the target connector proxy to cache the responses for requests with the same URL. This is useful to avoid hitting the source API multiple times when running the same command on different versions of the connector.

### Custom CLI Arguments

| Argument                   | Description                                                                                                                                  | Required/Optional |
|----------------------------|----------------------------------------------------------------------------------------------------------------------------------------------| ----------------- |
| `--connector-image`        | Docker image name of the connector to debug (e.g., `airbyte/source-faker`, `airbyte/source-faker`).                                          | Required          |
| `--control-version`        | Version of the control connector for regression testing. Must be an unambiguous connector version (e.g. 1.2.3 rather than `latest`)          | Required          |
| `--target-version`         | Version of the connector being tested. (Defaults to dev)                                                                                     | Optional          |
| `--pr-url`                 | URL of the pull request being tested.                                                                                                        | Required          |
| `--connection-id`          | ID of the connection for live testing. If not provided, a prompt will appear to choose.                                                      | Optional          |
| `--config-path`            | Path to the custom source configuration file.                                                                                                | Optional          |
| `--catalog-path`           | Path to the custom configured catalog file.                                                                                                  | Optional          |
| `--state-path`             | Path to the custom state file.                                                                                                               | Optional          |
| `--http-cache`             | Use the HTTP cache for the connector.                                                                                                        | Optional          |
| `--run-id`                 | Unique identifier for the test run. If not provided, a timestamp will be used.                                                               | Optional          |
| `--auto-select-connection` | Automatically select a connection for testing.                                                                                               | Optional          |
| `--stream`                 | Name of the stream to test. Can be specified multiple times to test multiple streams.                                                        | Optional          |
| `--should-read-with-state` | Specify whether to read with state. If not provided, a prompt will appear to choose.                                                         | Optional          |
| `--test-evaluation-mode`   | Whether to run tests in "diagnostic" mode or "strict" mode. In diagnostic mode, eligible tests will always pass unless there's an exception. | Optional          |
| `--connection-subset`      | The subset of connections to select from. Possible values are "sandboxes" or "all" (defaults to sandboxes).                                  | Optional          |

## Changelog

<<<<<<< HEAD
### 0.19.0

Delete the `debug`command.
=======
### 0.18.8

Improve error message when failing to retrieve connection. 
Ask to double-check that a sync ran with the control version on the selected connection.
>>>>>>> 93a197ad

### 0.18.7

Improve error message when failing to retrieve connection.

### 0.18.6

Disable the `SortQueryParams` MITM proxy addon to avoid double URL encoding.

### 0.18.5

Relax test_oneof_usage criteria for constant value definitions in connector SPEC output.

### 0.18.4

Bugfix: Use connection-retriever 0.7.2

### 0.18.3

Updated dependencies.

### 0.18.2

Allow live tests with or without state in CI.

### 0.18.1

Fix extra argument.

### 0.18.0

Add support for selecting from a subset of connections.

### 0.17.8

Fix the self-signed certificate path we bind to Python connectors.

### 0.17.7

Explicitly pass the control version to the connection retriever. Defaults to the latest released version of the connector under test.

### 0.17.6

Display diagnostic test with warning.

### 0.17.5

Performance improvements using caching.

### 0.17.4

Fix control image when running tests in CI.

### 0.17.3

Pin requests dependency.

### 0.17.2

Fix duckdb dependency.

### 0.17.1

Bump the connection-retriever version to fix deprecated query.

### 0.17.0

Enable running in GitHub actions.

### 0.16.0

Enable running with airbyte-ci.

### 0.15.0

Automatic retrieval of connection objects for regression tests. The connection id is not required anymore.

### 0.14.2

Fix KeyError when target & control streams differ.

### 0.14.1

Improve performance when reading records per stream.

### 0.14.0

Track usage via Segment.

### 0.13.0

Show test docstring in the test report.

### 0.12.0

Implement a test to compare schema inferred on both control and target version.

### 0.11.0

Create a global duckdb instance to store messages produced by the connector in target and control version.

### 0.10.0

Show record count per stream in report and list untested streams.

### 0.9.0

Make the regressions tests suite better at handling large connector outputs.

### 0.8.1

Improve diff output.

### 0.8.0

Regression tests: add an HTML report.

### 0.7.0

Improve the proxy workflow and caching logic + generate HAR files.

### 0.6.6

Exit pytest if connection can't be retrieved.

### 0.6.6

Cleanup debug files when prompt is closed.

### 0.6.5

Improve ConnectorRunner logging.

### 0.6.4

Add more data integrity checks to the regression tests suite.

### 0.6.3

Make catalog diffs more readable.

### 0.6.2

Clean up regression test artifacts on any exception.

### 0.6.1

Modify diff output for `discover` and `read` tests.

### 0.5.1

Handle connector command execution errors.

### 0.5.0

Add new tests and confirmation prompts.

### 0.4.0

Introduce DuckDB to store the messages produced by the connector.

### 0.3.0

Pass connection id to the regression tests suite.

### 0.2.0

Declare the regression tests suite.

### 0.1.0

Implement initial primitives and a `debug` command to run connector commands and persist the outputs to local storage.<|MERGE_RESOLUTION|>--- conflicted
+++ resolved
@@ -179,16 +179,14 @@
 
 ## Changelog
 
-<<<<<<< HEAD
 ### 0.19.0
 
 Delete the `debug`command.
-=======
+
 ### 0.18.8
 
 Improve error message when failing to retrieve connection. 
 Ask to double-check that a sync ran with the control version on the selected connection.
->>>>>>> 93a197ad
 
 ### 0.18.7
 
