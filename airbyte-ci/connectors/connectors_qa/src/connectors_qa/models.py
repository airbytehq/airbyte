--- conflicted
+++ resolved
@@ -191,17 +191,15 @@
                 connector,
                 f"Check does not apply to {connector.support_level} connectors",
             )
-<<<<<<< HEAD
+        if self.applies_to_connector_cloud_usage and connector.cloud_usage not in self.applies_to_connector_cloud_usage:
+            return self.skip(
+                connector,
+                f"Check does not apply to {connector.cloud_usage} connectors",
+            )
         if connector.ab_internal_sl < self.applies_to_connector_ab_internal_sl:
             return self.skip(
                 connector,
                 f"Check does not apply to connectors with sl < {self.applies_to_connector_ab_internal_sl}",
-=======
-        if self.applies_to_connector_cloud_usage and connector.cloud_usage not in self.applies_to_connector_cloud_usage:
-            return self.skip(
-                connector,
-                f"Check does not apply to {connector.cloud_usage} connectors",
->>>>>>> e06a95d0
             )
         return self._run(connector)
 
