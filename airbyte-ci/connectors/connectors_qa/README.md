--- conflicted
+++ resolved
@@ -108,13 +108,12 @@
 
 ## Changelog
 
-<<<<<<< HEAD
-### 1.5.0
+### 1.7.0
 
 Added  `CheckDocumentationLinks`, `CheckDocumentationHeadersOrder`, `CheckPrerequisitesSectionDescribesRequiredFieldsFromSpec`, 
 `CheckSourceSectionContent`, `CheckForAirbyteCloudSectionContent`, `CheckForAirbyteOpenSectionContent`, `CheckSupportedSyncModesSectionContent`, 
 `CheckTutorialsSectionContent`, `CheckChangelogSectionContent` checks that verifies that documentation file follow standard template.
-=======
+
 ### 1.6.0
 
 Added `manifest-only` connectors support — they will run basic assets and metadata checks.
@@ -126,7 +125,6 @@
 ### 1.5.0
 
 Added `AIRBYTE ENTERPRISE` to the list of allowed licenses, for use by Airbyte Enterprise connectors.
->>>>>>> bc6bd50d
 
 ### 1.4.0
 
