# Connectors QA

This package has two main purposes:

- Running assets and metadata verification checks on connectors.
- Generating the QA checks documentation that are run on connectors.

## Usage

### Install

Connectors QA is an internal Airbyte package that is not published to PyPI. To install it, run the
following command from this directory:

```bash
pipx install .
```

This will make `connectors-qa` available in your `PATH`. Run `connectors-qa --help` to see the
available commands and options.

### Examples

#### Running QA checks on one or more connectors:

```bash
# This command must run from the root of the Airbyte repo
connectors-qa run --name=source-faker --name=source-google-sheets
```

#### Running QA checks on all connectors:

```bash
# This command must run from the root of the Airbyte repo
connectors-qa run --connector-directory=airbyte-integrations/connectors
```

#### Running QA checks on all connectors and generating a JSON report:

```bash
### Generating documentation for QA checks:
connectors-qa run --connector-directory=airbyte-integrations/connectors --report-path=qa_report.json
```

#### Running only specific QA checks on one or more connectors:

```bash
connectors-qa run --name=source-faker --name=source-google-sheets --check=CheckConnectorIconIsAvailable --check=CheckConnectorUsesPythonBaseImage
```

#### Running only specific QA checks on all connectors:

```bash
connectors-qa run --connector-directory=airbyte-integrations/connectors --check=CheckConnectorIconIsAvailable --check=CheckConnectorUsesPythonBaseImage
```

#### Generating documentation for QA checks:

```bash
connectors-qa generate-documentation qa_checks.md
```

## Development

```bash
poetry install
```

### Dependencies

This package uses two local dependencies:

- [`connector_ops`](../connector_ops): To interact with the `Connector` object.
- [`metadata_service/lib`](../metadata_service/lib): To validate the metadata of the connectors.

### Adding a new QA check

To add a new QA check, you have to create add new class in one of the `checks` module. This class
must inherit from `models.Check` and implement the `_run` method. Then, you need to add an instance
of this class to the `ENABLED_CHECKS` list of the module.

**Please run the `generate-documentation` command to update the documentation with the new check and
commit it in your PR.**:

```bash
# From airbyte repo root
connectors-qa generate-documentation docs/contributing-to-airbyte/resources/qa-checks.md
```

### Running tests

```bash
poe test
```

### Running type checks

```bash
poe type_check
```

### Running the linter

```bash
poe lint
```

## Changelog

### 1.0.4
Adds `htmlcov` to list of ignored directories for `CheckConnectorUsesHTTPSOnly` check.

### 1.0.3
<<<<<<< HEAD
=======

>>>>>>> 5bb80503
Disable `CheckDocumentationStructure` for now.

### 1.0.2

Fix access to connector types: it should be accessed from the `Connector.connector_type` attribute.

### 1.0.1

- Add `applies_to_connector_types` attribute to `Check` class to specify the connector types that
  the check applies to.
- Make `CheckPublishToPyPiIsEnabled` run on source connectors only.

### 1.0.0

Initial release of `connectors-qa` package.<|MERGE_RESOLUTION|>--- conflicted
+++ resolved
@@ -108,13 +108,11 @@
 ## Changelog
 
 ### 1.0.4
+
 Adds `htmlcov` to list of ignored directories for `CheckConnectorUsesHTTPSOnly` check.
 
 ### 1.0.3
-<<<<<<< HEAD
-=======
 
->>>>>>> 5bb80503
 Disable `CheckDocumentationStructure` for now.
 
 ### 1.0.2
