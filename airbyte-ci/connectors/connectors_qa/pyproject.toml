[tool.poetry]
name = "connectors-qa"
<<<<<<< HEAD
version = "1.5.0"
=======
version = "1.6.0"
>>>>>>> bc6bd50d
description = "A package to run QA checks on Airbyte connectors, generate reports and documentation."
authors = ["Airbyte <contact@airbyte.io>"]
readme = "README.md"
packages = [{ include = "connectors_qa", from = "src" }]
[tool.poetry.dependencies]
python = "^3.10"
airbyte-connectors-base-images = { path = "../base_images", develop = false }
connector-ops = { path = "../connector_ops", develop = false }
metadata-service = { path = "../metadata_service/lib", develop = false }
pydash = "^6.0.2"
jinja2 = "^3.1.3"
toml = "^0.10.2"
asyncclick = "^8.1.7.1"
asyncer = "^0.0.4"

[tool.poetry.scripts]
connectors-qa = "connectors_qa.cli:connectors_qa"

[tool.poetry.group.dev.dependencies]
ruff = "^0.2.1"
pytest = "^8"
pytest-mock = "^3.12.0"
mypy = "^1.8.0"
types-toml = "^0.10.8.7"
pytest-asyncio = "^0.23.5"
gitpython = "^3.1.42"

[build-system]
requires = ["poetry-core"]
build-backend = "poetry.core.masonry.api"

[tool.poe.tasks]
test = "pytest tests"
type_check = "mypy src --disallow-untyped-defs"
lint = "ruff check src"

[tool.airbyte_ci]
python_versions = ["3.10"]
optional_poetry_groups = ["dev"]
poe_tasks = ["type_check", "test"]<|MERGE_RESOLUTION|>--- conflicted
+++ resolved
@@ -1,10 +1,6 @@
 [tool.poetry]
 name = "connectors-qa"
-<<<<<<< HEAD
-version = "1.5.0"
-=======
 version = "1.6.0"
->>>>>>> bc6bd50d
 description = "A package to run QA checks on Airbyte connectors, generate reports and documentation."
 authors = ["Airbyte <contact@airbyte.io>"]
 readme = "README.md"
