--- conflicted
+++ resolved
@@ -1,10 +1,6 @@
 [tool.poetry]
 name = "connectors-qa"
-<<<<<<< HEAD
-version = "1.8.1"
-=======
-version = "1.9.0"
->>>>>>> 75dfdba1
+version = "1.9.1"
 description = "A package to run QA checks on Airbyte connectors, generate reports and documentation."
 authors = ["Airbyte <contact@airbyte.io>"]
 readme = "README.md"
@@ -49,10 +45,5 @@
 poe_tasks = ["type_check", "test"]
 
 [tool.ruff]
-<<<<<<< HEAD
-line-length = 140
 target-version = "py310"
-=======
-target-version = "py310"
-line-length = 140
->>>>>>> 75dfdba1
+line-length = 140