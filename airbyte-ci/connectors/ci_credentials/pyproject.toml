#
# Copyright (c) 2023 Airbyte, Inc., all rights reserved.
#

[tool.poetry]
name = "ci_credentials"
version = "1.1.0"
description = "CLI tooling to read and manage GSM secrets"
authors = ["Airbyte <contact@airbyte.io>"]
readme = "README.md"
packages = [{ include = "ci_credentials" }]

[tool.poetry.dependencies]
python = "^3.10"
requests = "^2.31"
<<<<<<< HEAD
=======
cryptography = ">=42.0"
>>>>>>> f45db44b
click = "^8.1.3"
pyyaml = "^6.0"
common_utils = { path = "../common_utils", develop = true }

[tool.poetry.group.dev.dependencies]
requests-mock = "^1.10.0"
pytest = "^7.3.1"

[build-system]
requires = ["poetry-core"]
build-backend = "poetry.core.masonry.api"

[tool.poetry.scripts]
ci_credentials = "ci_credentials.main:ci_credentials"

[tool.poe.tasks]
test = "pytest tests"

[tool.airbyte_ci]
optional_poetry_groups = ["dev"]
poe_tasks = ["test"]<|MERGE_RESOLUTION|>--- conflicted
+++ resolved
@@ -13,10 +13,7 @@
 [tool.poetry.dependencies]
 python = "^3.10"
 requests = "^2.31"
-<<<<<<< HEAD
-=======
 cryptography = ">=42.0"
->>>>>>> f45db44b
 click = "^8.1.3"
 pyyaml = "^6.0"
 common_utils = { path = "../common_utils", develop = true }
