--- conflicted
+++ resolved
@@ -79,12 +79,6 @@
 
 ## CHANGELOG
 
-<<<<<<< HEAD
-### 1.6.0
-- Add a Python base image 4.0.0 with Python 3.11.11.
-
-=======
->>>>>>> da988754
 ### 1.4.0
 - Declare a base image for our java connectors.
 
