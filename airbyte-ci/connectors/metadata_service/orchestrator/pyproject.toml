[tool.poetry]
name = "orchestrator"
version = "0.1.0"
description = ""
authors = ["Ben Church <ben@airbyte.io>"]
readme = "README.md"
packages = [{include = "orchestrator"}]

[tool.poetry.dependencies]
python = "^3.9"
dagit = "^1.1.21"
dagster = "^1.1.21"
pandas = "^1.5.3"
dagster-gcp = "^0.18.6"
google = "^3.0.0"
jinja2 = "^3.1.2"
pygithub = "^1.58.0"
metadata-service = {path = "../lib", develop = true}
deepdiff = "^6.3.0"
mergedeep = "^1.3.4"
pydash = "^6.0.2"
dpath = "^2.1.5"
dagster-cloud = "^1.2.6"
grpcio = "^1.47.0"
poetry2setup = "^1.1.0"
<<<<<<< HEAD
=======
slack-sdk = "^3.21.3"
>>>>>>> 0fc11c51


[tool.poetry.group.dev.dependencies]
ptpython = "^3.0.23"


[tool.poetry.group.test.dependencies]
pytest = "^7.2.2"


[build-system]
requires = ["poetry-core"]
build-backend = "poetry.core.masonry.api"

[tool.dagster]
module_name = "orchestrator"<|MERGE_RESOLUTION|>--- conflicted
+++ resolved
@@ -23,10 +23,7 @@
 dagster-cloud = "^1.2.6"
 grpcio = "^1.47.0"
 poetry2setup = "^1.1.0"
-<<<<<<< HEAD
-=======
 slack-sdk = "^3.21.3"
->>>>>>> 0fc11c51
 
 
 [tool.poetry.group.dev.dependencies]
