--- conflicted
+++ resolved
@@ -126,9 +126,6 @@
 ```bash
 cd orchestrator
 DAGSTER_CLOUD_API_TOKEN=<YOU-DAGSTER-CLOUD-TOKEN> airbyte-ci metadata deploy orchestrator
-<<<<<<< HEAD
-```
-=======
 ```
 
 # Using the Orchestrator to create a Connector Registry for Development
@@ -158,5 +155,4 @@
 open http://localhost:3000
 ```
 
-And run the `generate_registry` job
->>>>>>> 0fc11c51
+And run the `generate_registry` job