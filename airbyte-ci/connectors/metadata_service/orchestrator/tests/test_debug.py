from dagster import build_op_context

<<<<<<< HEAD
from orchestrator.resources.gcp import gcp_gcs_client, gcs_bucket_manager, gcs_file_manager, gcs_directory_blobs

from orchestrator.assets.registry import (
    persist_oss_registry_from_metadata,
)

from orchestrator.assets.metadata import (
    metadata_definitions,
)

from metadata_service.constants import METADATA_FILE_NAME, METADATA_FOLDER
from orchestrator.config import REGISTRIES_FOLDER


def debug_registry_generation():
=======
from orchestrator.resources.gcp import gcp_gcs_client, gcs_directory_blobs

from orchestrator.assets.connector_nightly_report import (
    generate_nightly_report,
)


from orchestrator.config import NIGHTLY_INDIVIDUAL_TEST_REPORT_FILE_NAME, NIGHTLY_FOLDER, NIGHTLY_COMPLETE_REPORT_FILE_NAME


def debug_nightly_report():
>>>>>>> 0fc11c51
    resources = {
        "gcp_gcs_client": gcp_gcs_client.configured(
            {
                "gcp_gcs_cred_string": {"env": "GCS_CREDENTIALS"},
            }
        ),
<<<<<<< HEAD
        "gcs_bucket_manager": gcs_bucket_manager.configured({"gcs_bucket": {"env": "METADATA_BUCKET"}}),
        "registry_directory_manager": gcs_file_manager.configured({"gcs_bucket": {"env": "METADATA_BUCKET"}, "prefix": REGISTRIES_FOLDER}),
        "latest_metadata_file_blobs": gcs_directory_blobs.configured({"prefix": METADATA_FOLDER, "suffix": METADATA_FILE_NAME}),
    }

    context = build_op_context(resources=resources)
    metadata_definitions_asset = metadata_definitions(context)
    persist_oss_registry_from_metadata(context, metadata_definitions_asset).value
=======
        "latest_nightly_complete_file_blobs": gcs_directory_blobs.configured(
            {"gcs_bucket": {"env": "CI_REPORT_BUCKET"}, "prefix": NIGHTLY_FOLDER, "suffix": NIGHTLY_COMPLETE_REPORT_FILE_NAME}
        ),
        "latest_nightly_test_output_file_blobs": gcs_directory_blobs.configured(
            {"gcs_bucket": {"env": "CI_REPORT_BUCKET"}, "prefix": NIGHTLY_FOLDER, "suffix": NIGHTLY_INDIVIDUAL_TEST_REPORT_FILE_NAME}
        ),
    }

    context = build_op_context(resources=resources)
    generate_nightly_report(context).value
>>>>>>> 0fc11c51
<|MERGE_RESOLUTION|>--- conflicted
+++ resolved
@@ -1,22 +1,5 @@
 from dagster import build_op_context
 
-<<<<<<< HEAD
-from orchestrator.resources.gcp import gcp_gcs_client, gcs_bucket_manager, gcs_file_manager, gcs_directory_blobs
-
-from orchestrator.assets.registry import (
-    persist_oss_registry_from_metadata,
-)
-
-from orchestrator.assets.metadata import (
-    metadata_definitions,
-)
-
-from metadata_service.constants import METADATA_FILE_NAME, METADATA_FOLDER
-from orchestrator.config import REGISTRIES_FOLDER
-
-
-def debug_registry_generation():
-=======
 from orchestrator.resources.gcp import gcp_gcs_client, gcs_directory_blobs
 
 from orchestrator.assets.connector_nightly_report import (
@@ -28,23 +11,12 @@
 
 
 def debug_nightly_report():
->>>>>>> 0fc11c51
     resources = {
         "gcp_gcs_client": gcp_gcs_client.configured(
             {
                 "gcp_gcs_cred_string": {"env": "GCS_CREDENTIALS"},
             }
         ),
-<<<<<<< HEAD
-        "gcs_bucket_manager": gcs_bucket_manager.configured({"gcs_bucket": {"env": "METADATA_BUCKET"}}),
-        "registry_directory_manager": gcs_file_manager.configured({"gcs_bucket": {"env": "METADATA_BUCKET"}, "prefix": REGISTRIES_FOLDER}),
-        "latest_metadata_file_blobs": gcs_directory_blobs.configured({"prefix": METADATA_FOLDER, "suffix": METADATA_FILE_NAME}),
-    }
-
-    context = build_op_context(resources=resources)
-    metadata_definitions_asset = metadata_definitions(context)
-    persist_oss_registry_from_metadata(context, metadata_definitions_asset).value
-=======
         "latest_nightly_complete_file_blobs": gcs_directory_blobs.configured(
             {"gcs_bucket": {"env": "CI_REPORT_BUCKET"}, "prefix": NIGHTLY_FOLDER, "suffix": NIGHTLY_COMPLETE_REPORT_FILE_NAME}
         ),
@@ -54,5 +26,4 @@
     }
 
     context = build_op_context(resources=resources)
-    generate_nightly_report(context).value
->>>>>>> 0fc11c51
+    generate_nightly_report(context).value