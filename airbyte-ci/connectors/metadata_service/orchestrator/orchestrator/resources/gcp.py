--- conflicted
+++ resolved
@@ -78,23 +78,6 @@
 
 @resource(
     required_resource_keys={"gcp_gcs_client"},
-<<<<<<< HEAD
-    config_schema={"gcs_bucket": StringSource},
-)
-def gcs_bucket_manager(resource_context: InitResourceContext) -> storage.Bucket:
-    """Create a connection to a gcs bucket."""
-
-    gcs_bucket = resource_context.resource_config["gcs_bucket"]
-    resource_context.log.info(f"retrieving gcs_bucket_manager for {gcs_bucket}")
-
-    storage_client = resource_context.resources.gcp_gcs_client
-    return storage_client.get_bucket(gcs_bucket)
-
-
-@resource(
-    required_resource_keys={"gcp_gcs_client"},
-=======
->>>>>>> 0fc11c51
     config_schema={"gcs_bucket": StringSource, "prefix": StringSource},
 )
 def gcs_file_manager(resource_context) -> GCSFileManager:
@@ -115,10 +98,7 @@
 @resource(
     required_resource_keys={"gcp_gcs_client"},
     config_schema={
-<<<<<<< HEAD
-=======
         "gcs_bucket": StringSource,
->>>>>>> 0fc11c51
         "prefix": Noneable(StringSource),
         "gcs_filename": StringSource,
     },
@@ -149,14 +129,9 @@
 
 
 @resource(
-<<<<<<< HEAD
-    required_resource_keys={"gcs_bucket_manager"},
-    config_schema={
-=======
     required_resource_keys={"gcp_gcs_client"},
     config_schema={
         "gcs_bucket": StringSource,
->>>>>>> 0fc11c51
         "prefix": StringSource,
         "suffix": StringSource,
     },
@@ -165,13 +140,6 @@
     """
     List all blobs in a bucket that match the prefix.
     """
-<<<<<<< HEAD
-    bucket = resource_context.resources.gcs_bucket_manager
-    prefix = resource_context.resource_config["prefix"]
-    suffix = resource_context.resource_config["suffix"]
-
-    resource_context.log.info(f"retrieving gcs file blobs for prefix: {prefix}, suffix: {suffix}")
-=======
     gcs_bucket = resource_context.resource_config["gcs_bucket"]
     prefix = resource_context.resource_config["prefix"]
     suffix = resource_context.resource_config["suffix"]
@@ -180,7 +148,6 @@
     bucket = storage_client.get_bucket(gcs_bucket)
 
     resource_context.log.info(f"retrieving gcs file blobs for prefix: {prefix}, suffix: {suffix}, in bucket: {gcs_bucket}")
->>>>>>> 0fc11c51
 
     gcs_file_blobs = bucket.list_blobs(prefix=prefix)
     if suffix:
