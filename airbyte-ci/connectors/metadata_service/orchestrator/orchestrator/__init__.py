--- conflicted
+++ resolved
@@ -4,21 +4,7 @@
 from dagster import Definitions, EnvVar, ScheduleDefinition, load_assets_from_modules
 from dagster_slack import SlackResource
 from metadata_service.constants import METADATA_FILE_NAME, METADATA_FOLDER
-<<<<<<< HEAD
-from orchestrator.assets import (
-    connector_test_report,
-    connector_metrics,
-    github,
-    metadata,
-    registry,
-    registry_entry,
-    registry_report,
-    specs_secrets_mask,
-    slack,
-)
-=======
 from orchestrator.assets import connector_metrics, github, metadata, registry, registry_entry, registry_report, specs_secrets_mask, slack
->>>>>>> d2b89dc5
 from orchestrator.config import (
     ANALYTICS_BUCKET,
     ANALYTICS_FOLDER,
@@ -28,11 +14,6 @@
     REGISTRIES_FOLDER,
     REPORT_FOLDER,
 )
-<<<<<<< HEAD
-from orchestrator.jobs.connector_test_report import generate_connector_test_summary_reports, generate_nightly_reports
-=======
-from orchestrator.jobs.metadata import generate_stale_gcs_latest_metadata_file
->>>>>>> d2b89dc5
 from orchestrator.jobs.registry import (
     add_new_metadata_partitions,
     remove_stale_metadata_partitions,
@@ -187,15 +168,6 @@
         execution_timezone="US/Pacific",
         job=remove_stale_metadata_partitions,
     ),
-<<<<<<< HEAD
-    ScheduleDefinition(job=generate_connector_test_summary_reports, cron_schedule="@hourly"),
-=======
-    ScheduleDefinition(
-        cron_schedule="0 * * * *",  # Every hour
-        execution_timezone="US/Pacific",
-        job=generate_stale_gcs_latest_metadata_file,
-    ),
->>>>>>> d2b89dc5
 ]
 
 JOBS = [
