#
# Copyright (c) 2023 Airbyte, Inc., all rights reserved.
#
from dagster import Definitions, load_assets_from_modules

<<<<<<< HEAD
from orchestrator.resources.gcp import gcp_gcs_client, gcs_bucket_manager, gcs_directory_blobs, gcs_file_blob, gcs_file_manager
from orchestrator.resources.github import github_client, github_connector_repo, github_connectors_directory

from orchestrator.assets import (
    github,
=======
from orchestrator.resources.gcp import gcp_gcs_client, gcs_directory_blobs, gcs_file_blob, gcs_file_manager
from orchestrator.resources.github import github_client, github_connector_repo, github_connectors_directory, github_workflow_runs

from orchestrator.assets import (
    github,
    connector_nightly_report,
>>>>>>> 0fc11c51
    specs_secrets_mask,
    spec_cache,
    registry,
    registry_report,
    metadata,
)

<<<<<<< HEAD
from orchestrator.jobs.registry import generate_registry_reports, generate_registry
from orchestrator.sensors.registry import registry_updated_sensor
from orchestrator.sensors.metadata import metadata_updated_sensor

from orchestrator.config import REPORT_FOLDER, REGISTRIES_FOLDER, CONNECTORS_PATH, CONNECTOR_REPO_NAME
=======
from orchestrator.jobs.registry import generate_registry_reports, generate_registry, generate_nightly_reports
from orchestrator.sensors.registry import registry_updated_sensor
from orchestrator.sensors.gcs import new_gcs_blobs_sensor

from orchestrator.config import (
    REPORT_FOLDER,
    REGISTRIES_FOLDER,
    CONNECTORS_PATH,
    CONNECTOR_REPO_NAME,
    NIGHTLY_FOLDER,
    NIGHTLY_COMPLETE_REPORT_FILE_NAME,
    NIGHTLY_INDIVIDUAL_TEST_REPORT_FILE_NAME,
    NIGHTLY_GHA_WORKFLOW_ID,
)
>>>>>>> 0fc11c51
from metadata_service.constants import METADATA_FILE_NAME, METADATA_FOLDER

ASSETS = load_assets_from_modules(
    [
        github,
        specs_secrets_mask,
        spec_cache,
        metadata,
        registry,
        registry_report,
<<<<<<< HEAD
=======
        connector_nightly_report,
>>>>>>> 0fc11c51
    ]
)


RESOURCES = {
    "github_client": github_client.configured({"github_token": {"env": "GITHUB_METADATA_SERVICE_TOKEN"}}),
    "github_connector_repo": github_connector_repo.configured({"connector_repo_name": CONNECTOR_REPO_NAME}),
    "github_connectors_directory": github_connectors_directory.configured({"connectors_path": CONNECTORS_PATH}),
    "github_connector_nightly_workflow_successes": github_workflow_runs.configured(
        {
            "workflow_id": NIGHTLY_GHA_WORKFLOW_ID,
            "branch": "master",
            "status": "success",
        }
    ),
    "gcp_gcs_client": gcp_gcs_client.configured(
        {
            "gcp_gcs_cred_string": {"env": "GCS_CREDENTIALS"},
        }
    ),
<<<<<<< HEAD
    "gcs_bucket_manager": gcs_bucket_manager.configured({"gcs_bucket": {"env": "METADATA_BUCKET"}}),
    "registry_directory_manager": gcs_file_manager.configured({"gcs_bucket": {"env": "METADATA_BUCKET"}, "prefix": REGISTRIES_FOLDER}),
    "registry_report_directory_manager": gcs_file_manager.configured({"gcs_bucket": {"env": "METADATA_BUCKET"}, "prefix": REPORT_FOLDER}),
    "latest_metadata_file_blobs": gcs_directory_blobs.configured({"prefix": METADATA_FOLDER, "suffix": f"latest/{METADATA_FILE_NAME}"}),
    "latest_oss_registry_gcs_blob": gcs_file_blob.configured({"prefix": REGISTRIES_FOLDER, "gcs_filename": "oss_registry.json"}),
    "latest_cloud_registry_gcs_blob": gcs_file_blob.configured({"prefix": REGISTRIES_FOLDER, "gcs_filename": "cloud_registry.json"}),
=======
    "registry_directory_manager": gcs_file_manager.configured({"gcs_bucket": {"env": "METADATA_BUCKET"}, "prefix": REGISTRIES_FOLDER}),
    "registry_report_directory_manager": gcs_file_manager.configured({"gcs_bucket": {"env": "METADATA_BUCKET"}, "prefix": REPORT_FOLDER}),
    "latest_metadata_file_blobs": gcs_directory_blobs.configured(
        {"gcs_bucket": {"env": "METADATA_BUCKET"}, "prefix": METADATA_FOLDER, "suffix": f"latest/{METADATA_FILE_NAME}"}
    ),
    "latest_oss_registry_gcs_blob": gcs_file_blob.configured(
        {"gcs_bucket": {"env": "METADATA_BUCKET"}, "prefix": REGISTRIES_FOLDER, "gcs_filename": "oss_registry.json"}
    ),
    "latest_cloud_registry_gcs_blob": gcs_file_blob.configured(
        {"gcs_bucket": {"env": "METADATA_BUCKET"}, "prefix": REGISTRIES_FOLDER, "gcs_filename": "cloud_registry.json"}
    ),
    "latest_nightly_complete_file_blobs": gcs_directory_blobs.configured(
        {"gcs_bucket": {"env": "CI_REPORT_BUCKET"}, "prefix": NIGHTLY_FOLDER, "suffix": NIGHTLY_COMPLETE_REPORT_FILE_NAME}
    ),
    "latest_nightly_test_output_file_blobs": gcs_directory_blobs.configured(
        {"gcs_bucket": {"env": "CI_REPORT_BUCKET"}, "prefix": NIGHTLY_FOLDER, "suffix": NIGHTLY_INDIVIDUAL_TEST_REPORT_FILE_NAME}
    ),
>>>>>>> 0fc11c51
}

SENSORS = [
    registry_updated_sensor(job=generate_registry_reports, resources_def=RESOURCES),
<<<<<<< HEAD
    metadata_updated_sensor(job=generate_registry, resources_def=RESOURCES),
=======
    new_gcs_blobs_sensor(
        job=generate_registry,
        resources_def=RESOURCES,
        gcs_blobs_resource_key="latest_metadata_file_blobs",
        interval=30,
    ),
    new_gcs_blobs_sensor(
        job=generate_nightly_reports,
        resources_def=RESOURCES,
        gcs_blobs_resource_key="latest_nightly_complete_file_blobs",
        interval=(1 * 60 * 60),
    ),
>>>>>>> 0fc11c51
]

SCHEDULES = []

JOBS = [generate_registry_reports, generate_registry]

"""
START HERE

This is the entry point for the orchestrator.
It is a list of all the jobs, assets, resources, schedules, and sensors that are available to the orchestrator.
"""
defn = Definitions(
    jobs=JOBS,
    assets=ASSETS,
    resources=RESOURCES,
    schedules=SCHEDULES,
    sensors=SENSORS,
)<|MERGE_RESOLUTION|>--- conflicted
+++ resolved
@@ -3,20 +3,12 @@
 #
 from dagster import Definitions, load_assets_from_modules
 
-<<<<<<< HEAD
-from orchestrator.resources.gcp import gcp_gcs_client, gcs_bucket_manager, gcs_directory_blobs, gcs_file_blob, gcs_file_manager
-from orchestrator.resources.github import github_client, github_connector_repo, github_connectors_directory
-
-from orchestrator.assets import (
-    github,
-=======
 from orchestrator.resources.gcp import gcp_gcs_client, gcs_directory_blobs, gcs_file_blob, gcs_file_manager
 from orchestrator.resources.github import github_client, github_connector_repo, github_connectors_directory, github_workflow_runs
 
 from orchestrator.assets import (
     github,
     connector_nightly_report,
->>>>>>> 0fc11c51
     specs_secrets_mask,
     spec_cache,
     registry,
@@ -24,13 +16,6 @@
     metadata,
 )
 
-<<<<<<< HEAD
-from orchestrator.jobs.registry import generate_registry_reports, generate_registry
-from orchestrator.sensors.registry import registry_updated_sensor
-from orchestrator.sensors.metadata import metadata_updated_sensor
-
-from orchestrator.config import REPORT_FOLDER, REGISTRIES_FOLDER, CONNECTORS_PATH, CONNECTOR_REPO_NAME
-=======
 from orchestrator.jobs.registry import generate_registry_reports, generate_registry, generate_nightly_reports
 from orchestrator.sensors.registry import registry_updated_sensor
 from orchestrator.sensors.gcs import new_gcs_blobs_sensor
@@ -45,7 +30,6 @@
     NIGHTLY_INDIVIDUAL_TEST_REPORT_FILE_NAME,
     NIGHTLY_GHA_WORKFLOW_ID,
 )
->>>>>>> 0fc11c51
 from metadata_service.constants import METADATA_FILE_NAME, METADATA_FOLDER
 
 ASSETS = load_assets_from_modules(
@@ -56,10 +40,7 @@
         metadata,
         registry,
         registry_report,
-<<<<<<< HEAD
-=======
         connector_nightly_report,
->>>>>>> 0fc11c51
     ]
 )
 
@@ -80,14 +61,6 @@
             "gcp_gcs_cred_string": {"env": "GCS_CREDENTIALS"},
         }
     ),
-<<<<<<< HEAD
-    "gcs_bucket_manager": gcs_bucket_manager.configured({"gcs_bucket": {"env": "METADATA_BUCKET"}}),
-    "registry_directory_manager": gcs_file_manager.configured({"gcs_bucket": {"env": "METADATA_BUCKET"}, "prefix": REGISTRIES_FOLDER}),
-    "registry_report_directory_manager": gcs_file_manager.configured({"gcs_bucket": {"env": "METADATA_BUCKET"}, "prefix": REPORT_FOLDER}),
-    "latest_metadata_file_blobs": gcs_directory_blobs.configured({"prefix": METADATA_FOLDER, "suffix": f"latest/{METADATA_FILE_NAME}"}),
-    "latest_oss_registry_gcs_blob": gcs_file_blob.configured({"prefix": REGISTRIES_FOLDER, "gcs_filename": "oss_registry.json"}),
-    "latest_cloud_registry_gcs_blob": gcs_file_blob.configured({"prefix": REGISTRIES_FOLDER, "gcs_filename": "cloud_registry.json"}),
-=======
     "registry_directory_manager": gcs_file_manager.configured({"gcs_bucket": {"env": "METADATA_BUCKET"}, "prefix": REGISTRIES_FOLDER}),
     "registry_report_directory_manager": gcs_file_manager.configured({"gcs_bucket": {"env": "METADATA_BUCKET"}, "prefix": REPORT_FOLDER}),
     "latest_metadata_file_blobs": gcs_directory_blobs.configured(
@@ -105,14 +78,10 @@
     "latest_nightly_test_output_file_blobs": gcs_directory_blobs.configured(
         {"gcs_bucket": {"env": "CI_REPORT_BUCKET"}, "prefix": NIGHTLY_FOLDER, "suffix": NIGHTLY_INDIVIDUAL_TEST_REPORT_FILE_NAME}
     ),
->>>>>>> 0fc11c51
 }
 
 SENSORS = [
     registry_updated_sensor(job=generate_registry_reports, resources_def=RESOURCES),
-<<<<<<< HEAD
-    metadata_updated_sensor(job=generate_registry, resources_def=RESOURCES),
-=======
     new_gcs_blobs_sensor(
         job=generate_registry,
         resources_def=RESOURCES,
@@ -125,7 +94,6 @@
         gcs_blobs_resource_key="latest_nightly_complete_file_blobs",
         interval=(1 * 60 * 60),
     ),
->>>>>>> 0fc11c51
 ]
 
 SCHEDULES = []
