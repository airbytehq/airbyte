#
# Copyright (c) 2023 Airbyte, Inc., all rights reserved.
#
from dagster import Definitions, ScheduleDefinition, load_assets_from_modules, SkipReason, RunRequest, schedule

from orchestrator.resources.gcp import gcp_gcs_client, gcs_directory_blobs, gcs_file_blob, gcs_file_manager
from orchestrator.resources.github import github_client, github_connector_repo, github_connectors_directory, github_workflow_runs

from orchestrator.assets import (
    connector_test_report,
    github,
    specs_secrets_mask,
    spec_cache,
    registry,
    registry_report,
    registry_entry,
    metadata,
)

from orchestrator.jobs.registry import generate_registry_reports, generate_oss_registry, generate_cloud_registry, generate_registry_entry
from orchestrator.jobs.connector_test_report import generate_nightly_reports, generate_connector_test_summary_reports
from orchestrator.sensors.registry import registry_updated_sensor
from orchestrator.sensors.gcs import new_gcs_blobs_sensor, new_gcs_blobs_partition_sensor

from orchestrator.config import (
    REPORT_FOLDER,
    REGISTRIES_FOLDER,
    CONNECTORS_PATH,
    CONNECTOR_REPO_NAME,
    NIGHTLY_FOLDER,
    NIGHTLY_COMPLETE_REPORT_FILE_NAME,
    NIGHTLY_INDIVIDUAL_TEST_REPORT_FILE_NAME,
    NIGHTLY_GHA_WORKFLOW_ID,
    CI_TEST_REPORT_PREFIX,
    CI_MASTER_TEST_OUTPUT_REGEX,
)
from metadata_service.constants import METADATA_FILE_NAME, METADATA_FOLDER

ASSETS = load_assets_from_modules(
    [
        github,
        specs_secrets_mask,
        spec_cache,
        metadata,
        registry,
        registry_report,
        connector_test_report,
        registry_entry,
    ]
)

GITHUB_RESOURCE_TREE = {
    "github_client": github_client.configured({"github_token": {"env": "GITHUB_METADATA_SERVICE_TOKEN"}}),
    "github_connector_repo": github_connector_repo.configured({"connector_repo_name": CONNECTOR_REPO_NAME}),
    "github_connectors_directory": github_connectors_directory.configured({"connectors_path": CONNECTORS_PATH}),
    "github_connector_nightly_workflow_successes": github_workflow_runs.configured(
        {
            "workflow_id": NIGHTLY_GHA_WORKFLOW_ID,
            "branch": "master",
            "status": "success",
        }
    ),
}

GCS_RESOURCE_TREE = {
    "gcp_gcs_client": gcp_gcs_client.configured(
        {
            "gcp_gcs_cred_string": {"env": "GCS_CREDENTIALS"},
        }
    ),
    "registry_directory_manager": gcs_file_manager.configured({"gcs_bucket": {"env": "METADATA_BUCKET"}, "prefix": REGISTRIES_FOLDER}),
    "registry_report_directory_manager": gcs_file_manager.configured({"gcs_bucket": {"env": "METADATA_BUCKET"}, "prefix": REPORT_FOLDER}),
    "root_metadata_directory_manager": gcs_file_manager.configured({"gcs_bucket": {"env": "METADATA_BUCKET"}, "prefix": ""}),
}

METADATA_RESOURCE_TREE = {
    **GCS_RESOURCE_TREE,
    "all_metadata_file_blobs": gcs_directory_blobs.configured(
        {"gcs_bucket": {"env": "METADATA_BUCKET"}, "prefix": METADATA_FOLDER, "match_regex": f".*/{METADATA_FILE_NAME}$"}
    ),
    "latest_metadata_file_blobs": gcs_directory_blobs.configured(
        {"gcs_bucket": {"env": "METADATA_BUCKET"}, "prefix": METADATA_FOLDER, "match_regex": f".*latest/{METADATA_FILE_NAME}$"}
    ),
}

REGISTRY_RESOURCE_TREE = {
    **GCS_RESOURCE_TREE,
    "latest_oss_registry_gcs_blob": gcs_file_blob.configured(
        {"gcs_bucket": {"env": "METADATA_BUCKET"}, "prefix": REGISTRIES_FOLDER, "gcs_filename": "oss_registry.json"}
    ),
    "latest_cloud_registry_gcs_blob": gcs_file_blob.configured(
        {"gcs_bucket": {"env": "METADATA_BUCKET"}, "prefix": REGISTRIES_FOLDER, "gcs_filename": "cloud_registry.json"}
    ),
}

REGISTRY_ENTRY_RESOURCE_TREE = {
    **GCS_RESOURCE_TREE,
    "latest_cloud_registry_entries_file_blobs": gcs_directory_blobs.configured(
        {"gcs_bucket": {"env": "METADATA_BUCKET"}, "prefix": METADATA_FOLDER, "match_regex": f".*latest/cloud.json$"}
    ),
    "latest_oss_registry_entries_file_blobs": gcs_directory_blobs.configured(
        {"gcs_bucket": {"env": "METADATA_BUCKET"}, "prefix": METADATA_FOLDER, "match_regex": f".*latest/oss.json$"}
    ),
}

CONNECTOR_TEST_REPORT_RESOURCE_TREE = {
    **GITHUB_RESOURCE_TREE,
    **GCS_RESOURCE_TREE,
    "latest_nightly_complete_file_blobs": gcs_directory_blobs.configured(
        {"gcs_bucket": {"env": "CI_REPORT_BUCKET"}, "prefix": NIGHTLY_FOLDER, "match_regex": f".*{NIGHTLY_COMPLETE_REPORT_FILE_NAME}$"}
    ),
    "latest_nightly_test_output_file_blobs": gcs_directory_blobs.configured(
        {
            "gcs_bucket": {"env": "CI_REPORT_BUCKET"},
            "prefix": NIGHTLY_FOLDER,
            "match_regex": f".*{NIGHTLY_INDIVIDUAL_TEST_REPORT_FILE_NAME}$",
        }
    ),
    "all_connector_test_output_file_blobs": gcs_directory_blobs.configured(
        {"gcs_bucket": {"env": "CI_REPORT_BUCKET"}, "prefix": CI_TEST_REPORT_PREFIX, "match_regex": CI_MASTER_TEST_OUTPUT_REGEX}
    ),
}

RESOURCES = {
    **METADATA_RESOURCE_TREE,
    **REGISTRY_RESOURCE_TREE,
    **REGISTRY_ENTRY_RESOURCE_TREE,
    **CONNECTOR_TEST_REPORT_RESOURCE_TREE,
}

SENSORS = [
    registry_updated_sensor(job=generate_registry_reports, resources_def=RESOURCES),
    new_gcs_blobs_sensor(
        job=generate_oss_registry,
        resources_def=REGISTRY_ENTRY_RESOURCE_TREE,
        gcs_blobs_resource_key="latest_oss_registry_entries_file_blobs",
        interval=30,
    ),
    new_gcs_blobs_sensor(
        job=generate_cloud_registry,
        resources_def=REGISTRY_ENTRY_RESOURCE_TREE,
        gcs_blobs_resource_key="latest_cloud_registry_entries_file_blobs",
        interval=30,
    ),
    new_gcs_blobs_sensor(
        job=generate_nightly_reports,
        resources_def=CONNECTOR_TEST_REPORT_RESOURCE_TREE,
        gcs_blobs_resource_key="latest_nightly_complete_file_blobs",
        interval=(1 * 60 * 60),
    ),
<<<<<<< HEAD
    # new_gcs_blobs_partition_sensor(
    #     job=generate_registry_entry,
    #     resources_def=METADATA_RESOURCE_TREE,
    #     partitions_def=registry_entry.metadata_partitions_def,
    #     gcs_blobs_resource_key="all_metadata_file_blobs",
    #     interval=(10 * 60 * 60),
    # ),
=======
    new_gcs_blobs_partition_sensor(
        job=generate_registry_entry,
        resources_def=METADATA_RESOURCE_TREE,
        partitions_def=registry_entry.metadata_partitions_def,
        gcs_blobs_resource_key="all_metadata_file_blobs",
        interval=(10 * 60),
    ),
>>>>>>> 94e8ef8b
    new_gcs_blobs_partition_sensor(
        job=generate_registry_entry,
        resources_def=METADATA_RESOURCE_TREE,
        partitions_def=registry_entry.metadata_partitions_def,
        gcs_blobs_resource_key="latest_metadata_file_blobs",
        interval=60,
    ),
]

@schedule(cron_schedule="* * * * *", job=generate_registry_entry, required_resource_keys={"latest_metadata_file_blobs"})
def registry_entry_partition_job_schedule(context):
    MAX_RUN_REQUEST = 50
    latest_metadata_file_blobs = context.resources.latest_metadata_file_blobs
    partition_name = registry_entry.metadata_partitions_def.name

    new_etags_found = [
        blob.etag for blob in latest_metadata_file_blobs if not context.instance.has_dynamic_partition(partition_name, blob.etag)
    ]

    context.log.info(f"New etags found: {new_etags_found}")

    if not new_etags_found:
        return SkipReason(f"No new metadata files to process in GCS bucket")

    # if there are more than the MAX_RUN_REQUEST, we need to split them into multiple runs
    if len(new_etags_found) > MAX_RUN_REQUEST:
        new_etags_found = new_etags_found[:MAX_RUN_REQUEST]
        context.log.info(f"Only processing first {MAX_RUN_REQUEST} new blobs: {new_etags_found}")

    context.instance.add_dynamic_partitions(partition_name, new_etags_found)

SCHEDULES = [
    ScheduleDefinition(job=generate_connector_test_summary_reports, cron_schedule="@hourly"),
    registry_entry_partition_job_schedule,
]

JOBS = [generate_registry_reports, generate_oss_registry, generate_cloud_registry, generate_registry_entry, generate_nightly_reports]

"""
START HERE

This is the entry point for the orchestrator.
It is a list of all the jobs, assets, resources, schedules, and sensors that are available to the orchestrator.
"""
defn = Definitions(
    jobs=JOBS,
    assets=ASSETS,
    resources=RESOURCES,
    schedules=SCHEDULES,
    sensors=SENSORS,
)<|MERGE_RESOLUTION|>--- conflicted
+++ resolved
@@ -148,23 +148,13 @@
         gcs_blobs_resource_key="latest_nightly_complete_file_blobs",
         interval=(1 * 60 * 60),
     ),
-<<<<<<< HEAD
     # new_gcs_blobs_partition_sensor(
     #     job=generate_registry_entry,
     #     resources_def=METADATA_RESOURCE_TREE,
     #     partitions_def=registry_entry.metadata_partitions_def,
     #     gcs_blobs_resource_key="all_metadata_file_blobs",
-    #     interval=(10 * 60 * 60),
+    #     interval=(10 * 60),
     # ),
-=======
-    new_gcs_blobs_partition_sensor(
-        job=generate_registry_entry,
-        resources_def=METADATA_RESOURCE_TREE,
-        partitions_def=registry_entry.metadata_partitions_def,
-        gcs_blobs_resource_key="all_metadata_file_blobs",
-        interval=(10 * 60),
-    ),
->>>>>>> 94e8ef8b
     new_gcs_blobs_partition_sensor(
         job=generate_registry_entry,
         resources_def=METADATA_RESOURCE_TREE,
