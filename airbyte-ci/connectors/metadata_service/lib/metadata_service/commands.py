#
# Copyright (c) 2025 Airbyte, Inc., all rights reserved.
#

import logging
import pathlib

import click
import sentry_sdk
from pydantic import ValidationError

from metadata_service.constants import METADATA_FILE_NAME, VALID_REGISTRIES
from metadata_service.gcs_upload import (
    MetadataDeleteInfo,
    MetadataUploadInfo,
    delete_release_candidate_from_gcs,
    promote_release_candidate_in_gcs,
    upload_metadata_to_gcs,
)
from metadata_service.registry import generate_and_persist_connector_registry
from metadata_service.registry_entry import generate_and_persist_registry_entry
from metadata_service.registry_report import generate_and_persist_registry_report
from metadata_service.sentry import setup_sentry
from metadata_service.specs_secrets_mask import generate_and_persist_specs_secrets_mask
from metadata_service.stale_metadata_report import generate_and_publish_stale_metadata_report
from metadata_service.validators.metadata_validator import PRE_UPLOAD_VALIDATORS, ValidatorOptions, validate_and_load


def setup_logging(debug: bool = False):
    """Configure logging for the CLI."""
    level = logging.DEBUG if debug else logging.INFO
    logging.basicConfig(
        level=level,
        format="%(asctime)s - %(levelname)s - %(message)s",
        datefmt="%Y-%m-%d %H:%M:%S",
        handlers=[logging.StreamHandler()],
    )
    # Suppress logging from the following libraries
    logging.getLogger("urllib3").setLevel(logging.WARNING)
    logging.getLogger("slack_sdk.web.base_client").setLevel(logging.WARNING)
    logging.getLogger("google.resumable_media").setLevel(logging.WARNING)


logger = logging.getLogger(__name__)


def log_metadata_upload_info(metadata_upload_info: MetadataUploadInfo):
    """Log the results of the metadata upload."""
    for file in metadata_upload_info.uploaded_files:
        if file.uploaded:
            click.secho(f"File:{file.id} for {metadata_upload_info.metadata_file_path} was uploaded to {file.blob_id}.", fg="green")
        else:
            click.secho(
                f"File:{file.id} for {metadata_upload_info.metadata_file_path} was not uploaded.",
                fg="yellow",
            )


def log_metadata_deletion_info(metadata_deletion_info: MetadataDeleteInfo):
    """Log the results of the metadata deletion."""
    for remote_file in metadata_deletion_info.deleted_files:
        if remote_file.deleted:
            click.secho(f"The {remote_file.description} was deleted ({remote_file.blob_id}).", fg="green")
        else:
            click.secho(
                f"The {remote_file.description} was not deleted ({remote_file.blob_id}).",
                fg="red",
            )


@click.group(help="Airbyte Metadata Service top-level command group.")
@click.option("--debug", is_flag=True, help="Enable debug logging", default=False)
def metadata_service(debug: bool):
    """Top-level command group with logging configuration."""
    setup_sentry()
    setup_logging(debug)


@metadata_service.command(help="Validate a given metadata YAML file.")
@click.argument("metadata_file_path", type=click.Path(exists=True, path_type=pathlib.Path), required=True)
@click.argument("docs_path", type=click.Path(exists=True, path_type=pathlib.Path), required=True)
def validate(metadata_file_path: pathlib.Path, docs_path: pathlib.Path):
    metadata_file_path = metadata_file_path if not metadata_file_path.is_dir() else metadata_file_path / METADATA_FILE_NAME

    click.echo(f"Validating {metadata_file_path}...")
    metadata, error = validate_and_load(metadata_file_path, PRE_UPLOAD_VALIDATORS, ValidatorOptions(docs_path=str(docs_path)))
    if metadata:
        click.echo(f"{metadata_file_path} is a valid ConnectorMetadataDefinitionV0 YAML file.")
    else:
        click.echo(f"{metadata_file_path} is not a valid ConnectorMetadataDefinitionV0 YAML file.")
        click.echo(str(error))
        exit(1)


@metadata_service.command(help="Upload a metadata YAML file to a GCS bucket.")
@click.argument("metadata-file-path", type=click.Path(exists=True, path_type=pathlib.Path), required=True)
@click.argument("docs-path", type=click.Path(exists=True, path_type=pathlib.Path), required=True)
@click.argument("bucket-name", type=click.STRING, required=True)
@click.option("--prerelease", type=click.STRING, required=False, default=None, help="The prerelease tag of the connector.")
@click.option("--disable-dockerhub-checks", is_flag=True, help="Disable 'image exists on DockerHub' validations.", default=False)
def upload(metadata_file_path: pathlib.Path, docs_path: pathlib.Path, bucket_name: str, prerelease: str, disable_dockerhub_checks: bool):
    metadata_file_path = metadata_file_path if not metadata_file_path.is_dir() else metadata_file_path / METADATA_FILE_NAME
    validator_opts = ValidatorOptions(
        docs_path=str(docs_path), prerelease_tag=prerelease, disable_dockerhub_checks=disable_dockerhub_checks
    )
    try:
        upload_info = upload_metadata_to_gcs(bucket_name, metadata_file_path, validator_opts)
        log_metadata_upload_info(upload_info)
    except (ValidationError, FileNotFoundError) as e:
        click.secho(f"The metadata file could not be uploaded: {str(e)}", fg="red")
        exit(1)
    if upload_info.metadata_uploaded:
        exit(0)
    else:
        exit(5)


@metadata_service.command(help="Generate and publish a stale metadata report to Slack.")
@click.argument("bucket-name", type=click.STRING, required=True)
def publish_stale_metadata_report(bucket_name: str):
    click.echo(f"Starting stale metadata report for bucket: {bucket_name}")
    logger.debug("Starting stale metadata report generation and publishing process")
    try:
        report_published, error_message = generate_and_publish_stale_metadata_report(bucket_name)
        if not report_published:
            logger.warning(f"Failed to publish the report to Slack: '{error_message}'.")
            click.secho(f"WARNING: The stale metadata report could not be published: '{error_message}'", fg="red")
            exit(1)
        else:
            click.secho(f"Stale metadata report for bucket: {bucket_name} completed successfully", fg="green")
        logger.debug("Stale metadata report generation and publishing process completed.")
    except Exception as e:
        logger.exception(f"A fatal error occurred when generating and publishing the stale metadata report")
        click.secho(f"FATAL ERROR: The stale metadata report could not be published: '{e}'", fg="red")
        exit(1)


@metadata_service.command(help="Rollback a release candidate by deleting its metadata files from a GCS bucket.")
@click.argument("connector-docker-repository", type=click.STRING)
@click.argument("connector-version", type=click.STRING)
@click.argument("bucket-name", type=click.STRING)
def rollback_release_candidate(connector_docker_repository: str, connector_version: str, bucket_name: str):
    try:
        deletion_info = delete_release_candidate_from_gcs(bucket_name, connector_docker_repository, connector_version)
        log_metadata_deletion_info(deletion_info)
    except (FileNotFoundError, ValueError) as e:
        click.secho(f"The release candidate could not be deleted: {str(e)}", fg="red")
        exit(1)


@metadata_service.command(help="Promote a release candidate by moving its metadata files to the main release folder in a GCS bucket.")
@click.argument("connector-docker-repository", type=click.STRING)
@click.argument("connector-version", type=click.STRING)
@click.argument("bucket-name", type=click.STRING)
def promote_release_candidate(connector_docker_repository: str, connector_version: str, bucket_name: str):
    try:
        upload_info, deletion_info = promote_release_candidate_in_gcs(bucket_name, connector_docker_repository, connector_version)
        log_metadata_upload_info(upload_info)
        log_metadata_deletion_info(deletion_info)
    except (FileNotFoundError, ValueError) as e:
        click.secho(f"The release candidate could not be promoted: {str(e)}", fg="red")
        exit(1)


@metadata_service.command(help="Generate the cloud registry and persist it to GCS.")
@click.argument("bucket-name", type=click.STRING, required=True)
@click.argument("registry-type", type=click.Choice(VALID_REGISTRIES), required=True)
@sentry_sdk.trace
def generate_connector_registry(bucket_name: str, registry_type: str):
    # Set Sentry context for the generate_registry command
    sentry_sdk.set_tag("command", "generate_registry")
    sentry_sdk.set_tag("bucket_name", bucket_name)
    sentry_sdk.set_tag("registry_type", registry_type)

    logger.info(f"Starting {registry_type} registry generation and upload process.")
    try:
        generate_and_persist_connector_registry(bucket_name, registry_type)
        logger.info(f"SUCCESS: {registry_type} registry generation and upload process completed successfully.")
        sentry_sdk.set_tag("operation_success", True)
    except Exception as e:
        sentry_sdk.set_tag("operation_success", False)
        sentry_sdk.capture_exception(e)
        logger.exception(f"FATAL ERROR: An error occurred when generating and persisting the {registry_type} registry")
        exit(1)


@metadata_service.command(help="Generate the specs secrets mask and persist it to GCS.")
@click.argument("bucket-name", type=click.STRING, required=True)
@sentry_sdk.trace
def generate_specs_secrets_mask(bucket_name: str):
    # Set Sentry context for the generate_specs_secrets_mask command
    sentry_sdk.set_tag("command", "generate_specs_secrets_mask")
    sentry_sdk.set_tag("bucket_name", bucket_name)

    logger.info("Starting specs secrets mask generation and upload process.")
    try:
        generate_and_persist_specs_secrets_mask(bucket_name)
        sentry_sdk.set_tag("operation_success", True)
        logger.info("Specs secrets mask generation and upload process completed successfully.")
    except Exception as e:
        sentry_sdk.set_tag("operation_success", False)
        sentry_sdk.capture_exception(e)
        logger.exception(f"FATAL ERROR: An error occurred when generating and persisting the specs secrets mask")
        exit(1)


@metadata_service.command(help="Generate the registry entry and persist it to GCS.")
@click.argument("bucket-name", type=click.STRING, required=True)
@click.argument("connector-name", type=click.STRING, required=True)
@click.argument("spec-path", type=click.Path(exists=True, path_type=pathlib.Path), required=True)
@click.argument("registry-type", type=click.Choice(VALID_REGISTRIES), required=True)
@click.option("--pre-release-tag", type=click.STRING, required=False, default=None, help="The prerelease tag of the connector")
@sentry_sdk.trace
def generate_registry_entry(
    bucket_name: str, connector_name: str, spec_path: pathlib.Path, registry_type: str, pre_release_tag: str | None
):
    # Set Sentry context for the generate_registry_entry command
    sentry_sdk.set_tag("command", "generate_registry_entry")
    sentry_sdk.set_tag("bucket_name", bucket_name)

    logger.info("Starting registry entry generation and upload process.")
    try:
        generate_and_persist_registry_entry(bucket_name, connector_name, spec_path, registry_type, pre_release_tag)
        sentry_sdk.set_tag("operation_success", True)
        logger.info("Registry entry generation and upload process completed successfully.")
    except Exception as e:
        sentry_sdk.set_tag("operation_success", False)
        sentry_sdk.capture_exception(e)
        logger.exception(f"FATAL ERROR: An error occurred when generating and persisting the registry entry")
<<<<<<< HEAD
        exit(1)


@metadata_service.command(help="Generate the registry report and persist it to GCS.")
@click.argument("bucket-name", type=click.STRING, required=True)
@sentry_sdk.trace
def generate_registry_report(bucket_name: str):
    # Set Sentry context for the generate_specs_secrets_mask command
    sentry_sdk.set_tag("command", "generate_registry_report")
    sentry_sdk.set_tag("bucket_name", bucket_name)

    logger.info("Starting registry report generation and upload process.")
    try:
        generate_and_persist_registry_report(bucket_name)
        sentry_sdk.set_tag("operation_success", True)
        logger.info("Registry report generation and upload process completed successfully.")
    except Exception as e:
        sentry_sdk.set_tag("operation_success", False)
        sentry_sdk.capture_exception(e)
        logger.exception(f"FATAL ERROR: An error occurred when generating and persisting the registry report")
=======
>>>>>>> 65cb0763
        exit(1)<|MERGE_RESOLUTION|>--- conflicted
+++ resolved
@@ -227,7 +227,6 @@
         sentry_sdk.set_tag("operation_success", False)
         sentry_sdk.capture_exception(e)
         logger.exception(f"FATAL ERROR: An error occurred when generating and persisting the registry entry")
-<<<<<<< HEAD
         exit(1)
 
 
@@ -248,6 +247,4 @@
         sentry_sdk.set_tag("operation_success", False)
         sentry_sdk.capture_exception(e)
         logger.exception(f"FATAL ERROR: An error occurred when generating and persisting the registry report")
-=======
->>>>>>> 65cb0763
         exit(1)