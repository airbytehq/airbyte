--- conflicted
+++ resolved
@@ -36,8 +36,6 @@
 from pydash import set_
 from pydash.objects import get
 
-LATEST = "latest"
-
 
 @dataclass(frozen=True)
 class UploadedFile:
@@ -154,20 +152,15 @@
     return False, remote_blob.id
 
 
-<<<<<<< HEAD
-def _latest_upload(metadata: ConnectorMetadataDefinitionV0, bucket: storage.bucket.Bucket, metadata_file_path: Path) -> Tuple[bool, str]:
-    latest_path = get_metadata_remote_file_path(metadata.data.dockerRepository, LATEST)
-=======
 def _metadata_upload(
     metadata: ConnectorMetadataDefinitionV0, bucket: storage.bucket.Bucket, metadata_file_path: Path, version: str
 ) -> Tuple[bool, str]:
     latest_path = get_metadata_remote_file_path(metadata.data.dockerRepository, version)
->>>>>>> 23faec3d
     return upload_file_if_changed(metadata_file_path, bucket, latest_path, disable_cache=True)
 
 
 def _icon_upload(metadata: ConnectorMetadataDefinitionV0, bucket: storage.bucket.Bucket, icon_file_path: Path) -> Tuple[bool, str]:
-    latest_icon_path = get_icon_remote_file_path(metadata.data.dockerRepository, LATEST)
+    latest_icon_path = get_icon_remote_file_path(metadata.data.dockerRepository, LATEST_GCS_FOLDER_NAME)
     if not icon_file_path.exists():
         return False, f"No Icon found at {icon_file_path}"
     return upload_file_if_changed(icon_file_path, bucket, latest_icon_path)
@@ -180,7 +173,9 @@
     if not local_doc_path:
         return False, f"Metadata does not contain a valid Airbyte documentation url, skipping doc upload."
 
-    remote_doc_path = get_doc_remote_file_path(metadata.data.dockerRepository, LATEST if latest else metadata.data.dockerImageTag, inapp)
+    remote_doc_path = get_doc_remote_file_path(
+        metadata.data.dockerRepository, LATEST_GCS_FOLDER_NAME if latest else metadata.data.dockerImageTag, inapp
+    )
 
     if local_doc_path.exists():
         doc_uploaded, doc_blob_id = upload_file_if_changed(local_doc_path, bucket, remote_doc_path)
@@ -239,7 +234,7 @@
         )
 
     if upload_as_latest:
-        remote_upload_path = gcp_connector_dir / LATEST
+        remote_upload_path = gcp_connector_dir / LATEST_GCS_FOLDER_NAME
         versioned_file_uploaded, versioned_blob_id = upload_file_if_changed(
             local_file_path=local_path,
             bucket=bucket,
@@ -310,7 +305,6 @@
     return metadata_dict
 
 
-<<<<<<< HEAD
 def _apply_python_components_sha_to_metadata_file(
     metadata_dict: dict,
     python_components_sha256: Optional[Path] | None = None,
@@ -329,7 +323,9 @@
             python_components_sha256,
         )
 
-=======
+    return metadata_dict
+
+
 def _apply_sbom_url_to_metadata_file(metadata_dict: dict) -> dict:
     """Apply sbom url to the metadata file before uploading it to GCS."""
     try:
@@ -339,7 +335,6 @@
     response = requests.head(sbom_url)
     if response.ok:
         metadata_dict = set_(metadata_dict, "data.generated.sbomUrl", sbom_url)
->>>>>>> 23faec3d
     return metadata_dict
 
 
@@ -378,12 +373,9 @@
     metadata = _safe_load_metadata_file(original_metadata_file_path)
     metadata = _apply_prerelease_overrides(metadata, validator_opts)
     metadata = _apply_author_info_to_metadata_file(metadata, original_metadata_file_path)
-<<<<<<< HEAD
     metadata = _apply_python_components_sha_to_metadata_file(metadata, components_zip_sha256)
 
-=======
     metadata = _apply_sbom_url_to_metadata_file(metadata)
->>>>>>> 23faec3d
     return _write_metadata_to_tmp_file(metadata)
 
 
@@ -449,7 +441,6 @@
     docs_path = Path(validator_opts.docs_path)
     gcp_connector_dir = f"{METADATA_FOLDER}/{metadata.data.dockerRepository}"
     upload_as_version = metadata.data.dockerImageTag
-    upload_as_latest = not validator_opts.prerelease_tag
 
     icon_uploaded, icon_blob_id = _icon_upload(metadata, bucket, metadata_file_path.parent / ICON_FILE_NAME)
 
@@ -461,13 +452,12 @@
     doc_version_uploaded, doc_version_blob_id = _doc_upload(metadata, bucket, docs_path, False, False)
     doc_inapp_version_uploaded, doc_inapp_version_blob_id = _doc_upload(metadata, bucket, docs_path, False, True)
 
-<<<<<<< HEAD
     (manifest_yml_uploaded, manifest_yml_blob_id), (manifest_yml_latest_uploaded, manifest_yml_latest_blob_id) = _file_upload(
         local_path=python_components_zip_file_path,
         gcp_connector_dir=gcp_connector_dir,
         bucket=bucket,
         upload_as_version=upload_as_version,
-        upload_as_latest=upload_as_latest,
+        upload_as_latest=should_upload_latest,
     )
     (components_zip_sha256_uploaded, components_zip_sha256_blob_id), (
         components_zip_sha256_latest_uploaded,
@@ -477,19 +467,16 @@
         gcp_connector_dir=gcp_connector_dir,
         bucket=bucket,
         upload_as_version=upload_as_version,
-        upload_as_latest=upload_as_latest,
+        upload_as_latest=should_upload_latest,
     )
     (components_zip_uploaded, components_zip_blob_id), (components_zip_latest_uploaded, components_zip_latest_blob_id) = _file_upload(
         local_path=python_components_zip_file_path,
         gcp_connector_dir=gcp_connector_dir,
         bucket=bucket,
         upload_as_version=upload_as_version,
-        upload_as_latest=upload_as_latest,
+        upload_as_latest=should_upload_latest,
     )
 
-    if upload_as_latest:
-        latest_uploaded, latest_blob_id = _latest_upload(metadata, bucket, metadata_file_path)
-=======
     latest_uploaded, latest_blob_id = False, None
     doc_latest_uploaded, doc_latest_blob_id = doc_inapp_latest_uploaded, doc_inapp_latest_blob_id = False, None
 
@@ -502,7 +489,6 @@
     # - the current inapp doc to the "latest" path
     if should_upload_latest:
         latest_uploaded, latest_blob_id = _metadata_upload(metadata, bucket, metadata_file_path, LATEST_GCS_FOLDER_NAME)
->>>>>>> 23faec3d
         doc_latest_uploaded, doc_latest_blob_id = _doc_upload(metadata, bucket, docs_path, True, False)
         doc_inapp_latest_uploaded, doc_inapp_latest_blob_id = _doc_upload(metadata, bucket, docs_path, True, True)
 
