import yaml
import pathlib
from pydantic import ValidationError
from metadata_service.models.generated.ConnectorMetadataDefinitionV0 import ConnectorMetadataDefinitionV0
from typing import Optional, Tuple, Union, List, Callable
from metadata_service.docker_hub import is_image_on_docker_hub
from pydash.objects import get

ValidationResult = Tuple[bool, Optional[Union[ValidationError, str]]]
Validator = Callable[[ConnectorMetadataDefinitionV0], ValidationResult]


def validate_metadata_images_in_dockerhub(metadata_definition: ConnectorMetadataDefinitionV0) -> ValidationResult:
    metadata_definition_dict = metadata_definition.dict()
    base_docker_image = get(metadata_definition_dict, "data.dockerRepository")
    base_docker_version = get(metadata_definition_dict, "data.dockerImageTag")

    oss_docker_image = get(metadata_definition_dict, "data.registries.oss.dockerRepository", base_docker_image)
    oss_docker_version = get(metadata_definition_dict, "data.registries.oss.dockerImageTag", base_docker_version)

    cloud_docker_image = get(metadata_definition_dict, "data.registries.cloud.dockerRepository", base_docker_image)
    cloud_docker_version = get(metadata_definition_dict, "data.registries.cloud.dockerImageTag", base_docker_version)

    normalization_docker_image = get(metadata_definition_dict, "data.normalizationConfig.normalizationRepository", None)
    normalization_docker_version = get(metadata_definition_dict, "data.normalizationConfig.normalizationTag", None)

    breaking_change_versions = get(metadata_definition_dict, "data.releases.breakingChanges", {}).keys()

    possible_docker_images = [
        (base_docker_image, base_docker_version),
        (oss_docker_image, oss_docker_version),
        (cloud_docker_image, cloud_docker_version),
        (normalization_docker_image, normalization_docker_version),
    ]
    possible_docker_images.extend([(base_docker_image, version) for version in breaking_change_versions])

    # Filter out tuples with None and remove duplicates
    images_to_check = list(set(filter(lambda x: None not in x, possible_docker_images)))

    print(f"Checking that the following images are on dockerhub: {images_to_check}")
    for image, version in images_to_check:
        if not is_image_on_docker_hub(image, version):
            return False, f"Image {image}:{version} does not exist in DockerHub"

    return True, None


def validate_at_least_one_language_tag(metadata_definition: ConnectorMetadataDefinitionV0) -> ValidationResult:
    """Ensure that there is at least one tag in the data.tags field that matches language:<LANG>."""
    tags = get(metadata_definition, "data.tags", [])
    if not any([tag.startswith("language:") for tag in tags]):
        return False, "At least one tag must be of the form language:<LANG>"

    return True, None


def validate_all_tags_are_keyvalue_pairs(metadata_definition: ConnectorMetadataDefinitionV0) -> ValidationResult:
    """Ensure that all tags are of the form <KEY>:<VALUE>."""
    tags = get(metadata_definition, "data.tags", [])
    for tag in tags:
        if ":" not in tag:
            return False, f"Tag {tag} is not of the form <KEY>:<VALUE>"

    return True, None


PRE_UPLOAD_VALIDATORS = [
    validate_all_tags_are_keyvalue_pairs,
    validate_at_least_one_language_tag,
]

POST_UPLOAD_VALIDATORS = PRE_UPLOAD_VALIDATORS + [
    validate_metadata_images_in_dockerhub,
]


<<<<<<< HEAD
def validate_and_load(file_path: pathlib.Path, extra_validators_to_run: Optional[List[Callable]] = None) -> Tuple[Optional[ConnectorMetadataDefinitionV0], Optional[ValidationError]]:
=======
def validate_and_load(
    file_path: pathlib.Path,
    validators_to_run: List[Validator]
) -> Tuple[Optional[ConnectorMetadataDefinitionV0], Optional[ValidationError]]:
>>>>>>> 6c62f382
    """Load a metadata file from a path (runs jsonschema validation) and run optional extra validators.

    Returns a tuple of (metadata_model, error_message).
    If the metadata file is valid, metadata_model will be populated.
    Otherwise, error_message will be populated with a string describing the error.
    """

    try:
        # Load the metadata file - this implicitly runs jsonschema validation
        metadata = yaml.safe_load(file_path.read_text())
        metadata_model = ConnectorMetadataDefinitionV0.parse_obj(metadata)
    except ValidationError as e:
        return None, f"Validation error: {e}"

<<<<<<< HEAD
    # Run extra validators
    if extra_validators_to_run:
        for validator in extra_validators_to_run:
            is_valid, error = validator(metadata_model)
            if not is_valid:
                return None, f"Validation error: {error}"
=======
    for validator in validators_to_run:
        is_valid, error = validator(metadata_model)
        if not is_valid:
            return None, f"Validation error: {error}"
>>>>>>> 6c62f382

    return metadata_model, None<|MERGE_RESOLUTION|>--- conflicted
+++ resolved
@@ -74,14 +74,10 @@
 ]
 
 
-<<<<<<< HEAD
-def validate_and_load(file_path: pathlib.Path, extra_validators_to_run: Optional[List[Callable]] = None) -> Tuple[Optional[ConnectorMetadataDefinitionV0], Optional[ValidationError]]:
-=======
 def validate_and_load(
     file_path: pathlib.Path,
     validators_to_run: List[Validator]
 ) -> Tuple[Optional[ConnectorMetadataDefinitionV0], Optional[ValidationError]]:
->>>>>>> 6c62f382
     """Load a metadata file from a path (runs jsonschema validation) and run optional extra validators.
 
     Returns a tuple of (metadata_model, error_message).
@@ -96,18 +92,9 @@
     except ValidationError as e:
         return None, f"Validation error: {e}"
 
-<<<<<<< HEAD
-    # Run extra validators
-    if extra_validators_to_run:
-        for validator in extra_validators_to_run:
-            is_valid, error = validator(metadata_model)
-            if not is_valid:
-                return None, f"Validation error: {error}"
-=======
     for validator in validators_to_run:
         is_valid, error = validator(metadata_model)
         if not is_valid:
             return None, f"Validation error: {error}"
->>>>>>> 6c62f382
 
     return metadata_model, None