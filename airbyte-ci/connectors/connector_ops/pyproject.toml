--- conflicted
+++ resolved
@@ -4,11 +4,7 @@
 
 [tool.poetry]
 name = "connector_ops"
-<<<<<<< HEAD
-version = "0.5.1"
-=======
 version = "0.7.0"
->>>>>>> bc6bd50d
 description = "Packaged maintained by the connector operations team to perform CI for connectors"
 authors = ["Airbyte <contact@airbyte.io>"]
 
