paths:
  "airbyte-integrations/connectors/**":
    - PR name follows [PR naming conventions](https://docs.airbyte.com/contributing-to-airbyte/issues-and-pull-requests#pull-request-title-convention)
    - "[Breaking changes are considered](https://docs.airbyte.com/contributing-to-airbyte/#breaking-changes-to-connectors). If a **Breaking Change** is being introduced, ensure an Airbyte engineer has created a Breaking Change Plan and you've followed all steps in the [Breaking Changes Checklist](https://docs.airbyte.com/contributing-to-airbyte/#checklist-for-contributors)"
    - Connector version has been incremented in the Dockerfile and metadata.yaml according to our [Semantic Versioning for Connectors](https://docs.airbyte.com/contributing-to-airbyte/#semantic-versioning-for-connectors) guidelines
    - Secrets in the connector's spec are annotated with `airbyte_secret`
    - All documentation files are up to date. (README.md, bootstrap.md, docs.md, etc...)
    - Changelog updated in `docs/integrations/<source or destination>/<name>.md` with an entry for the new version. See changelog [example](https://docs.airbyte.io/integrations/sources/stripe#changelog)
    - You, or an Airbyter, have run `/test` successfully on this PR - or on a non-forked branch
    - You, or an Airbyter, have run `/publish` successfully on this PR - or on a non-forked branch
<<<<<<< HEAD
    - You've updated the connector's `metadata.yaml` file (new!)
=======
    - You've updated the connector's [metadata.yaml](https://docs.airbyte.com/connector-development/connector-metadata-file) file `new!`
>>>>>>> f2944dd5
<|MERGE_RESOLUTION|>--- conflicted
+++ resolved
@@ -8,8 +8,4 @@
     - Changelog updated in `docs/integrations/<source or destination>/<name>.md` with an entry for the new version. See changelog [example](https://docs.airbyte.io/integrations/sources/stripe#changelog)
     - You, or an Airbyter, have run `/test` successfully on this PR - or on a non-forked branch
     - You, or an Airbyter, have run `/publish` successfully on this PR - or on a non-forked branch
-<<<<<<< HEAD
-    - You've updated the connector's `metadata.yaml` file (new!)
-=======
-    - You've updated the connector's [metadata.yaml](https://docs.airbyte.com/connector-development/connector-metadata-file) file `new!`
->>>>>>> f2944dd5
+    - You've updated the connector's [metadata.yaml](https://docs.airbyte.com/connector-development/connector-metadata-file) file `new!`