--- conflicted
+++ resolved
@@ -7,10 +7,4 @@
     - All documentation files are up to date. (README.md, bootstrap.md, docs.md, etc...)
     - Changelog updated in `docs/integrations/<source or destination>/<name>.md` with an entry for the new version. See changelog [example](https://docs.airbyte.io/integrations/sources/stripe#changelog)
     - You, or an Airbyter, have run `/test` successfully on this PR - or on a non-forked branch
-<<<<<<< HEAD
-    - You've updated the connector's `metadata.yaml` file (new!)
-    - The Octavia bot updated the [source_definitions.yaml](https://github.com/airbytehq/airbyte/blob/master/airbyte-config-oss/init-oss/src/main/resources/seed/source_definitions.yaml) or [destination_definitions.yaml](https://github.com/airbytehq/airbyte/blob/master/airbyte-config-oss/init-oss/src/main/resources/seed/destination_definitions.yaml), or you ran `processResources` manually (deprecated)
-=======
-    - You, or an Airbyter, have run `/publish` successfully on this PR - or on a non-forked branch
-    - You've updated the connector's [metadata.yaml](https://docs.airbyte.com/connector-development/connector-metadata-file) file `new!`
->>>>>>> 180b8649
+    - You've updated the connector's `metadata.yaml` file (new!)