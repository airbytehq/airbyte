#
# Copyright (c) 2023 Airbyte, Inc., all rights reserved.
#

"""This module declare base / abstract models to be reused in a pipeline lifecycle."""

from __future__ import annotations

import json
import logging
import webbrowser
from abc import ABC, abstractmethod
from dataclasses import dataclass, field
from datetime import datetime, timedelta
from enum import Enum
from typing import TYPE_CHECKING, Any, ClassVar, List, Optional

import anyio
import asyncer
from anyio import Path
from connector_ops.utils import console
from dagger import Container, DaggerError, QueryError
from jinja2 import Environment, PackageLoader, select_autoescape
from pipelines.actions import remote_storage
from pipelines.consts import GCS_PUBLIC_DOMAIN, LOCAL_REPORTS_PATH_ROOT, PYPROJECT_TOML_FILE_PATH
from pipelines.utils import check_path_in_workdir, format_duration, get_exec_result, slugify
from rich.console import Group
from rich.panel import Panel
from rich.style import Style
from rich.table import Table
from rich.text import Text
from tabulate import tabulate

if TYPE_CHECKING:
    from pipelines.contexts import PipelineContext


class CIContext(str, Enum):
    """An enum for Ci context values which can be ["manual", "pull_request", "nightly_builds"]."""

    MANUAL = "manual"
    PULL_REQUEST = "pull_request"
    NIGHTLY_BUILDS = "nightly_builds"
    MASTER = "master"

    def __str__(self) -> str:
        return self.value


class StepStatus(Enum):
    """An Enum to characterize the success, failure or skipping of a Step."""

    SUCCESS = "Successful"
    FAILURE = "Failed"
    SKIPPED = "Skipped"

    def get_rich_style(self) -> Style:
        """Match color used in the console output to the step status."""
        if self is StepStatus.SUCCESS:
            return Style(color="green")
        if self is StepStatus.FAILURE:
            return Style(color="red", bold=True)
        if self is StepStatus.SKIPPED:
            return Style(color="yellow")

    def get_emoji(self) -> str:
        """Match emoji used in the console output to the step status."""
        if self is StepStatus.SUCCESS:
            return "✅"
        if self is StepStatus.FAILURE:
            return "❌"
        if self is StepStatus.SKIPPED:
            return "🟡"

    def __str__(self) -> str:  # noqa D105
        return self.value


class Step(ABC):
    """An abstract class to declare and run pipeline step."""

    title: ClassVar[str]
    max_retries: ClassVar[int] = 0
    should_log: ClassVar[bool] = True
<<<<<<< HEAD
    should_persist_stdout_stderr_logs: ClassVar[bool] = True
    success_exit_code: ClassVar[int] = 0
    skipped_exit_code: ClassVar[int] = None
=======
    # The max duration of a step run. If the step run for more than this duration it will be considered as timed out.
    # The default of 5 hours is arbitrary and can be changed if needed.
    max_duration: ClassVar[timedelta] = timedelta(hours=5)
>>>>>>> aab90a0e

    def __init__(self, context: PipelineContext) -> None:  # noqa D107
        self.context = context
        self.retry_count = 0
        self.started_at = None
        self.stopped_at = None

    @property
    def run_duration(self) -> timedelta:
        if self.started_at and self.stopped_at:
            return self.stopped_at - self.started_at
        else:
            return timedelta(seconds=0)

    @property
    def logger(self) -> logging.Logger:
        if self.should_log:
            return logging.getLogger(f"{self.context.pipeline_name} - {self.title}")
        else:
            disabled_logger = logging.getLogger()
            disabled_logger.disabled = True
            return disabled_logger

<<<<<<< HEAD
    @property
    def dagger_client(self) -> Container:
        return self.context.dagger_client.pipeline(self.title)

    async def log_progress(self, completion_event) -> None:
=======
    async def log_progress(self, completion_event: anyio.Event) -> None:
        """Log the step progress every 30 seconds until the step is done."""
>>>>>>> aab90a0e
        while not completion_event.is_set():
            duration = datetime.utcnow() - self.started_at
            elapsed_seconds = duration.total_seconds()
            if elapsed_seconds > 30 and round(elapsed_seconds) % 30 == 0:
                self.logger.info(f"⏳ Still running... (duration: {format_duration(duration)})")
            await anyio.sleep(1)

    async def run_with_completion(self, completion_event: anyio.Event, *args, **kwargs) -> StepResult:
        """Run the step with a timeout and set the completion event when the step is done."""
        try:
            with anyio.fail_after(self.max_duration.total_seconds()):
                result = await self._run(*args, **kwargs)
                completion_event.set()
            return result
        except TimeoutError:
            self.retry_count = self.max_retries + 1
            self.logger.error(f"🚨 {self.title} timed out after {self.max_duration}. No additional retry will happen.")
            completion_event.set()
            return self._get_timed_out_step_result()

    async def run(self, *args, **kwargs) -> StepResult:
        """Public method to run the step. It output a step result.

        If an unexpected dagger error happens it outputs a failed step result with the exception payload.

        Returns:
            StepResult: The step result following the step run.
        """
        try:
            self.started_at = datetime.utcnow()
            self.logger.info(f"🚀 Start {self.title}")
            completion_event = anyio.Event()
            async with asyncer.create_task_group() as task_group:
                soon_result = task_group.soonify(self.run_with_completion)(completion_event, *args, **kwargs)
                task_group.soonify(self.log_progress)(completion_event)

            result = soon_result.value

            if result.status is StepStatus.FAILURE and self.retry_count <= self.max_retries and self.max_retries > 0:
                self.retry_count += 1
                await anyio.sleep(10)
                self.logger.warn(f"Retry #{self.retry_count}.")
                return await self.run(*args, **kwargs)
            self.stopped_at = datetime.utcnow()
            self.log_step_result(result)
            return result
        except (DaggerError, QueryError) as e:
            self.stopped_at = datetime.utcnow()
            self.logger.error(f"Dagger error on step {self.title}: {e}")
            return StepResult(self, StepStatus.FAILURE, stderr=str(e))

    def log_step_result(self, result: StepResult) -> None:
        """Log the step result.

        Args:
            result (StepResult): The step result to log.
        """
        duration = format_duration(self.run_duration)
        if result.status is StepStatus.FAILURE:
            self.logger.error(f"{result.status.get_emoji()} failed (duration: {duration})")
        if result.status is StepStatus.SKIPPED:
            self.logger.info(f"{result.status.get_emoji()} was skipped (duration: {duration})")
        if result.status is StepStatus.SUCCESS:
            self.logger.info(f"{result.status.get_emoji()} was successful (duration: {duration})")

    @abstractmethod
    async def _run(self, *args, **kwargs) -> StepResult:
        """Implement the execution of the step and return a step result.

        Returns:
            StepResult: The result of the step run.
        """
        ...

    def skip(self, reason: str = None) -> StepResult:
        """Declare a step as skipped.

        Args:
            reason (str, optional): Reason why the step was skipped.

        Returns:
            StepResult: A skipped step result.
        """
        return StepResult(self, StepStatus.SKIPPED, stdout=reason)

    async def write_log_files(self, stdout: Optional[str] = None, stderr: Optional[str] = None) -> List[Path]:
        """Write stdout and stderr logs to a file in the connector code directory.

        Args:
            stdout (Optional[str], optional): The step final container stdout. Defaults to None.
            stderr (Optional[str], optional): The step final container stderr. Defaults to None.

        Returns:
            List[Path]: The list of written log files.
        """
        if not stdout and not stderr:
            return []

        written_log_files = []
        log_directory = Path(f"{self.context.connector.code_directory}/airbyte_ci_logs/{slugify(self.context.pipeline_name)}")
        await log_directory.mkdir(exist_ok=True, parents=True)
        if stdout:
            # TODO alafanechere we could also log the stdout and stderr of the container in the pipeline context.
            # It could be a nice alternative to the --show-dagger-logs flag.
            stdout_log_path = await (log_directory / f"{slugify(self.title).replace('-', '_')}_stdout.log").resolve()
            await stdout_log_path.write_text(stdout)
            self.logger.info(f"stdout logs written to {stdout_log_path}")
            written_log_files.append(stdout_log_path)
        if stderr:
            stderr_log_path = await (log_directory / f"{slugify(self.title).replace('-', '_')}_stderr.log").resolve()
            await stderr_log_path.write_text(stderr)
            self.logger.info(f"stderr logs written to {stderr_log_path}")
            written_log_files.append(stderr_log_path)
        return written_log_files

    def get_step_status_from_exit_code(
        self,
        exit_code: int,
    ) -> StepStatus:
        """Map an exit code to a step status.

        Args:
            exit_code (int): A process exit code.

        Raises:
            ValueError: Raised if the exit code is not mapped to a step status.

        Returns:
            StepStatus: The step status inferred from the exit code.
        """
        if exit_code == self.success_exit_code:
            return StepStatus.SUCCESS
        elif self.skipped_exit_code is not None and exit_code == self.skipped_exit_code:
            return StepStatus.SKIPPED
        else:
            return StepStatus.FAILURE

    async def get_step_result(self, container: Container) -> StepResult:
        """Concurrent retrieval of exit code, stdout and stdout of a container.

        Create a StepResult object from these objects.

        Args:
            container (Container): The container from which we want to infer a step result/

        Returns:
            StepResult: Failure or success with stdout and stderr.
        """
        exit_code, stdout, stderr = await get_exec_result(container)
        if self.context.is_local and self.should_persist_stdout_stderr_logs:
            await self.write_log_files(stdout, stderr)
        return StepResult(
            self,
            self.get_step_status_from_exit_code(exit_code),
            stderr=stderr,
            stdout=stdout,
            output_artifact=container,
        )

    def _get_timed_out_step_result(self) -> StepResult:
        return StepResult(
            self,
            StepStatus.FAILURE,
            stdout=f"Timed out after the max duration of {format_duration(self.max_duration)}. Please checkout the Dagger logs to see what happened.",
        )


class PytestStep(Step, ABC):
    """An abstract class to run pytest tests and evaluate success or failure according to pytest logs."""

    skipped_exit_code = 5

    async def _run_tests_in_directory(self, connector_under_test: Container, test_directory: str) -> StepResult:
        """Run the pytest tests in the test_directory that was passed.

        A StepStatus.SKIPPED is returned if no tests were discovered.

        Args:
            connector_under_test (Container): The connector under test container.
            test_directory (str): The directory in which the python test modules are declared

        Returns:
            Tuple[StepStatus, Optional[str], Optional[str]]: Tuple of StepStatus, stderr and stdout.
        """
        test_config = "pytest.ini" if await check_path_in_workdir(connector_under_test, "pytest.ini") else "/" + PYPROJECT_TOML_FILE_PATH
        if await check_path_in_workdir(connector_under_test, test_directory):
            tester = connector_under_test.with_exec(
                [
                    "python",
                    "-m",
                    "pytest",
                    "-s",
                    test_directory,
                    "-c",
                    test_config,
                ]
            )
            return await self.get_step_result(tester)

        else:
            return StepResult(self, StepStatus.SKIPPED)


class NoOpStep(Step):
    """A step that does nothing."""

    title = "No Op"
    should_log = False

    def __init__(self, context: PipelineContext, step_status: StepStatus) -> None:
        super().__init__(context)
        self.step_status = step_status

    async def _run(self, *args, **kwargs) -> StepResult:
        return StepResult(self, self.step_status)


@dataclass(frozen=True)
class StepResult:
    """A dataclass to capture the result of a step."""

    step: Step
    status: StepStatus
    created_at: datetime = field(default_factory=datetime.utcnow)
    stderr: Optional[str] = None
    stdout: Optional[str] = None
    output_artifact: Any = None

    def __repr__(self) -> str:  # noqa D105
        return f"{self.step.title}: {self.status.value}"

    def __str__(self) -> str:  # noqa D105
        return f"{self.step.title}: {self.status.value}\n\nSTDOUT:\n{self.stdout}\n\nSTDERR:\n{self.stderr}"

    def __post_init__(self):
        if self.stderr:
            super().__setattr__("stderr", self.redact_secrets_from_string(self.stderr))
        if self.stdout:
            super().__setattr__("stdout", self.redact_secrets_from_string(self.stdout))

    def redact_secrets_from_string(self, value: str) -> str:
        for secret in self.step.context.secrets_to_mask:
            value = value.replace(secret, "********")
        return value


@dataclass(frozen=True)
class Report:
    """A dataclass to build reports to share pipelines executions results with the user."""

    pipeline_context: PipelineContext
    steps_results: List[StepResult]
    created_at: datetime = field(default_factory=datetime.utcnow)
    name: str = "REPORT"
    filename: str = "output"

    @property
    def report_output_prefix(self) -> str:  # noqa D102
        return self.pipeline_context.report_output_prefix

    @property
    def json_report_file_name(self) -> str:  # noqa D102
        return self.filename + ".json"

    @property
    def json_report_remote_storage_key(self) -> str:  # noqa D102
        return f"{self.report_output_prefix}/{self.json_report_file_name}"

    @property
    def failed_steps(self) -> List[StepResult]:  # noqa D102
        return [step_result for step_result in self.steps_results if step_result.status is StepStatus.FAILURE]

    @property
    def successful_steps(self) -> List[StepResult]:  # noqa D102
        return [step_result for step_result in self.steps_results if step_result.status is StepStatus.SUCCESS]

    @property
    def skipped_steps(self) -> List[StepResult]:  # noqa D102
        return [step_result for step_result in self.steps_results if step_result.status is StepStatus.SKIPPED]

    @property
    def success(self) -> bool:  # noqa D102
        return len(self.failed_steps) == 0

    @property
    def run_duration(self) -> timedelta:  # noqa D102
        return self.pipeline_context.stopped_at - self.pipeline_context.started_at

    @property
    def lead_duration(self) -> timedelta:  # noqa D102
        return self.pipeline_context.stopped_at - self.pipeline_context.created_at

    @property
    def remote_storage_enabled(self) -> bool:  # noqa D102
        return self.pipeline_context.is_ci

    async def save_local(self, filename: str, content: str) -> Path:
        """Save the report files locally."""
        local_path = anyio.Path(f"{LOCAL_REPORTS_PATH_ROOT}/{self.report_output_prefix}/{filename}")
        await local_path.parents[0].mkdir(parents=True, exist_ok=True)
        await local_path.write_text(content)
        return local_path

    async def save_remote(self, local_path: Path, remote_key: str, content_type: str = None) -> int:
        gcs_cp_flags = None if content_type is None else [f"--content-type={content_type}"]
        local_file = self.pipeline_context.dagger_client.host().directory(".", include=[str(local_path)]).file(str(local_path))
        report_upload_exit_code, _, _ = await remote_storage.upload_to_gcs(
            dagger_client=self.pipeline_context.dagger_client,
            file_to_upload=local_file,
            key=remote_key,
            bucket=self.pipeline_context.ci_report_bucket,
            gcs_credentials=self.pipeline_context.ci_gcs_credentials_secret,
            flags=gcs_cp_flags,
        )
        gcs_uri = "gs://" + self.pipeline_context.ci_report_bucket + "/" + remote_key
        public_url = f"{GCS_PUBLIC_DOMAIN}/{self.pipeline_context.ci_report_bucket}/{remote_key}"
        if report_upload_exit_code != 0:
            self.pipeline_context.logger.error(f"Uploading {local_path} to {gcs_uri} failed.")
        else:
            self.pipeline_context.logger.info(f"Uploading {local_path} to {gcs_uri} succeeded. Public URL: {public_url}")
        return report_upload_exit_code

    async def save(self) -> None:
        """Save the report files."""
        local_json_path = await self.save_local(self.json_report_file_name, self.to_json())
        absolute_path = await local_json_path.absolute()
        self.pipeline_context.logger.info(f"Report saved locally at {absolute_path}")
        if self.remote_storage_enabled:
            await self.save_remote(local_json_path, self.json_report_remote_storage_key, "application/json")

    def to_json(self) -> str:
        """Create a JSON representation of the report.

        Returns:
            str: The JSON representation of the report.
        """
        return json.dumps(
            {
                "pipeline_name": self.pipeline_context.pipeline_name,
                "run_timestamp": self.pipeline_context.started_at.isoformat(),
                "run_duration": self.run_duration.total_seconds(),
                "success": self.success,
                "failed_steps": [s.step.__class__.__name__ for s in self.failed_steps],
                "successful_steps": [s.step.__class__.__name__ for s in self.successful_steps],
                "skipped_steps": [s.step.__class__.__name__ for s in self.skipped_steps],
                "gha_workflow_run_url": self.pipeline_context.gha_workflow_run_url,
                "pipeline_start_timestamp": self.pipeline_context.pipeline_start_timestamp,
                "pipeline_end_timestamp": round(self.pipeline_context.stopped_at.timestamp()),
                "pipeline_duration": round(self.pipeline_context.stopped_at.timestamp()) - self.pipeline_context.pipeline_start_timestamp,
                "git_branch": self.pipeline_context.git_branch,
                "git_revision": self.pipeline_context.git_revision,
                "ci_context": self.pipeline_context.ci_context,
                "pull_request_url": self.pipeline_context.pull_request.html_url if self.pipeline_context.pull_request else None,
            }
        )

    def print(self):
        """Print the test report to the console in a nice way."""
        pipeline_name = self.pipeline_context.pipeline_name
        main_panel_title = Text(f"{pipeline_name.upper()} - {self.name}")
        main_panel_title.stylize(Style(color="blue", bold=True))
        duration_subtitle = Text(f"⏲️  Total pipeline duration for {pipeline_name}: {format_duration(self.run_duration)}")
        step_results_table = Table(title="Steps results")
        step_results_table.add_column("Step")
        step_results_table.add_column("Result")
        step_results_table.add_column("Finished after")

        for step_result in self.steps_results:
            step = Text(step_result.step.title)
            step.stylize(step_result.status.get_rich_style())
            result = Text(step_result.status.value)
            result.stylize(step_result.status.get_rich_style())

            if step_result.status is StepStatus.SKIPPED:
                step_results_table.add_row(step, result, "N/A")
            else:
                run_time = format_duration((step_result.created_at - step_result.step.started_at))
                step_results_table.add_row(step, result, run_time)

        to_render = [step_results_table]
        if self.failed_steps:
            sub_panels = []
            for failed_step in self.failed_steps:
                errors = Text(failed_step.stderr)
                panel_title = Text(f"{pipeline_name} {failed_step.step.title.lower()} failures")
                panel_title.stylize(Style(color="red", bold=True))
                sub_panel = Panel(errors, title=panel_title)
                sub_panels.append(sub_panel)
            failures_group = Group(*sub_panels)
            to_render.append(failures_group)

        main_panel = Panel(Group(*to_render), title=main_panel_title, subtitle=duration_subtitle)
        console.print(main_panel)


@dataclass(frozen=True)
class ConnectorReport(Report):
    """A dataclass to build connector test reports to share pipelines executions results with the user."""

    @property
    def report_output_prefix(self) -> str:  # noqa D102
        return f"{self.pipeline_context.report_output_prefix}/{self.pipeline_context.connector.technical_name}/{self.pipeline_context.connector.version}"

    @property
    def html_report_file_name(self) -> str:  # noqa D102
        return self.filename + ".html"

    @property
    def html_report_remote_storage_key(self) -> str:  # noqa D102
        return f"{self.report_output_prefix}/{self.html_report_file_name}"

    @property
    def html_report_url(self) -> str:  # noqa D102
        return f"{GCS_PUBLIC_DOMAIN}/{self.pipeline_context.ci_report_bucket}/{self.html_report_remote_storage_key}"

    @property
    def should_be_commented_on_pr(self) -> bool:  # noqa D102
        return (
            self.pipeline_context.should_save_report
            and self.pipeline_context.is_ci
            and self.pipeline_context.pull_request
            and self.pipeline_context.PRODUCTION
        )

    def to_json(self) -> str:
        """Create a JSON representation of the connector test report.

        Returns:
            str: The JSON representation of the report.
        """
        return json.dumps(
            {
                "connector_technical_name": self.pipeline_context.connector.technical_name,
                "connector_version": self.pipeline_context.connector.version,
                "run_timestamp": self.created_at.isoformat(),
                "run_duration": self.run_duration.total_seconds(),
                "success": self.success,
                "failed_steps": [s.step.__class__.__name__ for s in self.failed_steps],
                "successful_steps": [s.step.__class__.__name__ for s in self.successful_steps],
                "skipped_steps": [s.step.__class__.__name__ for s in self.skipped_steps],
                "gha_workflow_run_url": self.pipeline_context.gha_workflow_run_url,
                "pipeline_start_timestamp": self.pipeline_context.pipeline_start_timestamp,
                "pipeline_end_timestamp": round(self.created_at.timestamp()),
                "pipeline_duration": round(self.created_at.timestamp()) - self.pipeline_context.pipeline_start_timestamp,
                "git_branch": self.pipeline_context.git_branch,
                "git_revision": self.pipeline_context.git_revision,
                "ci_context": self.pipeline_context.ci_context,
                "cdk_version": self.pipeline_context.cdk_version,
                "html_report_url": self.html_report_url,
            }
        )

    def post_comment_on_pr(self) -> None:
        icon_url = f"https://raw.githubusercontent.com/airbytehq/airbyte/{self.pipeline_context.git_revision}/{self.pipeline_context.connector.code_directory}/icon.svg"
        global_status_emoji = "✅" if self.success else "❌"
        commit_url = f"{self.pipeline_context.pull_request.html_url}/commits/{self.pipeline_context.git_revision}"
        markdown_comment = f'## <img src="{icon_url}" width="40" height="40"> {self.pipeline_context.connector.technical_name} test report (commit [`{self.pipeline_context.git_revision[:10]}`]({commit_url})) - {global_status_emoji}\n\n'
        markdown_comment += f"⏲️  Total pipeline duration: {format_duration(self.run_duration)} \n\n"
        report_data = [
            [step_result.step.title, step_result.status.get_emoji()]
            for step_result in self.steps_results
            if step_result.status is not StepStatus.SKIPPED
        ]
        markdown_comment += tabulate(report_data, headers=["Step", "Result"], tablefmt="pipe") + "\n\n"
        markdown_comment += f"🔗 [View the logs here]({self.html_report_url})\n\n"
        markdown_comment += "*Please note that tests are only run on PR ready for review. Please set your PR to draft mode to not flood the CI engine and upstream service on following commits.*\n"
        markdown_comment += "**You can run the same pipeline locally on this branch with the [airbyte-ci](https://github.com/airbytehq/airbyte/blob/master/airbyte-ci/connector_ops/connector_ops/pipelines/README.md) tool with the following command**\n"
        markdown_comment += f"```bash\nairbyte-ci connectors --name={self.pipeline_context.connector.technical_name} test\n```\n\n"
        self.pipeline_context.pull_request.create_issue_comment(markdown_comment)

    async def to_html(self) -> str:
        env = Environment(loader=PackageLoader("pipelines.tests"), autoescape=select_autoescape(), trim_blocks=False, lstrip_blocks=True)
        template = env.get_template("test_report.html.j2")
        template.globals["StepStatus"] = StepStatus
        template.globals["format_duration"] = format_duration
        local_icon_path = await Path(f"{self.pipeline_context.connector.code_directory}/icon.svg").resolve()
        template_context = {
            "connector_name": self.pipeline_context.connector.technical_name,
            "step_results": self.steps_results,
            "run_duration": self.run_duration,
            "created_at": self.created_at.isoformat(),
            "connector_version": self.pipeline_context.connector.version,
            "gha_workflow_run_url": None,
            "dagger_logs_url": None,
            "git_branch": self.pipeline_context.git_branch,
            "git_revision": self.pipeline_context.git_revision,
            "commit_url": None,
            "icon_url": local_icon_path.as_uri(),
        }

        if self.pipeline_context.is_ci:
            template_context["commit_url"] = f"https://github.com/airbytehq/airbyte/commit/{self.pipeline_context.git_revision}"
            template_context["gha_workflow_run_url"] = self.pipeline_context.gha_workflow_run_url
            template_context["dagger_logs_url"] = self.pipeline_context.dagger_logs_url
            template_context[
                "icon_url"
            ] = f"https://raw.githubusercontent.com/airbytehq/airbyte/{self.pipeline_context.git_revision}/{self.pipeline_context.connector.code_directory}/icon.svg"
        return template.render(template_context)

    async def save(self) -> None:
        local_html_path = await self.save_local(self.html_report_file_name, await self.to_html())
        absolute_path = await local_html_path.resolve()
        if self.pipeline_context.is_local:
            self.pipeline_context.logger.info(f"HTML report saved locally: {absolute_path}")
            self.pipeline_context.logger.info("Opening HTML report in browser.")
            webbrowser.open(absolute_path.as_uri())
        if self.remote_storage_enabled:
            await self.save_remote(local_html_path, self.html_report_remote_storage_key, "text/html")
            self.pipeline_context.logger.info(f"HTML report uploaded to {self.html_report_url}")
        await super().save()

    def print(self):
        """Print the test report to the console in a nice way."""
        connector_name = self.pipeline_context.connector.technical_name
        main_panel_title = Text(f"{connector_name.upper()} - {self.name}")
        main_panel_title.stylize(Style(color="blue", bold=True))
        duration_subtitle = Text(f"⏲️  Total pipeline duration for {connector_name}: {format_duration(self.run_duration)}")
        step_results_table = Table(title="Steps results")
        step_results_table.add_column("Step")
        step_results_table.add_column("Result")
        step_results_table.add_column("Duration")

        for step_result in self.steps_results:
            step = Text(step_result.step.title)
            step.stylize(step_result.status.get_rich_style())
            result = Text(step_result.status.value)
            result.stylize(step_result.status.get_rich_style())
            step_results_table.add_row(step, result, format_duration(step_result.step.run_duration))

        details_instructions = Text("ℹ️  You can find more details with step executions logs in the saved HTML report.")
        to_render = [step_results_table, details_instructions]

        main_panel = Panel(Group(*to_render), title=main_panel_title, subtitle=duration_subtitle)
        console.print(main_panel)<|MERGE_RESOLUTION|>--- conflicted
+++ resolved
@@ -82,15 +82,12 @@
     title: ClassVar[str]
     max_retries: ClassVar[int] = 0
     should_log: ClassVar[bool] = True
-<<<<<<< HEAD
     should_persist_stdout_stderr_logs: ClassVar[bool] = True
     success_exit_code: ClassVar[int] = 0
     skipped_exit_code: ClassVar[int] = None
-=======
     # The max duration of a step run. If the step run for more than this duration it will be considered as timed out.
     # The default of 5 hours is arbitrary and can be changed if needed.
     max_duration: ClassVar[timedelta] = timedelta(hours=5)
->>>>>>> aab90a0e
 
     def __init__(self, context: PipelineContext) -> None:  # noqa D107
         self.context = context
@@ -114,16 +111,12 @@
             disabled_logger.disabled = True
             return disabled_logger
 
-<<<<<<< HEAD
     @property
     def dagger_client(self) -> Container:
         return self.context.dagger_client.pipeline(self.title)
 
-    async def log_progress(self, completion_event) -> None:
-=======
     async def log_progress(self, completion_event: anyio.Event) -> None:
         """Log the step progress every 30 seconds until the step is done."""
->>>>>>> aab90a0e
         while not completion_event.is_set():
             duration = datetime.utcnow() - self.started_at
             elapsed_seconds = duration.total_seconds()
