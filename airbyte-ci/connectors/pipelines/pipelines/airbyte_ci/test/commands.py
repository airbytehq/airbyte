--- conflicted
+++ resolved
@@ -5,11 +5,7 @@
 import logging
 
 import asyncclick as click
-<<<<<<< HEAD
-from pipelines.cli.click_decorators import click_ignore_unused_kwargs
-=======
 from pipelines.cli.click_decorators import click_ignore_unused_kwargs, click_merge_args_into_context_obj
->>>>>>> 139deeb0
 from pipelines.consts import DOCKER_VERSION
 from pipelines.helpers.utils import sh_dash_c
 from pipelines.models.contexts.click_pipeline_context import ClickPipelineContext, pass_pipeline_context
@@ -18,33 +14,17 @@
 @click.command()
 @click.argument("poetry_package_path")
 @click.option("--test-directory", default="tests", help="The directory containing the tests to run.")
-<<<<<<< HEAD
-@pass_pipeline_context
-@click_ignore_unused_kwargs
-async def test(
-    pipeline_context: ClickPipelineContext,
-    poetry_package_path: str,
-    test_directory: str,
-):
-=======
 @click_merge_args_into_context_obj
 @pass_pipeline_context
 @click_ignore_unused_kwargs
 async def test(pipeline_context: ClickPipelineContext):
->>>>>>> 139deeb0
     """Runs the tests for the given airbyte-ci package.
 
     Args:
         pipeline_context (ClickPipelineContext): The context object.
-<<<<<<< HEAD
-        poetry_package_path (str): Path to the poetry package to test, relative to airbyte-ci directory.
-        test_directory (str): The directory containing the tests to run.
-    """
-=======
     """
     poetry_package_path = pipeline_context.params["poetry_package_path"]
     test_directory = pipeline_context.params["test_directory"]
->>>>>>> 139deeb0
 
     logger = logging.getLogger(f"{poetry_package_path}.tests")
     logger.info(f"Running tests for {poetry_package_path}")
