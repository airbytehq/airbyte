#
# Copyright (c) 2023 Airbyte, Inc., all rights reserved.
#

import textwrap
from copy import deepcopy
from typing import TYPE_CHECKING

from base_images import version_registry  # type: ignore
from connector_ops.utils import ConnectorLanguage  # type: ignore
from dagger import Directory
from jinja2 import Template
from pipelines.airbyte_ci.connectors.bump_version.pipeline import AddChangelogEntry, BumpDockerImageTagInMetadata, get_bumped_version
from pipelines.airbyte_ci.connectors.context import ConnectorContext, PipelineContext
from pipelines.airbyte_ci.connectors.reports import ConnectorReport, Report
from pipelines.helpers import git
from pipelines.helpers.connectors import metadata_change_helpers
from pipelines.models.steps import Step, StepResult, StepStatus

if TYPE_CHECKING:
    from typing import Optional

    from anyio import Semaphore


class UpgradeBaseImageMetadata(Step):
    context: ConnectorContext

    title = "Upgrade the base image to the latest version in metadata.yaml"

    def __init__(
        self,
        context: ConnectorContext,
        repo_dir: Directory,
        set_if_not_exists: bool = True,
    ) -> None:
        super().__init__(context)
        self.repo_dir = repo_dir
        self.set_if_not_exists = set_if_not_exists

    async def get_latest_base_image_address(self) -> "Optional[str]":
        try:
            version_registry_for_language = await version_registry.get_registry_for_language(
                self.dagger_client, self.context.connector.language, (self.context.docker_hub_username, self.context.docker_hub_password)
            )
            return version_registry_for_language.latest_not_pre_released_published_entry.published_docker_image.address
        except NotImplementedError:
            return None

    @staticmethod
    def update_base_image_in_metadata(current_metadata: dict, latest_base_image_version_address: str) -> dict:
        current_connector_build_options = current_metadata["data"].get("connectorBuildOptions", {})
        updated_metadata = deepcopy(current_metadata)
        updated_metadata["data"]["connectorBuildOptions"] = {
            **current_connector_build_options,
            **{"baseImage": latest_base_image_version_address},
        }
        return updated_metadata

    async def _run(self) -> StepResult:
        latest_base_image_address = await self.get_latest_base_image_address()
        if latest_base_image_address is None:
            return StepResult(
                step=self,
                status=StepStatus.SKIPPED,
                stdout="Could not find a base image for this connector language.",
                output=self.repo_dir,
            )

        metadata_path = self.context.connector.metadata_file_path
        current_metadata = await metadata_change_helpers.get_current_metadata(self.repo_dir, metadata_path)
        current_base_image_address = current_metadata.get("data", {}).get("connectorBuildOptions", {}).get("baseImage")

        if current_base_image_address is None and not self.set_if_not_exists:
            return StepResult(
                step=self,
                status=StepStatus.SKIPPED,
                stdout="Connector does not have a base image metadata field.",
                output=self.repo_dir,
            )

        if current_base_image_address == latest_base_image_address:
            return StepResult(
                step=self,
                status=StepStatus.SKIPPED,
                stdout="Connector already uses latest base image",
                output=self.repo_dir,
            )
        updated_metadata = self.update_base_image_in_metadata(current_metadata, latest_base_image_address)
        updated_repo_dir = metadata_change_helpers.get_repo_dir_with_updated_metadata(self.repo_dir, metadata_path, updated_metadata)

        return StepResult(
            step=self,
            status=StepStatus.SUCCESS,
            stdout=f"Updated base image to {latest_base_image_address} in {metadata_path}",
            output=updated_repo_dir,
        )


class DeleteConnectorFile(Step):
    context: ConnectorContext

    def __init__(
        self,
        context: ConnectorContext,
        file_to_delete: str,
    ) -> None:
        super().__init__(context)
        self.file_to_delete = file_to_delete

    @property
    def title(self) -> str:
        return f"Delete {self.file_to_delete}"

    async def _run(self) -> StepResult:
        file_to_delete_path = self.context.connector.code_directory / self.file_to_delete
        if not file_to_delete_path.exists():
            return StepResult(
                step=self,
                status=StepStatus.SKIPPED,
                stdout=f"Connector does not have a {self.file_to_delete}",
            )
        # As this is a deletion of a file, this has to happen on the host fs
        # Deleting the file in a Directory container would not work because the directory.export method would not export the deleted file from the Directory back to host.
        file_to_delete_path.unlink()
        return StepResult(
            step=self,
            status=StepStatus.SUCCESS,
            stdout=f"Deleted {file_to_delete_path}",
        )


class AddBuildInstructionsToReadme(Step):
    context: ConnectorContext

    title = "Add build instructions to README.md"

    def __init__(self, context: PipelineContext, repo_dir: Directory) -> None:
        super().__init__(context)
        self.repo_dir = repo_dir

    async def _run(self) -> StepResult:
        readme_path = self.context.connector.code_directory / "README.md"
        if not readme_path.exists():
            return StepResult(
                step=self,
                status=StepStatus.SKIPPED,
                stdout="Connector does not have a documentation file.",
                output=self.repo_dir,
            )
        current_readme = await (await self.context.get_connector_dir(include=["README.md"])).file("README.md").contents()
        try:
            updated_readme = self.add_build_instructions(current_readme)
        except Exception as e:
            return StepResult(
                step=self,
                status=StepStatus.FAILURE,
                stdout=str(e),
                output=self.repo_dir,
            )
        updated_repo_dir = await self.repo_dir.with_new_file(str(readme_path), contents=updated_readme)
        return StepResult(
            step=self,
            status=StepStatus.SUCCESS,
            stdout=f"Added build instructions to {readme_path}",
            output=updated_repo_dir,
        )

    def add_build_instructions(self, og_doc_content: str) -> str:

        build_instructions_template = Template(
            textwrap.dedent(
                """

            #### Use `airbyte-ci` to build your connector
            The Airbyte way of building this connector is to use our `airbyte-ci` tool.
            You can follow install instructions [here](https://github.com/airbytehq/airbyte/blob/master/airbyte-ci/connectors/pipelines/README.md#L1).
            Then running the following command will build your connector:

            ```bash
            airbyte-ci connectors --name {{ connector_technical_name }} build
            ```
            Once the command is done, you will find your connector image in your local docker registry: `{{ connector_image }}:dev`.

            ##### Customizing our build process
            When contributing on our connector you might need to customize the build process to add a system dependency or set an env var.
            You can customize our build process by adding a `build_customization.py` module to your connector.
            This module should contain a `pre_connector_install` and `post_connector_install` async function that will mutate the base image and the connector container respectively.
            It will be imported at runtime by our build process and the functions will be called if they exist.

            Here is an example of a `build_customization.py` module:
            ```python
            from __future__ import annotations

            from typing import TYPE_CHECKING

            if TYPE_CHECKING:
                # Feel free to check the dagger documentation for more information on the Container object and its methods.
                # https://dagger-io.readthedocs.io/en/sdk-python-v0.6.4/
                from dagger import Container


            async def pre_connector_install(base_image_container: Container) -> Container:
                return await base_image_container.with_env_variable("MY_PRE_BUILD_ENV_VAR", "my_pre_build_env_var_value")

            async def post_connector_install(connector_container: Container) -> Container:
                return await connector_container.with_env_variable("MY_POST_BUILD_ENV_VAR", "my_post_build_env_var_value")
            ```

            #### Build your own connector image
            This connector is built using our dynamic built process in `airbyte-ci`.
            The base image used to build it is defined within the metadata.yaml file under the `connectorBuildOptions`.
            The build logic is defined using [Dagger](https://dagger.io/) [here](https://github.com/airbytehq/airbyte/blob/master/airbyte-ci/connectors/pipelines/pipelines/builds/python_connectors.py).
            It does not rely on a Dockerfile.

            If you would like to patch our connector and build your own a simple approach would be to:

            1. Create your own Dockerfile based on the latest version of the connector image.
            ```Dockerfile
            FROM {{ connector_image }}:latest

            COPY . ./airbyte/integration_code
            RUN pip install ./airbyte/integration_code

            # The entrypoint and default env vars are already set in the base image
            # ENV AIRBYTE_ENTRYPOINT "python /airbyte/integration_code/main.py"
            # ENTRYPOINT ["python", "/airbyte/integration_code/main.py"]
            ```
            Please use this as an example. This is not optimized.

            2. Build your image:
            ```bash
            docker build -t {{ connector_image }}:dev .
            # Running the spec command against your patched connector
            docker run {{ connector_image }}:dev spec
            ```
            """
            )
        )

        build_instructions = build_instructions_template.render(
            {
                "connector_image": self.context.connector.metadata["dockerRepository"],
                "connector_technical_name": self.context.connector.technical_name,
            }
        )

        og_lines = og_doc_content.splitlines()
        build_instructions_index = None
        run_instructions_index = None

        for line_no, line in enumerate(og_lines):
            if "#### Build" in line:
                build_instructions_index = line_no
            if "#### Run" in line:
                run_instructions_index = line_no
                break

        if build_instructions_index is None or run_instructions_index is None:
            raise Exception("Could not find build or run instructions in README.md")

        new_doc = "\n".join(og_lines[:build_instructions_index] + build_instructions.splitlines() + og_lines[run_instructions_index:])
        return new_doc


async def run_connector_base_image_upgrade_pipeline(context: ConnectorContext, semaphore: "Semaphore", set_if_not_exists: bool) -> Report:
    """Run a pipeline to upgrade for a single connector to use our base image."""
    async with semaphore:
        steps_results = []
        async with context:
            og_repo_dir = await context.get_repo_dir()
            update_base_image_in_metadata = UpgradeBaseImageMetadata(
                context,
                og_repo_dir,
                set_if_not_exists=set_if_not_exists,
            )
            update_base_image_in_metadata_result = await update_base_image_in_metadata.run()
            steps_results.append(update_base_image_in_metadata_result)
            final_repo_dir = update_base_image_in_metadata_result.output
            await og_repo_dir.diff(final_repo_dir).export(str(git.get_git_repo_path()))
            report = ConnectorReport(context, steps_results, name="BASE IMAGE UPGRADE RESULTS")
            context.report = report
    return report


async def run_connector_migration_to_base_image_pipeline(
    context: ConnectorContext, semaphore: "Semaphore", pull_request_number: str | None
) -> Report:
    async with semaphore:
        steps_results = []
        async with context:
            delete_docker_file = DeleteConnectorFile(
                context,
                "Dockerfile",
            )
            delete_docker_file_result = await delete_docker_file.run()
            steps_results.append(delete_docker_file_result)

            # DELETE BUILD.GRADLE IF NOT JAVA
            if context.connector.language is not ConnectorLanguage.JAVA:
                delete_gradle_file = DeleteConnectorFile(
                    context,
                    "build.gradle",
                )
                delete_gradle_file_result = await delete_gradle_file.run()
                steps_results.append(delete_gradle_file_result)

            og_repo_dir = await context.get_repo_dir()

            # latest_repo_dir_state gets mutated by each step
            latest_repo_dir_state = og_repo_dir

            # UPDATE BASE IMAGE IN METADATA
            update_base_image_in_metadata = UpgradeBaseImageMetadata(
                context,
                latest_repo_dir_state,
                set_if_not_exists=True,
            )
            update_base_image_in_metadata_result = await update_base_image_in_metadata.run()
            steps_results.append(update_base_image_in_metadata_result)
            if update_base_image_in_metadata_result.status is not StepStatus.SUCCESS:
                context.report = ConnectorReport(context, steps_results, name="BASE IMAGE UPGRADE RESULTS")
                return context.report

            latest_repo_dir_state = update_base_image_in_metadata_result.output
            # BUMP CONNECTOR VERSION IN METADATA
            new_version = get_bumped_version(context.connector.version, "patch")
            bump_version_in_metadata = BumpDockerImageTagInMetadata(
                context,
                latest_repo_dir_state,
                new_version,
            )
            bump_version_in_metadata_result = await bump_version_in_metadata.run()
            steps_results.append(bump_version_in_metadata_result)
            updated_repo_directory = bump_version_in_metadata_result.output

            latest_repo_dir_state = bump_version_in_metadata_result.output
            # ADD CHANGELOG ENTRY only if the PR number is provided.
            if pull_request_number is not None:
                add_changelog_entry = AddChangelogEntry(
                    context,
                    latest_repo_dir_state,
                    new_version,
                    "Base image migration: remove Dockerfile and use the python-connector-base image",
                    pull_request_number,
                )
                add_changelog_entry_result = await add_changelog_entry.run()
                steps_results.append(add_changelog_entry_result)
<<<<<<< HEAD
                updated_repo_directory = add_changelog_entry_result.output

            # UPDATE DOC
            add_build_instructions_to_doc = AddBuildInstructionsToReadme(context, updated_repo_directory)
=======
                latest_repo_dir_state = add_changelog_entry_result.output

            # UPDATE DOC
            add_build_instructions_to_doc = AddBuildInstructionsToReadme(
                context,
                latest_repo_dir_state,
            )
>>>>>>> 75ac5a98
            add_build_instructions_to_doc_results = await add_build_instructions_to_doc.run()
            steps_results.append(add_build_instructions_to_doc_results)
            latest_repo_dir_state = add_build_instructions_to_doc_results.output

            # EXPORT MODIFIED FILES BACK TO HOST
            await og_repo_dir.diff(latest_repo_dir_state).export(str(git.get_git_repo_path()))
            report = ConnectorReport(context, steps_results, name="MIGRATE TO BASE IMAGE RESULTS")
            context.report = report
    return report<|MERGE_RESOLUTION|>--- conflicted
+++ resolved
@@ -346,12 +346,6 @@
                 )
                 add_changelog_entry_result = await add_changelog_entry.run()
                 steps_results.append(add_changelog_entry_result)
-<<<<<<< HEAD
-                updated_repo_directory = add_changelog_entry_result.output
-
-            # UPDATE DOC
-            add_build_instructions_to_doc = AddBuildInstructionsToReadme(context, updated_repo_directory)
-=======
                 latest_repo_dir_state = add_changelog_entry_result.output
 
             # UPDATE DOC
@@ -359,7 +353,7 @@
                 context,
                 latest_repo_dir_state,
             )
->>>>>>> 75ac5a98
+
             add_build_instructions_to_doc_results = await add_build_instructions_to_doc.run()
             steps_results.append(add_build_instructions_to_doc_results)
             latest_repo_dir_state = add_build_instructions_to_doc_results.output
