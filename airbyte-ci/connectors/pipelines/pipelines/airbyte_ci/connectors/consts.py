# Copyright (c) 2023 Airbyte, Inc., all rights reserved.

from enum import Enum


class CONNECTOR_TEST_STEP_ID(str, Enum):
    """
    An enum for the different step ids of the connector test pipeline.
    """

    ACCEPTANCE = "acceptance"
    BUILD_NORMALIZATION = "build_normalization"
    BUILD_TAR = "build_tar"
    BUILD = "build"
    CHECK_BASE_IMAGE = "check_base_image"
    CHECK_PYTHON_REGISTRY_PUBLISH_CONFIGURATION = "check_python_registry_publish_configuration"
    INTEGRATION = "integration"
    AIRBYTE_LIB_VALIDATION = "airbyte_lib_validation"
    METADATA_VALIDATION = "metadata_validation"
    QA_CHECKS = "qa_checks"
    UNIT = "unit"
    VERSION_FOLLOW_CHECK = "version_follow_check"
    VERSION_INC_CHECK = "version_inc_check"
    TEST_ORCHESTRATOR = "test_orchestrator"
    DEPLOY_ORCHESTRATOR = "deploy_orchestrator"
    UPDATE_README = "update_readme"
    ADD_CHANGELOG_ENTRY = "add_changelog_entry"
    BUMP_METADATA_VERSION = "bump_metadata_version"
    REGRESSION_TEST = "regression_test"
    CHECK_MIGRATION_CANDIDATE = "check_migration_candidate"
    POETRY_INIT = "poetry_init"
    DELETE_SETUP_PY = "delete_setup_py"
<<<<<<< HEAD
    CHECK_UPDATE_CANDIDATE = "check_update_candidate"
    UPDATE_POETRY = "upgrade_poetry"
=======
    CONNECTOR_REGRESSION_TESTS = "connector_regression_tests"
>>>>>>> 75ac5a98

    def __str__(self) -> str:
        return self.value<|MERGE_RESOLUTION|>--- conflicted
+++ resolved
@@ -30,12 +30,9 @@
     CHECK_MIGRATION_CANDIDATE = "check_migration_candidate"
     POETRY_INIT = "poetry_init"
     DELETE_SETUP_PY = "delete_setup_py"
-<<<<<<< HEAD
     CHECK_UPDATE_CANDIDATE = "check_update_candidate"
     UPDATE_POETRY = "upgrade_poetry"
-=======
     CONNECTOR_REGRESSION_TESTS = "connector_regression_tests"
->>>>>>> 75ac5a98
 
     def __str__(self) -> str:
         return self.value