--- conflicted
+++ resolved
@@ -6,11 +6,7 @@
 
 from datetime import datetime
 from types import TracebackType
-<<<<<<< HEAD
-from typing import List, Optional
-=======
-from typing import Iterable, Optional
->>>>>>> a9b1e8d4
+from typing import Iterable, Optional, List
 
 import yaml
 import functools
@@ -66,11 +62,8 @@
         s3_build_cache_access_key_id: Optional[str] = None,
         s3_build_cache_secret_key: Optional[str] = None,
         concurrent_cat: Optional[bool] = False,
-<<<<<<< HEAD
         run_step_options: RunStepOptions = RunStepOptions(),
-=======
         targeted_platforms: Optional[Iterable[Platform]] = BUILD_PLATFORMS,
->>>>>>> a9b1e8d4
     ):
         """Initialize a connector context.
 
@@ -118,11 +111,8 @@
         self.s3_build_cache_access_key_id = s3_build_cache_access_key_id
         self.s3_build_cache_secret_key = s3_build_cache_secret_key
         self.concurrent_cat = concurrent_cat
-<<<<<<< HEAD
         self._connector_secrets = None
-=======
         self.targeted_platforms = targeted_platforms
->>>>>>> a9b1e8d4
 
         super().__init__(
             pipeline_name=pipeline_name,
@@ -140,12 +130,8 @@
             ci_gcs_credentials=ci_gcs_credentials,
             ci_git_user=ci_git_user,
             ci_github_access_token=ci_github_access_token,
-<<<<<<< HEAD
-            open_report_in_browser=open_report_in_browser,
             run_step_options=run_step_options,
-=======
             enable_report_auto_open=enable_report_auto_open,
->>>>>>> a9b1e8d4
         )
 
     @property
