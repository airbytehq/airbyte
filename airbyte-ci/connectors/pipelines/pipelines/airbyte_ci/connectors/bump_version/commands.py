#
# Copyright (c) 2023 Airbyte, Inc., all rights reserved.
#

import asyncclick as click
from pipelines.airbyte_ci.connectors.bump_version.pipeline import run_connector_version_bump_pipeline
from pipelines.airbyte_ci.connectors.context import ConnectorContext
from pipelines.airbyte_ci.connectors.pipeline import run_connectors_pipelines
from pipelines.cli.dagger_pipeline_command import DaggerPipelineCommand


@click.command(cls=DaggerPipelineCommand, short_help="Bump a connector version: update metadata.yaml and changelog.")
@click.argument("bump-type", type=click.Choice(["patch", "minor", "major"]))
@click.argument("pull-request-number", type=str)
@click.argument("changelog-entry", type=str)
@click.pass_context
async def bump_version(
    ctx: click.Context,
    bump_type: str,
    pull_request_number: str,
    changelog_entry: str,
) -> bool:
    """Bump a connector version: update metadata.yaml and changelog."""

    connectors_contexts = [
        ConnectorContext(
            pipeline_name=f"Upgrade base image versions of connector {connector.technical_name}",
            connector=connector,
            is_local=ctx.obj["is_local"],
            git_branch=ctx.obj["git_branch"],
            git_revision=ctx.obj["git_revision"],
            ci_report_bucket=ctx.obj["ci_report_bucket_name"],
            report_output_prefix=ctx.obj["report_output_prefix"],
            use_remote_secrets=ctx.obj["use_remote_secrets"],
            gha_workflow_run_url=ctx.obj.get("gha_workflow_run_url"),
            dagger_logs_url=ctx.obj.get("dagger_logs_url"),
            pipeline_start_timestamp=ctx.obj.get("pipeline_start_timestamp"),
            ci_context=ctx.obj.get("ci_context"),
            ci_gcs_credentials=ctx.obj["ci_gcs_credentials"],
            ci_git_user=ctx.obj["ci_git_user"],
            ci_github_access_token=ctx.obj["ci_github_access_token"],
<<<<<<< HEAD
            enable_report_auto_open=False,
=======
            open_report_in_browser=False,
            s3_build_cache_access_key_id=ctx.obj.get("s3_build_cache_access_key_id"),
            s3_build_cache_secret_key=ctx.obj.get("s3_build_cache_secret_key"),
>>>>>>> df9da285
        )
        for connector in ctx.obj["selected_connectors_with_modified_files"]
    ]

    await run_connectors_pipelines(
        connectors_contexts,
        run_connector_version_bump_pipeline,
        "Version bump pipeline pipeline",
        ctx.obj["concurrency"],
        ctx.obj["dagger_logs_path"],
        ctx.obj["execute_timeout"],
        bump_type,
        changelog_entry,
        pull_request_number,
    )

    return True<|MERGE_RESOLUTION|>--- conflicted
+++ resolved
@@ -39,13 +39,9 @@
             ci_gcs_credentials=ctx.obj["ci_gcs_credentials"],
             ci_git_user=ctx.obj["ci_git_user"],
             ci_github_access_token=ctx.obj["ci_github_access_token"],
-<<<<<<< HEAD
             enable_report_auto_open=False,
-=======
-            open_report_in_browser=False,
             s3_build_cache_access_key_id=ctx.obj.get("s3_build_cache_access_key_id"),
             s3_build_cache_secret_key=ctx.obj.get("s3_build_cache_secret_key"),
->>>>>>> df9da285
         )
         for connector in ctx.obj["selected_connectors_with_modified_files"]
     ]
