#
# Copyright (c) 2023 Airbyte, Inc., all rights reserved.
#

import shutil
from typing import Dict, List

import asyncclick as click
from pipelines import main_logger
from pipelines.airbyte_ci.connectors.consts import CONNECTOR_TEST_STEP_ID
from pipelines.airbyte_ci.connectors.context import ConnectorContext
from pipelines.airbyte_ci.connectors.pipeline import run_connectors_pipelines
from pipelines.airbyte_ci.connectors.test.pipeline import run_connector_test_pipeline
from pipelines.airbyte_ci.connectors.test.steps.common import RegressionTests
from pipelines.cli.click_decorators import click_ci_requirements_option
from pipelines.cli.dagger_pipeline_command import DaggerPipelineCommand
from pipelines.consts import LOCAL_BUILD_PLATFORM, ContextState
from pipelines.helpers.execution import argument_parsing
from pipelines.helpers.execution.run_steps import RunStepOptions
from pipelines.helpers.github import update_global_commit_status_check_for_tests
from pipelines.helpers.utils import fail_if_missing_docker_hub_creds
from pipelines.models.steps import STEP_PARAMS


@click.command(
    cls=DaggerPipelineCommand,
    help="Test all the selected connectors.",
    context_settings=dict(
        ignore_unknown_options=True,
    ),
)
@click_ci_requirements_option()
@click.option(
    "--code-tests-only",
    is_flag=True,
    help=("Only execute code tests. " "Metadata checks, QA, and acceptance tests will be skipped."),
    default=False,
    type=bool,
)
@click.option(
    "--fail-fast",
    help="When enabled, tests will fail fast.",
    default=False,
    type=bool,
    is_flag=True,
)
@click.option(
    "--concurrent-cat",
    help="When enabled, the CAT tests will run concurrently. Be careful about rate limits",
    default=False,
    type=bool,
    is_flag=True,
)
@click.option(
    "--skip-step",
    "-x",
    "skip_steps",
    multiple=True,
    type=click.Choice([step_id.value for step_id in CONNECTOR_TEST_STEP_ID]),
    help="Skip a step by name. Can be used multiple times to skip multiple steps.",
)
@click.option(
    "--only-step",
    "-k",
    "only_steps",
    multiple=True,
    type=click.Choice([step_id.value for step_id in CONNECTOR_TEST_STEP_ID]),
    help="Only run specific step by name. Can be used multiple times to keep multiple steps.",
)
@click.argument(
    "extra_params", nargs=-1, type=click.UNPROCESSED, callback=argument_parsing.build_extra_params_mapping(CONNECTOR_TEST_STEP_ID)
)
@click.pass_context
async def test(
    ctx: click.Context,
    code_tests_only: bool,
    fail_fast: bool,
    concurrent_cat: bool,
    skip_steps: List[str],
    only_steps: List[str],
    extra_params: Dict[CONNECTOR_TEST_STEP_ID, STEP_PARAMS],
) -> bool:
    """Runs a test pipeline for the selected connectors.

    Args:
        ctx (click.Context): The click context.
    """
    if only_steps and skip_steps:
        raise click.UsageError("Cannot use both --only-step and --skip-step at the same time.")
    if not only_steps:
        skip_steps = list(skip_steps)
        skip_steps += [CONNECTOR_TEST_STEP_ID.CONNECTOR_REGRESSION_TESTS]
    if ctx.obj["is_ci"]:
        fail_if_missing_docker_hub_creds(ctx)

    if ctx.obj["selected_connectors_with_modified_files"]:
        update_global_commit_status_check_for_tests(ctx.obj, "pending")
    else:
        main_logger.warn("No connector were selected for testing.")
        update_global_commit_status_check_for_tests(ctx.obj, "success")
        return True

    run_step_options = RunStepOptions(
        fail_fast=fail_fast,
        skip_steps=[CONNECTOR_TEST_STEP_ID(step_id) for step_id in skip_steps],
        keep_steps=[CONNECTOR_TEST_STEP_ID(step_id) for step_id in only_steps],
        step_params=extra_params,
    )

    connectors_tests_contexts = [
        ConnectorContext(
            pipeline_name=f"Testing connector {connector.technical_name}",
            connector=connector,
            is_local=ctx.obj["is_local"],
            git_branch=ctx.obj["git_branch"],
            git_revision=ctx.obj["git_revision"],
<<<<<<< HEAD
            diffed_branch=ctx.obj["diffed_branch"],
            git_repo_url=ctx.obj["git_repo_url"],
=======
            ci_git_user=ctx.obj["ci_git_user"],
            ci_github_access_token=ctx.obj["ci_github_access_token"],
>>>>>>> e27fda28
            ci_report_bucket=ctx.obj["ci_report_bucket_name"],
            report_output_prefix=ctx.obj["report_output_prefix"],
            use_remote_secrets=ctx.obj["use_remote_secrets"],
            gha_workflow_run_url=ctx.obj.get("gha_workflow_run_url"),
            dagger_logs_url=ctx.obj.get("dagger_logs_url"),
            pipeline_start_timestamp=ctx.obj.get("pipeline_start_timestamp"),
            ci_context=ctx.obj.get("ci_context"),
            pull_request=ctx.obj.get("pull_request"),
            ci_gcs_credentials=ctx.obj["ci_gcs_credentials"],
            code_tests_only=code_tests_only,
            use_local_cdk=ctx.obj.get("use_local_cdk"),
            s3_build_cache_access_key_id=ctx.obj.get("s3_build_cache_access_key_id"),
            s3_build_cache_secret_key=ctx.obj.get("s3_build_cache_secret_key"),
            docker_hub_username=ctx.obj.get("docker_hub_username"),
            docker_hub_password=ctx.obj.get("docker_hub_password"),
            concurrent_cat=concurrent_cat,
            run_step_options=run_step_options,
            targeted_platforms=[LOCAL_BUILD_PLATFORM],
        )
        for connector in ctx.obj["selected_connectors_with_modified_files"]
    ]

    try:
        await run_connectors_pipelines(
            [connector_context for connector_context in connectors_tests_contexts],
            run_connector_test_pipeline,
            "Test Pipeline",
            ctx.obj["concurrency"],
            ctx.obj["dagger_logs_path"],
            ctx.obj["execute_timeout"],
        )
    except Exception as e:
        main_logger.error("An error occurred while running the test pipeline", exc_info=e)
        update_global_commit_status_check_for_tests(ctx.obj, "failure")
        return False

    finally:
        if RegressionTests.regression_tests_artifacts_dir.exists():
            shutil.rmtree(RegressionTests.regression_tests_artifacts_dir)
            main_logger.info(f"  Test artifacts cleaned up from {RegressionTests.regression_tests_artifacts_dir}")

    @ctx.call_on_close
    def send_commit_status_check() -> None:
        if ctx.obj["is_ci"]:
            global_success = all(connector_context.state is ContextState.SUCCESSFUL for connector_context in connectors_tests_contexts)
            update_global_commit_status_check_for_tests(ctx.obj, "success" if global_success else "failure")

    # If we reach this point, it means that all the connectors have been tested so the pipeline did its job and can exit with success.
    return True<|MERGE_RESOLUTION|>--- conflicted
+++ resolved
@@ -114,13 +114,10 @@
             is_local=ctx.obj["is_local"],
             git_branch=ctx.obj["git_branch"],
             git_revision=ctx.obj["git_revision"],
-<<<<<<< HEAD
             diffed_branch=ctx.obj["diffed_branch"],
             git_repo_url=ctx.obj["git_repo_url"],
-=======
             ci_git_user=ctx.obj["ci_git_user"],
             ci_github_access_token=ctx.obj["ci_github_access_token"],
->>>>>>> e27fda28
             ci_report_bucket=ctx.obj["ci_report_bucket_name"],
             report_output_prefix=ctx.obj["report_output_prefix"],
             use_remote_secrets=ctx.obj["use_remote_secrets"],
