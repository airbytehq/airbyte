#
# Copyright (c) 2023 Airbyte, Inc., all rights reserved.
#

"""This module groups util function used in pipelines."""
from __future__ import annotations

import contextlib
import datetime
import json
import os
import re
import sys
import unicodedata
from glob import glob
from io import TextIOWrapper
from pathlib import Path
from typing import TYPE_CHECKING, Any, Callable, List, Optional, Set, Tuple, Union

import anyio
import asyncer
import click
import git
from connector_ops.utils import get_all_released_connectors, get_changed_connectors
from dagger import Client, Config, Connection, Container, DaggerError, ExecError, File, ImageLayerCompression, QueryError, Secret
from google.cloud import storage
from google.oauth2 import service_account
from more_itertools import chunked
from pipelines import consts, main_logger, sentry_utils
from pipelines.consts import GCS_PUBLIC_DOMAIN

if TYPE_CHECKING:
<<<<<<< HEAD
    from connector_ops.utils import Connector
=======
>>>>>>> 6103ce1a
    from github import PullRequest
    from pipelines.contexts import ConnectorContext

DAGGER_CONFIG = Config(log_output=sys.stderr)
AIRBYTE_REPO_URL = "https://github.com/airbytehq/airbyte.git"
METADATA_FILE_NAME = "metadata.yaml"
METADATA_ICON_FILE_NAME = "icon.svg"
DIFF_FILTER = "MADRT"  # Modified, Added, Deleted, Renamed, Type changed
IGNORED_FILE_EXTENSIONS = [".md"]
ALL_CONNECTOR_DEPENDENCIES = [(connector, connector.get_local_dependency_paths()) for connector in get_all_released_connectors()]


# This utils will probably be redundant once https://github.com/dagger/dagger/issues/3764 is implemented
async def check_path_in_workdir(container: Container, path: str) -> bool:
    """Check if a local path is mounted to the working directory of a container.

    Args:
        container (Container): The container on which we want the check the path existence.
        path (str): Directory or file path we want to check the existence in the container working directory.

    Returns:
        bool: Whether the path exists in the container working directory.
    """
    workdir = (await container.with_exec(["pwd"]).stdout()).strip()
    mounts = await container.mounts()
    if workdir in mounts:
        expected_file_path = Path(workdir[1:]) / path
        return expected_file_path.is_file() or expected_file_path.is_dir()
    else:
        return False


def secret_host_variable(client: Client, name: str, default: str = ""):
    """Add a host environment variable as a secret in a container.

    Example:
        >>> container.with_(secret_host_variable(client, "MY_SECRET"))

    Args:
        client (Client): The dagger client.
        name (str): The name of the environment variable. The same name will be
            used in the container, for the secret name and for the host variable.
        default (str): The default value to use if the host variable is not set. Defaults to "".

    Returns:
        Callable[[Container], Container]: A function that can be used in a `Container.with_()` method.
    """

    def _secret_host_variable(container: Container):
        return container.with_secret_variable(name, get_secret_host_variable(client, name, default))

    return _secret_host_variable


def get_secret_host_variable(client: Client, name: str, default: str = "") -> Secret:
    """Creates a dagger.Secret from a host environment variable.

    Args:
        client (Client): The dagger client.
        name (str): The name of the environment variable. The same name will be used for the secret.
        default (str): The default value to use if the host variable is not set. Defaults to "".

    Returns:
        Secret: A dagger secret.
    """
    return client.set_secret(name, os.environ.get(name, default))


# This utils will probably be redundant once https://github.com/dagger/dagger/issues/3764 is implemented
async def get_file_contents(container: Container, path: str) -> Optional[str]:
    """Retrieve a container file contents.

    Args:
        container (Container): The container hosting the file you want to read.
        path (str): Path, in the container, to the file you want to read.

    Returns:
        Optional[str]: The file content if the file exists in the container, None otherwise.
    """
    try:
        return await container.file(path).contents()
    except QueryError as e:
        if "no such file or directory" not in str(e):
            # this error could come from a network issue
            raise
    return None


@contextlib.contextmanager
def catch_exec_error_group():
    try:
        yield
    except anyio.ExceptionGroup as eg:
        for e in eg.exceptions:
            if isinstance(e, ExecError):
                raise e
        raise


async def get_container_output(container: Container) -> Tuple[str, str]:
    """Retrieve both stdout and stderr of a container, concurrently.

    Args:
        container (Container): The container to execute.

    Returns:
        Tuple[str, str]: The stdout and stderr of the container, respectively.
    """
    with catch_exec_error_group():
        async with asyncer.create_task_group() as task_group:
            soon_stdout = task_group.soonify(container.stdout)()
            soon_stderr = task_group.soonify(container.stderr)()
    return soon_stdout.value, soon_stderr.value


async def get_exec_result(container: Container) -> Tuple[int, str, str]:
    """Retrieve the exit_code along with stdout and stderr of a container by handling the ExecError.

    Note: It is preferrable to not worry about the exit code value and just capture
    ExecError to handle errors. This is offered as a convenience when the exit code
    value is actually needed.

    If the container has a file at /exit_code, the exit code will be read from it.
    See hacks.never_fail_exec for more details.

    Args:
        container (Container): The container to execute.

    Returns:
        Tuple[int, str, str]: The exit_code, stdout and stderr of the container, respectively.
    """
    try:
        exit_code = 0
        in_file_exit_code = await get_file_contents(container, "/exit_code")
        if in_file_exit_code:
            exit_code = int(in_file_exit_code)
        return exit_code, *(await get_container_output(container))
    except ExecError as e:
        return e.exit_code, e.stdout, e.stderr


async def with_exit_code(container: Container) -> int:
    """Read the container exit code.

    Args:
        container (Container): The container from which you want to read the exit code.

    Returns:
        int: The exit code.
    """
    try:
        await container
    except ExecError as e:
        return e.exit_code
    return 0


async def with_stderr(container: Container) -> str:
    """Retrieve the stderr of a container even on execution error."""
    try:
        return await container.stderr()
    except ExecError as e:
        return e.stderr


async def with_stdout(container: Container) -> str:
    """Retrieve the stdout of a container even on execution error."""
    try:
        return await container.stdout()
    except ExecError as e:
        return e.stdout


def get_current_git_branch() -> str:  # noqa D103
    return git.Repo().active_branch.name


def get_current_git_revision() -> str:  # noqa D103
    return git.Repo().head.object.hexsha


def get_current_epoch_time() -> int:  # noqa D103
    return round(datetime.datetime.utcnow().timestamp())


async def get_modified_files_in_branch_remote(
    current_git_branch: str, current_git_revision: str, diffed_branch: str = "origin/master"
) -> Set[str]:
    """Use git diff to spot the modified files on the remote branch."""
    async with Connection(DAGGER_CONFIG) as dagger_client:
        modified_files = await (
            dagger_client.container()
            .from_("alpine/git:latest")
            .with_workdir("/repo")
            .with_exec(["init"])
            .with_env_variable("CACHEBUSTER", current_git_revision)
            .with_exec(
                [
                    "remote",
                    "add",
                    "--fetch",
                    "--track",
                    diffed_branch.split("/")[-1],
                    "--track",
                    current_git_branch,
                    "origin",
                    AIRBYTE_REPO_URL,
                ]
            )
            .with_exec(["checkout", "-t", f"origin/{current_git_branch}"])
            .with_exec(["diff", f"--diff-filter={DIFF_FILTER}", "--name-only", f"{diffed_branch}...{current_git_revision}"])
            .stdout()
        )
    return set(modified_files.split("\n"))


def get_modified_files_in_branch_local(current_git_revision: str, diffed_branch: str = "master") -> Set[str]:
    """Use git diff and git status to spot the modified files on the local branch."""
    airbyte_repo = git.Repo()
    modified_files = airbyte_repo.git.diff(
        f"--diff-filter={DIFF_FILTER}", "--name-only", f"{diffed_branch}...{current_git_revision}"
    ).split("\n")
    status_output = airbyte_repo.git.status("--porcelain")
    for not_committed_change in status_output.split("\n"):
        file_path = not_committed_change.strip().split(" ")[-1]
        if file_path:
            modified_files.append(file_path)
    return set(modified_files)


def get_modified_files_in_branch(current_git_branch: str, current_git_revision: str, diffed_branch: str, is_local: bool = True) -> Set[str]:
    """Retrieve the list of modified files on the branch."""
    if is_local:
        return get_modified_files_in_branch_local(current_git_revision, diffed_branch)
    else:
        return anyio.run(get_modified_files_in_branch_remote, current_git_branch, current_git_revision, diffed_branch)


async def get_modified_files_in_commit_remote(current_git_branch: str, current_git_revision: str) -> Set[str]:
    async with Connection(DAGGER_CONFIG) as dagger_client:
        modified_files = await (
            dagger_client.container()
            .from_("alpine/git:latest")
            .with_workdir("/repo")
            .with_exec(["init"])
            .with_env_variable("CACHEBUSTER", current_git_revision)
            .with_exec(
                [
                    "remote",
                    "add",
                    "--fetch",
                    "--track",
                    current_git_branch,
                    "origin",
                    AIRBYTE_REPO_URL,
                ]
            )
            .with_exec(["checkout", "-t", f"origin/{current_git_branch}"])
            .with_exec(["diff-tree", "--no-commit-id", "--name-only", current_git_revision, "-r"])
            .stdout()
        )
    return set(modified_files.split("\n"))


def get_modified_files_in_commit_local(current_git_revision: str) -> Set[str]:
    airbyte_repo = git.Repo()
    modified_files = airbyte_repo.git.diff_tree("--no-commit-id", "--name-only", current_git_revision, "-r").split("\n")
    return set(modified_files)


def get_modified_files_in_commit(current_git_branch: str, current_git_revision: str, is_local: bool = True) -> Set[str]:
    if is_local:
        return get_modified_files_in_commit_local(current_git_revision)
    else:
        return anyio.run(get_modified_files_in_commit_remote, current_git_branch, current_git_revision)


def get_modified_files_in_pull_request(pull_request: PullRequest) -> List[str]:
    """Retrieve the list of modified files in a pull request."""
    return [f.filename for f in pull_request.get_files()]


def get_last_commit_message() -> str:
    """Retrieve the last commit message."""
    return git.Repo().head.commit.message


def _is_ignored_file(file_path: Union[str, Path]) -> bool:
    """Check if the provided file has an ignored extension."""
    return Path(file_path).suffix in IGNORED_FILE_EXTENSIONS


def _file_path_starts_with(given_file_path: Path, starts_with_path: Path) -> bool:
    """Check if the file path starts with the connector dependency path."""
    given_file_path_parts = given_file_path.parts
    starts_with_path_parts = starts_with_path.parts

    return given_file_path_parts[: len(starts_with_path_parts)] == starts_with_path_parts


def _find_modified_connectors(file_path: Union[str, Path], dependency_scanning: bool = True) -> dict:
    """Find all connectors impacted by the file change."""
    modified_connectors = {}
    for connector, connector_dependencies in ALL_CONNECTOR_DEPENDENCIES:
        if Path(file_path).is_relative_to(Path(connector.code_directory)):
            main_logger.info(f"Adding connector '{connector}' due to connector file modification: {file_path}.")
            modified_connectors.setdefault(connector, [])
            modified_connectors[connector].append(file_path)

        if dependency_scanning:
            for connector_dependency in connector_dependencies:
                if Path(file_path).is_relative_to(Path(connector_dependency)):
                    # Add the connector to the modified connectors
                    modified_connectors.setdefault(connector, [])
                    main_logger.info(f"Adding connector '{connector}' due to dependency modification: '{file_path}'.")

    return modified_connectors


def get_modified_connectors_and_files(
    modified_files: Set[Union[str, Path]], metadata_modification_only: bool = False, dependency_scanning: bool = True
) -> dict[Connector, Set[Union[str, Path]]]:
    """Create a mapping of modified connectors (key) and modified files (value).
    As we call connector.get_local_dependencies_paths() any modification to a dependency will trigger connector pipeline for all connectors that depend on it.
    The get_local_dependencies_paths function currently computes dependencies for Java connectors only.
    It's especially useful to trigger tests of strict-encrypt variant when a change is made to the base connector.
    Or to tests all jdbc connectors when a change is made to source-jdbc or base-java.
    We'll consider extending the dependency resolution to Python connectors once we confirm that it's needed and feasible in term of scale.
    """

    # Ignore files with certain extensions
    modified_files = [file for file in modified_files if not _is_ignored_file(file)]
    if metadata_modification_only:
        modified_files = get_modified_metadata_files(modified_files)
        main_logger.info(f"Modified metadata files: {modified_files}")
    modified_connectors = {}
    for modified_file in modified_files:
        modified_connectors.update(_find_modified_connectors(modified_file, dependency_scanning))
    return modified_connectors


def get_connector_modified_files(connector: Connector, all_modified_files: Set[Union[str, Path]]) -> Set[Union[str, Path]]:
    for modified_file in all_modified_files:
        modified_file_path = Path(modified_file)
        if modified_file_path.is_relative_to(connector.code_directory):
            yield modified_file


def get_modified_metadata_files(modified_files: Set[Union[str, Path]]) -> Set[Path]:
    return {
        Path(str(f))
        for f in modified_files
        if str(f).endswith(METADATA_FILE_NAME) and str(f).startswith("airbyte-integrations/connectors") and "-scaffold-" not in str(f)
    }


def get_expected_metadata_files(modified_files: Set[Union[str, Path]]) -> Set[Path]:
    changed_connectors = get_changed_connectors(modified_files=modified_files)
    return {changed_connector.metadata_file_path for changed_connector in changed_connectors}


def get_all_metadata_files() -> Set[Path]:
    return {
        Path(metadata_file)
        for metadata_file in glob("airbyte-integrations/connectors/**/metadata.yaml", recursive=True)
        if "-scaffold-" not in metadata_file
    }


def slugify(value: Any, allow_unicode: bool = False):
    """
    Taken from https://github.com/django/django/blob/master/django/utils/text.py.

    Convert to ASCII if 'allow_unicode' is False. Convert spaces or repeated
    dashes to single dashes. Remove characters that aren't alphanumerics,
    underscores, or hyphens. Convert to lowercase. Also strip leading and
    trailing whitespace, dashes, and underscores.
    """
    value = str(value)
    if allow_unicode:
        value = unicodedata.normalize("NFKC", value)
    else:
        value = unicodedata.normalize("NFKD", value).encode("ascii", "ignore").decode("ascii")
    value = re.sub(r"[^\w\s-]", "", value.lower())
    return re.sub(r"[-\s]+", "-", value).strip("-_")


def key_value_text_to_dict(text: str) -> dict:
    kv = {}
    for line in text.split("\n"):
        if "=" in line:
            try:
                k, v = line.split("=")
            except ValueError:
                continue
            kv[k] = v
    return kv


async def key_value_file_to_dict(file: File) -> dict:
    return key_value_text_to_dict(await file.contents())


async def get_dockerfile_labels(dockerfile: File) -> dict:
    return {k.replace("LABEL ", ""): v for k, v in (await key_value_file_to_dict(dockerfile)).items() if k.startswith("LABEL")}


async def get_version_from_dockerfile(dockerfile: File) -> str:
    dockerfile_labels = await get_dockerfile_labels(dockerfile)
    try:
        return dockerfile_labels["io.airbyte.version"]
    except KeyError:
        raise Exception("Could not get the version from the Dockerfile labels.")


def create_and_open_file(file_path: Path) -> TextIOWrapper:
    """Create a file and open it for writing.

    Args:
        file_path (Path): The path to the file to create.

    Returns:
        File: The file object.
    """
    file_path.parent.mkdir(parents=True, exist_ok=True)
    file_path.touch()
    return file_path.open("w")


class DaggerPipelineCommand(click.Command):
    @sentry_utils.with_command_context
    def invoke(self, ctx: click.Context) -> Any:
        """Wrap parent invoke in a try catch suited to handle pipeline failures.
        Args:
            ctx (click.Context): The invocation context.
        Raises:
            e: Raise whatever exception that was caught.
        Returns:
            Any: The invocation return value.
        """
        command_name = self.name
        main_logger.info(f"Running Dagger Command {command_name}...")
        main_logger.info(
            "If you're running this command for the first time the Dagger engine image will be pulled, it can take a short minute..."
        )
        ctx.obj["report_output_prefix"] = self.render_report_output_prefix(ctx)
        dagger_logs_gcs_key = f"{ctx.obj['report_output_prefix']}/dagger-logs.txt"
        try:
            if not ctx.obj["show_dagger_logs"]:
                dagger_log_dir = Path(f"{consts.LOCAL_REPORTS_PATH_ROOT}/{ctx.obj['report_output_prefix']}")
                dagger_log_path = Path(f"{dagger_log_dir}/dagger.log").resolve()
                ctx.obj["dagger_logs_path"] = dagger_log_path
                main_logger.info(f"Saving dagger logs to: {dagger_log_path}")
                if ctx.obj["is_ci"]:
                    ctx.obj["dagger_logs_url"] = f"{GCS_PUBLIC_DOMAIN}/{ctx.obj['ci_report_bucket_name']}/{dagger_logs_gcs_key}"
                else:
                    ctx.obj["dagger_logs_url"] = None
            else:
                ctx.obj["dagger_logs_path"] = None
            pipeline_success = super().invoke(ctx)
            if not pipeline_success:
                raise DaggerError(f"Dagger Command {command_name} failed.")
        except DaggerError as e:
            main_logger.error(f"Dagger Command {command_name} failed", exc_info=e)
            sys.exit(1)
        finally:
            if ctx.obj.get("dagger_logs_path"):
                if ctx.obj["is_local"]:
                    main_logger.info(f"Dagger logs saved to {ctx.obj['dagger_logs_path']}")
                if ctx.obj["is_ci"]:
                    gcs_uri, public_url = upload_to_gcs(
                        ctx.obj["dagger_logs_path"], ctx.obj["ci_report_bucket_name"], dagger_logs_gcs_key, ctx.obj["ci_gcs_credentials"]
                    )
                    main_logger.info(f"Dagger logs saved to {gcs_uri}. Public URL: {public_url}")

    @staticmethod
    def render_report_output_prefix(ctx: click.Context) -> str:
        """Render the report output prefix for any command in the Connector CLI.

        The goal is to standardize the output of all logs and reports generated by the CLI
        related to a specific command, and to a specific CI context.

        Note: We cannot hoist this higher in the command hierarchy because only one level of
        subcommands are available at the time the context is created.
        """

        git_branch = ctx.obj["git_branch"]
        git_revision = ctx.obj["git_revision"]
        pipeline_start_timestamp = ctx.obj["pipeline_start_timestamp"]
        ci_context = ctx.obj["ci_context"]
        ci_job_key = ctx.obj["ci_job_key"] if ctx.obj.get("ci_job_key") else ci_context

        sanitized_branch = slugify(git_branch.replace("/", "_"))

        # get the command name for the current context, if a group then prepend the parent command name
        cmd = ctx.command_path.replace(" ", "/") if ctx.command_path else None

        path_values = [
            cmd,
            ci_job_key,
            sanitized_branch,
            pipeline_start_timestamp,
            git_revision,
        ]

        # check all values are defined
        if None in path_values:
            raise ValueError(f"Missing value required to render the report output prefix: {path_values}")

        # join all values with a slash, and convert all values to string
        return "/".join(map(str, path_values))


async def execute_concurrently(steps: List[Callable], concurrency=5):
    tasks = []
    # Asyncer does not have builtin semaphore, so control concurrency via chunks of steps
    # Anyio has semaphores but does not have the soonify method which allow access to results via the value task attribute.
    for chunk in chunked(steps, concurrency):
        async with asyncer.create_task_group() as task_group:
            tasks += [task_group.soonify(step)() for step in chunk]
    return [task.value for task in tasks]


async def export_container_to_tarball(
    context: ConnectorContext, container: Container, tar_file_name: Optional[str] = None
) -> Tuple[Optional[File], Optional[Path]]:
    """Save the container image to the host filesystem as a tar archive.

    Exporting a container image as a tar archive allows user to have a dagger built container image available on their host filesystem.
    They can load this tar file to their main docker host with 'docker load'.
    This mechanism is also used to share dagger built containers with other steps like AcceptanceTest that have their own dockerd service.
    We 'docker load' this tar file to AcceptanceTest's docker host to make sure the container under test image is available for testing.

    Returns:
        Tuple[Optional[File], Optional[Path]]: A tuple with the file object holding the tar archive on the host and its path.
    """
    if tar_file_name is None:
        tar_file_name = f"{context.connector.technical_name}_{context.git_revision}.tar"
    tar_file_name = slugify(tar_file_name)
    local_path = Path(f"{context.host_image_export_dir_path}/{tar_file_name}")
    export_success = await container.export(str(local_path), forced_compression=ImageLayerCompression.Gzip)
    if export_success:
        exported_file = (
            context.dagger_client.host().directory(context.host_image_export_dir_path, include=[tar_file_name]).file(tar_file_name)
        )
        return exported_file, local_path
    else:
        return None, None


def sanitize_gcs_credentials(raw_value: Optional[str]) -> Optional[str]:
    """Try to parse the raw string input that should contain a json object with the GCS credentials.
    It will raise an exception if the parsing fails and help us to fail fast on invalid credentials input.

    Args:
        raw_value (str): A string representing a json object with the GCS credentials.

    Returns:
        str: The raw value string if it was successfully parsed.
    """
    if raw_value is None:
        return None
    return json.dumps(json.loads(raw_value))


def format_duration(time_delta: datetime.timedelta) -> str:
    total_seconds = time_delta.total_seconds()
    if total_seconds < 60:
        return "{:.2f}s".format(total_seconds)
    minutes = int(total_seconds // 60)
    seconds = int(total_seconds % 60)
    return "{:02d}mn{:02d}s".format(minutes, seconds)


def upload_to_gcs(file_path: Path, bucket_name: str, object_name: str, credentials: str) -> Tuple[str, str]:
    """Upload a file to a GCS bucket.

    Args:
        file_path (Path): The path to the file to upload.
        bucket_name (str): The name of the GCS bucket.
        object_name (str): The name of the object in the GCS bucket.
        credentials (str): The GCS credentials as a JSON string.
    """
    # Exit early if file does not exist
    if not file_path.exists():
        main_logger.warning(f"File {file_path} does not exist. Skipping upload to GCS.")
        return "", ""

    credentials = service_account.Credentials.from_service_account_info(json.loads(credentials))
    client = storage.Client(credentials=credentials)
    bucket = client.get_bucket(bucket_name)
    blob = bucket.blob(object_name)
    blob.upload_from_filename(str(file_path))
    gcs_uri = f"gs://{bucket_name}/{object_name}"
    public_url = f"{GCS_PUBLIC_DOMAIN}/{bucket_name}/{object_name}"
    return gcs_uri, public_url<|MERGE_RESOLUTION|>--- conflicted
+++ resolved
@@ -30,10 +30,7 @@
 from pipelines.consts import GCS_PUBLIC_DOMAIN
 
 if TYPE_CHECKING:
-<<<<<<< HEAD
     from connector_ops.utils import Connector
-=======
->>>>>>> 6103ce1a
     from github import PullRequest
     from pipelines.contexts import ConnectorContext
 
