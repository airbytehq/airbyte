#
# Copyright (c) 2023 Airbyte, Inc., all rights reserved.
#

"""This module is the CLI entrypoint to the airbyte-ci commands."""

import importlib
import logging
import multiprocessing
import os
from pathlib import Path
from typing import List, Optional

import asyncclick as click
import docker
import git
from github import PullRequest
from pipelines import main_logger
from pipelines.cli.click_decorators import click_append_to_context_object, click_ignore_unused_kwargs, click_merge_args_into_context_obj
from pipelines.cli.lazy_group import LazyGroup
from pipelines.cli.telemetry import click_track_command
from pipelines.consts import LOCAL_PIPELINE_PACKAGE_PATH, CIContext
from pipelines.helpers import github
from pipelines.helpers.git import (
    get_current_git_branch,
    get_current_git_revision,
    get_modified_files_in_branch,
    get_modified_files_in_commit,
    get_modified_files_in_pull_request,
)
from pipelines.helpers.utils import get_current_epoch_time, transform_strs_to_paths

# HELPERS

__installed_version__ = importlib.metadata.version("pipelines")


def display_welcome_message() -> None:
    print(
        """
        ╔─────────────────────────────────────────────────────────────────────────────────────────────────╗
        │                                                                                                 │
        │                                                                                                 │
        │    /$$$$$$  /$$$$$$ /$$$$$$$  /$$$$$$$  /$$     /$$ /$$$$$$$$ /$$$$$$$$       /$$$$$$  /$$$$$$  │
        │   /$$__  $$|_  $$_/| $$__  $$| $$__  $$|  $$   /$$/|__  $$__/| $$_____/      /$$__  $$|_  $$_/  │
        │  | $$  \ $$  | $$  | $$  \ $$| $$  \ $$ \  $$ /$$/    | $$   | $$           | $$  \__/  | $$    │
        │  | $$$$$$$$  | $$  | $$$$$$$/| $$$$$$$   \  $$$$/     | $$   | $$$$$ /$$$$$$| $$        | $$    │
        │  | $$__  $$  | $$  | $$__  $$| $$__  $$   \  $$/      | $$   | $$__/|______/| $$        | $$    │
        │  | $$  | $$  | $$  | $$  \ $$| $$  \ $$    | $$       | $$   | $$           | $$    $$  | $$    │
        │  | $$  | $$ /$$$$$$| $$  | $$| $$$$$$$/    | $$       | $$   | $$$$$$$$     |  $$$$$$/ /$$$$$$  │
        │  |__/  |__/|______/|__/  |__/|_______/     |__/       |__/   |________/      \______/ |______/  │
        │                                                                                                 │
        │                                                                                                 │
        ╚─────────────────────────────────────────────────────────────────────────────────────────────────╝
        """
    )


def check_up_to_date() -> bool:
    """Check if the installed version of pipelines is up to date."""
    latest_version = get_latest_version()
    if latest_version != __installed_version__:
        upgrade_error_message = f"""
        🚨🚨🚨🚨🚨🚨🚨🚨🚨🚨🚨🚨🚨🚨🚨🚨🚨🚨🚨🚨🚨🚨🚨🚨🚨🚨🚨🚨🚨🚨🚨

        airbyte-ci is not up to date. Installed version: {__installed_version__}. Latest version: {latest_version}
        Please run `pipx reinstall pipelines` to upgrade to the latest version.

        🚨🚨🚨🚨🚨🚨🚨🚨🚨🚨🚨🚨🚨🚨🚨🚨🚨🚨🚨🚨🚨🚨🚨🚨🚨🚨🚨🚨🚨🚨🚨
        """
        raise Exception(upgrade_error_message)

    main_logger.info(f"pipelines is up to date. Installed version: {__installed_version__}. Latest version: {latest_version}")
    return True


def get_latest_version() -> str:
    """
    Get the version of the latest release, which is just in the pyproject.toml file of the pipelines package
    as this is an internal tool, we don't need to check for the latest version on PyPI
    """
    path_to_pyproject_toml = LOCAL_PIPELINE_PACKAGE_PATH + "pyproject.toml"
    with open(path_to_pyproject_toml, "r") as f:
        for line in f.readlines():
            if "version" in line:
                return line.split("=")[1].strip().replace('"', "")
    raise Exception("Could not find version in pyproject.toml. Please ensure you are running from the root of the airbyte repo.")


def _validate_airbyte_repo(repo: git.Repo) -> bool:
    """Check if any of the remotes are the airbyte repo."""
    expected_repo_name = "airbytehq/airbyte"
    for remote in repo.remotes:
        if expected_repo_name in remote.url:
            return True

    warning_message = f"""
    ⚠️⚠️⚠️⚠️⚠️⚠️⚠️⚠️⚠️⚠️⚠️⚠️⚠️⚠️⚠️⚠️

    It looks like you are not running this command from the airbyte repo ({expected_repo_name}).

    If this command is run from outside the airbyte repo, it will not work properly.

    Please run this command your local airbyte project.

    ⚠️⚠️⚠️⚠️⚠️⚠️⚠️⚠️⚠️
    """

    logging.warning(warning_message)

    return False


def get_airbyte_repo() -> git.Repo:
    """Get the airbyte repo."""
    repo = git.Repo(search_parent_directories=True)
    _validate_airbyte_repo(repo)
    return repo


def get_airbyte_repo_path_with_fallback() -> Path:
    """Get the path to the airbyte repo."""
    try:
        return get_airbyte_repo().working_tree_dir
    except git.exc.InvalidGitRepositoryError:
        logging.warning("Could not find the airbyte repo, falling back to the current working directory.")
        path = Path.cwd()
        logging.warning(f"Using {path} as the airbyte repo path.")
        return path


def set_working_directory_to_root() -> None:
    """Set the working directory to the root of the airbyte repo."""
    working_dir = get_airbyte_repo_path_with_fallback()
    logging.info(f"Setting working directory to {working_dir}")
    os.chdir(working_dir)


async def get_modified_files(
    git_branch: str, git_revision: str, diffed_branch: str, is_local: bool, ci_context: CIContext, pull_request: PullRequest
) -> List[str]:
    """Get the list of modified files in the current git branch.
    If the current branch is master, it will return the list of modified files in the head commit.
    The head commit on master should be the merge commit of the latest merged pull request as we squash commits on merge.
    Pipelines like "publish on merge" are triggered on each new commit on master.

    If the CI context is a pull request, it will return the list of modified files in the pull request, without using git diff.
    If the current branch is not master, it will return the list of modified files in the current branch.
    This latest case is the one we encounter when running the pipeline locally, on a local branch, or manually on GHA with a workflow dispatch event.
    """
    if ci_context is CIContext.MASTER or ci_context is CIContext.NIGHTLY_BUILDS:
        return await get_modified_files_in_commit(git_branch, git_revision, is_local)
    if ci_context is CIContext.PULL_REQUEST and pull_request is not None:
        return get_modified_files_in_pull_request(pull_request)
    if ci_context is CIContext.MANUAL:
        if git_branch == "master":
            return await get_modified_files_in_commit(git_branch, git_revision, is_local)
        else:
            return await get_modified_files_in_branch(git_branch, git_revision, diffed_branch, is_local)
    return await get_modified_files_in_branch(git_branch, git_revision, diffed_branch, is_local)


def log_git_info(ctx: click.Context):
    main_logger.info("Running airbyte-ci in CI mode.")
    main_logger.info(f"CI Context: {ctx.obj['ci_context']}")
    main_logger.info(f"CI Report Bucket Name: {ctx.obj['ci_report_bucket_name']}")
    main_logger.info(f"Git Branch: {ctx.obj['git_branch']}")
    main_logger.info(f"Git Revision: {ctx.obj['git_revision']}")
    main_logger.info(f"GitHub Workflow Run ID: {ctx.obj['gha_workflow_run_id']}")
    main_logger.info(f"GitHub Workflow Run URL: {ctx.obj['gha_workflow_run_url']}")
    main_logger.info(f"Pull Request Number: {ctx.obj['pull_request_number']}")
    main_logger.info(f"Pipeline Start Timestamp: {ctx.obj['pipeline_start_timestamp']}")
    main_logger.info(f"Modified Files: {ctx.obj['modified_files']}")


def _get_gha_workflow_run_url(ctx: click.Context) -> Optional[str]:
    gha_workflow_run_id = ctx.obj["gha_workflow_run_id"]
    if not gha_workflow_run_id:
        return None

    return f"https://github.com/airbytehq/airbyte/actions/runs/{gha_workflow_run_id}"


def _get_pull_request(ctx: click.Context) -> PullRequest or None:
    pull_request_number = ctx.obj["pull_request_number"]
    ci_github_access_token = ctx.obj["ci_github_access_token"]

    can_get_pull_request = pull_request_number and ci_github_access_token
    if not can_get_pull_request:
        return None

    return github.get_pull_request(pull_request_number, ci_github_access_token)


def check_local_docker_configuration():
    try:
        docker_client = docker.from_env()
    except Exception as e:
        raise click.UsageError(f"Could not connect to docker daemon: {e}")
    daemon_info = docker_client.info()
    docker_cpus_count = daemon_info["NCPU"]
    local_cpus_count = multiprocessing.cpu_count()
    if docker_cpus_count < local_cpus_count:
        logging.warning(
            f"Your docker daemon is configured with less CPUs than your local machine ({docker_cpus_count} vs. {local_cpus_count}). This may slow down the airbyte-ci execution. Please consider increasing the number of CPUs allocated to your docker daemon in the Resource Allocation settings of Docker."
        )


async def get_modified_files_str(ctx: click.Context):
    modified_files = await get_modified_files(
        ctx.obj["git_branch"],
        ctx.obj["git_revision"],
        ctx.obj["diffed_branch"],
        ctx.obj["is_local"],
        ctx.obj["ci_context"],
        ctx.obj["pull_request"],
    )
    return transform_strs_to_paths(modified_files)


# COMMANDS


@click.group(
    cls=LazyGroup,
    help="Airbyte CI top-level command group.",
    lazy_subcommands={
        "connectors": "pipelines.airbyte_ci.connectors.commands.connectors",
        "format": "pipelines.airbyte_ci.format.commands.format",
        "metadata": "pipelines.airbyte_ci.metadata.commands.metadata",
        "test": "pipelines.airbyte_ci.test.commands.test",
    },
)
@click.version_option(__installed_version__)
@click.option("--is-local/--is-ci", default=True)
@click.option("--git-branch", default=get_current_git_branch, envvar="CI_GIT_BRANCH")
@click.option("--git-revision", default=get_current_git_revision, envvar="CI_GIT_REVISION")
@click.option(
    "--diffed-branch",
    help="Branch to which the git diff will happen to detect new or modified connectors",
    default="origin/master",
    type=str,
)
@click.option("--gha-workflow-run-id", help="[CI Only] The run id of the GitHub action workflow", default=None, type=str)
@click.option("--ci-context", default=CIContext.MANUAL, envvar="CI_CONTEXT", type=click.Choice(CIContext))
@click.option("--pipeline-start-timestamp", default=get_current_epoch_time, envvar="CI_PIPELINE_START_TIMESTAMP", type=int)
@click.option("--pull-request-number", envvar="PULL_REQUEST_NUMBER", type=int)
@click.option("--ci-git-user", default="octavia-squidington-iii", envvar="CI_GIT_USER", type=str)
@click.option("--ci-github-access-token", envvar="CI_GITHUB_ACCESS_TOKEN", type=str)
@click.option("--ci-report-bucket-name", envvar="CI_REPORT_BUCKET_NAME", type=str)
@click.option(
    "--ci-gcs-credentials",
    help="The service account to use during CI.",
    type=click.STRING,
    required=False,  # Not required for pre-release or local pipelines
    envvar="GCP_GSM_CREDENTIALS",
)
@click.option("--ci-job-key", envvar="CI_JOB_KEY", type=str)
@click.option("--s3-build-cache-access-key-id", envvar="S3_BUILD_CACHE_ACCESS_KEY_ID", type=str)
@click.option("--s3-build-cache-secret-key", envvar="S3_BUILD_CACHE_SECRET_KEY", type=str)
@click.option("--show-dagger-logs/--hide-dagger-logs", default=False, type=bool)
@click_track_command
@click_merge_args_into_context_obj
@click_append_to_context_object("is_ci", lambda ctx: not ctx.obj["is_local"])
@click_append_to_context_object("gha_workflow_run_url", _get_gha_workflow_run_url)
@click_append_to_context_object("pull_request", _get_pull_request)
@click_append_to_context_object("modified_files", get_modified_files_str)
<<<<<<< HEAD
@click_ignore_unused_kwargs
async def airbyte_ci(
    ctx: click.Context,
):  # noqa D103
=======
@click.pass_context
@click_ignore_unused_kwargs
async def airbyte_ci(ctx: click.Context):  # noqa D103
>>>>>>> 139deeb0
    display_welcome_message()
    if ctx.obj["is_local"]:
        # This check is meaningful only when running locally
        # In our CI the docker host used by the Dagger Engine is different from the one used by the runner.
        check_local_docker_configuration()

    check_up_to_date()

<<<<<<< HEAD
    # ctx.obj["modified_files"] = await get_modified_files_str(ctx)

=======
>>>>>>> 139deeb0
    if not ctx.obj["is_local"]:
        log_git_info(ctx)


set_working_directory_to_root()

if __name__ == "__main__":
    airbyte_ci()<|MERGE_RESOLUTION|>--- conflicted
+++ resolved
@@ -52,7 +52,7 @@
         │                                                                                                 │
         │                                                                                                 │
         ╚─────────────────────────────────────────────────────────────────────────────────────────────────╝
-        """
+        """  # noqa: W605
     )
 
 
@@ -265,16 +265,9 @@
 @click_append_to_context_object("gha_workflow_run_url", _get_gha_workflow_run_url)
 @click_append_to_context_object("pull_request", _get_pull_request)
 @click_append_to_context_object("modified_files", get_modified_files_str)
-<<<<<<< HEAD
-@click_ignore_unused_kwargs
-async def airbyte_ci(
-    ctx: click.Context,
-):  # noqa D103
-=======
 @click.pass_context
 @click_ignore_unused_kwargs
 async def airbyte_ci(ctx: click.Context):  # noqa D103
->>>>>>> 139deeb0
     display_welcome_message()
     if ctx.obj["is_local"]:
         # This check is meaningful only when running locally
@@ -283,11 +276,6 @@
 
     check_up_to_date()
 
-<<<<<<< HEAD
-    # ctx.obj["modified_files"] = await get_modified_files_str(ctx)
-
-=======
->>>>>>> 139deeb0
     if not ctx.obj["is_local"]:
         log_git_info(ctx)
 
