#
# Copyright (c) 2023 Airbyte, Inc., all rights reserved.
#

"""This module is the CLI entrypoint to the airbyte-ci commands."""

import importlib
import logging
import os
from pathlib import Path
from typing import List

import click
import git
from github import PullRequest
from pipelines import main_logger
from pipelines.cli.lazy_group import LazyGroup
from pipelines.cli.telemetry import track_command
from pipelines.consts import LOCAL_PIPELINE_PACKAGE_PATH, CIContext
from pipelines.helpers import github
from pipelines.helpers.git import (
    get_current_git_branch,
    get_current_git_revision,
    get_modified_files_in_branch,
    get_modified_files_in_commit,
    get_modified_files_in_pull_request,
)
from pipelines.helpers.utils import get_current_epoch_time, transform_strs_to_paths

# HELPERS

__installed_version__ = importlib.metadata.version("pipelines")


def check_up_to_date() -> bool:
    """Check if the installed version of pipelines is up to date."""
    latest_version = get_latest_version()
    if latest_version != __installed_version__:
        upgrade_error_message = f"""
        🚨🚨🚨🚨🚨🚨🚨🚨🚨🚨🚨🚨🚨🚨🚨🚨🚨🚨🚨🚨🚨🚨🚨🚨🚨🚨🚨🚨🚨🚨🚨

        airbyte-ci is not up to date. Installed version: {__installed_version__}. Latest version: {latest_version}
        Please run `pipx reinstall pipelines` to upgrade to the latest version.

        🚨🚨🚨🚨🚨🚨🚨🚨🚨🚨🚨🚨🚨🚨🚨🚨🚨🚨🚨🚨🚨🚨🚨🚨🚨🚨🚨🚨🚨🚨🚨
        """
        raise Exception(upgrade_error_message)

    main_logger.info(f"pipelines is up to date. Installed version: {__installed_version__}. Latest version: {latest_version}")
    return True


def get_latest_version() -> str:
    """
    Get the version of the latest release, which is just in the pyproject.toml file of the pipelines package
    as this is an internal tool, we don't need to check for the latest version on PyPI
    """
    path_to_pyproject_toml = LOCAL_PIPELINE_PACKAGE_PATH + "pyproject.toml"
    with open(path_to_pyproject_toml, "r") as f:
        for line in f.readlines():
            if "version" in line:
                return line.split("=")[1].strip().replace('"', "")
    raise Exception("Could not find version in pyproject.toml. Please ensure you are running from the root of the airbyte repo.")


def _validate_airbyte_repo(repo: git.Repo) -> bool:
    """Check if any of the remotes are the airbyte repo."""
    expected_repo_name = "airbytehq/airbyte"
    for remote in repo.remotes:
        if expected_repo_name in remote.url:
            return True

    warning_message = f"""
    ⚠️⚠️⚠️⚠️⚠️⚠️⚠️⚠️⚠️⚠️⚠️⚠️⚠️⚠️⚠️⚠️

    It looks like you are not running this command from the airbyte repo ({expected_repo_name}).

    If this command is run from outside the airbyte repo, it will not work properly.

    Please run this command your local airbyte project.

    ⚠️⚠️⚠️⚠️⚠️⚠️⚠️⚠️⚠️
    """

    logging.warning(warning_message)

    return False


def get_airbyte_repo() -> git.Repo:
    """Get the airbyte repo."""
    repo = git.Repo(search_parent_directories=True)
    _validate_airbyte_repo(repo)
    return repo


def get_airbyte_repo_path_with_fallback() -> Path:
    """Get the path to the airbyte repo."""
    try:
        return get_airbyte_repo().working_tree_dir
    except git.exc.InvalidGitRepositoryError:
        logging.warning("Could not find the airbyte repo, falling back to the current working directory.")
        path = Path.cwd()
        logging.warning(f"Using {path} as the airbyte repo path.")
        return path


def set_working_directory_to_root() -> None:
    """Set the working directory to the root of the airbyte repo."""
    working_dir = get_airbyte_repo_path_with_fallback()
    logging.info(f"Setting working directory to {working_dir}")
    os.chdir(working_dir)


def get_modified_files(
    git_branch: str, git_revision: str, diffed_branch: str, is_local: bool, ci_context: CIContext, pull_request: PullRequest
) -> List[str]:
    """Get the list of modified files in the current git branch.
    If the current branch is master, it will return the list of modified files in the head commit.
    The head commit on master should be the merge commit of the latest merged pull request as we squash commits on merge.
    Pipelines like "publish on merge" are triggered on each new commit on master.

    If the CI context is a pull request, it will return the list of modified files in the pull request, without using git diff.
    If the current branch is not master, it will return the list of modified files in the current branch.
    This latest case is the one we encounter when running the pipeline locally, on a local branch, or manually on GHA with a workflow dispatch event.
    """
    if ci_context is CIContext.MASTER or ci_context is CIContext.NIGHTLY_BUILDS:
        return get_modified_files_in_commit(git_branch, git_revision, is_local)
    if ci_context is CIContext.PULL_REQUEST and pull_request is not None:
        return get_modified_files_in_pull_request(pull_request)
    if ci_context is CIContext.MANUAL:
        if git_branch == "master":
            return get_modified_files_in_commit(git_branch, git_revision, is_local)
        else:
            return get_modified_files_in_branch(git_branch, git_revision, diffed_branch, is_local)
    return get_modified_files_in_branch(git_branch, git_revision, diffed_branch, is_local)


# COMMANDS


@click.group(
    cls=LazyGroup,
    help="Airbyte CI top-level command group.",
    lazy_subcommands={
        "connectors": "pipelines.airbyte_ci.connectors.commands.connectors",
        "metadata": "pipelines.airbyte_ci.metadata.commands.metadata",
        "test": "pipelines.airbyte_ci.test.commands.test",
    },
)
@click.version_option(__installed_version__)
@click.option("--is-local/--is-ci", default=True)
@click.option("--git-branch", default=get_current_git_branch, envvar="CI_GIT_BRANCH")
@click.option("--git-revision", default=get_current_git_revision, envvar="CI_GIT_REVISION")
@click.option(
    "--diffed-branch",
    help="Branch to which the git diff will happen to detect new or modified connectors",
    default="origin/master",
    type=str,
)
@click.option("--gha-workflow-run-id", help="[CI Only] The run id of the GitHub action workflow", default=None, type=str)
@click.option("--ci-context", default=CIContext.MANUAL, envvar="CI_CONTEXT", type=click.Choice(CIContext))
@click.option("--pipeline-start-timestamp", default=get_current_epoch_time, envvar="CI_PIPELINE_START_TIMESTAMP", type=int)
@click.option("--pull-request-number", envvar="PULL_REQUEST_NUMBER", type=int)
@click.option("--ci-git-user", default="octavia-squidington-iii", envvar="CI_GIT_USER", type=str)
@click.option("--ci-github-access-token", envvar="CI_GITHUB_ACCESS_TOKEN", type=str)
@click.option("--ci-report-bucket-name", envvar="CI_REPORT_BUCKET_NAME", type=str)
@click.option(
    "--ci-gcs-credentials",
    help="The service account to use during CI.",
    type=click.STRING,
    required=False,  # Not required for pre-release or local pipelines
    envvar="GCP_GSM_CREDENTIALS",
)
@click.option("--ci-job-key", envvar="CI_JOB_KEY", type=str)
@click.option("--show-dagger-logs/--hide-dagger-logs", default=False, type=bool)
@click.pass_context
@track_command
def airbyte_ci(
    ctx: click.Context,
    is_local: bool,
    git_branch: str,
    git_revision: str,
    diffed_branch: str,
    gha_workflow_run_id: str,
    ci_context: str,
    pipeline_start_timestamp: int,
    pull_request_number: int,
    ci_git_user: str,
    ci_github_access_token: str,
    ci_report_bucket_name: str,
    ci_gcs_credentials: str,
    ci_job_key: str,
    show_dagger_logs: bool,
):  # noqa D103
    ctx.ensure_object(dict)
    check_up_to_date()
    ctx.obj["is_local"] = is_local
    ctx.obj["is_ci"] = not is_local
    ctx.obj["git_branch"] = git_branch
    ctx.obj["git_revision"] = git_revision
    ctx.obj["gha_workflow_run_id"] = gha_workflow_run_id
    ctx.obj["gha_workflow_run_url"] = (
        f"https://github.com/airbytehq/airbyte/actions/runs/{gha_workflow_run_id}" if gha_workflow_run_id else None
    )
    ctx.obj["ci_context"] = ci_context
    ctx.obj["ci_report_bucket_name"] = ci_report_bucket_name
    ctx.obj["ci_gcs_credentials"] = ci_gcs_credentials
    ctx.obj["ci_git_user"] = ci_git_user
    ctx.obj["ci_github_access_token"] = ci_github_access_token
    ctx.obj["ci_job_key"] = ci_job_key
    ctx.obj["pipeline_start_timestamp"] = pipeline_start_timestamp
    ctx.obj["show_dagger_logs"] = show_dagger_logs

    if pull_request_number and ci_github_access_token:
        ctx.obj["pull_request"] = github.get_pull_request(pull_request_number, ci_github_access_token)
    else:
        ctx.obj["pull_request"] = None

    ctx.obj["modified_files"] = transform_strs_to_paths(
        get_modified_files(git_branch, git_revision, diffed_branch, is_local, ci_context, ctx.obj["pull_request"])
    )

    if not is_local:
        main_logger.info("Running airbyte-ci in CI mode.")
        main_logger.info(f"CI Context: {ci_context}")
        main_logger.info(f"CI Report Bucket Name: {ci_report_bucket_name}")
        main_logger.info(f"Git Branch: {git_branch}")
        main_logger.info(f"Git Revision: {git_revision}")
        main_logger.info(f"GitHub Workflow Run ID: {gha_workflow_run_id}")
        main_logger.info(f"GitHub Workflow Run URL: {ctx.obj['gha_workflow_run_url']}")
        main_logger.info(f"Pull Request Number: {pull_request_number}")
        main_logger.info(f"Pipeline Start Timestamp: {pipeline_start_timestamp}")
        main_logger.info(f"Modified Files: {ctx.obj['modified_files']}")


<<<<<<< HEAD
=======
airbyte_ci.add_command(connectors)
airbyte_ci.add_command(metadata)
airbyte_ci.add_command(test)
set_working_directory_to_root()

>>>>>>> 873e7e33
if __name__ == "__main__":
    airbyte_ci()<|MERGE_RESOLUTION|>--- conflicted
+++ resolved
@@ -234,13 +234,7 @@
         main_logger.info(f"Modified Files: {ctx.obj['modified_files']}")
 
 
-<<<<<<< HEAD
-=======
-airbyte_ci.add_command(connectors)
-airbyte_ci.add_command(metadata)
-airbyte_ci.add_command(test)
 set_working_directory_to_root()
 
->>>>>>> 873e7e33
 if __name__ == "__main__":
     airbyte_ci()