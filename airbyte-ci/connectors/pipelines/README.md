--- conflicted
+++ resolved
@@ -408,11 +408,8 @@
 ## Changelog
 | Version | PR                                                         | Description                                                                                               |
 | ------- | ---------------------------------------------------------- | --------------------------------------------------------------------------------------------------------- |
-<<<<<<< HEAD
 | 2.6.0   | [#31930](https://github.com/airbytehq/airbyte/pull/31930)  | Merge airbyte-ci-internal into airbyte-ci                                                                 |
-=======
 | 2.5.8   | [#32402](https://github.com/airbytehq/airbyte/pull/32402)  | Set Dagger Cloud token for airbyters only                                                                 |
->>>>>>> a7f69285
 | 2.5.7   | [#31628](https://github.com/airbytehq/airbyte/pull/31628)  | Add ClickPipelineContext class                                                                            |
 | 2.5.6   | [#32139](https://github.com/airbytehq/airbyte/pull/32139)  | Test coverage report on Python connector UnitTest.                                                        |
 | 2.5.5   | [#32114](https://github.com/airbytehq/airbyte/pull/32114)  | Create cache mount for `/var/lib/docker` to store images in `dind` context.                               |
