--- conflicted
+++ resolved
@@ -398,11 +398,8 @@
 ## Changelog
 | Version | PR                                                        | Description                                                                                               |
 |---------| --------------------------------------------------------- |-----------------------------------------------------------------------------------------------------------|
-<<<<<<< HEAD
-| 1.4.5   |[ #31087](https://github.com/airbytehq/airbyte/pull/31087) | Throw error if airbyte-ci tools is out of date                                                            |
-=======
+| 1.4.6   |[ #31087](https://github.com/airbytehq/airbyte/pull/31087) | Throw error if airbyte-ci tools is out of date                                                            |
 | 1.4.5   | [#31133](https://github.com/airbytehq/airbyte/pull/31133) | Fix bug when building containers using `with_integration_base_java_and_normalization`.                    |
->>>>>>> 5e45f544
 | 1.4.4   | [#30743](https://github.com/airbytehq/airbyte/pull/30743) | Add `--disable-report-auto-open` and `--use-host-gradle-dist-tar` to allow gradle integration.            |
 | 1.4.3   | [#30595](https://github.com/airbytehq/airbyte/pull/30595) | Add --version and version check                                                                           |
 | 1.4.2   | [#30595](https://github.com/airbytehq/airbyte/pull/30595) | Remove directory name requirement                                                                         |
