# Airbyte CI CLI

## What is it?
`airbyte-ci` is a command line interface to run CI/CD pipelines.
The goal of this CLI is to offer developers a tool to run these pipelines locally and in a CI context with the same guarantee.
It can prevent unnecessary commit -> push cycles developers typically go through when they when to test their changes against a remote CI.
This is made possible thanks to the use of [Dagger](https://dagger.io), a CI/CD engine relying on Docker Buildkit to provide reproducible builds.
Our pipeline are declared with Python code, the main entrypoint is [here](https://github.com/airbytehq/airbyte/blob/master/airbyte-ci/connector_ops/connector_ops/pipelines/commands/airbyte_ci.py).
This documentation should be helpful for both local and CI use of the CLI. We indeed [power connector testing in the CI with this CLI](https://github.com/airbytehq/airbyte/blob/master/.github/workflows/connector_integration_test_single_dagger.yml#L78).

## How to install
### Requirements
* A running Docker engine with version >= 20.10.23
* Python >= 3.10
* [pipx](https://pypa.github.io/pipx/installation/)


## Install or Update

The recommended way to install `airbyte-ci` is using pipx. This ensures the tool and its dependencies are isolated from your other Python projects.

If you havent installed pyenv, you can do it with brew:

```bash
brew update
brew install pyenv
```

If you haven't installed pipx, you can do it with pip:

```bash
pyenv install # ensure you have the correct python version
python -m pip install --user pipx
python -m pipx ensurepath
```

Once pyenv and pipx is installed then run the following:

```bash
# install airbyte-ci
pipx install --editable --force --python=python3.10 airbyte-ci/connectors/pipelines/
```

This command installs `airbyte-ci` and makes it globally available in your terminal.

_Note: `--force` is required to ensure updates are applied on subsequent installs._
_Note: `--python=python3.10` is required to ensure the correct python version is used._
_Note: `--editable` is required to ensure the correct python version is used._

If you face any installation problems feel free to reach out the Airbyte Connectors Operations team.

### Setting up connector secrets access

If you plan to use Airbyte CI to run CAT (Connector Acceptance Tests), we recommend setting up GSM
access so that Airbyte CI can pull remote secrets from GSM. For setup instructions, see the
CI Credentials package (which Airbyte CI uses under the hood) README's
[Get GSM Access](https://github.com/airbytehq/airbyte/blob/master/airbyte-ci/connectors/ci_credentials/README.md#get-gsm-access)
instructions.

### Updating the airbyte-ci tool
To reinstall airbyte-ci:

```sh
pipx reinstall pipelines
```

## Installation for development

#### Pre-requisites
* Poetry >= 1.1.8
* Python >= 3.10

#### Installation

If you are developing on pipelines, we recommend installing airbyte-ci in editable mode:

```bash
cd airbyte-ci/connectors/pipelines/
poetry install
poetry shell
cd ../../
```

At this point you can run `airbyte-ci` commands.

## Commands reference
- [`airbyte-ci` command group](#airbyte-ci)
  * [Options](#options)
- [`connectors` command subgroup](#connectors-command-subgroup)
  * [Options](#options-1)
- [`connectors list` command](#connectors-list-command)
- [`connectors test` command](#connectors-test-command)
  * [Examples](#examples-)
  * [What it runs](#what-it-runs-)
- [`connectors build` command](#connectors-build-command)
  * [What it runs](#what-it-runs)
- [`connectors publish` command](#connectors-publish-command)
- [Examples](#examples)
- [Options](#options-2)
- [`connectors bump_version` command](#connectors-bump_version)
- [`connectors upgrade_base_image` command](#connectors-upgrade_base_image)
- [`connectors migrate_to_base_image` command](#connectors-migrate_to_base_image)
- [`format` command subgroup](#format-subgroup)
  * [`format check` command](#format-check-command)
  * [`format fix` command](#format-fix-command)
- [`metadata` command subgroup](#metadata-command-subgroup)
- [`metadata validate` command](#metadata-validate-command)
  * [Example](#example)
  * [Options](#options-3)
- [`metadata upload` command](#metadata-upload-command)
  * [Example](#example-1)
  * [Options](#options-4)
- [`metadata deploy orchestrator` command](#metadata-deploy-orchestrator-command)
  * [Example](#example-2)
  * [What it runs](#what-it-runs--1)
- [`metadata test lib` command](#metadata-test-lib-command)
  * [Example](#example-3)
- [`metadata test orchestrator` command](#metadata-test-orchestrator-command)
  * [Example](#example-4)
- [`tests` command](#test-command)
  * [Example](#example-5)
### <a id="airbyte-ci-command-group"></a>`airbyte-ci` command group
**The main command group option has sensible defaults. In local use cases you're not likely to pass options to the `airbyte-ci` command group.**

#### Options

| Option                                  | Default value                   | Mapped environment variable   | Description                                                                                 |
| --------------------------------------- | ------------------------------- | ----------------------------- | ------------------------------------------------------------------------------------------- |
| `--no-tui`                              |                                 |                               | Disables the Dagger terminal UI.                                                            |
| `--is-local/--is-ci`                    | `--is-local`                    |                               | Determines the environment in which the CLI runs: local environment or CI environment.      |
| `--git-branch`                          | The checked out git branch name | `CI_GIT_BRANCH`               | The git branch on which the pipelines will run.                                             |
| `--git-revision`                        | The current branch head         | `CI_GIT_REVISION`             | The commit hash on which the pipelines will run.                                            |
| `--diffed-branch`                       | `origin/master`                 |                               | Branch to which the git diff will happen to detect new or modified files.                   |
| `--gha-workflow-run-id`                 |                                 |                               | GHA CI only - The run id of the GitHub action workflow                                      |
| `--ci-context`                          | `manual`                        |                               | The current CI context: `manual` for manual run, `pull_request`, `nightly_builds`, `master` |
| `--pipeline-start-timestamp`            | Current epoch time              | `CI_PIPELINE_START_TIMESTAMP` | Start time of the pipeline as epoch time. Used for pipeline run duration computation.       |
| `--show-dagger-logs/--hide-dagger-logs` | `--hide-dagger-logs`            |                               | Flag to show or hide the dagger logs.                                                       |

### <a id="connectors-command-subgroup"></a>`connectors` command subgroup

Available commands:
* `airbyte-ci connectors test`: Run tests for one or multiple connectors.
* `airbyte-ci connectors build`: Build docker images for one or multiple connectors.
* `airbyte-ci connectors publish`: Publish a connector to Airbyte's DockerHub.

#### Options
| Option                                                         | Multiple | Default value                    | Mapped Environment Variable | Description                                                                                                                                                                                                                                                                                                                                                                                                                                                                               |
| -------------------------------------------------------------- | -------- | -------------------------------- | --------------------------- | ----------------------------------------------------------------------------------------------------------------------------------------------------------------------------------------------------------------------------------------------------------------------------------------------------------------------------------------------------------------------------------------------------------------------------------------------------------------------------------------- |
| `--use-remote-secrets/--use-local-secrets`                     | False    |                                  |                             | If --use-remote-secrets, connectors configuration will be pulled from Google Secret Manager. Requires the `GCP_GSM_CREDENTIALS` environment variable to be set with a service account with permission to read GSM secrets. If --use-local-secrets the connector configuration will be read from the local connector `secrets` folder. If this flag is not used and a `GCP_GSM_CREDENTIALS` environment variable is set remote secrets will be used, local secrets will be used otherwise. |
| `--name`                                                       | True     |                                  |                             | Select a specific connector for which the pipeline will run. Can be used multiple times to select multiple connectors. The expected name is the connector technical name. e.g. `source-pokeapi`                                                                                                                                                                                                                                                                                           |
| `--support-level`                                              | True     |                                  |                             | Select connectors with a specific support level: `community`, `certified`. Can be used multiple times to select multiple support levels.                                                                                                                                                                                                                                                                                                                                                  |
| `--metadata-query`                                             | False    |                                  |                             | Filter connectors by the `data` field in the metadata file using a [simpleeval](https://github.com/danthedeckie/simpleeval) query. e.g. 'data.ab_internal.ql == 200'                                                                                                                                                                                                                                                                                                                      |
| `--use-local-cdk`                                              | False    | False                            |                             | Build with the airbyte-cdk from the local repository. " "This is useful for testing changes to the CDK.                                                                                                                                                                                                                                                                                                                                                                                   |
| `--language`                                                   | True     |                                  |                             | Select connectors with a specific language: `python`, `low-code`, `java`. Can be used multiple times to select multiple languages.                                                                                                                                                                                                                                                                                                                                                        |
| `--modified`                                                   | False    | False                            |                             | Run the pipeline on only the modified connectors on the branch or previous commit (depends on the pipeline implementation).                                                                                                                                                                                                                                                                                                                                                               |
| `--concurrency`                                                | False    | 5                                |                             | Control the number of connector pipelines that can run in parallel. Useful to speed up pipelines or control their resource usage.                                                                                                                                                                                                                                                                                                                                                         |
| `--metadata-change-only/--not-metadata-change-only`            | False    | `--not-metadata-change-only`     |                             | Only run the pipeline on connectors with changes on their metadata.yaml file.                                                                                                                                                                                                                                                                                                                                                                                                             |
| `--enable-dependency-scanning / --disable-dependency-scanning` | False    | ` --disable-dependency-scanning` |                             | When enabled the dependency scanning will be performed to detect the connectors to select according to a dependency change.                                                                                                                                                                                                                                                                                                                                                               |
| `--docker-hub-username`                                        |          |                                  | DOCKER_HUB_USERNAME         | Your username to connect to DockerHub. Required for the publish subcommand.                                                                                                                                                                                                                                                                                                                                                                                                               |
| `--docker-hub-password`                                        |          |                                  | DOCKER_HUB_PASSWORD         | Your password to connect to DockerHub. Required for the publish subcommand.                                                                                                                                                                                                                                                                                                                                                                                                               |


### <a id="connectors-list-command"></a>`connectors list` command
Retrieve the list of connectors satisfying the provided filters.

#### Examples
List all connectors:

`airbyte-ci connectors list`

List certified connectors:

`airbyte-ci connectors --support-level=certified list`

List connectors changed on the current branch:

`airbyte-ci connectors --modified list`

List connectors with a specific language:

`airbyte-ci connectors --language=python list`

List connectors with multiple filters:

`airbyte-ci connectors --language=low-code --support-level=certified list`


### <a id="connectors-test-command"></a>`connectors test` command
Run a test pipeline for one or multiple connectors.

#### Examples

Test a single connector:
`airbyte-ci connectors --name=source-pokeapi test`

Test multiple connectors:
`airbyte-ci connectors --name=source-pokeapi --name=source-bigquery test`

Test certified connectors:
`airbyte-ci connectors --support-level=certified test`

Test connectors changed on the current branch:
`airbyte-ci connectors --modified test`

#### What it runs
```mermaid
flowchart TD
    entrypoint[[For each selected connector]]
    subgraph static ["Static code analysis"]
      qa[Run QA checks]
      sem["Check version follows semantic versionning"]
      incr["Check version is incremented"]
      metadata_validation["Run metadata validation on metadata.yaml"]
      sem --> incr
    end
    subgraph tests ["Tests"]
        build[Build connector docker image]
        unit[Run unit tests]
        integration[Run integration tests]
        cat[Run connector acceptance tests]
        secret[Load connector configuration]

        unit-->secret
        unit-->build
        secret-->integration
        secret-->cat
        build-->integration
        build-->cat
    end
    entrypoint-->static
    entrypoint-->tests
    report["Build test report"]
    tests-->report
    static-->report
```

#### Options

| Option              | Multiple | Default value | Description                                                                                                                                                                                              |
| ------------------- | -------- | ------------- | -------------------------------------------------------------------------------------------------------------------------------------------------------------------------------------------------------- |
| `--fail-fast`       | False    | False         | Abort after any tests fail, rather than continuing to run additional tests. Use this setting to confirm a known bug is fixed (or not), or when you only require a pass/fail result.                      |
| `--fast-tests-only` | True     | False         | Run unit tests only, skipping integration tests or any tests explicitly tagged as slow. Use this for more frequent checks, when it is not feasible to run the entire test suite.                         |
| `--code-tests-only` | True     | False         | Skip any tests not directly related to code updates. For instance, metadata checks, version bump checks, changelog verification, etc. Use this setting to help focus on code quality during development. |
| `--concurrent-cat`  | False    | False         | Make CAT tests run concurrently using pytest-xdist. Be careful about source or destination API rate limits.                                                                                              |

Note:

* The above options are implemented for Java connectors but may not be available for Python connectors. If an option is not supported, the pipeline will not fail but instead the 'default' behavior will be executed.

### <a id="connectors-build-command"></a>`connectors build` command
Run a build pipeline for one or multiple connectors and export the built docker image to the local docker host.
It's mainly purposed for local use.

Build a single connector:
`airbyte-ci connectors --name=source-pokeapi build`

Build multiple connectors:
`airbyte-ci connectors --name=source-pokeapi --name=source-bigquery build`

Build certified connectors:
`airbyte-ci connectors --support-level=certified build`

Build connectors changed on the current branch:
`airbyte-ci connectors --modified build`

#### What it runs

For Python and Low Code connectors:

```mermaid
flowchart TD
    arch(For each platform amd64/arm64)
    connector[Build connector image]
    load[Load to docker host with :dev tag, current platform]
    spec[Get spec]
    arch-->connector-->spec--"if success"-->load
```

For Java connectors:
```mermaid
flowchart TD
    arch(For each platform amd64/arm64)
    distTar[Gradle distTar task run]
    base[Build integration base]
    java_base[Build integration base Java]
    normalization[Build Normalization]
    connector[Build connector image]

    arch-->base-->java_base-->connector
    distTar-->connector
    normalization--"if supports normalization"-->connector

    load[Load to docker host with :dev tag, current platform]
    spec[Get spec]
    connector-->spec--"if success"-->load
```

### <a id="connectors-publish-command"></a>`connectors publish` command
Run a publish pipeline for one or multiple connectors.
It's mainly purposed for CI use to release a connector update.

### Examples
Publish all connectors modified in the head commit: `airbyte-ci connectors --modified publish`

### Options

| Option                               | Required | Default         | Mapped environment variable        | Description                                                                                                                                                                               |
| ------------------------------------ | -------- | --------------- | ---------------------------------- | ----------------------------------------------------------------------------------------------------------------------------------------------------------------------------------------- |
| `--pre-release/--main-release`       | False    | `--pre-release` |                                    | Whether to publish the pre-release or the main release version of a connector. Defaults to pre-release. For main release you have to set the credentials to interact with the GCS bucket. |
| `--spec-cache-gcs-credentials`       | False    |                 | `SPEC_CACHE_GCS_CREDENTIALS`       | The service account key to upload files to the GCS bucket hosting spec cache.                                                                                                             |
| `--spec-cache-bucket-name`           | False    |                 | `SPEC_CACHE_BUCKET_NAME`           | The name of the GCS bucket where specs will be cached.                                                                                                                                    |
| `--metadata-service-gcs-credentials` | False    |                 | `METADATA_SERVICE_GCS_CREDENTIALS` | The service account key to upload files to the GCS bucket hosting the metadata files.                                                                                                     |
| `--metadata-service-bucket-name`     | False    |                 | `METADATA_SERVICE_BUCKET_NAME`     | The name of the GCS bucket where metadata files will be uploaded.                                                                                                                         |
| `--slack-webhook`                    | False    |                 | `SLACK_WEBHOOK`                    | The Slack webhook URL to send notifications to.                                                                                                                                           |
| `--slack-channel`                    | False    |                 | `SLACK_CHANNEL`                    | The Slack channel name to send notifications to.                                                                                                                                          |

I've added an empty "Default" column, and you can fill in the default values as needed.
#### What it runs
```mermaid
flowchart TD
    validate[Validate the metadata file]
    check[Check if the connector image already exists]
    build[Build the connector image for all platform variants]
    upload_spec[Upload connector spec to the spec cache bucket]
    push[Push the connector image from DockerHub, with platform variants]
    pull[Pull the connector image from DockerHub to check SPEC can be run and the image layers are healthy]
    upload_metadata[Upload its metadata file to the metadata service bucket]

    validate-->check-->build-->upload_spec-->push-->pull-->upload_metadata
```


### <a id="connectors-bump_version"></a>`connectors bump_version` command
Bump the version of the selected connectors.

### Examples
Bump source-openweather: `airbyte-ci connectors --name=source-openweather bump_version patch <pr-number> "<changelog-entry>"`

#### Arguments
| Argument              | Description                                                            |
| --------------------- | ---------------------------------------------------------------------- |
| `BUMP_TYPE`           | major, minor or patch                                                  |
| `PULL_REQUEST_NUMBER` | The GitHub pull request number, used in the changelog entry            |
| `CHANGELOG_ENTRY`     | The changelog entry that will get added to the connector documentation |

### <a id="connectors-upgrade_base_image"></a>`connectors upgrade_base_image` command
Modify the selected connector metadata to use the latest base image version.

### Examples
Upgrade the base image for source-openweather: `airbyte-ci connectors --name=source-openweather upgrade_base_image`

### Options
| Option                  | Required | Default | Mapped environment variable | Description                                                                                                     |
| ----------------------- | -------- | ------- | --------------------------- | --------------------------------------------------------------------------------------------------------------- |
| `--docker-hub-username` | True     |         | `DOCKER_HUB_USERNAME`       | Your username to connect to DockerHub. It's used to read the base image registry.                               |
| `--docker-hub-password` | True     |         | `DOCKER_HUB_PASSWORD`       | Your password to connect to DockerHub. It's used to read the base image registry.                               |
| `--set-if-not-exists`   | False    | True    |                             | Whether to set or not the baseImage metadata if no connectorBuildOptions is declared in the connector metadata. |

### <a id="connectors-migrate_to_base_image"></a>`connectors migrate_to_base_image` command
Make a connector using a Dockerfile migrate to the base image by:
* Removing its Dockerfile
* Updating its metadata to use the latest base image version
* Updating its documentation to explain the build process
* Bumping by a patch version

### Examples
Migrate source-openweather to use the base image: `airbyte-ci connectors --name=source-openweather migrate_to_base_image`

### Arguments
| Argument              | Description                                                 |
| --------------------- | ----------------------------------------------------------- |
| `PULL_REQUEST_NUMBER` | The GitHub pull request number, used in the changelog entry |

### <a id="format-subgroup"></a>`format` command subgroup

Available commands:
* `airbyte-ci format check all`
* `airbyte-ci format fix all`

### Examples
- Check for formatting errors in the repository: `airbyte-ci format check all`
- Fix formatting for only python files: `airbyte-ci format fix python`

### <a id="format-check-command"></a>`format check all` command

This command runs formatting checks, but does not format the code in place. It will exit 1 as soon as a failure is encountered. To fix errors, use `airbyte-ci format fix all`.

Running `airbyte-ci format check` will run checks on all different types of code. Run `airbyte-ci format check --help` for subcommands to check formatting for only certain types of files.

### <a id="format-fix-command"></a>`format fix all` command

This command runs formatting checks and reformats any code that would be reformatted, so it's recommended to stage changes you might have before running this command.

Running `airbyte-ci format fix all` will format all of the different types of code. Run `airbyte-ci format fix --help` for subcommands to format only certain types of files.


### <a id="metadata-validate-command-subgroup"></a>`metadata` command subgroup

Available commands:
* `airbyte-ci metadata deploy orchestrator`

### <a id="metadata-upload-orchestrator"></a>`metadata deploy orchestrator` command
This command deploys the metadata service orchestrator to production.
The `DAGSTER_CLOUD_METADATA_API_TOKEN` environment variable must be set.

#### Example
`airbyte-ci metadata deploy orchestrator`

#### What it runs
```mermaid
flowchart TD
    test[Run orchestrator tests] --> deploy[Deploy orchestrator to Dagster Cloud]
```

### <a id="tests-command"></a>`tests` command
This command runs the Python tests for a airbyte-ci poetry package.

#### Arguments
| Option                | Required | Default | Mapped environment variable | Description                         |
| --------------------- | -------- | ------- | --------------------------- | ----------------------------------- |
| `poetry_package_path` | True     |         |                             | The path to poetry package to test. |

#### Options
| Option             | Required | Default | Mapped environment variable | Description                                                                                      |
| ------------------ | -------- | ------- | --------------------------- | ------------------------------------------------------------------------------------------------ |
| `--test-directory` | False    | tests   |                             | The path to the directory on which pytest should discover tests, relative to the poetry package. |


#### Example
`airbyte-ci test airbyte-ci/connectors/pipelines --test-directory=tests`
`airbyte-ci tests airbyte-integrations/bases/connector-acceptance-test --test-directory=unit_tests`

## Changelog
| Version | PR                                                         | Description                                                                                               |
| ------- | ---------------------------------------------------------- | --------------------------------------------------------------------------------------------------------- |
<<<<<<< HEAD
| 2.6.0   | [#31831](https://github.com/airbytehq/airbyte/pull/31831)  | Add `airbyte-ci format` commands, remove connector-specific formatting check                              |
| 2.5.5   | [#31628](https://github.com/airbytehq/airbyte/pull/31628)  | Add ClickPipelineContext class                                                                            |
=======
| 2.5.7   | [#31628](https://github.com/airbytehq/airbyte/pull/31628)  | Add ClickPipelineContext class                                                                            |
| 2.5.6   | [#32139](https://github.com/airbytehq/airbyte/pull/32139)  | Test coverage report on Python connector UnitTest.                                                        |
| 2.5.5   | [#32114](https://github.com/airbytehq/airbyte/pull/32114)  | Create cache mount for `/var/lib/docker` to store images in `dind` context.                               |
>>>>>>> 139deeb0
| 2.5.4   | [#32090](https://github.com/airbytehq/airbyte/pull/32090)  | Do not cache `docker login`.                                                                              |
| 2.5.3   | [#31974](https://github.com/airbytehq/airbyte/pull/31974)  | Fix latest CDK install and pip cache mount on connector install.                                          |
| 2.5.2   | [#31871](https://github.com/airbytehq/airbyte/pull/31871)  | Deactivate PR comments, add HTML report links to the PR status when its ready.                            |
| 2.5.1   | [#31774](https://github.com/airbytehq/airbyte/pull/31774)  | Add a docker configuration check on `airbyte-ci` startup.                                                 |
| 2.5.0   | [#31766](https://github.com/airbytehq/airbyte/pull/31766)  | Support local connectors secrets.                                                                         |
| 2.4.0   | [#31716](https://github.com/airbytehq/airbyte/pull/31716)  | Enable pre-release publish with local CDK.                                                                |
| 2.3.1   | [#31748](https://github.com/airbytehq/airbyte/pull/31748)  | Use AsyncClick library instead of base Click.                                                             |
| 2.3.0   | [#31699](https://github.com/airbytehq/airbyte/pull/31699)  | Support optional concurrent CAT execution.                                                                |
| 2.2.6   | [#31752](https://github.com/airbytehq/airbyte/pull/31752)  | Only authenticate when secrets are available.                                                             |
| 2.2.5   | [#31718](https://github.com/airbytehq/airbyte/pull/31718)  | Authenticate the sidecar docker daemon to DockerHub.                                                      |
| 2.2.4   | [#31535](https://github.com/airbytehq/airbyte/pull/31535)  | Improve gradle caching when building java connectors.                                                     |
| 2.2.3   | [#31688](https://github.com/airbytehq/airbyte/pull/31688)  | Fix failing `CheckBaseImageUse` step when not running on PR.                                              |
| 2.2.2   | [#31659](https://github.com/airbytehq/airbyte/pull/31659)  | Support builds on x86_64 platform                                                                         |
| 2.2.1   | [#31653](https://github.com/airbytehq/airbyte/pull/31653)  | Fix CheckBaseImageIsUsed failing on non certified connectors.                                             |
| 2.2.0   | [#30527](https://github.com/airbytehq/airbyte/pull/30527)  | Add a new check for python connectors to make sure certified connectors use our base image.               |
| 2.1.1   | [#31488](https://github.com/airbytehq/airbyte/pull/31488)  | Improve `airbyte-ci` start time with Click Lazy load                                                      |
| 2.1.0   | [#31412](https://github.com/airbytehq/airbyte/pull/31412)  | Run airbyte-ci from any where in airbyte project                                                          |
| 2.0.4   | [#31487](https://github.com/airbytehq/airbyte/pull/31487)  | Allow for third party connector selections                                                                |
| 2.0.3   | [#31525](https://github.com/airbytehq/airbyte/pull/31525)  | Refactor folder structure                                                                                 |
| 2.0.2   | [#31533](https://github.com/airbytehq/airbyte/pull/31533)  | Pip cache volume by python version.                                                                       |
| 2.0.1   | [#31545](https://github.com/airbytehq/airbyte/pull/31545)  | Reword the changelog entry when using `migrate_to_base_image`.                                            |
| 2.0.0   | [#31424](https://github.com/airbytehq/airbyte/pull/31424)  | Remove `airbyte-ci connectors format` command.                                                            |
| 1.9.4   | [#31478](https://github.com/airbytehq/airbyte/pull/31478)  | Fix running tests for connector-ops package.                                                              |
| 1.9.3   | [#31457](https://github.com/airbytehq/airbyte/pull/31457)  | Improve the connector documentation for connectors migrated to our base image.                            |
| 1.9.2   | [#31426](https://github.com/airbytehq/airbyte/pull/31426)  | Concurrent execution of java connectors tests.                                                            |
| 1.9.1   | [#31455](https://github.com/airbytehq/airbyte/pull/31455)  | Fix `None` docker credentials on publish.                                                                 |
| 1.9.0   | [#30520](https://github.com/airbytehq/airbyte/pull/30520)  | New commands: `bump_version`, `upgrade_base_image`, `migrate_to_base_image`.                              |
| 1.8.0   | [#30520](https://github.com/airbytehq/airbyte/pull/30520)  | New commands: `bump_version`, `upgrade_base_image`, `migrate_to_base_image`.                              |
| 1.7.2   | [#31343](https://github.com/airbytehq/airbyte/pull/31343)  | Bind Pytest integration tests to a dockerhost.                                                            |
| 1.7.1   | [#31332](https://github.com/airbytehq/airbyte/pull/31332)  | Disable Gradle step caching on source-postgres.                                                           |
| 1.7.0   | [#30526](https://github.com/airbytehq/airbyte/pull/30526)  | Implement pre/post install hooks support.                                                                 |
| 1.6.0   | [#30474](https://github.com/airbytehq/airbyte/pull/30474)  | Test connector inside their containers.                                                                   |
| 1.5.1   | [#31227](https://github.com/airbytehq/airbyte/pull/31227)  | Use python 3.11 in amazoncorretto-bazed gradle containers, run 'test' gradle task instead of 'check'.     |
| 1.5.0   | [#30456](https://github.com/airbytehq/airbyte/pull/30456)  | Start building Python connectors using our base images.                                                   |
| 1.4.6   | [ #31087](https://github.com/airbytehq/airbyte/pull/31087) | Throw error if airbyte-ci tools is out of date                                                            |
| 1.4.5   | [#31133](https://github.com/airbytehq/airbyte/pull/31133)  | Fix bug when building containers using `with_integration_base_java_and_normalization`.                    |
| 1.4.4   | [#30743](https://github.com/airbytehq/airbyte/pull/30743)  | Add `--disable-report-auto-open` and `--use-host-gradle-dist-tar` to allow gradle integration.            |
| 1.4.3   | [#30595](https://github.com/airbytehq/airbyte/pull/30595)  | Add --version and version check                                                                           |
| 1.4.2   | [#30595](https://github.com/airbytehq/airbyte/pull/30595)  | Remove directory name requirement                                                                         |
| 1.4.1   | [#30595](https://github.com/airbytehq/airbyte/pull/30595)  | Load base migration guide into QA Test container for strict encrypt variants                              |
| 1.4.0   | [#30330](https://github.com/airbytehq/airbyte/pull/30330)  | Add support for pyproject.toml as the prefered entry point for a connector package                        |
| 1.3.0   | [#30461](https://github.com/airbytehq/airbyte/pull/30461)  | Add `--use-local-cdk` flag to all connectors commands                                                     |
| 1.2.3   | [#30477](https://github.com/airbytehq/airbyte/pull/30477)  | Fix a test regression introduced the previous version.                                                    |
| 1.2.2   | [#30438](https://github.com/airbytehq/airbyte/pull/30438)  | Add workaround to always stream logs properly with --is-local.                                            |
| 1.2.1   | [#30384](https://github.com/airbytehq/airbyte/pull/30384)  | Java connector test performance fixes.                                                                    |
| 1.2.0   | [#30330](https://github.com/airbytehq/airbyte/pull/30330)  | Add `--metadata-query` option to connectors command                                                       |
| 1.1.3   | [#30314](https://github.com/airbytehq/airbyte/pull/30314)  | Stop patching gradle files to make them work with airbyte-ci.                                             |
| 1.1.2   | [#30279](https://github.com/airbytehq/airbyte/pull/30279)  | Fix correctness issues in layer caching by making atomic execution groupings                              |
| 1.1.1   | [#30252](https://github.com/airbytehq/airbyte/pull/30252)  | Fix redundancies and broken logic in GradleTask, to speed up the CI runs.                                 |
| 1.1.0   | [#29509](https://github.com/airbytehq/airbyte/pull/29509)  | Refactor the airbyte-ci test command to run tests on any poetry package.                                  |
| 1.0.0   | [#28000](https://github.com/airbytehq/airbyte/pull/29232)  | Remove release stages in favor of support level from airbyte-ci.                                          |
| 0.5.0   | [#28000](https://github.com/airbytehq/airbyte/pull/28000)  | Run connector acceptance tests with dagger-in-dagger.                                                     |
| 0.4.7   | [#29156](https://github.com/airbytehq/airbyte/pull/29156)  | Improve how we check existence of requirement.txt or setup.py file to not raise early pip install errors. |
| 0.4.6   | [#28729](https://github.com/airbytehq/airbyte/pull/28729)  | Use keyword args instead of positional argument for optional  paramater in Dagger's API                   |
| 0.4.5   | [#29034](https://github.com/airbytehq/airbyte/pull/29034)  | Disable Dagger terminal UI when running publish.                                                          |
| 0.4.4   | [#29064](https://github.com/airbytehq/airbyte/pull/29064)  | Make connector modified files a frozen set.                                                               |
| 0.4.3   | [#29033](https://github.com/airbytehq/airbyte/pull/29033)  | Disable dependency scanning for Java connectors.                                                          |
| 0.4.2   | [#29030](https://github.com/airbytehq/airbyte/pull/29030)  | Make report path always have the same prefix: `airbyte-ci/`.                                              |
| 0.4.1   | [#28855](https://github.com/airbytehq/airbyte/pull/28855)  | Improve the selected connectors detection for connectors commands.                                        |
| 0.4.0   | [#28947](https://github.com/airbytehq/airbyte/pull/28947)  | Show Dagger Cloud run URLs in CI                                                                          |
| 0.3.2   | [#28789](https://github.com/airbytehq/airbyte/pull/28789)  | Do not consider empty reports as successfull.                                                             |
| 0.3.1   | [#28938](https://github.com/airbytehq/airbyte/pull/28938)  | Handle 5 status code on MetadataUpload as skipped                                                         |
| 0.3.0   | [#28869](https://github.com/airbytehq/airbyte/pull/28869)  | Enable the Dagger terminal UI on local `airbyte-ci` execution                                             |
| 0.2.3   | [#28907](https://github.com/airbytehq/airbyte/pull/28907)  | Make dagger-in-dagger work for `airbyte-ci tests` command                                                 |
| 0.2.2   | [#28897](https://github.com/airbytehq/airbyte/pull/28897)  | Sentry: Ignore error logs without exceptions from reporting                                               |
| 0.2.1   | [#28767](https://github.com/airbytehq/airbyte/pull/28767)  | Improve pytest step result evaluation to prevent false negative/positive.                                 |
| 0.2.0   | [#28857](https://github.com/airbytehq/airbyte/pull/28857)  | Add the `airbyte-ci tests` command to run the test suite on any `airbyte-ci` poetry package.              |
| 0.1.1   | [#28858](https://github.com/airbytehq/airbyte/pull/28858)  | Increase the max duration of Connector Package install to 20mn.                                           |
| 0.1.0   |                                                            | Alpha version not in production yet. All the commands described in this doc are available.                |

## More info
This project is owned by the Connectors Operations team.
We share project updates and remaining stories before its release to production in this [EPIC](https://github.com/airbytehq/airbyte/issues/24403).

# Troubleshooting
## `airbyte-ci` is not found
If you get the following error when running `airbyte-ci`:
```bash
$ airbyte-ci
zsh: command not found: airbyte-ci
```
It means that the `airbyte-ci` command is not in your PATH.

To fix this, you can either:
* Ensure that airbyte-ci is installed with pipx. Run `pipx list` to check if airbyte-ci is installed.
* Run `pipx ensurepath` to add the pipx binary directory to your PATH.
* Add the pipx binary directory to your PATH manually. The pipx binary directory is usually `~/.local/bin`.


## python3.10 not found
If you get the following error when running `pipx install --editable --force --python=python3.10 airbyte-ci/connectors/pipelines/`:
```bash
$ pipx install --editable --force --python=python3.10 airbyte-ci/connectors/pipelines/
Error: Python 3.10 not found on your system.
```

It means that you don't have Python 3.10 installed on your system.

To fix this, you can either:
* Install Python 3.10 with pyenv. Run `pyenv install 3.10` to install the latest Python version.
* Install Python 3.10 with your system package manager. For instance, on Ubuntu you can run `sudo apt install python3.10`.
* Ensure that Python 3.10 is in your PATH. Run `which python3.10` to check if Python 3.10 is installed and in your PATH.

## Any type of pipeline failure
First you should check that the version of the CLI you are using is the latest one.
You can check the version of the CLI with the `--version` option:
```bash
$ airbyte-ci --version
airbyte-ci, version 0.1.0
```

and compare it with the version in the pyproject.toml file:
```bash
$ cat airbyte-ci/connectors/pipelines/pyproject.toml | grep version
```

If you get any type of pipeline failure, you can run the pipeline with the `--show-dagger-logs` option to get more information about the failure.
```bash
$ airbyte-ci --show-dagger-logs connectors --name=source-pokeapi test
```

and when in doubt, you can reinstall the CLI with the `--force` option:
```bash
$ pipx reinstall pipelines --force
```
<|MERGE_RESOLUTION|>--- conflicted
+++ resolved
@@ -433,14 +433,10 @@
 ## Changelog
 | Version | PR                                                         | Description                                                                                               |
 | ------- | ---------------------------------------------------------- | --------------------------------------------------------------------------------------------------------- |
-<<<<<<< HEAD
 | 2.6.0   | [#31831](https://github.com/airbytehq/airbyte/pull/31831)  | Add `airbyte-ci format` commands, remove connector-specific formatting check                              |
-| 2.5.5   | [#31628](https://github.com/airbytehq/airbyte/pull/31628)  | Add ClickPipelineContext class                                                                            |
-=======
 | 2.5.7   | [#31628](https://github.com/airbytehq/airbyte/pull/31628)  | Add ClickPipelineContext class                                                                            |
 | 2.5.6   | [#32139](https://github.com/airbytehq/airbyte/pull/32139)  | Test coverage report on Python connector UnitTest.                                                        |
 | 2.5.5   | [#32114](https://github.com/airbytehq/airbyte/pull/32114)  | Create cache mount for `/var/lib/docker` to store images in `dind` context.                               |
->>>>>>> 139deeb0
 | 2.5.4   | [#32090](https://github.com/airbytehq/airbyte/pull/32090)  | Do not cache `docker login`.                                                                              |
 | 2.5.3   | [#31974](https://github.com/airbytehq/airbyte/pull/31974)  | Fix latest CDK install and pip cache mount on connector install.                                          |
 | 2.5.2   | [#31871](https://github.com/airbytehq/airbyte/pull/31871)  | Deactivate PR comments, add HTML report links to the PR status when its ready.                            |
