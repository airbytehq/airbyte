# Airbyte CI CLI

## What is it?

`airbyte-ci` is a command line interface to run CI/CD pipelines. The goal of this CLI is to offer
developers a tool to run these pipelines locally and in a CI context with the same guarantee. It can
prevent unnecessary commit -> push cycles developers typically go through when they when to test
their changes against a remote CI. This is made possible thanks to the use of
[Dagger](https://dagger.io), a CI/CD engine relying on Docker Buildkit to provide reproducible
builds. Our pipeline are declared with Python code, the main entrypoint is
[here](https://github.com/airbytehq/airbyte/blob/master/airbyte-ci/connector_ops/connector_ops/pipelines/commands/airbyte_ci.py).
This documentation should be helpful for both local and CI use of the CLI. We indeed
[power connector testing in the CI with this CLI](https://github.com/airbytehq/airbyte/blob/master/.github/workflows/connector_integration_test_single_dagger.yml#L78).

## How to install

### Requirements

- A running Docker engine with version >= 20.10.23

## Install or Update

The recommended way to install `airbyte-ci` is using the [Makefile](../../../Makefile).

```sh
# from the root of the airbyte repository
make tools.airbyte-ci.install
```

### Setting up connector secrets access

If you plan to use Airbyte CI to run CAT (Connector Acceptance Tests), we recommend setting up GSM
access so that Airbyte CI can pull remote secrets from GSM. For setup instructions, see the CI
Credentials package (which Airbyte CI uses under the hood) README's
[Get GSM Access](https://github.com/airbytehq/airbyte/blob/master/airbyte-ci/connectors/ci_credentials/README.md#get-gsm-access)
instructions.

### Updating the airbyte-ci tool

To reinstall airbyte-ci, run the following command:

```sh
airbyte-ci update
```

or if that fails, you can reinstall it with the following command:

```sh
# from the root of the airbyte repository
make tools.airbyte-ci.install
```

## Checking the airbyte-ci install

To check that airbyte-ci is installed correctly, run the following command:

```sh
make tools.airbyte-ci.check
```

## Cleaning the airbyte-ci install

To clean the airbyte-ci install, run the following command:

```sh
make tools.airbyte-ci.clean
```

## Disabling telemetry

We collect anonymous usage data to help improve the tool. If you would like to disable this, you can
set the `AIRBYTE_CI_DISABLE_TELEMETRY` environment variable to `true`.

## Installation for development

#### Pre-requisites

- Poetry >= 1.1.8
- Python >= 3.10

#### Installation

If you are developing on pipelines, we recommend installing airbyte-ci with poetry:

```bash
cd airbyte-ci/connectors/pipelines/
poetry install
poetry shell
cd ../../
```

**Alternatively**, you can install airbyte-ci with pipx so that the entrypoint is available in your
PATH:

```bash
make tools.airbyte-ci.install
```

However, this will not automatically install the dependencies for the local dependencies of
airbyte-ci, or respect the lockfile.

Its often best to use the `poetry` steps instead.

#### Running Tests

From `airbyte-ci/connectors/pipelines`:

```bash
poetry run pytest tests
```

You can also run a subset of tests:

```bash
poetry run pytest pipelines/models/steps.py
```

More options, such as running test by keyword matching, are available - see the
[pytest CLI documentation](https://docs.pytest.org/en/6.2.x/usage.html) for all the available
options.```

#### Checking Code Format (Pipelines)

```bash
poetry run ruff check pipelines
```

## Commands reference

At this point you can run `airbyte-ci` commands.

- [Airbyte CI CLI](#airbyte-ci-cli)
  - [What is it?](#what-is-it)
  - [How to install](#how-to-install)
    - [Requirements](#requirements)
  - [Install or Update](#install-or-update)
    - [Setting up connector secrets access](#setting-up-connector-secrets-access)
    - [Updating the airbyte-ci tool](#updating-the-airbyte-ci-tool)
  - [Checking the airbyte-ci install](#checking-the-airbyte-ci-install)
  - [Cleaning the airbyte-ci install](#cleaning-the-airbyte-ci-install)
  - [Disabling telemetry](#disabling-telemetry)
  - [Installation for development](#installation-for-development)
      - [Pre-requisites](#pre-requisites)
      - [Installation](#installation)
      - [Running Tests](#running-tests)
      - [Checking Code Format (Pipelines)](#checking-code-format-pipelines)
  - [Commands reference](#commands-reference)
    - [`airbyte-ci` command group](#airbyte-ci-command-group)
      - [Options](#options)
    - [`connectors` command subgroup](#connectors-command-subgroup)
      - [Options](#options-1)
    - [`connectors list` command](#connectors-list-command)
      - [Examples](#examples)
    - [`connectors test` command](#connectors-test-command)
      - [Examples](#examples-1)
      - [What it runs](#what-it-runs)
      - [Options](#options-2)
      - [Extra parameters](#extra-parameters)
    - [`connectors build` command](#connectors-build-command)
      - [What it runs](#what-it-runs-1)
    - [Options](#options-3)
    - [`connectors publish` command](#connectors-publish-command)
    - [Examples](#examples-2)
    - [Options](#options-4)
      - [What it runs](#what-it-runs-2)
      - [Python registry publishing](#python-registry-publishing)
    - [`connectors up-to-date` command](#connectors-up-to-date-command)
    - [Examples](#examples-3)
    - [Other things it could do](#other-things-it-could-do)
    - [`connectors bump-version` command](#connectors-bump-version-command)
    - [Examples](#examples-4)
      - [Arguments](#arguments)
    - [`connectors upgrade_cdk` command](#connectors-upgrade_cdk-command)
    - [Examples](#examples-5)
      - [Arguments](#arguments-1)
    - [`connectors migrate-to-base-image` command](#connectors-migrate-to-base-image-command)
      - [Examples](#examples-7)
    - [`connectors migrate-to-poetry` command](#connectors-migrate-to-poetry-command)
      - [Examples](#examples-8)
    - [`connectors migrate-to-inline-schemas` command](#connectors-migrate-to-inline-schemas-command)
      - [Examples](#examples-9)
    - [`connectors pull-request` command](#connectors-pull-request-command)
      - [Examples](#examples-10)
    - [`format` command subgroup](#format-command-subgroup)
    - [Options](#options-6)
    - [Examples](#examples-11)
    - [`format check all` command](#format-check-all-command)
    - [`format fix all` command](#format-fix-all-command)
    - [`poetry` command subgroup](#poetry-command-subgroup)
    - [Options](#options-7)
    - [Examples](#examples-12)
    - [`publish` command](#publish-command)
      - [Options](#options-8)
    - [`metadata` command subgroup](#metadata-command-subgroup)
    - [`metadata deploy orchestrator` command](#metadata-deploy-orchestrator-command)
      - [Example](#example)
      - [What it runs](#what-it-runs-3)
    - [`tests` command](#tests-command)
      - [Options](#options-9)
      - [Examples](#examples-13)
  - [Changelog](#changelog)
  - [More info](#more-info)
- [Troubleshooting](#troubleshooting)
  - [Commands](#commands)
    - [`make tools.airbyte-ci.check`](#make-toolsairbyte-cicheck)
    - [`make tools.airbyte-ci.clean`](#make-toolsairbyte-ciclean)
  - [Common issues](#common-issues)
    - [`airbyte-ci` is not found](#airbyte-ci-is-not-found)
  - [Development](#development)
    - [`airbyte-ci` is not found](#airbyte-ci-is-not-found-1)
    - [python3.10 not found](#python310-not-found)
    - [Any type of pipeline failure](#any-type-of-pipeline-failure)

### <a id="airbyte-ci-command-group"></a>`airbyte-ci` command group

**The main command group option has sensible defaults. In local use cases you're not likely to pass
options to the `airbyte-ci` command group.**

#### Options

| Option                                         | Default value                   | Mapped environment variable   | Description                                                                                 |
| ---------------------------------------------- | ------------------------------- | ----------------------------- | ------------------------------------------------------------------------------------------- |
| `--yes/--y`                                    | False                           |                               | Agrees to all prompts.                                                                      |
| `--yes-auto-update/--no-auto-update`           | True                            |                               | Agrees to the auto update prompts.                                                          |
| `--enable-update-check/--disable-update-check` | True                            |                               | Turns on the update check feature                                                           |
| `--enable-dagger-run/--disable-dagger-run`     | `--enable-dagger-run`           |                               | Disables the Dagger terminal UI.                                                            |
| `--is-local/--is-ci`                           | `--is-local`                    |                               | Determines the environment in which the CLI runs: local environment or CI environment.      |
| `--git-branch`                                 | The checked out git branch name | `CI_GIT_BRANCH`               | The git branch on which the pipelines will run.                                             |
| `--git-revision`                               | The current branch head         | `CI_GIT_REVISION`             | The commit hash on which the pipelines will run.                                            |
| `--diffed-branch`                              | `master`                        |                               | Branch to which the git diff will happen to detect new or modified files.                   |
| `--gha-workflow-run-id`                        |                                 |                               | GHA CI only - The run id of the GitHub action workflow                                      |
| `--ci-context`                                 | `manual`                        |                               | The current CI context: `manual` for manual run, `pull-request`, `nightly_builds`, `master` |
| `--pipeline-start-timestamp`                   | Current epoch time              | `CI_PIPELINE_START_TIMESTAMP` | Start time of the pipeline as epoch time. Used for pipeline run duration computation.       |
| `--show-dagger-logs/--hide-dagger-logs`        | `--hide-dagger-logs`            |                               | Flag to show or hide the dagger logs.                                                       |

### <a id="connectors-command-subgroup"></a>`connectors` command subgroup

Available commands:

- `airbyte-ci connectors test`: Run tests for one or multiple connectors.
- `airbyte-ci connectors build`: Build docker images for one or multiple connectors.
- `airbyte-ci connectors publish`: Publish a connector to Airbyte's DockerHub.

#### Options

| Option                                                         | Multiple | Default value                    | Mapped Environment Variable | Description                                                                                                                                                                                                                                                                                                                                                                                                                                                                               |
| -------------------------------------------------------------- | -------- | -------------------------------- | --------------------------- | ----------------------------------------------------------------------------------------------------------------------------------------------------------------------------------------------------------------------------------------------------------------------------------------------------------------------------------------------------------------------------------------------------------------------------------------------------------------------------------------- |
| `--use-remote-secrets/--use-local-secrets`                     | False    |                                  |                             | If --use-remote-secrets, connectors configuration will be pulled from Google Secret Manager. Requires the `GCP_GSM_CREDENTIALS` environment variable to be set with a service account with permission to read GSM secrets. If --use-local-secrets the connector configuration will be read from the local connector `secrets` folder. If this flag is not used and a `GCP_GSM_CREDENTIALS` environment variable is set remote secrets will be used, local secrets will be used otherwise. |
| `--name`                                                       | True     |                                  |                             | Select a specific connector for which the pipeline will run. Can be used multiple times to select multiple connectors. The expected name is the connector technical name. e.g. `source-pokeapi`                                                                                                                                                                                                                                                                                           |
| `--support-level`                                              | True     |                                  |                             | Select connectors with a specific support level: `community`, `certified`. Can be used multiple times to select multiple support levels.                                                                                                                                                                                                                                                                                                                                                  |
| `--metadata-query`                                             | False    |                                  |                             | Filter connectors by the `data` field in the metadata file using a [simpleeval](https://github.com/danthedeckie/simpleeval) query. e.g. 'data.ab_internal.ql == 200'                                                                                                                                                                                                                                                                                                                      |
| `--use-local-cdk`                                              | False    | False                            |                             | Build with the airbyte-cdk from the local repository. " "This is useful for testing changes to the CDK.                                                                                                                                                                                                                                                                                                                                                                                   |
| `--language`                                                   | True     |                                  |                             | Select connectors with a specific language: `python`, `low-code`, `java`. Can be used multiple times to select multiple languages.                                                                                                                                                                                                                                                                                                                                                        |
| `--modified`                                                   | False    | False                            |                             | Run the pipeline on only the modified connectors on the branch or previous commit (depends on the pipeline implementation).                                                                                                                                                                                                                                                                                                                                                               |
| `--concurrency`                                                | False    | 5                                |                             | Control the number of connector pipelines that can run in parallel. Useful to speed up pipelines or control their resource usage.                                                                                                                                                                                                                                                                                                                                                         |
| `--metadata-change-only/--not-metadata-change-only`            | False    | `--not-metadata-change-only`     |                             | Only run the pipeline on connectors with changes on their metadata.yaml file.                                                                                                                                                                                                                                                                                                                                                                                                             |
| `--enable-dependency-scanning / --disable-dependency-scanning` | False    | ` --disable-dependency-scanning` |                             | When enabled the dependency scanning will be performed to detect the connectors to select according to a dependency change.                                                                                                                                                                                                                                                                                                                                                               |
| `--docker-hub-username`                                        |          |                                  | DOCKER_HUB_USERNAME         | Your username to connect to DockerHub. Required for the publish subcommand.                                                                                                                                                                                                                                                                                                                                                                                                               |
| `--docker-hub-password`                                        |          |                                  | DOCKER_HUB_PASSWORD         | Your password to connect to DockerHub. Required for the publish subcommand.                                                                                                                                                                                                                                                                                                                                                                                                               |

### <a id="connectors-list-command"></a>`connectors list` command

Retrieve the list of connectors satisfying the provided filters.

#### Examples

List all connectors:

`airbyte-ci connectors list`

List certified connectors:

`airbyte-ci connectors --support-level=certified list`

List connectors changed on the current branch:

`airbyte-ci connectors --modified list`

List connectors with a specific language:

`airbyte-ci connectors --language=python list`

List connectors with multiple filters:

`airbyte-ci connectors --language=low-code --support-level=certified list`

### <a id="connectors-test-command"></a>`connectors test` command

Run a test pipeline for one or multiple connectors.

#### Examples

Test a single connector: `airbyte-ci connectors --name=source-pokeapi test`

Test multiple connectors: `airbyte-ci connectors --name=source-pokeapi --name=source-bigquery test`

Test certified connectors: `airbyte-ci connectors --support-level=certified test`

Test connectors changed on the current branch: `airbyte-ci connectors --modified test`

Run acceptance test only on the modified connectors, just run its full refresh tests:
`airbyte-ci connectors --modified test --only-step="acceptance" --acceptance.-k=test_full_refresh`

#### What it runs

```mermaid
flowchart TD
    entrypoint[[For each selected connector]]
    subgraph static ["Static code analysis"]
      qa[Run QA checks]
      sem["Check version follows semantic versionning"]
      incr["Check version is incremented"]
      metadata_validation["Run metadata validation on metadata.yaml"]
      sem --> incr
    end
    subgraph tests ["Tests"]
        build[Build connector docker image]
        unit[Run unit tests]
        integration[Run integration tests]
        pyairbyte_validation[Run PyAirbyte validation tests]
        cat[Run connector acceptance tests]
        secret[Load connector configuration]

        unit-->secret
        unit-->build
        secret-->integration
        secret-->cat
        secret-->pyairbyte_validation
        build-->integration
        build-->cat
    end
    entrypoint-->static
    entrypoint-->tests
    report["Build test report"]
    tests-->report
    static-->report
```

#### Options

| Option                                                  | Multiple | Default value | Description                                                                                                                                                                                              |
| ------------------------------------------------------- | -------- | ------------- | -------------------------------------------------------------------------------------------------------------------------------------------------------------------------------------------------------- |
| `--skip-step/-x`                                        | True     |               | Skip steps by id e.g. `-x unit -x acceptance`                                                                                                                                                            |
| `--only-step/-k`                                        | True     |               | Only run specific steps by id e.g. `-k unit -k acceptance`                                                                                                                                               |
| `--fail-fast`                                           | False    | False         | Abort after any tests fail, rather than continuing to run additional tests. Use this setting to confirm a known bug is fixed (or not), or when you only require a pass/fail result.                      |
| `--code-tests-only`                                     | True     | False         | Skip any tests not directly related to code updates. For instance, metadata checks, version bump checks, changelog verification, etc. Use this setting to help focus on code quality during development. |
| `--concurrent-cat`                                      | False    | False         | Make CAT tests run concurrently using pytest-xdist. Be careful about source or destination API rate limits.                                                                                              |
| `--<step-id>.<extra-parameter>=<extra-parameter-value>` | True     |               | You can pass extra parameters for specific test steps. More details in the extra parameters section below                                                                                                |
| `--ci-requirements`                                     | False    |               |                                                                                                                                                                                                          | Output the CI requirements as a JSON payload. It is used to determine the CI runner to use.

Note:

- The above options are implemented for Java connectors but may not be available for Python
  connectors. If an option is not supported, the pipeline will not fail but instead the 'default'
  behavior will be executed.

#### Extra parameters

You can pass extra parameters to the following steps:

- `unit`
- `integration`
- `acceptance`

This allows you to override the default parameters of these steps. For example, you can only run the
`test_read` test of the acceptance test suite with:
`airbyte-ci connectors --name=source-pokeapi test --acceptance.-k=test_read` Here the `-k` parameter
is passed to the pytest command running acceptance tests. Please keep in mind that the extra
parameters are not validated by the CLI: if you pass an invalid parameter, you'll face a late
failure during the pipeline execution.

### <a id="connectors-build-command"></a>`connectors build` command

Run a build pipeline for one or multiple connectors and export the built docker image to the local
docker host. It's mainly purposed for local use.

Build a single connector: `airbyte-ci connectors --name=source-pokeapi build`

Build a single connector with a custom image tag:
`airbyte-ci connectors --name=source-pokeapi build --tag=my-custom-tag`

Build a single connector for multiple architectures:
`airbyte-ci connectors --name=source-pokeapi build --architecture=linux/amd64 --architecture=linux/arm64`

You will get:

- `airbyte/source-pokeapi:dev-linux-amd64`
- `airbyte/source-pokeapi:dev-linux-arm64`

Build multiple connectors:
`airbyte-ci connectors --name=source-pokeapi --name=source-bigquery build`

Build certified connectors: `airbyte-ci connectors --support-level=certified build`

Build connectors changed on the current branch: `airbyte-ci connectors --modified build`

#### What it runs

For Python and Low Code connectors:

```mermaid
flowchart TD
    arch(For each platform amd64/arm64)
    connector[Build connector image]
    load[Load to docker host with :dev tag, current platform]
    spec[Get spec]
    arch-->connector-->spec--"if success"-->load
```

For Java connectors:

```mermaid
flowchart TD
    arch(For each platform amd64/arm64)
    distTar[Gradle distTar task run]
    base[Build integration base]
    java_base[Build integration base Java]
    normalization[Build Normalization]
    connector[Build connector image]

    arch-->base-->java_base-->connector
    distTar-->connector
    normalization--"if supports normalization"-->connector

    load[Load to docker host with :dev tag]
    spec[Get spec]
    connector-->spec--"if success"-->load
```

### Options

| Option                | Multiple | Default value  | Description                                                          |
| --------------------- | -------- | -------------- | -------------------------------------------------------------------- |
| `--architecture`/`-a` | True     | Local platform | Defines for which architecture(s) the connector image will be built. |
| `--tag`               | False    | `dev`          | Image tag for the built image.                                       |

### <a id="connectors-publish-command"></a>`connectors publish` command

Run a publish pipeline for one or multiple connectors. It's mainly purposed for CI use to release a
connector update.

### Examples

Publish all connectors modified in the head commit: `airbyte-ci connectors --modified publish`

### Options

| Option                               | Required | Default                         | Mapped environment variable        | Description                                                                                                                                                                               |
| ------------------------------------ | -------- | ------------------------------- | ---------------------------------- | ----------------------------------------------------------------------------------------------------------------------------------------------------------------------------------------- |
| `--pre-release/--main-release`       | False    | `--pre-release`                 |                                    | Whether to publish the pre-release or the main release version of a connector. Defaults to pre-release. For main release you have to set the credentials to interact with the GCS bucket. |
| `--spec-cache-gcs-credentials`       | False    |                                 | `SPEC_CACHE_GCS_CREDENTIALS`       | The service account key to upload files to the GCS bucket hosting spec cache.                                                                                                             |
| `--spec-cache-bucket-name`           | False    |                                 | `SPEC_CACHE_BUCKET_NAME`           | The name of the GCS bucket where specs will be cached.                                                                                                                                    |
| `--metadata-service-gcs-credentials` | False    |                                 | `METADATA_SERVICE_GCS_CREDENTIALS` | The service account key to upload files to the GCS bucket hosting the metadata files.                                                                                                     |
| `--metadata-service-bucket-name`     | False    |                                 | `METADATA_SERVICE_BUCKET_NAME`     | The name of the GCS bucket where metadata files will be uploaded.                                                                                                                         |
| `--slack-webhook`                    | False    |                                 | `SLACK_WEBHOOK`                    | The Slack webhook URL to send notifications to.                                                                                                                                           |
| `--slack-channel`                    | False    |                                 | `SLACK_CHANNEL`                    | The Slack channel name to send notifications to.                                                                                                                                          |
| `--ci-requirements`                  | False    |                                 |                                    | Output the CI requirements as a JSON payload. It is used to determine the CI runner to use.                                                                                               |
| `--python-registry-token`            | False    |                                 | `PYTHON_REGISTRY_TOKEN`            | The API token to authenticate with the registry. For pypi, the `pypi-` prefix needs to be specified                                                                                       |
| `--python-registry-url`              | False    | https://upload.pypi.org/legacy/ | `PYTHON_REGISTRY_URL`              | The python registry to publish to. Defaults to main pypi                                                                                                                                  |
| `--python-registry-check-url`        | False    | https://pypi.org/pypi           | `PYTHON_REGISTRY_CHECK_URL`        | The python registry url to check whether a package is published already                                                                                                                   |

I've added an empty "Default" column, and you can fill in the default values as needed.

#### What it runs

```mermaid
flowchart TD
    validate[Validate the metadata file]
    check[Check if the connector image already exists]
    build[Build the connector image for all platform variants]
    publish_to_python_registry[Push the connector image to the python registry if enabled]
    upload_spec[Upload connector spec to the spec cache bucket]
    push[Push the connector image from DockerHub, with platform variants]
    pull[Pull the connector image from DockerHub to check SPEC can be run and the image layers are healthy]
    upload_metadata[Upload its metadata file to the metadata service bucket]

    validate-->check-->build-->upload_spec-->publish_to_python_registry-->push-->pull-->upload_metadata
```

#### Python registry publishing

If `remoteRegistries.pypi.enabled` in the connector metadata is set to `true`, the connector will be
published to the python registry. To do so, the `--python-registry-token` and
`--python-registry-url` options are used to authenticate with the registry and publish the
connector. If the current version of the connector is already published to the registry, the publish
will be skipped (the `--python-registry-check-url` is used for the check).

On a pre-release, the connector will be published as a `.dev<N>` version.

The `remoteRegistries.pypi.packageName` field holds the name of the used package name. It should be
set to `airbyte-source-<package name>`. Certified Python connectors are required to have PyPI
publishing enabled.

An example `remoteRegistries` entry in a connector `metadata.yaml` looks like this:

```yaml
remoteRegistries:
  pypi:
    enabled: true
    packageName: airbyte-source-pokeapi
```

### <a id="connectors-up-to-date"></a>`connectors up-to-date` command

Meant to be run on a cron script.

Actions:

- Set the latest base image version on selected connectors
- Run `poetry update` on selected connectors
- Bump the connector version and update the changelog
- Open a PR with the changes, set `auto-merge` label on it.

```
Usage: airbyte-ci connectors up-to-date [OPTIONS]

Options:
  --no-bump    Don't bump the version or changelog.
  --dep TEXT  Give a specific set of `poetry add` dependencies to update. For
              example: --dep airbyte-cdk==0.80.0 --dep pytest@^6.2
  --open-reports    Auto open reports in the browser.
  --create-prs      Create pull requests for each updated connector.
  --auto-merge    Set the auto-merge label on created PRs.
  --help      Show this message and exit.
```

### Examples

Get source-openweather up to date. If there are changes, bump the version and add to changelog:

- `airbyte-ci connectors --name=source-openweather up-to-date`: upgrades main dependecies
- `airbyte-ci connectors --name=source-openweather up-to-date`
- `airbyte-ci connectors --name=source-openweather up-to-date --create-prs`: make a pull request for it
- `airbyte-ci connectors --name=source-openweather up-to-date --no-bump`: don't change the version or changelog


### <a id="connectors-bump-version"></a>`connectors bump-version` command

Bump the version of the selected connectors.
A placeholder will be added to the changelog file for the new entry PR number.
Use the `connectors pull-request` command to create a PR, it will update the changelog entry with the PR number.

### Examples

Bump source-openweather:
`airbyte-ci connectors --name=source-openweather bump-version patch "<changelog-entry>"`

#### Arguments

| Argument          | Description                                                            |
| ----------------- | ---------------------------------------------------------------------- |
| `BUMP_TYPE`       | major, minor or patch                                                  |
| `CHANGELOG_ENTRY` | The changelog entry that will get added to the connector documentation |

#### Options

| Option      | Description                                                                               |
| ----------- | ----------------------------------------------------------------------------------------- |
| --pr-number | Explicitly set the PR number in the changelog entry, a placeholder will be set otherwise. |

### <a id="connectors-upgrade-cdk"></a>`connectors upgrade-cdk` command

Updates the CDK version of the selected connectors.
For Python connectors, sets the `airbyte-cdk` dependency in `pyproject.toml` and refreshes the lockfile, updating only essential dependencies.

### Examples

`airbyte-ci connectors --language=python upgrade-cdk` -> Updates all python connectors to the caret range of the latest version.
`airbyte-ci connectors --name=source-openweather upgrade-cdk "3.0.0"` -> Pins source-openweather to version 3.0.0
`airbyte-ci connectors --modified upgrade-cdk "<4"` -> Updates all modified connectors to the highest available version of major version 3.x.x

#### Arguments

| Argument      | Description                                                               |
| ------------- | ------------------------------------------------------------------------- |
| `CDK_VERSION` | CDK version constraint to set (default to `^{most_recent_patch_version}`) |

#### Notes

When using < (less than) or > (greater than) for the `CDK_VERSION` argument, it must be wrapped in quotation marks ("<3"). Otherwise the shell (zsh or bash) will interprete these characters as redirection operators.

### <a id="connectors-migrate-to-base-image"></a>`connectors migrate-to-base-image` command

Make a connector using a Dockerfile migrate to the base image by:

- Removing its Dockerfile
- Updating its metadata to use the latest base image version
- Updating its documentation to explain the build process
- Bumping by a patch version

#### Examples

Migrate source-openweather to use the base image:
`airbyte-ci connectors --name=source-openweather migrate-to-base-image`

### <a id="connectors-migrate-to-poetry"></a>`connectors migrate-to-poetry` command

Migrate connectors the poetry package manager.

#### Examples

Migrate source-openweather to use the base image:
`airbyte-ci connectors --name=source-openweather migrate-to-poetry`
`airbyte-ci connectors --name=source-openweather migrate-to-poetry --changelog --bump patch`

### <a id="connectors-migrate-to-inline-schemas"></a>`connectors migrate-to-inline-schemas` command

Migrate `.json` schemas into `manifest.yaml` files, when present.

```
Usage: airbyte-ci connectors migrate-to-inline-schemas [OPTIONS]

Options:
  --report  Auto open report browser.
  --help    Show this message and exit.
```

#### Examples

Migrate source-quickbooks to use inline schemas:
`airbyte-ci connectors --name=source-quickbooks migrate-to-inline-schemas`

### <a id="connectors-pull-request"></a>`connectors pull-request` command

Makes a pull request for all changed connectors. If the branch already exists, it will update the existing one.

```
Usage: airbyte-ci connectors pull-request [OPTIONS]

Options:
  -m, --message TEXT          Commit message and pull request title and
                              changelog (if enabled).  [required]
  -b, --branch_id TEXT        update a branch named <branch_id>/<connector-
                              name> instead generating one from the message.
                              [required]
  --report                    Auto open report browser.
  --title TEXT                Title of the PR to be created or edited
                              (optional - defaults to message or no change).
  --body TEXT                 Body of the PR to be created or edited (optional
                              - defaults to empty or not change).
  --help                      Show this message and exit.
```

#### Examples

Make a PR for all changes, bump the version and make a changelog in those PRs. They will be on the branch ci_update/round2/<connector-name>:
`airbyte-ci connectors --modified pull-request -m "upgrading connectors" -b ci_update/round2`

Do it just for a few connectors:
`airbyte-ci connectors --name source-aha --name source-quickbooks pull-request -m "upgrading connectors" -b ci_update/round2`

You can also set or set/change the title or body of the PR:
`airbyte-ci connectors --name source-aha --name source-quickbooks pull-request -m "upgrading connectors" -b ci_update/round2 --title "New title" --body "full body\n\ngoes here"`

### <a id="format-subgroup"></a>`format` command subgroup

Available commands:

- `airbyte-ci format check all`
- `airbyte-ci format fix all`

### Options

| Option              | Required | Default | Mapped environment variable | Description                                                                                 |
| ------------------- | -------- | ------- | --------------------------- | ------------------------------------------------------------------------------------------- |
| `--quiet/-q`        | False    | False   |                             | Hide formatter execution details in reporting.                                              |
| `--ci-requirements` | False    |         |                             | Output the CI requirements as a JSON payload. It is used to determine the CI runner to use. |

### Examples

- Check for formatting errors in the repository: `airbyte-ci format check all`
- Fix formatting for only python files: `airbyte-ci format fix python`

### <a id="format-check-command"></a>`format check all` command

This command runs formatting checks, but does not format the code in place. It will exit 1 as soon
as a failure is encountered. To fix errors, use `airbyte-ci format fix all`.

Running `airbyte-ci format check` will run checks on all different types of code. Run
`airbyte-ci format check --help` for subcommands to check formatting for only certain types of
files.

### <a id="format-fix-command"></a>`format fix all` command

This command runs formatting checks and reformats any code that would be reformatted, so it's
recommended to stage changes you might have before running this command.

Running `airbyte-ci format fix all` will format all of the different types of code. Run
`airbyte-ci format fix --help` for subcommands to format only certain types of files.

### <a id="poetry-subgroup"></a>`poetry` command subgroup

Available commands:

- `airbyte-ci poetry publish`

### Options

| Option           | Required | Default | Mapped environment variable | Description                                                    |
| ---------------- | -------- | ------- | --------------------------- | -------------------------------------------------------------- |
| `--package-path` | True     |         |                             | The path to the python package to execute a poetry command on. |

### Examples

- Publish a python package:
  `airbyte-ci poetry --package-path=path/to/package publish --publish-name=my-package --publish-version="1.2.3" --python-registry-token="..." --registry-url="http://host.docker.internal:8012/"`

### <a id="format-check-command"></a>`publish` command

This command publishes poetry packages (using `pyproject.toml`) or python packages (using
`setup.py`) to a python registry.

For poetry packages, the package name and version can be taken from the `pyproject.toml` file or be
specified as options.

#### Options

| Option                    | Required | Default                         | Mapped environment variable | Description                                                                                              |
| ------------------------- | -------- | ------------------------------- | --------------------------- | -------------------------------------------------------------------------------------------------------- |
| `--publish-name`          | False    |                                 |                             | The name of the package. Not required for poetry packages that define it in the `pyproject.toml` file    |
| `--publish-version`       | False    |                                 |                             | The version of the package. Not required for poetry packages that define it in the `pyproject.toml` file |
| `--python-registry-token` | True     |                                 | PYTHON_REGISTRY_TOKEN       | The API token to authenticate with the registry. For pypi, the `pypi-` prefix needs to be specified      |
| `--python-registry-url`   | False    | https://upload.pypi.org/legacy/ | PYTHON_REGISTRY_URL         | The python registry to publish to. Defaults to main pypi                                                 |

### <a id="metadata-validate-command-subgroup"></a>`metadata` command subgroup

Available commands:

- `airbyte-ci metadata deploy orchestrator`

### <a id="metadata-upload-orchestrator"></a>`metadata deploy orchestrator` command

This command deploys the metadata service orchestrator to production. The
`DAGSTER_CLOUD_METADATA_API_TOKEN` environment variable must be set.

#### Example

`airbyte-ci metadata deploy orchestrator`

#### What it runs

```mermaid
flowchart TD
    test[Run orchestrator tests] --> deploy[Deploy orchestrator to Dagster Cloud]
```

### <a id="tests-command"></a>`tests` command

This command runs the poe tasks declared in the `[tool.airbyte-ci]` section of our internal poetry
packages. Feel free to checkout this
[Pydantic model](https://github.com/airbytehq/airbyte/blob/main/airbyte-ci/connectors/pipelines/pipelines/airbyte_ci/test/models.py#L9)
to see the list of available options in `[tool.airbyte-ci]` section.

You can find the list of internal packages
[here](https://github.com/airbytehq/airbyte/blob/master/airbyte-ci/connectors/pipelines/pipelines/airbyte_ci/test/__init__.py#L1)

#### Options

| Option                     | Required | Multiple | Description                                                                                 |
| -------------------------- | -------- | -------- | ------------------------------------------------------------------------------------------- |
| `--poetry-package-path/-p` | False    | True     | Poetry packages path to run the poe tasks for.                                              |
| `--modified`               | False    | False    | Run poe tasks of modified internal poetry packages.                                         |
| `--ci-requirements`        | False    | False    | Output the CI requirements as a JSON payload. It is used to determine the CI runner to use. |

#### Examples

You can pass multiple `--poetry-package-path` options to run poe tasks.

E.G.: running Poe tasks on the modified internal packages of the current branch:
`airbyte-ci test --modified`

## Changelog

| Version | PR                                                         | Description                                                                                                                  |
<<<<<<< HEAD
|---------| ---------------------------------------------------------- |------------------------------------------------------------------------------------------------------------------------------|
| 4.25.4  | [#42583](https://github.com/airbytehq/airbyte/pull/42583)  | Upgrade dependencies on `pipelines`.                                                                                         |
=======
| ------- | ---------------------------------------------------------- | ---------------------------------------------------------------------------------------------------------------------------- |
| 4.28.1  | [#42972](https://github.com/airbytehq/airbyte/pull/42972)  | Add airbyte-enterprise support for format command.                                                                           |
| 4.28.0  | [#42849](https://github.com/airbytehq/airbyte/pull/42849)  | Couple selection of strict-encrypt variants (e vice versa)                                                                   |
| 4.27.0  | [#42574](https://github.com/airbytehq/airbyte/pull/42574)  | Live tests: run from connectors test pipeline for connectors with sandbox connections                                        |
| 4.26.1  | [#42905](https://github.com/airbytehq/airbyte/pull/42905)  | Rename the docker cache volume to avoid using the corrupted previous volume.                                                 |
| 4.26.0  | [#42849](https://github.com/airbytehq/airbyte/pull/42849)  | Send publish failures messages to `#connector-publish-failures`                                                              |
| 4.25.4  | [#42463](https://github.com/airbytehq/airbyte/pull/42463)  | Add validation before live test runs                                                                                         |
>>>>>>> 6fd9f08b
| 4.25.3  | [#42437](https://github.com/airbytehq/airbyte/pull/42437)  | Ugrade-cdk: Update to work with Python connectors using poetry                                                               |
| 4.25.2  | [#42077](https://github.com/airbytehq/airbyte/pull/42077)  | Live/regression tests: add status check for regression test runs                                                             |
| 4.25.1  | [#42410](https://github.com/airbytehq/airbyte/pull/42410)  | Live/regression tests: disable approval requirement on forks                                                                 |
| 4.25.0  | [#42044](https://github.com/airbytehq/airbyte/pull/42044)  | Live/regression tests: add support for selecting from a subset of connections                                                |
| 4.24.3  | [#42040](https://github.com/airbytehq/airbyte/pull/42040)  | Always send regression test approval status check; skip on auto-merge PRs.                                                   |
| 4.24.2  | [#41676](https://github.com/airbytehq/airbyte/pull/41676)  | Send regression test approval status check when skipped.                                                                     |
| 4.24.1  | [#41642](https://github.com/airbytehq/airbyte/pull/41642)  | Use the AIRBYTE_GITHUB_REPO environment variable to run airbyte-ci in other repos.                                           |
| 4.24.0  | [#41627](https://github.com/airbytehq/airbyte/pull/41627)  | Require manual regression test approval for certified connectors                                                             |
| 4.23.1  | [#41541](https://github.com/airbytehq/airbyte/pull/41541)  | Add support for submodule use-case.                                                                                          |
| 4.23.0  | [#39906](https://github.com/airbytehq/airbyte/pull/39906)  | Add manifest only build pipeline                                                                                             |
| 4.22.0  | [#41623](https://github.com/airbytehq/airbyte/pull/41623)  | Make `airbyte-ci` run on private forks.                                                                                      |
| 4.21.1  | [#41029](https://github.com/airbytehq/airbyte/pull/41029)  | `up-to-date`: mount local docker config to `Syft` to pull private images and benefit from increased DockerHub rate limits.   |
| 4.21.0  | [#40547](https://github.com/airbytehq/airbyte/pull/40547)  | Make bump-version accept a `--pr-number` option.                                                                             |
| 4.20.3  | [#40754](https://github.com/airbytehq/airbyte/pull/40754)  | Accept and ignore additional args in `migrate-to-poetry` pipeline                                                            |
| 4.20.2  | [#40709](https://github.com/airbytehq/airbyte/pull/40709)  | Fix use of GH token.                                                                                                         |
| 4.20.1  | [#40698](https://github.com/airbytehq/airbyte/pull/40698)  | Add live tests evaluation mode options.                                                                                      |
| 4.20.0  | [#38816](https://github.com/airbytehq/airbyte/pull/38816)  | Add command for running all live tests (validation + regression).                                                            |
| 4.19.0  | [#39600](https://github.com/airbytehq/airbyte/pull/39600)  | Productionize the `up-to-date` command                                                                                       |
| 4.18.3  | [#39341](https://github.com/airbytehq/airbyte/pull/39341)  | Fix `--use-local-cdk` option: change `no-deps` to `force-reinstall`                                                          |
| 4.18.2  | [#39483](https://github.com/airbytehq/airbyte/pull/39483)  | Skip IncrementalAcceptanceTests when AcceptanceTests succeed.                                                                |
| 4.18.1  | [#39457](https://github.com/airbytehq/airbyte/pull/39457)  | Make slugify consistent with live-test                                                                                       |
| 4.18.0  | [#39366](https://github.com/airbytehq/airbyte/pull/39366)  | Implement IncrementalAcceptance tests to only fail CI on community connectors when there's an Acceptance tests regression.   |
| 4.17.0  | [#39321](https://github.com/airbytehq/airbyte/pull/39321)  | Bust the java connector build cache flow to get fresh yum packages on a daily basis.                                         |
| 4.16.0  | [#38772](https://github.com/airbytehq/airbyte/pull/38232)  | Add pipeline to replace usage of AirbyteLogger.                                                                              |
| 4.15.7  | [#38772](https://github.com/airbytehq/airbyte/pull/38772)  | Fix regression test connector image retrieval.                                                                               |
| 4.15.6  | [#38783](https://github.com/airbytehq/airbyte/pull/38783)  | Fix a variable access error with `repo_dir` in the `bump-version` command.                                                   |
| 4.15.5  | [#38732](https://github.com/airbytehq/airbyte/pull/38732)  | Update metadata deploy pipeline to 3.10                                                                                      |
| 4.15.4  | [#38646](https://github.com/airbytehq/airbyte/pull/38646)  | Make airbyte-ci able to test external repos.                                                                                 |
| 4.15.3  | [#38645](https://github.com/airbytehq/airbyte/pull/38645)  | Fix typo preventing correct secret mounting on Python connectors integration tests.                                          |
| 4.15.2  | [#38628](https://github.com/airbytehq/airbyte/pull/38628)  | Introduce ConnectorTestContext to avoid trying fetching connector secret in the PublishContext.                              |
| 4.15.1  | [#38615](https://github.com/airbytehq/airbyte/pull/38615)  | Do not eagerly fetch connector secrets.                                                                                      |
| 4.15.0  | [#38322](https://github.com/airbytehq/airbyte/pull/38322)  | Introduce a SecretStore abstraction to fetch connector secrets from metadata files.                                          |
| 4.14.1  | [#38582](https://github.com/airbytehq/airbyte/pull/38582)  | Fixed bugs in `up-to-date` flags, `pull-request` version change logic.                                                       |
| 4.14.0  | [#38281](https://github.com/airbytehq/airbyte/pull/38281)  | Conditionally run test suites according to `connectorTestSuitesOptions` in metadata files.                                   |
| 4.13.3  | [#38221](https://github.com/airbytehq/airbyte/pull/38221)  | Add dagster cloud dev deployment pipeline opitions                                                                           |
| 4.13.2  | [#38246](https://github.com/airbytehq/airbyte/pull/38246)  | Remove invalid connector test step options.                                                                                  |
| 4.13.1  | [#38020](https://github.com/airbytehq/airbyte/pull/38020)  | Add `auto_merge` as an internal package to test.                                                                             |
| 4.13.0  | [#32715](https://github.com/airbytehq/airbyte/pull/32715)  | Tag connector metadata with git info                                                                                         |
| 4.12.7  | [#37787](https://github.com/airbytehq/airbyte/pull/37787)  | Remove requirements on dockerhub credentials to run QA checks.                                                               |
| 4.12.6  | [#36497](https://github.com/airbytehq/airbyte/pull/36497)  | Add airbyte-cdk to list of poetry packages for testing                                                                       |
| 4.12.5  | [#37785](https://github.com/airbytehq/airbyte/pull/37785)  | Set the `--yes-auto-update` flag to `True` by default.                                                                       |
| 4.12.4  | [#37786](https://github.com/airbytehq/airbyte/pull/37786)  | (fixed 4.12.2): Do not upload dagger log to GCP when no credentials are available.                                           |
| 4.12.3  | [#37783](https://github.com/airbytehq/airbyte/pull/37783)  | Revert 4.12.2                                                                                                                |
| 4.12.2  | [#37778](https://github.com/airbytehq/airbyte/pull/37778)  | Do not upload dagger log to GCP when no credentials are available.                                                           |
| 4.12.1  | [#37765](https://github.com/airbytehq/airbyte/pull/37765)  | Relax the required env var to run in CI and handle their absence gracefully.                                                 |
| 4.12.0  | [#37690](https://github.com/airbytehq/airbyte/pull/37690)  | Pass custom CI status name in `connectors test`                                                                              |
| 4.11.0  | [#37641](https://github.com/airbytehq/airbyte/pull/37641)  | Updates to run regression tests in GitHub Actions.                                                                           |
| 4.10.5  | [#37641](https://github.com/airbytehq/airbyte/pull/37641)  | Reintroduce changes from 4.10.0 with a fix.                                                                                  |
| 4.10.4  | [#37641](https://github.com/airbytehq/airbyte/pull/37641)  | Temporarily revert changes from version 4.10.0                                                                               |
| 4.10.3  | [#37615](https://github.com/airbytehq/airbyte/pull/37615)  | Fix `KeyError` when running `migrate-to-poetry`                                                                              |
| 4.10.2  | [#37614](https://github.com/airbytehq/airbyte/pull/37614)  | Fix `UnboundLocalError: local variable 'add_changelog_entry_result' referenced before assignment` in `migrate-to-base-image` |
| 4.10.1  | [#37622](https://github.com/airbytehq/airbyte/pull/37622)  | Temporarily disable regression tests in CI                                                                                   |
| 4.10.0  | [#37616](https://github.com/airbytehq/airbyte/pull/37616)  | Improve modified files comparison when the target branch is from a fork.                                                     |
| 4.9.0   | [#37440](https://github.com/airbytehq/airbyte/pull/37440)  | Run regression tests with `airbyte-ci connectors test`                                                                       |
| 4.8.0   | [#37404](https://github.com/airbytehq/airbyte/pull/37404)  | Accept a `git-repo-url` option on the `airbyte-ci` root command to checkout forked repo.                                     |
| 4.7.4   | [#37485](https://github.com/airbytehq/airbyte/pull/37485)  | Allow java connectors to be written in kotlin.                                                                               |
| 4.7.3   | [#37101](https://github.com/airbytehq/airbyte/pull/37101)  | Pin PyAirbyte version.                                                                                                       |
| 4.7.2   | [#36962](https://github.com/airbytehq/airbyte/pull/36962)  | Re-enable connector dependencies upload on publish.                                                                          |
| 4.7.1   | [#36961](https://github.com/airbytehq/airbyte/pull/36961)  | Temporarily disable python connectors dependencies upload until we find a schema the data team can work with.                |
| 4.7.0   | [#36892](https://github.com/airbytehq/airbyte/pull/36892)  | Upload Python connectors dependencies list to GCS on publish.                                                                |
| 4.6.5   | [#36722](https://github.com/airbytehq/airbyte/pull/36527)  | Fix incorrect pipeline names                                                                                                 |
| 4.6.4   | [#36480](https://github.com/airbytehq/airbyte/pull/36480)  | Burst the Gradle Task cache if a new CDK version was released                                                                |
| 4.6.3   | [#36527](https://github.com/airbytehq/airbyte/pull/36527)  | Handle extras as well as groups in `airbyte ci test` [poetry packages]                                                       |
| 4.6.2   | [#36220](https://github.com/airbytehq/airbyte/pull/36220)  | Allow using `migrate-to-base-image` without PULL_REQUEST_NUMBER                                                              |
| 4.6.1   | [#36319](https://github.com/airbytehq/airbyte/pull/36319)  | Fix `ValueError` related to PR number in migrate-to-poetry                                                                   |
| 4.6.0   | [#35583](https://github.com/airbytehq/airbyte/pull/35583)  | Implement the `airbyte-ci connectors migrate-to-poetry` command.                                                             |
| 4.5.4   | [#36206](https://github.com/airbytehq/airbyte/pull/36206)  | Revert poetry cache removal during nightly builds                                                                            |
| 4.5.3   | [#34586](https://github.com/airbytehq/airbyte/pull/34586)  | Extract connector changelog modification logic into its own class                                                            |
| 4.5.2   | [#35802](https://github.com/airbytehq/airbyte/pull/35802)  | Fix bug with connectors bump-version command                                                                                 |
| 4.5.1   | [#35786](https://github.com/airbytehq/airbyte/pull/35786)  | Declare `live_tests` as an internal poetry package.                                                                          |
| 4.5.0   | [#35784](https://github.com/airbytehq/airbyte/pull/35784)  | Format command supports kotlin                                                                                               |
| 4.4.0   | [#35317](https://github.com/airbytehq/airbyte/pull/35317)  | Augment java connector reports to include full logs and junit test results                                                   |
| 4.3.2   | [#35536](https://github.com/airbytehq/airbyte/pull/35536)  | Make QA checks run correctly on `*-strict-encrypt` connectors.                                                               |
| 4.3.1   | [#35437](https://github.com/airbytehq/airbyte/pull/35437)  | Do not run QA checks on publish, just MetadataValidation.                                                                    |
| 4.3.0   | [#35438](https://github.com/airbytehq/airbyte/pull/35438)  | Optionally disable telemetry with environment variable.                                                                      |
| 4.2.4   | [#35325](https://github.com/airbytehq/airbyte/pull/35325)  | Use `connectors_qa` for QA checks and remove redundant checks.                                                               |
| 4.2.3   | [#35322](https://github.com/airbytehq/airbyte/pull/35322)  | Declare `connectors_qa` as an internal package for testing.                                                                  |
| 4.2.2   | [#35364](https://github.com/airbytehq/airbyte/pull/35364)  | Fix connector tests following gradle changes in #35307.                                                                      |
| 4.2.1   | [#35204](https://github.com/airbytehq/airbyte/pull/35204)  | Run `poetry check` before `poetry install` on poetry package install.                                                        |
| 4.2.0   | [#35103](https://github.com/airbytehq/airbyte/pull/35103)  | Java 21 support.                                                                                                             |
| 4.1.4   | [#35039](https://github.com/airbytehq/airbyte/pull/35039)  | Fix bug which prevented gradle test reports from being added.                                                                |
| 4.1.3   | [#35010](https://github.com/airbytehq/airbyte/pull/35010)  | Use `poetry install --no-root` in the builder container.                                                                     |
| 4.1.2   | [#34945](https://github.com/airbytehq/airbyte/pull/34945)  | Only install main dependencies when running poetry install.                                                                  |
| 4.1.1   | [#34430](https://github.com/airbytehq/airbyte/pull/34430)  | Speed up airbyte-ci startup (and airbyte-ci format).                                                                         |
| 4.1.0   | [#34923](https://github.com/airbytehq/airbyte/pull/34923)  | Include gradle test reports in HTML connector test report.                                                                   |
| 4.0.0   | [#34736](https://github.com/airbytehq/airbyte/pull/34736)  | Run poe tasks declared in internal poetry packages.                                                                          |
| 3.10.4  | [#34867](https://github.com/airbytehq/airbyte/pull/34867)  | Remove connector ops team                                                                                                    |
| 3.10.3  | [#34836](https://github.com/airbytehq/airbyte/pull/34836)  | Add check for python registry publishing enabled for certified python sources.                                               |
| 3.10.2  | [#34044](https://github.com/airbytehq/airbyte/pull/34044)  | Add pypi validation testing.                                                                                                 |
| 3.10.1  | [#34756](https://github.com/airbytehq/airbyte/pull/34756)  | Enable connectors tests in draft PRs.                                                                                        |
| 3.10.0  | [#34606](https://github.com/airbytehq/airbyte/pull/34606)  | Allow configuration of separate check URL to check whether package exists already.                                           |
| 3.9.0   | [#34606](https://github.com/airbytehq/airbyte/pull/34606)  | Allow configuration of python registry URL via environment variable.                                                         |
| 3.8.1   | [#34607](https://github.com/airbytehq/airbyte/pull/34607)  | Improve gradle dependency cache volume protection.                                                                           |
| 3.8.0   | [#34316](https://github.com/airbytehq/airbyte/pull/34316)  | Expose Dagger engine image name in `--ci-requirements` and add `--ci-requirements` to the `airbyte-ci` root command group.   |
| 3.7.3   | [#34560](https://github.com/airbytehq/airbyte/pull/34560)  | Simplify Gradle task execution framework by removing local maven repo support.                                               |
| 3.7.2   | [#34555](https://github.com/airbytehq/airbyte/pull/34555)  | Override secret masking in some very specific special cases.                                                                 |
| 3.7.1   | [#34441](https://github.com/airbytehq/airbyte/pull/34441)  | Support masked secret scrubbing for java CDK v0.15+                                                                          |
| 3.7.0   | [#34343](https://github.com/airbytehq/airbyte/pull/34343)  | allow running connector upgrade_cdk for java connectors                                                                      |
| 3.6.1   | [#34490](https://github.com/airbytehq/airbyte/pull/34490)  | Fix inconsistent dagger log path typing                                                                                      |
| 3.6.0   | [#34111](https://github.com/airbytehq/airbyte/pull/34111)  | Add python registry publishing                                                                                               |
| 3.5.3   | [#34339](https://github.com/airbytehq/airbyte/pull/34339)  | only do minimal changes on a connector version_bump                                                                          |
| 3.5.2   | [#34381](https://github.com/airbytehq/airbyte/pull/34381)  | Bind a sidecar docker host for `airbyte-ci test`                                                                             |
| 3.5.1   | [#34321](https://github.com/airbytehq/airbyte/pull/34321)  | Upgrade to Dagger 0.9.6 .                                                                                                    |
| 3.5.0   | [#33313](https://github.com/airbytehq/airbyte/pull/33313)  | Pass extra params after Gradle tasks.                                                                                        |
| 3.4.2   | [#34301](https://github.com/airbytehq/airbyte/pull/34301)  | Pass extra params after Gradle tasks.                                                                                        |
| 3.4.1   | [#34067](https://github.com/airbytehq/airbyte/pull/34067)  | Use dagster-cloud 1.5.7 for deploy                                                                                           |
| 3.4.0   | [#34276](https://github.com/airbytehq/airbyte/pull/34276)  | Introduce `--only-step` option for connector tests.                                                                          |
| 3.3.0   | [#34218](https://github.com/airbytehq/airbyte/pull/34218)  | Introduce `--ci-requirements` option for client defined CI runners.                                                          |
| 3.2.0   | [#34050](https://github.com/airbytehq/airbyte/pull/34050)  | Connector test steps can take extra parameters                                                                               |
| 3.1.3   | [#34136](https://github.com/airbytehq/airbyte/pull/34136)  | Fix issue where dagger excludes were not being properly applied                                                              |
| 3.1.2   | [#33972](https://github.com/airbytehq/airbyte/pull/33972)  | Remove secrets scrubbing hack for --is-local and other small tweaks.                                                         |
| 3.1.1   | [#33979](https://github.com/airbytehq/airbyte/pull/33979)  | Fix AssertionError on report existence again                                                                                 |
| 3.1.0   | [#33994](https://github.com/airbytehq/airbyte/pull/33994)  | Log more context information in CI.                                                                                          |
| 3.0.2   | [#33987](https://github.com/airbytehq/airbyte/pull/33987)  | Fix type checking issue when running --help                                                                                  |
| 3.0.1   | [#33981](https://github.com/airbytehq/airbyte/pull/33981)  | Fix issues with deploying dagster, pin pendulum version in dagster-cli install                                               |
| 3.0.0   | [#33582](https://github.com/airbytehq/airbyte/pull/33582)  | Upgrade to Dagger 0.9.5                                                                                                      |
| 2.14.3  | [#33964](https://github.com/airbytehq/airbyte/pull/33964)  | Reintroduce mypy with fixes for AssertionError on publish and missing report URL on connector test commit status.            |
| 2.14.2  | [#33954](https://github.com/airbytehq/airbyte/pull/33954)  | Revert mypy changes                                                                                                          |
| 2.14.1  | [#33956](https://github.com/airbytehq/airbyte/pull/33956)  | Exclude pnpm lock files from auto-formatting                                                                                 |
| 2.14.0  | [#33941](https://github.com/airbytehq/airbyte/pull/33941)  | Enable in-connector normalization in destination-postgres                                                                    |
| 2.13.1  | [#33920](https://github.com/airbytehq/airbyte/pull/33920)  | Report different sentry environments                                                                                         |
| 2.13.0  | [#33784](https://github.com/airbytehq/airbyte/pull/33784)  | Make `airbyte-ci test` able to run any poetry command                                                                        |
| 2.12.0  | [#33313](https://github.com/airbytehq/airbyte/pull/33313)  | Add upgrade CDK command                                                                                                      |
| 2.11.0  | [#32188](https://github.com/airbytehq/airbyte/pull/32188)  | Add -x option to connector test to allow for skipping steps                                                                  |
| 2.10.12 | [#33419](https://github.com/airbytehq/airbyte/pull/33419)  | Make ClickPipelineContext handle dagger logging.                                                                             |
| 2.10.11 | [#33497](https://github.com/airbytehq/airbyte/pull/33497)  | Consider nested .gitignore rules in format.                                                                                  |
| 2.10.10 | [#33449](https://github.com/airbytehq/airbyte/pull/33449)  | Add generated metadata models to the default format ignore list.                                                             |
| 2.10.9  | [#33370](https://github.com/airbytehq/airbyte/pull/33370)  | Fix bug that broke airbyte-ci test                                                                                           |
| 2.10.8  | [#33249](https://github.com/airbytehq/airbyte/pull/33249)  | Exclude git ignored files from formatting.                                                                                   |
| 2.10.7  | [#33248](https://github.com/airbytehq/airbyte/pull/33248)  | Fix bug which broke airbyte-ci connectors tests when optional DockerHub credentials env vars are not set.                    |
| 2.10.6  | [#33170](https://github.com/airbytehq/airbyte/pull/33170)  | Remove Dagger logs from console output of `format`.                                                                          |
| 2.10.5  | [#33097](https://github.com/airbytehq/airbyte/pull/33097)  | Improve `format` performances, exit with 1 status code when `fix` changes files.                                             |
| 2.10.4  | [#33206](https://github.com/airbytehq/airbyte/pull/33206)  | Add "-y/--yes" Flag to allow preconfirmation of prompts                                                                      |
| 2.10.3  | [#33080](https://github.com/airbytehq/airbyte/pull/33080)  | Fix update failing due to SSL error on install.                                                                              |
| 2.10.2  | [#33008](https://github.com/airbytehq/airbyte/pull/33008)  | Fix local `connector build`.                                                                                                 |
| 2.10.1  | [#32928](https://github.com/airbytehq/airbyte/pull/32928)  | Fix BuildConnectorImages constructor.                                                                                        |
| 2.10.0  | [#32819](https://github.com/airbytehq/airbyte/pull/32819)  | Add `--tag` option to connector build.                                                                                       |
| 2.9.0   | [#32816](https://github.com/airbytehq/airbyte/pull/32816)  | Add `--architecture` option to connector build.                                                                              |
| 2.8.1   | [#32999](https://github.com/airbytehq/airbyte/pull/32999)  | Improve Java code formatting speed                                                                                           |
| 2.8.0   | [#31930](https://github.com/airbytehq/airbyte/pull/31930)  | Move pipx install to `airbyte-ci-dev`, and add auto-update feature targeting binary                                          |
| 2.7.3   | [#32847](https://github.com/airbytehq/airbyte/pull/32847)  | Improve --modified behaviour for pull requests.                                                                              |
| 2.7.2   | [#32839](https://github.com/airbytehq/airbyte/pull/32839)  | Revert changes in v2.7.1.                                                                                                    |
| 2.7.1   | [#32806](https://github.com/airbytehq/airbyte/pull/32806)  | Improve --modified behaviour for pull requests.                                                                              |
| 2.7.0   | [#31930](https://github.com/airbytehq/airbyte/pull/31930)  | Merge airbyte-ci-internal into airbyte-ci                                                                                    |
| 2.6.0   | [#31831](https://github.com/airbytehq/airbyte/pull/31831)  | Add `airbyte-ci format` commands, remove connector-specific formatting check                                                 |
| 2.5.9   | [#32427](https://github.com/airbytehq/airbyte/pull/32427)  | Re-enable caching for source-postgres                                                                                        |
| 2.5.8   | [#32402](https://github.com/airbytehq/airbyte/pull/32402)  | Set Dagger Cloud token for airbyters only                                                                                    |
| 2.5.7   | [#31628](https://github.com/airbytehq/airbyte/pull/31628)  | Add ClickPipelineContext class                                                                                               |
| 2.5.6   | [#32139](https://github.com/airbytehq/airbyte/pull/32139)  | Test coverage report on Python connector UnitTest.                                                                           |
| 2.5.5   | [#32114](https://github.com/airbytehq/airbyte/pull/32114)  | Create cache mount for `/var/lib/docker` to store images in `dind` context.                                                  |
| 2.5.4   | [#32090](https://github.com/airbytehq/airbyte/pull/32090)  | Do not cache `docker login`.                                                                                                 |
| 2.5.3   | [#31974](https://github.com/airbytehq/airbyte/pull/31974)  | Fix latest CDK install and pip cache mount on connector install.                                                             |
| 2.5.2   | [#31871](https://github.com/airbytehq/airbyte/pull/31871)  | Deactivate PR comments, add HTML report links to the PR status when its ready.                                               |
| 2.5.1   | [#31774](https://github.com/airbytehq/airbyte/pull/31774)  | Add a docker configuration check on `airbyte-ci` startup.                                                                    |
| 2.5.0   | [#31766](https://github.com/airbytehq/airbyte/pull/31766)  | Support local connectors secrets.                                                                                            |
| 2.4.0   | [#31716](https://github.com/airbytehq/airbyte/pull/31716)  | Enable pre-release publish with local CDK.                                                                                   |
| 2.3.1   | [#31748](https://github.com/airbytehq/airbyte/pull/31748)  | Use AsyncClick library instead of base Click.                                                                                |
| 2.3.0   | [#31699](https://github.com/airbytehq/airbyte/pull/31699)  | Support optional concurrent CAT execution.                                                                                   |
| 2.2.6   | [#31752](https://github.com/airbytehq/airbyte/pull/31752)  | Only authenticate when secrets are available.                                                                                |
| 2.2.5   | [#31718](https://github.com/airbytehq/airbyte/pull/31718)  | Authenticate the sidecar docker daemon to DockerHub.                                                                         |
| 2.2.4   | [#31535](https://github.com/airbytehq/airbyte/pull/31535)  | Improve gradle caching when building java connectors.                                                                        |
| 2.2.3   | [#31688](https://github.com/airbytehq/airbyte/pull/31688)  | Fix failing `CheckBaseImageUse` step when not running on PR.                                                                 |
| 2.2.2   | [#31659](https://github.com/airbytehq/airbyte/pull/31659)  | Support builds on x86_64 platform                                                                                            |
| 2.2.1   | [#31653](https://github.com/airbytehq/airbyte/pull/31653)  | Fix CheckBaseImageIsUsed failing on non certified connectors.                                                                |
| 2.2.0   | [#30527](https://github.com/airbytehq/airbyte/pull/30527)  | Add a new check for python connectors to make sure certified connectors use our base image.                                  |
| 2.1.1   | [#31488](https://github.com/airbytehq/airbyte/pull/31488)  | Improve `airbyte-ci` start time with Click Lazy load                                                                         |
| 2.1.0   | [#31412](https://github.com/airbytehq/airbyte/pull/31412)  | Run airbyte-ci from any where in airbyte project                                                                             |
| 2.0.4   | [#31487](https://github.com/airbytehq/airbyte/pull/31487)  | Allow for third party connector selections                                                                                   |
| 2.0.3   | [#31525](https://github.com/airbytehq/airbyte/pull/31525)  | Refactor folder structure                                                                                                    |
| 2.0.2   | [#31533](https://github.com/airbytehq/airbyte/pull/31533)  | Pip cache volume by python version.                                                                                          |
| 2.0.1   | [#31545](https://github.com/airbytehq/airbyte/pull/31545)  | Reword the changelog entry when using `migrate-to-base-image`.                                                               |
| 2.0.0   | [#31424](https://github.com/airbytehq/airbyte/pull/31424)  | Remove `airbyte-ci connectors format` command.                                                                               |
| 1.9.4   | [#31478](https://github.com/airbytehq/airbyte/pull/31478)  | Fix running tests for connector-ops package.                                                                                 |
| 1.9.3   | [#31457](https://github.com/airbytehq/airbyte/pull/31457)  | Improve the connector documentation for connectors migrated to our base image.                                               |
| 1.9.2   | [#31426](https://github.com/airbytehq/airbyte/pull/31426)  | Concurrent execution of java connectors tests.                                                                               |
| 1.9.1   | [#31455](https://github.com/airbytehq/airbyte/pull/31455)  | Fix `None` docker credentials on publish.                                                                                    |
| 1.9.0   | [#30520](https://github.com/airbytehq/airbyte/pull/30520)  | New commands: `bump-version`, `upgrade_base_image`, `migrate-to-base-image`.                                                 |
| 1.8.0   | [#30520](https://github.com/airbytehq/airbyte/pull/30520)  | New commands: `bump-version`, `upgrade_base_image`, `migrate-to-base-image`.                                                 |
| 1.7.2   | [#31343](https://github.com/airbytehq/airbyte/pull/31343)  | Bind Pytest integration tests to a dockerhost.                                                                               |
| 1.7.1   | [#31332](https://github.com/airbytehq/airbyte/pull/31332)  | Disable Gradle step caching on source-postgres.                                                                              |
| 1.7.0   | [#30526](https://github.com/airbytehq/airbyte/pull/30526)  | Implement pre/post install hooks support.                                                                                    |
| 1.6.0   | [#30474](https://github.com/airbytehq/airbyte/pull/30474)  | Test connector inside their containers.                                                                                      |
| 1.5.1   | [#31227](https://github.com/airbytehq/airbyte/pull/31227)  | Use python 3.11 in amazoncorretto-bazed gradle containers, run 'test' gradle task instead of 'check'.                        |
| 1.5.0   | [#30456](https://github.com/airbytehq/airbyte/pull/30456)  | Start building Python connectors using our base images.                                                                      |
| 1.4.6   | [ #31087](https://github.com/airbytehq/airbyte/pull/31087) | Throw error if airbyte-ci tools is out of date                                                                               |
| 1.4.5   | [#31133](https://github.com/airbytehq/airbyte/pull/31133)  | Fix bug when building containers using `with_integration_base_java_and_normalization`.                                       |
| 1.4.4   | [#30743](https://github.com/airbytehq/airbyte/pull/30743)  | Add `--disable-report-auto-open` and `--use-host-gradle-dist-tar` to allow gradle integration.                               |
| 1.4.3   | [#30595](https://github.com/airbytehq/airbyte/pull/30595)  | Add --version and version check                                                                                              |
| 1.4.2   | [#30595](https://github.com/airbytehq/airbyte/pull/30595)  | Remove directory name requirement                                                                                            |
| 1.4.1   | [#30595](https://github.com/airbytehq/airbyte/pull/30595)  | Load base migration guide into QA Test container for strict encrypt variants                                                 |
| 1.4.0   | [#30330](https://github.com/airbytehq/airbyte/pull/30330)  | Add support for pyproject.toml as the prefered entry point for a connector package                                           |
| 1.3.0   | [#30461](https://github.com/airbytehq/airbyte/pull/30461)  | Add `--use-local-cdk` flag to all connectors commands                                                                        |
| 1.2.3   | [#30477](https://github.com/airbytehq/airbyte/pull/30477)  | Fix a test regression introduced the previous version.                                                                       |
| 1.2.2   | [#30438](https://github.com/airbytehq/airbyte/pull/30438)  | Add workaround to always stream logs properly with --is-local.                                                               |
| 1.2.1   | [#30384](https://github.com/airbytehq/airbyte/pull/30384)  | Java connector test performance fixes.                                                                                       |
| 1.2.0   | [#30330](https://github.com/airbytehq/airbyte/pull/30330)  | Add `--metadata-query` option to connectors command                                                                          |
| 1.1.3   | [#30314](https://github.com/airbytehq/airbyte/pull/30314)  | Stop patching gradle files to make them work with airbyte-ci.                                                                |
| 1.1.2   | [#30279](https://github.com/airbytehq/airbyte/pull/30279)  | Fix correctness issues in layer caching by making atomic execution groupings                                                 |
| 1.1.1   | [#30252](https://github.com/airbytehq/airbyte/pull/30252)  | Fix redundancies and broken logic in GradleTask, to speed up the CI runs.                                                    |
| 1.1.0   | [#29509](https://github.com/airbytehq/airbyte/pull/29509)  | Refactor the airbyte-ci test command to run tests on any poetry package.                                                     |
| 1.0.0   | [#28000](https://github.com/airbytehq/airbyte/pull/29232)  | Remove release stages in favor of support level from airbyte-ci.                                                             |
| 0.5.0   | [#28000](https://github.com/airbytehq/airbyte/pull/28000)  | Run connector acceptance tests with dagger-in-dagger.                                                                        |
| 0.4.7   | [#29156](https://github.com/airbytehq/airbyte/pull/29156)  | Improve how we check existence of requirement.txt or setup.py file to not raise early pip install errors.                    |
| 0.4.6   | [#28729](https://github.com/airbytehq/airbyte/pull/28729)  | Use keyword args instead of positional argument for optional paramater in Dagger's API                                       |
| 0.4.5   | [#29034](https://github.com/airbytehq/airbyte/pull/29034)  | Disable Dagger terminal UI when running publish.                                                                             |
| 0.4.4   | [#29064](https://github.com/airbytehq/airbyte/pull/29064)  | Make connector modified files a frozen set.                                                                                  |
| 0.4.3   | [#29033](https://github.com/airbytehq/airbyte/pull/29033)  | Disable dependency scanning for Java connectors.                                                                             |
| 0.4.2   | [#29030](https://github.com/airbytehq/airbyte/pull/29030)  | Make report path always have the same prefix: `airbyte-ci/`.                                                                 |
| 0.4.1   | [#28855](https://github.com/airbytehq/airbyte/pull/28855)  | Improve the selected connectors detection for connectors commands.                                                           |
| 0.4.0   | [#28947](https://github.com/airbytehq/airbyte/pull/28947)  | Show Dagger Cloud run URLs in CI                                                                                             |
| 0.3.2   | [#28789](https://github.com/airbytehq/airbyte/pull/28789)  | Do not consider empty reports as successfull.                                                                                |
| 0.3.1   | [#28938](https://github.com/airbytehq/airbyte/pull/28938)  | Handle 5 status code on MetadataUpload as skipped                                                                            |
| 0.3.0   | [#28869](https://github.com/airbytehq/airbyte/pull/28869)  | Enable the Dagger terminal UI on local `airbyte-ci` execution                                                                |
| 0.2.3   | [#28907](https://github.com/airbytehq/airbyte/pull/28907)  | Make dagger-in-dagger work for `airbyte-ci tests` command                                                                    |
| 0.2.2   | [#28897](https://github.com/airbytehq/airbyte/pull/28897)  | Sentry: Ignore error logs without exceptions from reporting                                                                  |
| 0.2.1   | [#28767](https://github.com/airbytehq/airbyte/pull/28767)  | Improve pytest step result evaluation to prevent false negative/positive.                                                    |
| 0.2.0   | [#28857](https://github.com/airbytehq/airbyte/pull/28857)  | Add the `airbyte-ci tests` command to run the test suite on any `airbyte-ci` poetry package.                                 |
| 0.1.1   | [#28858](https://github.com/airbytehq/airbyte/pull/28858)  | Increase the max duration of Connector Package install to 20mn.                                                              |
| 0.1.0   |                                                            | Alpha version not in production yet. All the commands described in this doc are available.                                   |

## More info

This project is owned by the Connectors Operations team. We share project updates and remaining
stories before its release to production in this
[EPIC](https://github.com/airbytehq/airbyte/issues/24403).

# Troubleshooting

## Commands

### `make tools.airbyte-ci.check`

This command checks if the `airbyte-ci` command is appropriately installed.

### `make tools.airbyte-ci.clean`

This command removes the `airbyte-ci` command from your system.

## Common issues

### `airbyte-ci` is not found

If you get the following error when running `airbyte-ci`:

```bash
$ airbyte-ci
zsh: command not found: airbyte-ci
```

It means that the `airbyte-ci` command is not in your PATH.

Try running

```bash
make make tools.airbyte-ci.check
```

For some hints on how to fix this.

But when in doubt it can be best to run

```bash
make tools.airbyte-ci.clean
```

Then reinstall the CLI with

```bash
make tools.airbyte-ci.install
```

## Development

### `airbyte-ci` is not found

To fix this, you can either:

- Ensure that airbyte-ci is installed with pipx. Run `pipx list` to check if airbyte-ci is
  installed.
- Run `pipx ensurepath` to add the pipx binary directory to your PATH.
- Add the pipx binary directory to your PATH manually. The pipx binary directory is usually
  `~/.local/bin`.

### python3.10 not found

If you get the following error when running
`pipx install --editable --force --python=python3.10 airbyte-ci/connectors/pipelines/`:

```bash
$ pipx install --editable --force --python=python3.10 airbyte-ci/connectors/pipelines/
Error: Python 3.10 not found on your system.
```

It means that you don't have Python 3.10 installed on your system.

To fix this, you can either:

- Install Python 3.10 with pyenv. Run `pyenv install 3.10` to install the latest Python version.
- Install Python 3.10 with your system package manager. For instance, on Ubuntu you can run
  `sudo apt install python3.10`.
- Ensure that Python 3.10 is in your PATH. Run `which python3.10` to check if Python 3.10 is
  installed and in your PATH.

### Any type of pipeline failure

First you should check that the version of the CLI you are using is the latest one. You can check
the version of the CLI with the `--version` option:

```bash
$ airbyte-ci --version
airbyte-ci, version 0.1.0
```

and compare it with the version in the pyproject.toml file:

```bash
$ cat airbyte-ci/connectors/pipelines/pyproject.toml | grep version
```

If you get any type of pipeline failure, you can run the pipeline with the `--show-dagger-logs`
option to get more information about the failure.

```bash
$ airbyte-ci --show-dagger-logs connectors --name=source-pokeapi test
```

and when in doubt, you can reinstall the CLI with the `--force` option:

```bash
$ pipx reinstall pipelines --force
```<|MERGE_RESOLUTION|>--- conflicted
+++ resolved
@@ -772,18 +772,14 @@
 ## Changelog
 
 | Version | PR                                                         | Description                                                                                                                  |
-<<<<<<< HEAD
 |---------| ---------------------------------------------------------- |------------------------------------------------------------------------------------------------------------------------------|
-| 4.25.4  | [#42583](https://github.com/airbytehq/airbyte/pull/42583)  | Upgrade dependencies on `pipelines`.                                                                                         |
-=======
-| ------- | ---------------------------------------------------------- | ---------------------------------------------------------------------------------------------------------------------------- |
+| 4.28.2  | [#42583](https://github.com/airbytehq/airbyte/pull/42583)  | Upgrade dependencies on `pipelines`.                                                                                         |
 | 4.28.1  | [#42972](https://github.com/airbytehq/airbyte/pull/42972)  | Add airbyte-enterprise support for format command.                                                                           |
 | 4.28.0  | [#42849](https://github.com/airbytehq/airbyte/pull/42849)  | Couple selection of strict-encrypt variants (e vice versa)                                                                   |
 | 4.27.0  | [#42574](https://github.com/airbytehq/airbyte/pull/42574)  | Live tests: run from connectors test pipeline for connectors with sandbox connections                                        |
 | 4.26.1  | [#42905](https://github.com/airbytehq/airbyte/pull/42905)  | Rename the docker cache volume to avoid using the corrupted previous volume.                                                 |
 | 4.26.0  | [#42849](https://github.com/airbytehq/airbyte/pull/42849)  | Send publish failures messages to `#connector-publish-failures`                                                              |
 | 4.25.4  | [#42463](https://github.com/airbytehq/airbyte/pull/42463)  | Add validation before live test runs                                                                                         |
->>>>>>> 6fd9f08b
 | 4.25.3  | [#42437](https://github.com/airbytehq/airbyte/pull/42437)  | Ugrade-cdk: Update to work with Python connectors using poetry                                                               |
 | 4.25.2  | [#42077](https://github.com/airbytehq/airbyte/pull/42077)  | Live/regression tests: add status check for regression test runs                                                             |
 | 4.25.1  | [#42410](https://github.com/airbytehq/airbyte/pull/42410)  | Live/regression tests: disable approval requirement on forks                                                                 |
