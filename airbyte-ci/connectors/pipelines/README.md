--- conflicted
+++ resolved
@@ -767,11 +767,8 @@
 
 | Version | PR                                                         | Description                                                                                                                  |
 | ------- | ---------------------------------------------------------- | ---------------------------------------------------------------------------------------------------------------------------- |
-<<<<<<< HEAD
-| 4.21.2  | [#41541](https://github.com/airbytehq/airbyte/pull/41541)  | Add support for submodule use-case.                                                                                          |
-=======
+| 4.22.1  | [#41541](https://github.com/airbytehq/airbyte/pull/41541)  | Add support for submodule use-case.                                                                                          |
 | 4.22.0  | [#41623](https://github.com/airbytehq/airbyte/pull/41623)  | Make `airbyte-ci` run on private forks.                                                                                      |
->>>>>>> ebae675f
 | 4.21.1  | [#41029](https://github.com/airbytehq/airbyte/pull/41029)  | `up-to-date`: mount local docker config to `Syft` to pull private images and benefit from increased DockerHub rate limits.   |
 | 4.21.0  | [#40547](https://github.com/airbytehq/airbyte/pull/40547)  | Make bump-version accept a `--pr-number` option.                                                                             |
 | 4.20.3  | [#40754](https://github.com/airbytehq/airbyte/pull/40754)  | Accept and ignore additional args in `migrate-to-poetry` pipeline                                                            |
