--- conflicted
+++ resolved
@@ -137,10 +137,10 @@
 | `--use-remote-secrets`                                         | False    | True                             | If True, connectors configuration will be pulled from Google Secret Manager. Requires the GCP_GSM_CREDENTIALS environment variable to be set with a service account with permission to read GSM secrets. If False the connector configuration will be read from the local connector `secrets` folder. |
 | `--name`                                                       | True     |                                  | Select a specific connector for which the pipeline will run. Can be used multiple time to select multiple connectors. The expected name is the connector technical name. e.g. `source-pokeapi`                                                                                                        |
 | `--support-level`                                              | True     |                                  | Select connectors with a specific support level: `community`, `certified`.  Can be used multiple times to select multiple support levels.                                                                                                                                                             |
-| `--metadata-query`                                             | False    |                                  | Filter connectors by the `data` field in the metadata file using a [simpleeval](https://github.com/danthedeckie/simpleeval) query. e.g. 'data.ab_internal.ql == 200' |
-| `--use-local-cdk`                                              | False    | False                            | Build with the airbyte-cdk from the local repository. " "This is useful for testing changes to the CDK. |
+| `--metadata-query`                                             | False    |                                  | Filter connectors by the `data` field in the metadata file using a [simpleeval](https://github.com/danthedeckie/simpleeval) query. e.g. 'data.ab_internal.ql == 200'                                                                                                                                  |
+| `--use-local-cdk`                                              | False    | False                            | Build with the airbyte-cdk from the local repository. " "This is useful for testing changes to the CDK.                                                                                                                                                                                               |
 | `--language`                                                   | True     |                                  | Select connectors with a specific language: `python`, `low-code`, `java`. Can be used multiple times to select multiple languages.                                                                                                                                                                    |
-| `--modified`                                                    | False    | False                            | Run the pipeline on only the modified connectors on the branch or previous commit (depends on the pipeline implementation).                                                                                                                                                                           |
+| `--modified`                                                   | False    | False                            | Run the pipeline on only the modified connectors on the branch or previous commit (depends on the pipeline implementation).                                                                                                                                                                           |
 | `--concurrency`                                                | False    | 5                                | Control the number of connector pipelines that can run in parallel. Useful to speed up pipelines or control their resource usage.                                                                                                                                                                     |
 | `--metadata-change-only/--not-metadata-change-only`            | False    | `--not-metadata-change-only`     | Only run the pipeline on connectors with changes on their metadata.yaml file.                                                                                                                                                                                                                         |
 | `--enable-dependency-scanning / --disable-dependency-scanning` | False    | ` --disable-dependency-scanning` | When enabled the dependency scanning will be performed to detect the connectors to select according to a dependency change.                                                                                                                                                                           |
@@ -248,11 +248,11 @@
 
 #### Options
 
-| Option              | Multiple | Default value | Description                                                                                                                                                                                             |
-| ------------------- | -------- | ------------- | ------------------------------------------------------------------------------------------------------------------------------------------------------------------------------------------------------- |
-| `--fail-fast`       | False    | False         | Abort after any tests fail, rather than continuing to run additional tests. Use this setting to confirm a known bug is fixed (or not), or when you only require a pass/fail result.                     |
-| `--fast-tests-only` | True     | False         | Run unit tests only, skipping integration tests or any tests explicitly tagged as slow. Use this for more frequent checks, when it is not feasible to run the entire test suite.                        |
-| `--code-tests-only` | True     | False         | Skip any tests not directly related to code updates. For instance, metadata checks, version bump checks, changelog verification, etc. Use this setting to help focus on code quality during development.|
+| Option              | Multiple | Default value | Description                                                                                                                                                                                              |
+| ------------------- | -------- | ------------- | -------------------------------------------------------------------------------------------------------------------------------------------------------------------------------------------------------- |
+| `--fail-fast`       | False    | False         | Abort after any tests fail, rather than continuing to run additional tests. Use this setting to confirm a known bug is fixed (or not), or when you only require a pass/fail result.                      |
+| `--fast-tests-only` | True     | False         | Run unit tests only, skipping integration tests or any tests explicitly tagged as slow. Use this for more frequent checks, when it is not feasible to run the entire test suite.                         |
+| `--code-tests-only` | True     | False         | Skip any tests not directly related to code updates. For instance, metadata checks, version bump checks, changelog verification, etc. Use this setting to help focus on code quality during development. |
 
 Note:
 
@@ -378,13 +378,13 @@
 This command runs the Python tests for a airbyte-ci poetry package.
 
 #### Arguments
-| Option             | Required | Default | Mapped environment variable | Description                                                      |
-| ------------------ | -------- | ------- | --------------------------- | ---------------------------------------------------------------- |
-| `poetry_package_path` | True    |    |                             | The path to poetry package to test. |
+| Option                | Required | Default | Mapped environment variable | Description                         |
+| --------------------- | -------- | ------- | --------------------------- | ----------------------------------- |
+| `poetry_package_path` | True     |         |                             | The path to poetry package to test. |
 
 #### Options
-| Option             | Required | Default | Mapped environment variable | Description                                                      |
-| ------------------ | -------- | ------- | --------------------------- | ---------------------------------------------------------------- |
+| Option             | Required | Default | Mapped environment variable | Description                                                                                      |
+| ------------------ | -------- | ------- | --------------------------- | ------------------------------------------------------------------------------------------------ |
 | `--test-directory` | False    | tests   |                             | The path to the directory on which pytest should discover tests, relative to the poetry package. |
 
 
@@ -393,49 +393,44 @@
 `airbyte-ci tests airbyte-integrations/bases/connector-acceptance-test --test-directory=unit_tests`
 
 ## Changelog
-| Version | PR                                                        | Description                                                                                               |
-|---------| --------------------------------------------------------- |-----------------------------------------------------------------------------------------------------------|
-<<<<<<< HEAD
-| 1.5.0   | [#30456](https://github.com/airbytehq/airbyte/pull/30456) | Start building Python connectors using our base images.                                                                    |
-| 1.4.1   | [#30595](https://github.com/airbytehq/airbyte/pull/30595) | Load base migration guide into QA Test container for strict 
-encrypt variants                              |
-=======
-| 1.4.6   |[ #31087](https://github.com/airbytehq/airbyte/pull/31087) | Throw error if airbyte-ci tools is out of date                                                            |
-| 1.4.5   | [#31133](https://github.com/airbytehq/airbyte/pull/31133) | Fix bug when building containers using `with_integration_base_java_and_normalization`.                    |
-| 1.4.4   | [#30743](https://github.com/airbytehq/airbyte/pull/30743) | Add `--disable-report-auto-open` and `--use-host-gradle-dist-tar` to allow gradle integration.            |
-| 1.4.3   | [#30595](https://github.com/airbytehq/airbyte/pull/30595) | Add --version and version check                                                                           |
-| 1.4.2   | [#30595](https://github.com/airbytehq/airbyte/pull/30595) | Remove directory name requirement                                                                         |
-| 1.4.1   | [#30595](https://github.com/airbytehq/airbyte/pull/30595) | Load base migration guide into QA Test container for strict encrypt variants                              |
->>>>>>> 517afab3
-| 1.4.0   | [#30330](https://github.com/airbytehq/airbyte/pull/30330) | Add support for pyproject.toml as the prefered entry point for a connector package                        |
-| 1.3.0   | [#30461](https://github.com/airbytehq/airbyte/pull/30461) | Add `--use-local-cdk` flag to all connectors commands                                                      |
-| 1.2.3   | [#30477](https://github.com/airbytehq/airbyte/pull/30477) | Fix a test regression introduced the previous version.                                            |
-| 1.2.2   | [#30438](https://github.com/airbytehq/airbyte/pull/30438) | Add workaround to always stream logs properly with --is-local.                                            |
-| 1.2.1   | [#30384](https://github.com/airbytehq/airbyte/pull/30384) | Java connector test performance fixes.                                                                    |
-| 1.2.0   | [#30330](https://github.com/airbytehq/airbyte/pull/30330) | Add `--metadata-query` option to connectors command                                                       |
-| 1.1.3   | [#30314](https://github.com/airbytehq/airbyte/pull/30314) | Stop patching gradle files to make them work with airbyte-ci.                                             |
-| 1.1.2   | [#30279](https://github.com/airbytehq/airbyte/pull/30279) | Fix correctness issues in layer caching by making atomic execution groupings                              |
-| 1.1.1   | [#30252](https://github.com/airbytehq/airbyte/pull/30252) | Fix redundancies and broken logic in GradleTask, to speed up the CI runs.                                 |
-| 1.1.0   | [#29509](https://github.com/airbytehq/airbyte/pull/29509) | Refactor the airbyte-ci test command to run tests on any poetry package.                                  |
-| 1.0.0   | [#28000](https://github.com/airbytehq/airbyte/pull/29232) | Remove release stages in favor of support level from airbyte-ci.                                          |
-| 0.5.0   | [#28000](https://github.com/airbytehq/airbyte/pull/28000) | Run connector acceptance tests with dagger-in-dagger.                                                     |
-| 0.4.7   | [#29156](https://github.com/airbytehq/airbyte/pull/29156) | Improve how we check existence of requirement.txt or setup.py file to not raise early pip install errors. |
-| 0.4.6   | [#28729](https://github.com/airbytehq/airbyte/pull/28729) | Use keyword args instead of positional argument for optional  paramater in Dagger's API                   |
-| 0.4.5   | [#29034](https://github.com/airbytehq/airbyte/pull/29034) | Disable Dagger terminal UI when running publish.                                                          |
-| 0.4.4   | [#29064](https://github.com/airbytehq/airbyte/pull/29064) | Make connector modified files a frozen set.                                                               |
-| 0.4.3   | [#29033](https://github.com/airbytehq/airbyte/pull/29033) | Disable dependency scanning for Java connectors.                                                          |
-| 0.4.2   | [#29030](https://github.com/airbytehq/airbyte/pull/29030) | Make report path always have the same prefix: `airbyte-ci/`.                                              |
-| 0.4.1   | [#28855](https://github.com/airbytehq/airbyte/pull/28855) | Improve the selected connectors detection for connectors commands.                                        |
-| 0.4.0   | [#28947](https://github.com/airbytehq/airbyte/pull/28947) | Show Dagger Cloud run URLs in CI                                                                          |
-| 0.3.2   | [#28789](https://github.com/airbytehq/airbyte/pull/28789) | Do not consider empty reports as successfull.                                                             |
-| 0.3.1   | [#28938](https://github.com/airbytehq/airbyte/pull/28938) | Handle 5 status code on MetadataUpload as skipped                                                         |
-| 0.3.0   | [#28869](https://github.com/airbytehq/airbyte/pull/28869) | Enable the Dagger terminal UI on local `airbyte-ci` execution                                             |
-| 0.2.3   | [#28907](https://github.com/airbytehq/airbyte/pull/28907) | Make dagger-in-dagger work for `airbyte-ci tests` command                                                 |
-| 0.2.2   | [#28897](https://github.com/airbytehq/airbyte/pull/28897) | Sentry: Ignore error logs without exceptions from reporting                                               |
-| 0.2.1   | [#28767](https://github.com/airbytehq/airbyte/pull/28767) | Improve pytest step result evaluation to prevent false negative/positive.                                 |
-| 0.2.0   | [#28857](https://github.com/airbytehq/airbyte/pull/28857) | Add the `airbyte-ci tests` command to run the test suite on any `airbyte-ci` poetry package.              |
-| 0.1.1   | [#28858](https://github.com/airbytehq/airbyte/pull/28858) | Increase the max duration of Connector Package install to 20mn.                                           |
-| 0.1.0   |                                                           | Alpha version not in production yet. All the commands described in this doc are available.                |
+| Version | PR                                                         | Description                                                                                               |
+| ------- | ---------------------------------------------------------- | --------------------------------------------------------------------------------------------------------- |
+| 1.5.0   | [#30456](https://github.com/airbytehq/airbyte/pull/30456)  | Start building Python connectors using our base images.                                                   |
+| 1.4.6   | [ #31087](https://github.com/airbytehq/airbyte/pull/31087) | Throw error if airbyte-ci tools is out of date                                                            |
+| 1.4.5   | [#31133](https://github.com/airbytehq/airbyte/pull/31133)  | Fix bug when building containers using `with_integration_base_java_and_normalization`.                    |
+| 1.4.4   | [#30743](https://github.com/airbytehq/airbyte/pull/30743)  | Add `--disable-report-auto-open` and `--use-host-gradle-dist-tar` to allow gradle integration.            |
+| 1.4.3   | [#30595](https://github.com/airbytehq/airbyte/pull/30595)  | Add --version and version check                                                                           |
+| 1.4.2   | [#30595](https://github.com/airbytehq/airbyte/pull/30595)  | Remove directory name requirement                                                                         |
+| 1.4.1   | [#30595](https://github.com/airbytehq/airbyte/pull/30595)  | Load base migration guide into QA Test container for strict encrypt variants                              |
+| 1.4.0   | [#30330](https://github.com/airbytehq/airbyte/pull/30330)  | Add support for pyproject.toml as the prefered entry point for a connector package                        |
+| 1.3.0   | [#30461](https://github.com/airbytehq/airbyte/pull/30461)  | Add `--use-local-cdk` flag to all connectors commands                                                     |
+| 1.2.3   | [#30477](https://github.com/airbytehq/airbyte/pull/30477)  | Fix a test regression introduced the previous version.                                                    |
+| 1.2.2   | [#30438](https://github.com/airbytehq/airbyte/pull/30438)  | Add workaround to always stream logs properly with --is-local.                                            |
+| 1.2.1   | [#30384](https://github.com/airbytehq/airbyte/pull/30384)  | Java connector test performance fixes.                                                                    |
+| 1.2.0   | [#30330](https://github.com/airbytehq/airbyte/pull/30330)  | Add `--metadata-query` option to connectors command                                                       |
+| 1.1.3   | [#30314](https://github.com/airbytehq/airbyte/pull/30314)  | Stop patching gradle files to make them work with airbyte-ci.                                             |
+| 1.1.2   | [#30279](https://github.com/airbytehq/airbyte/pull/30279)  | Fix correctness issues in layer caching by making atomic execution groupings                              |
+| 1.1.1   | [#30252](https://github.com/airbytehq/airbyte/pull/30252)  | Fix redundancies and broken logic in GradleTask, to speed up the CI runs.                                 |
+| 1.1.0   | [#29509](https://github.com/airbytehq/airbyte/pull/29509)  | Refactor the airbyte-ci test command to run tests on any poetry package.                                  |
+| 1.0.0   | [#28000](https://github.com/airbytehq/airbyte/pull/29232)  | Remove release stages in favor of support level from airbyte-ci.                                          |
+| 0.5.0   | [#28000](https://github.com/airbytehq/airbyte/pull/28000)  | Run connector acceptance tests with dagger-in-dagger.                                                     |
+| 0.4.7   | [#29156](https://github.com/airbytehq/airbyte/pull/29156)  | Improve how we check existence of requirement.txt or setup.py file to not raise early pip install errors. |
+| 0.4.6   | [#28729](https://github.com/airbytehq/airbyte/pull/28729)  | Use keyword args instead of positional argument for optional  paramater in Dagger's API                   |
+| 0.4.5   | [#29034](https://github.com/airbytehq/airbyte/pull/29034)  | Disable Dagger terminal UI when running publish.                                                          |
+| 0.4.4   | [#29064](https://github.com/airbytehq/airbyte/pull/29064)  | Make connector modified files a frozen set.                                                               |
+| 0.4.3   | [#29033](https://github.com/airbytehq/airbyte/pull/29033)  | Disable dependency scanning for Java connectors.                                                          |
+| 0.4.2   | [#29030](https://github.com/airbytehq/airbyte/pull/29030)  | Make report path always have the same prefix: `airbyte-ci/`.                                              |
+| 0.4.1   | [#28855](https://github.com/airbytehq/airbyte/pull/28855)  | Improve the selected connectors detection for connectors commands.                                        |
+| 0.4.0   | [#28947](https://github.com/airbytehq/airbyte/pull/28947)  | Show Dagger Cloud run URLs in CI                                                                          |
+| 0.3.2   | [#28789](https://github.com/airbytehq/airbyte/pull/28789)  | Do not consider empty reports as successfull.                                                             |
+| 0.3.1   | [#28938](https://github.com/airbytehq/airbyte/pull/28938)  | Handle 5 status code on MetadataUpload as skipped                                                         |
+| 0.3.0   | [#28869](https://github.com/airbytehq/airbyte/pull/28869)  | Enable the Dagger terminal UI on local `airbyte-ci` execution                                             |
+| 0.2.3   | [#28907](https://github.com/airbytehq/airbyte/pull/28907)  | Make dagger-in-dagger work for `airbyte-ci tests` command                                                 |
+| 0.2.2   | [#28897](https://github.com/airbytehq/airbyte/pull/28897)  | Sentry: Ignore error logs without exceptions from reporting                                               |
+| 0.2.1   | [#28767](https://github.com/airbytehq/airbyte/pull/28767)  | Improve pytest step result evaluation to prevent false negative/positive.                                 |
+| 0.2.0   | [#28857](https://github.com/airbytehq/airbyte/pull/28857)  | Add the `airbyte-ci tests` command to run the test suite on any `airbyte-ci` poetry package.              |
+| 0.1.1   | [#28858](https://github.com/airbytehq/airbyte/pull/28858)  | Increase the max duration of Connector Package install to 20mn.                                           |
+| 0.1.0   |                                                            | Alpha version not in production yet. All the commands described in this doc are available.                |
 
 ## More info
 This project is owned by the Connectors Operations team.
