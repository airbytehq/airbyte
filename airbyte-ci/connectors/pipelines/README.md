# Airbyte CI CLI

## What is it?

`airbyte-ci` is a command line interface to run CI/CD pipelines. The goal of this CLI is to offer
developers a tool to run these pipelines locally and in a CI context with the same guarantee. It can
prevent unnecessary commit -> push cycles developers typically go through when they when to test
their changes against a remote CI. This is made possible thanks to the use of
[Dagger](https://dagger.io), a CI/CD engine relying on Docker Buildkit to provide reproducible
builds. Our pipeline are declared with Python code, the main entrypoint is
[here](https://github.com/airbytehq/airbyte/blob/master/airbyte-ci/connector_ops/connector_ops/pipelines/commands/airbyte_ci.py).
This documentation should be helpful for both local and CI use of the CLI. We indeed
[power connector testing in the CI with this CLI](https://github.com/airbytehq/airbyte/blob/master/.github/workflows/connector_integration_test_single_dagger.yml#L78).

## How to install

### Requirements

- A running Docker engine with version >= 20.10.23

## Install or Update

The recommended way to install `airbyte-ci` is using the [Makefile](../../../Makefile).

```sh
# from the root of the airbyte repository
make tools.airbyte-ci.install
```

### Setting up connector secrets access

If you plan to use Airbyte CI to run CAT (Connector Acceptance Tests), we recommend setting up GSM
access so that Airbyte CI can pull remote secrets from GSM. For setup instructions, see the CI
Credentials package (which Airbyte CI uses under the hood) README's
[Get GSM Access](https://github.com/airbytehq/airbyte/blob/master/airbyte-ci/connectors/ci_credentials/README.md#get-gsm-access)
instructions.

### Updating the airbyte-ci tool

To reinstall airbyte-ci, run the following command:

```sh
airbyte-ci update
```

or if that fails, you can reinstall it with the following command:

```sh
# from the root of the airbyte repository
make tools.airbyte-ci.install
```

## Checking the airbyte-ci install

To check that airbyte-ci is installed correctly, run the following command:

```sh
make tools.airbyte-ci.check
```

## Cleaning the airbyte-ci install

To clean the airbyte-ci install, run the following command:

```sh
make tools.airbyte-ci.clean
```

## Disabling telemetry

We collect anonymous usage data to help improve the tool. If you would like to disable this, you can set the `AIRBYTE_CI_DISABLE_TELEMETRY` environment variable to `true`.

## Installation for development

#### Pre-requisites

- Poetry >= 1.1.8
- Python >= 3.10

#### Installation

If you are developing on pipelines, we recommend installing airbyte-ci with poetry:

```bash
cd airbyte-ci/connectors/pipelines/
poetry install
poetry shell
cd ../../
```

**Alternatively**, you can install airbyte-ci with pipx so that the entrypoint is available in your
PATH:

```bash
make tools.airbyte-ci.install
```

However, this will not automatically install the dependencies for the local dependencies of
airbyte-ci, or respect the lockfile.

Its often best to use the `poetry` steps instead.

#### Running Tests

From `airbyte-ci/connectors/pipelines`:

```bash
poetry run pytest tests
```

You can also run a subset of tests:

```bash
poetry run pytest pipelines/models/steps.py
```

More options, such as running test by keyword matching, are available - see the
[pytest CLI documentation](https://docs.pytest.org/en/6.2.x/usage.html) for all the available
options.```

#### Checking Code Format (Pipelines)

```bash
poetry run ruff check pipelines
```

## Commands reference

At this point you can run `airbyte-ci` commands.

- [`airbyte-ci` command group](#airbyte-ci)
  - [Options](#options)
- [`connectors` command subgroup](#connectors-command-subgroup)
  - [Options](#options-1)
- [`connectors list` command](#connectors-list-command)
- [`connectors test` command](#connectors-test-command)
  - [Examples](#examples-)
  - [What it runs](#what-it-runs-)
- [`connectors build` command](#connectors-build-command)
  - [What it runs](#what-it-runs)
- [`connectors publish` command](#connectors-publish-command)
- [Examples](#examples)
- [Options](#options-2)
- [`connectors bump_version` command](#connectors-bump_version)
- [`connectors upgrade_cdk` command](#connectors-upgrade_cdk)
- [`connectors upgrade_base_image` command](#connectors-upgrade_base_image)
- [`connectors migrate_to_base_image` command](#connectors-migrate_to_base_image)
- [`format` command subgroup](#format-subgroup)
  - [`format check` command](#format-check-command)
  - [`format fix` command](#format-fix-command)
- [`metadata` command subgroup](#metadata-command-subgroup)
- [`metadata validate` command](#metadata-validate-command)
  - [Example](#example)
  - [Options](#options-3)
- [`metadata upload` command](#metadata-upload-command)
  - [Example](#example-1)
  - [Options](#options-4)
- [`metadata deploy orchestrator` command](#metadata-deploy-orchestrator-command)
  - [Example](#example-2)
  - [What it runs](#what-it-runs--1)
- [`metadata test lib` command](#metadata-test-lib-command)
  - [Example](#example-3)
- [`metadata test orchestrator` command](#metadata-test-orchestrator-command)
  - [Example](#example-4)
- [`tests` command](#test-command)
  - [Example](#example-5)

### <a id="airbyte-ci-command-group"></a>`airbyte-ci` command group

**The main command group option has sensible defaults. In local use cases you're not likely to pass
options to the `airbyte-ci` command group.**

#### Options

| Option                                         | Default value                   | Mapped environment variable   | Description                                                                                 |
| ---------------------------------------------- | ------------------------------- | ----------------------------- | ------------------------------------------------------------------------------------------- |
| `--yes/--y`                                    | False                           |                               | Agrees to all prompts.                                                                      |
| `--yes-auto-update`                            | False                           |                               | Agrees to the auto update prompts.                                                          |
| `--enable-update-check/--disable-update-check` | True                            |                               | Turns on the update check feature                                                           |
| `--enable-dagger-run/--disable-dagger-run`     | `--enable-dagger-run`           |                               | Disables the Dagger terminal UI.                                                            |
| `--is-local/--is-ci`                           | `--is-local`                    |                               | Determines the environment in which the CLI runs: local environment or CI environment.      |
| `--git-branch`                                 | The checked out git branch name | `CI_GIT_BRANCH`               | The git branch on which the pipelines will run.                                             |
| `--git-revision`                               | The current branch head         | `CI_GIT_REVISION`             | The commit hash on which the pipelines will run.                                            |
| `--diffed-branch`                              | `origin/master`                 |                               | Branch to which the git diff will happen to detect new or modified files.                   |
| `--gha-workflow-run-id`                        |                                 |                               | GHA CI only - The run id of the GitHub action workflow                                      |
| `--ci-context`                                 | `manual`                        |                               | The current CI context: `manual` for manual run, `pull_request`, `nightly_builds`, `master` |
| `--pipeline-start-timestamp`                   | Current epoch time              | `CI_PIPELINE_START_TIMESTAMP` | Start time of the pipeline as epoch time. Used for pipeline run duration computation.       |
| `--show-dagger-logs/--hide-dagger-logs`        | `--hide-dagger-logs`            |                               | Flag to show or hide the dagger logs.                                                       |

### <a id="connectors-command-subgroup"></a>`connectors` command subgroup

Available commands:

- `airbyte-ci connectors test`: Run tests for one or multiple connectors.
- `airbyte-ci connectors build`: Build docker images for one or multiple connectors.
- `airbyte-ci connectors publish`: Publish a connector to Airbyte's DockerHub.

#### Options

| Option                                                         | Multiple | Default value                    | Mapped Environment Variable | Description                                                                                                                                                                                                                                                                                                                                                                                                                                                                               |
| -------------------------------------------------------------- | -------- | -------------------------------- | --------------------------- | ----------------------------------------------------------------------------------------------------------------------------------------------------------------------------------------------------------------------------------------------------------------------------------------------------------------------------------------------------------------------------------------------------------------------------------------------------------------------------------------- |
| `--use-remote-secrets/--use-local-secrets`                     | False    |                                  |                             | If --use-remote-secrets, connectors configuration will be pulled from Google Secret Manager. Requires the `GCP_GSM_CREDENTIALS` environment variable to be set with a service account with permission to read GSM secrets. If --use-local-secrets the connector configuration will be read from the local connector `secrets` folder. If this flag is not used and a `GCP_GSM_CREDENTIALS` environment variable is set remote secrets will be used, local secrets will be used otherwise. |
| `--name`                                                       | True     |                                  |                             | Select a specific connector for which the pipeline will run. Can be used multiple times to select multiple connectors. The expected name is the connector technical name. e.g. `source-pokeapi`                                                                                                                                                                                                                                                                                           |
| `--support-level`                                              | True     |                                  |                             | Select connectors with a specific support level: `community`, `certified`. Can be used multiple times to select multiple support levels.                                                                                                                                                                                                                                                                                                                                                  |
| `--metadata-query`                                             | False    |                                  |                             | Filter connectors by the `data` field in the metadata file using a [simpleeval](https://github.com/danthedeckie/simpleeval) query. e.g. 'data.ab_internal.ql == 200'                                                                                                                                                                                                                                                                                                                      |
| `--use-local-cdk`                                              | False    | False                            |                             | Build with the airbyte-cdk from the local repository. " "This is useful for testing changes to the CDK.                                                                                                                                                                                                                                                                                                                                                                                   |
| `--language`                                                   | True     |                                  |                             | Select connectors with a specific language: `python`, `low-code`, `java`. Can be used multiple times to select multiple languages.                                                                                                                                                                                                                                                                                                                                                        |
| `--modified`                                                   | False    | False                            |                             | Run the pipeline on only the modified connectors on the branch or previous commit (depends on the pipeline implementation).                                                                                                                                                                                                                                                                                                                                                               |
| `--concurrency`                                                | False    | 5                                |                             | Control the number of connector pipelines that can run in parallel. Useful to speed up pipelines or control their resource usage.                                                                                                                                                                                                                                                                                                                                                         |
| `--metadata-change-only/--not-metadata-change-only`            | False    | `--not-metadata-change-only`     |                             | Only run the pipeline on connectors with changes on their metadata.yaml file.                                                                                                                                                                                                                                                                                                                                                                                                             |
| `--enable-dependency-scanning / --disable-dependency-scanning` | False    | ` --disable-dependency-scanning` |                             | When enabled the dependency scanning will be performed to detect the connectors to select according to a dependency change.                                                                                                                                                                                                                                                                                                                                                               |
| `--docker-hub-username`                                        |          |                                  | DOCKER_HUB_USERNAME         | Your username to connect to DockerHub. Required for the publish subcommand.                                                                                                                                                                                                                                                                                                                                                                                                               |
| `--docker-hub-password`                                        |          |                                  | DOCKER_HUB_PASSWORD         | Your password to connect to DockerHub. Required for the publish subcommand.                                                                                                                                                                                                                                                                                                                                                                                                               |

### <a id="connectors-list-command"></a>`connectors list` command

Retrieve the list of connectors satisfying the provided filters.

#### Examples

List all connectors:

`airbyte-ci connectors list`

List certified connectors:

`airbyte-ci connectors --support-level=certified list`

List connectors changed on the current branch:

`airbyte-ci connectors --modified list`

List connectors with a specific language:

`airbyte-ci connectors --language=python list`

List connectors with multiple filters:

`airbyte-ci connectors --language=low-code --support-level=certified list`

### <a id="connectors-test-command"></a>`connectors test` command

Run a test pipeline for one or multiple connectors.

#### Examples

Test a single connector: `airbyte-ci connectors --name=source-pokeapi test`

Test multiple connectors: `airbyte-ci connectors --name=source-pokeapi --name=source-bigquery test`

Test certified connectors: `airbyte-ci connectors --support-level=certified test`

Test connectors changed on the current branch: `airbyte-ci connectors --modified test`

Run acceptance test only on the modified connectors, just run its full refresh tests:
`airbyte-ci connectors --modified test --only-step="acceptance" --acceptance.-k=test_full_refresh`

#### What it runs

```mermaid
flowchart TD
    entrypoint[[For each selected connector]]
    subgraph static ["Static code analysis"]
      qa[Run QA checks]
      sem["Check version follows semantic versionning"]
      incr["Check version is incremented"]
      metadata_validation["Run metadata validation on metadata.yaml"]
      sem --> incr
    end
    subgraph tests ["Tests"]
        build[Build connector docker image]
        unit[Run unit tests]
        integration[Run integration tests]
        airbyte_lib_validation[Run airbyte-lib validation tests]
        cat[Run connector acceptance tests]
        secret[Load connector configuration]

        unit-->secret
        unit-->build
        secret-->integration
        secret-->cat
        secret-->airbyte_lib_validation
        build-->integration
        build-->cat
    end
    entrypoint-->static
    entrypoint-->tests
    report["Build test report"]
    tests-->report
    static-->report
```

#### Options

| Option                                                  | Multiple | Default value | Description                                                                                                                                                                                              |
| ------------------------------------------------------- | -------- | ------------- | -------------------------------------------------------------------------------------------------------------------------------------------------------------------------------------------------------- |
| `--skip-step/-x`                                        | True     |               | Skip steps by id e.g. `-x unit -x acceptance`                                                                                                                                                            |
| `--only-step/-k`                                        | True     |               | Only run specific steps by id e.g. `-k unit -k acceptance`                                                                                                                                               |
| `--fail-fast`                                           | False    | False         | Abort after any tests fail, rather than continuing to run additional tests. Use this setting to confirm a known bug is fixed (or not), or when you only require a pass/fail result.                      |
| `--code-tests-only`                                     | True     | False         | Skip any tests not directly related to code updates. For instance, metadata checks, version bump checks, changelog verification, etc. Use this setting to help focus on code quality during development. |
| `--concurrent-cat`                                      | False    | False         | Make CAT tests run concurrently using pytest-xdist. Be careful about source or destination API rate limits.                                                                                              |
| `--<step-id>.<extra-parameter>=<extra-parameter-value>` | True     |               | You can pass extra parameters for specific test steps. More details in the extra parameters section below                                                                                                |
| `--ci-requirements`                                     | False    |               |                                                                                                                                                                                                          | Output the CI requirements as a JSON payload. It is used to determine the CI runner to use.

Note:

- The above options are implemented for Java connectors but may not be available for Python
  connectors. If an option is not supported, the pipeline will not fail but instead the 'default'
  behavior will be executed.

#### Extra parameters

You can pass extra parameters to the following steps:

- `unit`
- `integration`
- `acceptance`

This allows you to override the default parameters of these steps. For example, you can only run the
`test_read` test of the acceptance test suite with:
`airbyte-ci connectors --name=source-pokeapi test --acceptance.-k=test_read` Here the `-k` parameter
is passed to the pytest command running acceptance tests. Please keep in mind that the extra
parameters are not validated by the CLI: if you pass an invalid parameter, you'll face a late
failure during the pipeline execution.

### <a id="connectors-build-command"></a>`connectors build` command

Run a build pipeline for one or multiple connectors and export the built docker image to the local
docker host. It's mainly purposed for local use.

Build a single connector: `airbyte-ci connectors --name=source-pokeapi build`

Build a single connector with a custom image tag:
`airbyte-ci connectors --name=source-pokeapi build --tag=my-custom-tag`

Build a single connector for multiple architectures:
`airbyte-ci connectors --name=source-pokeapi build --architecture=linux/amd64 --architecture=linux/arm64`

You will get:

- `airbyte/source-pokeapi:dev-linux-amd64`
- `airbyte/source-pokeapi:dev-linux-arm64`

Build multiple connectors:
`airbyte-ci connectors --name=source-pokeapi --name=source-bigquery build`

Build certified connectors: `airbyte-ci connectors --support-level=certified build`

Build connectors changed on the current branch: `airbyte-ci connectors --modified build`

#### What it runs

For Python and Low Code connectors:

```mermaid
flowchart TD
    arch(For each platform amd64/arm64)
    connector[Build connector image]
    load[Load to docker host with :dev tag, current platform]
    spec[Get spec]
    arch-->connector-->spec--"if success"-->load
```

For Java connectors:

```mermaid
flowchart TD
    arch(For each platform amd64/arm64)
    distTar[Gradle distTar task run]
    base[Build integration base]
    java_base[Build integration base Java]
    normalization[Build Normalization]
    connector[Build connector image]

    arch-->base-->java_base-->connector
    distTar-->connector
    normalization--"if supports normalization"-->connector

    load[Load to docker host with :dev tag]
    spec[Get spec]
    connector-->spec--"if success"-->load
```

### Options

| Option                | Multiple | Default value  | Description                                                          |
| --------------------- | -------- | -------------- | -------------------------------------------------------------------- |
| `--architecture`/`-a` | True     | Local platform | Defines for which architecture(s) the connector image will be built. |
| `--tag`               | False    | `dev`          | Image tag for the built image.                                       |

### <a id="connectors-publish-command"></a>`connectors publish` command

Run a publish pipeline for one or multiple connectors. It's mainly purposed for CI use to release a
connector update.

### Examples

Publish all connectors modified in the head commit: `airbyte-ci connectors --modified publish`

### Options

| Option                               | Required | Default                         | Mapped environment variable        | Description                                                                                                                                                                               |
| ------------------------------------ | -------- | ------------------------------- | ---------------------------------- | ----------------------------------------------------------------------------------------------------------------------------------------------------------------------------------------- |
| `--pre-release/--main-release`       | False    | `--pre-release`                 |                                    | Whether to publish the pre-release or the main release version of a connector. Defaults to pre-release. For main release you have to set the credentials to interact with the GCS bucket. |
| `--spec-cache-gcs-credentials`       | False    |                                 | `SPEC_CACHE_GCS_CREDENTIALS`       | The service account key to upload files to the GCS bucket hosting spec cache.                                                                                                             |
| `--spec-cache-bucket-name`           | False    |                                 | `SPEC_CACHE_BUCKET_NAME`           | The name of the GCS bucket where specs will be cached.                                                                                                                                    |
| `--metadata-service-gcs-credentials` | False    |                                 | `METADATA_SERVICE_GCS_CREDENTIALS` | The service account key to upload files to the GCS bucket hosting the metadata files.                                                                                                     |
| `--metadata-service-bucket-name`     | False    |                                 | `METADATA_SERVICE_BUCKET_NAME`     | The name of the GCS bucket where metadata files will be uploaded.                                                                                                                         |
| `--slack-webhook`                    | False    |                                 | `SLACK_WEBHOOK`                    | The Slack webhook URL to send notifications to.                                                                                                                                           |
| `--slack-channel`                    | False    |                                 | `SLACK_CHANNEL`                    | The Slack channel name to send notifications to.                                                                                                                                          |
| `--ci-requirements`                  | False    |                                 |                                    | Output the CI requirements as a JSON payload. It is used to determine the CI runner to use.                                                                                               |
| `--python-registry-token`            | False    |                                 | `PYTHON_REGISTRY_TOKEN`            | The API token to authenticate with the registry. For pypi, the `pypi-` prefix needs to be specified                                                                                       |
| `--python-registry-url`              | False    | https://upload.pypi.org/legacy/ | `PYTHON_REGISTRY_URL`              | The python registry to publish to. Defaults to main pypi                                                                                                                                  |
| `--python-registry-check-url`        | False    | https://pypi.org/pypi           | `PYTHON_REGISTRY_CHECK_URL`        | The python registry url to check whether a package is published already                                                                                                                   |

I've added an empty "Default" column, and you can fill in the default values as needed.

#### What it runs

```mermaid
flowchart TD
    validate[Validate the metadata file]
    check[Check if the connector image already exists]
    build[Build the connector image for all platform variants]
    publish_to_python_registry[Push the connector image to the python registry if enabled]
    upload_spec[Upload connector spec to the spec cache bucket]
    push[Push the connector image from DockerHub, with platform variants]
    pull[Pull the connector image from DockerHub to check SPEC can be run and the image layers are healthy]
    upload_metadata[Upload its metadata file to the metadata service bucket]

    validate-->check-->build-->upload_spec-->publish_to_python_registry-->push-->pull-->upload_metadata
```

#### Python registry publishing

If `remoteRegistries.pypi.enabled` in the connector metadata is set to `true`, the connector will be
published to the python registry. To do so, the `--python-registry-token` and
`--python-registry-url` options are used to authenticate with the registry and publish the
connector. If the current version of the connector is already published to the registry, the publish
will be skipped (the `--python-registry-check-url` is used for the check).

On a pre-release, the connector will be published as a `.dev<N>` version.

The `remoteRegistries.pypi.packageName` field holds the name of the used package name. It should be
set to `airbyte-source-<package name>`. Certified Python connectors are required to have PyPI
publishing enabled.

An example `remoteRegistries` entry in a connector `metadata.yaml` looks like this:

```yaml
remoteRegistries:
  pypi:
    enabled: true
    packageName: airbyte-source-pokeapi
```

### <a id="connectors-bump_version"></a>`connectors bump_version` command

Bump the version of the selected connectors.

### Examples

Bump source-openweather:
`airbyte-ci connectors --name=source-openweather bump_version patch <pr-number> "<changelog-entry>"`

#### Arguments

| Argument              | Description                                                            |
| --------------------- | ---------------------------------------------------------------------- |
| `BUMP_TYPE`           | major, minor or patch                                                  |
| `PULL_REQUEST_NUMBER` | The GitHub pull request number, used in the changelog entry            |
| `CHANGELOG_ENTRY`     | The changelog entry that will get added to the connector documentation |

### <a id="connectors-upgrade_cdk"></a>`connectors upgrade_cdk` command

Upgrade the CDK version of the selected connectors by updating the dependency in the setup.py file.

### Examples

Upgrade for source-openweather:
`airbyte-ci connectors --name=source-openweather upgrade_cdk <new-cdk-version>`

#### Arguments

| Argument      | Description                                             |
| ------------- | ------------------------------------------------------- |
| `CDK_VERSION` | CDK version to set (default to the most recent version) |

### <a id="connectors-upgrade_base_image"></a>`connectors upgrade_base_image` command

Modify the selected connector metadata to use the latest base image version.

### Examples

Upgrade the base image for source-openweather:
`airbyte-ci connectors --name=source-openweather upgrade_base_image`

### Options

| Option                  | Required | Default | Mapped environment variable | Description                                                                                                     |
| ----------------------- | -------- | ------- | --------------------------- | --------------------------------------------------------------------------------------------------------------- |
| `--docker-hub-username` | True     |         | `DOCKER_HUB_USERNAME`       | Your username to connect to DockerHub. It's used to read the base image registry.                               |
| `--docker-hub-password` | True     |         | `DOCKER_HUB_PASSWORD`       | Your password to connect to DockerHub. It's used to read the base image registry.                               |
| `--set-if-not-exists`   | False    | True    |                             | Whether to set or not the baseImage metadata if no connectorBuildOptions is declared in the connector metadata. |

### <a id="connectors-migrate_to_base_image"></a>`connectors migrate_to_base_image` command

Make a connector using a Dockerfile migrate to the base image by:

- Removing its Dockerfile
- Updating its metadata to use the latest base image version
- Updating its documentation to explain the build process
- Bumping by a patch version

### Examples

Migrate source-openweather to use the base image:
`airbyte-ci connectors --name=source-openweather migrate_to_base_image`

### Arguments

| Argument              | Description                                                 |
| --------------------- | ----------------------------------------------------------- |
| `PULL_REQUEST_NUMBER` | The GitHub pull request number, used in the changelog entry |

### <a id="format-subgroup"></a>`format` command subgroup

Available commands:

- `airbyte-ci format check all`
- `airbyte-ci format fix all`

### Options

| Option              | Required | Default | Mapped environment variable | Description                                                                                 |
| ------------------- | -------- | ------- | --------------------------- | ------------------------------------------------------------------------------------------- |
| `--quiet/-q`        | False    | False   |                             | Hide formatter execution details in reporting.                                              |
| `--ci-requirements` | False    |         |                             | Output the CI requirements as a JSON payload. It is used to determine the CI runner to use. |

### Examples

- Check for formatting errors in the repository: `airbyte-ci format check all`
- Fix formatting for only python files: `airbyte-ci format fix python`

### <a id="format-check-command"></a>`format check all` command

This command runs formatting checks, but does not format the code in place. It will exit 1 as soon
as a failure is encountered. To fix errors, use `airbyte-ci format fix all`.

Running `airbyte-ci format check` will run checks on all different types of code. Run
`airbyte-ci format check --help` for subcommands to check formatting for only certain types of
files.

### <a id="format-fix-command"></a>`format fix all` command

This command runs formatting checks and reformats any code that would be reformatted, so it's
recommended to stage changes you might have before running this command.

Running `airbyte-ci format fix all` will format all of the different types of code. Run
`airbyte-ci format fix --help` for subcommands to format only certain types of files.

### <a id="poetry-subgroup"></a>`poetry` command subgroup

Available commands:

- `airbyte-ci poetry publish`

### Options

| Option           | Required | Default | Mapped environment variable | Description                                                    |
| ---------------- | -------- | ------- | --------------------------- | -------------------------------------------------------------- |
| `--package-path` | True     |         |                             | The path to the python package to execute a poetry command on. |

### Examples

- Publish a python package:
  `airbyte-ci poetry --package-path=path/to/package publish --publish-name=my-package --publish-version="1.2.3" --python-registry-token="..." --registry-url="http://host.docker.internal:8012/"`

### <a id="format-check-command"></a>`publish` command

This command publishes poetry packages (using `pyproject.toml`) or python packages (using
`setup.py`) to a python registry.

For poetry packages, the package name and version can be taken from the `pyproject.toml` file or be
specified as options.

#### Options

| Option                    | Required | Default                         | Mapped environment variable | Description                                                                                              |
| ------------------------- | -------- | ------------------------------- | --------------------------- | -------------------------------------------------------------------------------------------------------- |
| `--publish-name`          | False    |                                 |                             | The name of the package. Not required for poetry packages that define it in the `pyproject.toml` file    |
| `--publish-version`       | False    |                                 |                             | The version of the package. Not required for poetry packages that define it in the `pyproject.toml` file |
| `--python-registry-token` | True     |                                 | PYTHON_REGISTRY_TOKEN       | The API token to authenticate with the registry. For pypi, the `pypi-` prefix needs to be specified      |
| `--python-registry-url`   | False    | https://upload.pypi.org/legacy/ | PYTHON_REGISTRY_URL         | The python registry to publish to. Defaults to main pypi                                                 |

### <a id="metadata-validate-command-subgroup"></a>`metadata` command subgroup

Available commands:

- `airbyte-ci metadata deploy orchestrator`

### <a id="metadata-upload-orchestrator"></a>`metadata deploy orchestrator` command

This command deploys the metadata service orchestrator to production. The
`DAGSTER_CLOUD_METADATA_API_TOKEN` environment variable must be set.

#### Example

`airbyte-ci metadata deploy orchestrator`

#### What it runs

```mermaid
flowchart TD
    test[Run orchestrator tests] --> deploy[Deploy orchestrator to Dagster Cloud]
```

### <a id="tests-command"></a>`tests` command

This command runs the poe tasks declared in the `[tool.airbyte-ci]` section of our internal poetry packages.
Feel free to checkout this [Pydantic model](https://github.com/airbytehq/airbyte/blob/main/airbyte-ci/connectors/pipelines/pipelines/airbyte_ci/test/models.py#L9) to see the list of available options in `[tool.airbyte-ci]` section.

You can find the list of internal packages [here](https://github.com/airbytehq/airbyte/blob/master/airbyte-ci/connectors/pipelines/pipelines/airbyte_ci/test/__init__.py#L1)

#### Options

| Option                     | Required | Multiple | Description                                                                                 |
| -------------------------- | -------- | -------- | ------------------------------------------------------------------------------------------- |
| `--poetry-package-path/-p` | False    | True     | Poetry packages path to run the poe tasks for.                                              |
| `--modified`               | False    | False    | Run poe tasks of modified internal poetry packages.                                         |
| `--ci-requirements`        | False    | False    | Output the CI requirements as a JSON payload. It is used to determine the CI runner to use. |

#### Examples
You can pass multiple `--poetry-package-path` options to run poe tasks.

E.G.: running Poe tasks on `airbyte-lib` and `airbyte-ci/connectors/pipelines`:
`airbyte-ci test --poetry-package-path=airbyte-ci/connectors/pipelines --poetry-package-path=airbyte-lib`

E.G.: running Poe tasks on the modified internal packages of the current branch:
`airbyte-ci test --modified`


## Changelog

| Version | PR                                                         | Description                                                                                                                |
| ------- | ---------------------------------------------------------- | -------------------------------------------------------------------------------------------------------------------------- |
<<<<<<< HEAD
=======
| 4.5.2   | [#35802](https://github.com/airbytehq/airbyte/pull/35802)  | Fix bug with connectors bump_version command                                                                               |
>>>>>>> be6849f5
| 4.5.1   | [#35786](https://github.com/airbytehq/airbyte/pull/35786)  | Declare `live_tests` as an internal poetry package.                                                                        |
| 4.5.0   | [#35784](https://github.com/airbytehq/airbyte/pull/35784)  | Format command supports kotlin                                                                                             |
| 4.4.0   | [#35317](https://github.com/airbytehq/airbyte/pull/35317)  | Augment java connector reports to include full logs and junit test results                                                 |
| 4.3.2   | [#35536](https://github.com/airbytehq/airbyte/pull/35536)  | Make QA checks run correctly on `*-strict-encrypt` connectors.                                                             |
| 4.3.1   | [#35437](https://github.com/airbytehq/airbyte/pull/35437)  | Do not run QA checks on publish, just MetadataValidation.                                                                  |
| 4.3.0   | [#35438](https://github.com/airbytehq/airbyte/pull/35438)  | Optionally disable telemetry with environment variable.                                                                    |
| 4.2.4   | [#35325](https://github.com/airbytehq/airbyte/pull/35325)  | Use `connectors_qa` for QA checks and remove redundant checks.                                                             |
| 4.2.3   | [#35322](https://github.com/airbytehq/airbyte/pull/35322)  | Declare `connectors_qa` as an internal package for testing.                                                                |
| 4.2.2   | [#35364](https://github.com/airbytehq/airbyte/pull/35364)  | Fix connector tests following gradle changes in #35307.                                                                    |
| 4.2.1   | [#35204](https://github.com/airbytehq/airbyte/pull/35204)  | Run `poetry check` before `poetry install` on poetry package install.                                                      |
| 4.2.0   | [#35103](https://github.com/airbytehq/airbyte/pull/35103)  | Java 21 support.                                                                                                           |
| 4.1.4   | [#35039](https://github.com/airbytehq/airbyte/pull/35039)  | Fix bug which prevented gradle test reports from being added.                                                              |
| 4.1.3   | [#35010](https://github.com/airbytehq/airbyte/pull/35010)  | Use `poetry install --no-root` in the builder container.                                                                   |
| 4.1.2   | [#34945](https://github.com/airbytehq/airbyte/pull/34945)  | Only install main dependencies when running poetry install.                                                                |
| 4.1.1   | [#34430](https://github.com/airbytehq/airbyte/pull/34430)  | Speed up airbyte-ci startup (and airbyte-ci format).                                                                       |
| 4.1.0   | [#34923](https://github.com/airbytehq/airbyte/pull/34923)  | Include gradle test reports in HTML connector test report.                                                                 |
| 4.0.0   | [#34736](https://github.com/airbytehq/airbyte/pull/34736)  | Run poe tasks declared in internal poetry packages.                                                                        |
| 3.10.4  | [#34867](https://github.com/airbytehq/airbyte/pull/34867)  | Remove connector ops team                                                                                                  |
| 3.10.3  | [#34836](https://github.com/airbytehq/airbyte/pull/34836)  | Add check for python registry publishing enabled for certified python sources.                                             |
| 3.10.2  | [#34044](https://github.com/airbytehq/airbyte/pull/34044)  | Add pypi validation testing.                                                                                               |
| 3.10.1  | [#34756](https://github.com/airbytehq/airbyte/pull/34756)  | Enable connectors tests in draft PRs.                                                                                      |
| 3.10.0  | [#34606](https://github.com/airbytehq/airbyte/pull/34606)  | Allow configuration of separate check URL to check whether package exists already.                                         |
| 3.9.0   | [#34606](https://github.com/airbytehq/airbyte/pull/34606)  | Allow configuration of python registry URL via environment variable.                                                       |
| 3.8.1   | [#34607](https://github.com/airbytehq/airbyte/pull/34607)  | Improve gradle dependency cache volume protection.                                                                         |
| 3.8.0   | [#34316](https://github.com/airbytehq/airbyte/pull/34316)  | Expose Dagger engine image name in `--ci-requirements` and add `--ci-requirements` to the `airbyte-ci` root command group. |
| 3.7.3   | [#34560](https://github.com/airbytehq/airbyte/pull/34560)  | Simplify Gradle task execution framework by removing local maven repo support.                                             |
| 3.7.2   | [#34555](https://github.com/airbytehq/airbyte/pull/34555)  | Override secret masking in some very specific special cases.                                                               |
| 3.7.1   | [#34441](https://github.com/airbytehq/airbyte/pull/34441)  | Support masked secret scrubbing for java CDK v0.15+                                                                        |
| 3.7.0   | [#34343](https://github.com/airbytehq/airbyte/pull/34343)  | allow running connector upgrade_cdk for java connectors                                                                    |
| 3.6.1   | [#34490](https://github.com/airbytehq/airbyte/pull/34490)  | Fix inconsistent dagger log path typing                                                                                    |
| 3.6.0   | [#34111](https://github.com/airbytehq/airbyte/pull/34111)  | Add python registry publishing                                                                                             |
| 3.5.3   | [#34339](https://github.com/airbytehq/airbyte/pull/34339)  | only do minimal changes on a connector version_bump                                                                        |
| 3.5.2   | [#34381](https://github.com/airbytehq/airbyte/pull/34381)  | Bind a sidecar docker host for `airbyte-ci test`                                                                           |
| 3.5.1   | [#34321](https://github.com/airbytehq/airbyte/pull/34321)  | Upgrade to Dagger 0.9.6 .                                                                                                  |
| 3.5.0   | [#33313](https://github.com/airbytehq/airbyte/pull/33313)  | Pass extra params after Gradle tasks.                                                                                      |
| 3.4.2   | [#34301](https://github.com/airbytehq/airbyte/pull/34301)  | Pass extra params after Gradle tasks.                                                                                      |
| 3.4.1   | [#34067](https://github.com/airbytehq/airbyte/pull/34067)  | Use dagster-cloud 1.5.7 for deploy                                                                                         |
| 3.4.0   | [#34276](https://github.com/airbytehq/airbyte/pull/34276)  | Introduce `--only-step` option for connector tests.                                                                        |
| 3.3.0   | [#34218](https://github.com/airbytehq/airbyte/pull/34218)  | Introduce `--ci-requirements` option for client defined CI runners.                                                        |
| 3.2.0   | [#34050](https://github.com/airbytehq/airbyte/pull/34050)  | Connector test steps can take extra parameters                                                                             |
| 3.1.3   | [#34136](https://github.com/airbytehq/airbyte/pull/34136)  | Fix issue where dagger excludes were not being properly applied                                                            |
| 3.1.2   | [#33972](https://github.com/airbytehq/airbyte/pull/33972)  | Remove secrets scrubbing hack for --is-local and other small tweaks.                                                       |
| 3.1.1   | [#33979](https://github.com/airbytehq/airbyte/pull/33979)  | Fix AssertionError on report existence again                                                                               |
| 3.1.0   | [#33994](https://github.com/airbytehq/airbyte/pull/33994)  | Log more context information in CI.                                                                                        |
| 3.0.2   | [#33987](https://github.com/airbytehq/airbyte/pull/33987)  | Fix type checking issue when running --help                                                                                |
| 3.0.1   | [#33981](https://github.com/airbytehq/airbyte/pull/33981)  | Fix issues with deploying dagster, pin pendulum version in dagster-cli install                                             |
| 3.0.0   | [#33582](https://github.com/airbytehq/airbyte/pull/33582)  | Upgrade to Dagger 0.9.5                                                                                                    |
| 2.14.3  | [#33964](https://github.com/airbytehq/airbyte/pull/33964)  | Reintroduce mypy with fixes for AssertionError on publish and missing report URL on connector test commit status.          |
| 2.14.2  | [#33954](https://github.com/airbytehq/airbyte/pull/33954)  | Revert mypy changes                                                                                                        |
| 2.14.1  | [#33956](https://github.com/airbytehq/airbyte/pull/33956)  | Exclude pnpm lock files from auto-formatting                                                                               |
| 2.14.0  | [#33941](https://github.com/airbytehq/airbyte/pull/33941)  | Enable in-connector normalization in destination-postgres                                                                  |
| 2.13.1  | [#33920](https://github.com/airbytehq/airbyte/pull/33920)  | Report different sentry environments                                                                                       |
| 2.13.0  | [#33784](https://github.com/airbytehq/airbyte/pull/33784)  | Make `airbyte-ci test` able to run any poetry command                                                                      |
| 2.12.0  | [#33313](https://github.com/airbytehq/airbyte/pull/33313)  | Add upgrade CDK command                                                                                                    |
| 2.11.0  | [#32188](https://github.com/airbytehq/airbyte/pull/32188)  | Add -x option to connector test to allow for skipping steps                                                                |
| 2.10.12 | [#33419](https://github.com/airbytehq/airbyte/pull/33419)  | Make ClickPipelineContext handle dagger logging.                                                                           |
| 2.10.11 | [#33497](https://github.com/airbytehq/airbyte/pull/33497)  | Consider nested .gitignore rules in format.                                                                                |
| 2.10.10 | [#33449](https://github.com/airbytehq/airbyte/pull/33449)  | Add generated metadata models to the default format ignore list.                                                           |
| 2.10.9  | [#33370](https://github.com/airbytehq/airbyte/pull/33370)  | Fix bug that broke airbyte-ci test                                                                                         |
| 2.10.8  | [#33249](https://github.com/airbytehq/airbyte/pull/33249)  | Exclude git ignored files from formatting.                                                                                 |
| 2.10.7  | [#33248](https://github.com/airbytehq/airbyte/pull/33248)  | Fix bug which broke airbyte-ci connectors tests when optional DockerHub credentials env vars are not set.                  |
| 2.10.6  | [#33170](https://github.com/airbytehq/airbyte/pull/33170)  | Remove Dagger logs from console output of `format`.                                                                        |
| 2.10.5  | [#33097](https://github.com/airbytehq/airbyte/pull/33097)  | Improve `format` performances, exit with 1 status code when `fix` changes files.                                           |
| 2.10.4  | [#33206](https://github.com/airbytehq/airbyte/pull/33206)  | Add "-y/--yes" Flag to allow preconfirmation of prompts                                                                    |
| 2.10.3  | [#33080](https://github.com/airbytehq/airbyte/pull/33080)  | Fix update failing due to SSL error on install.                                                                            |
| 2.10.2  | [#33008](https://github.com/airbytehq/airbyte/pull/33008)  | Fix local `connector build`.                                                                                               |
| 2.10.1  | [#32928](https://github.com/airbytehq/airbyte/pull/32928)  | Fix BuildConnectorImages constructor.                                                                                      |
| 2.10.0  | [#32819](https://github.com/airbytehq/airbyte/pull/32819)  | Add `--tag` option to connector build.                                                                                     |
| 2.9.0   | [#32816](https://github.com/airbytehq/airbyte/pull/32816)  | Add `--architecture` option to connector build.                                                                            |
| 2.8.1   | [#32999](https://github.com/airbytehq/airbyte/pull/32999)  | Improve Java code formatting speed                                                                                         |
| 2.8.0   | [#31930](https://github.com/airbytehq/airbyte/pull/31930)  | Move pipx install to `airbyte-ci-dev`, and add auto-update feature targeting binary                                        |
| 2.7.3   | [#32847](https://github.com/airbytehq/airbyte/pull/32847)  | Improve --modified behaviour for pull requests.                                                                            |
| 2.7.2   | [#32839](https://github.com/airbytehq/airbyte/pull/32839)  | Revert changes in v2.7.1.                                                                                                  |
| 2.7.1   | [#32806](https://github.com/airbytehq/airbyte/pull/32806)  | Improve --modified behaviour for pull requests.                                                                            |
| 2.7.0   | [#31930](https://github.com/airbytehq/airbyte/pull/31930)  | Merge airbyte-ci-internal into airbyte-ci                                                                                  |
| 2.6.0   | [#31831](https://github.com/airbytehq/airbyte/pull/31831)  | Add `airbyte-ci format` commands, remove connector-specific formatting check                                               |
| 2.5.9   | [#32427](https://github.com/airbytehq/airbyte/pull/32427)  | Re-enable caching for source-postgres                                                                                      |
| 2.5.8   | [#32402](https://github.com/airbytehq/airbyte/pull/32402)  | Set Dagger Cloud token for airbyters only                                                                                  |
| 2.5.7   | [#31628](https://github.com/airbytehq/airbyte/pull/31628)  | Add ClickPipelineContext class                                                                                             |
| 2.5.6   | [#32139](https://github.com/airbytehq/airbyte/pull/32139)  | Test coverage report on Python connector UnitTest.                                                                         |
| 2.5.5   | [#32114](https://github.com/airbytehq/airbyte/pull/32114)  | Create cache mount for `/var/lib/docker` to store images in `dind` context.                                                |
| 2.5.4   | [#32090](https://github.com/airbytehq/airbyte/pull/32090)  | Do not cache `docker login`.                                                                                               |
| 2.5.3   | [#31974](https://github.com/airbytehq/airbyte/pull/31974)  | Fix latest CDK install and pip cache mount on connector install.                                                           |
| 2.5.2   | [#31871](https://github.com/airbytehq/airbyte/pull/31871)  | Deactivate PR comments, add HTML report links to the PR status when its ready.                                             |
| 2.5.1   | [#31774](https://github.com/airbytehq/airbyte/pull/31774)  | Add a docker configuration check on `airbyte-ci` startup.                                                                  |
| 2.5.0   | [#31766](https://github.com/airbytehq/airbyte/pull/31766)  | Support local connectors secrets.                                                                                          |
| 2.4.0   | [#31716](https://github.com/airbytehq/airbyte/pull/31716)  | Enable pre-release publish with local CDK.                                                                                 |
| 2.3.1   | [#31748](https://github.com/airbytehq/airbyte/pull/31748)  | Use AsyncClick library instead of base Click.                                                                              |
| 2.3.0   | [#31699](https://github.com/airbytehq/airbyte/pull/31699)  | Support optional concurrent CAT execution.                                                                                 |
| 2.2.6   | [#31752](https://github.com/airbytehq/airbyte/pull/31752)  | Only authenticate when secrets are available.                                                                              |
| 2.2.5   | [#31718](https://github.com/airbytehq/airbyte/pull/31718)  | Authenticate the sidecar docker daemon to DockerHub.                                                                       |
| 2.2.4   | [#31535](https://github.com/airbytehq/airbyte/pull/31535)  | Improve gradle caching when building java connectors.                                                                      |
| 2.2.3   | [#31688](https://github.com/airbytehq/airbyte/pull/31688)  | Fix failing `CheckBaseImageUse` step when not running on PR.                                                               |
| 2.2.2   | [#31659](https://github.com/airbytehq/airbyte/pull/31659)  | Support builds on x86_64 platform                                                                                          |
| 2.2.1   | [#31653](https://github.com/airbytehq/airbyte/pull/31653)  | Fix CheckBaseImageIsUsed failing on non certified connectors.                                                              |
| 2.2.0   | [#30527](https://github.com/airbytehq/airbyte/pull/30527)  | Add a new check for python connectors to make sure certified connectors use our base image.                                |
| 2.1.1   | [#31488](https://github.com/airbytehq/airbyte/pull/31488)  | Improve `airbyte-ci` start time with Click Lazy load                                                                       |
| 2.1.0   | [#31412](https://github.com/airbytehq/airbyte/pull/31412)  | Run airbyte-ci from any where in airbyte project                                                                           |
| 2.0.4   | [#31487](https://github.com/airbytehq/airbyte/pull/31487)  | Allow for third party connector selections                                                                                 |
| 2.0.3   | [#31525](https://github.com/airbytehq/airbyte/pull/31525)  | Refactor folder structure                                                                                                  |
| 2.0.2   | [#31533](https://github.com/airbytehq/airbyte/pull/31533)  | Pip cache volume by python version.                                                                                        |
| 2.0.1   | [#31545](https://github.com/airbytehq/airbyte/pull/31545)  | Reword the changelog entry when using `migrate_to_base_image`.                                                             |
| 2.0.0   | [#31424](https://github.com/airbytehq/airbyte/pull/31424)  | Remove `airbyte-ci connectors format` command.                                                                             |
| 1.9.4   | [#31478](https://github.com/airbytehq/airbyte/pull/31478)  | Fix running tests for connector-ops package.                                                                               |
| 1.9.3   | [#31457](https://github.com/airbytehq/airbyte/pull/31457)  | Improve the connector documentation for connectors migrated to our base image.                                             |
| 1.9.2   | [#31426](https://github.com/airbytehq/airbyte/pull/31426)  | Concurrent execution of java connectors tests.                                                                             |
| 1.9.1   | [#31455](https://github.com/airbytehq/airbyte/pull/31455)  | Fix `None` docker credentials on publish.                                                                                  |
| 1.9.0   | [#30520](https://github.com/airbytehq/airbyte/pull/30520)  | New commands: `bump_version`, `upgrade_base_image`, `migrate_to_base_image`.                                               |
| 1.8.0   | [#30520](https://github.com/airbytehq/airbyte/pull/30520)  | New commands: `bump_version`, `upgrade_base_image`, `migrate_to_base_image`.                                               |
| 1.7.2   | [#31343](https://github.com/airbytehq/airbyte/pull/31343)  | Bind Pytest integration tests to a dockerhost.                                                                             |
| 1.7.1   | [#31332](https://github.com/airbytehq/airbyte/pull/31332)  | Disable Gradle step caching on source-postgres.                                                                            |
| 1.7.0   | [#30526](https://github.com/airbytehq/airbyte/pull/30526)  | Implement pre/post install hooks support.                                                                                  |
| 1.6.0   | [#30474](https://github.com/airbytehq/airbyte/pull/30474)  | Test connector inside their containers.                                                                                    |
| 1.5.1   | [#31227](https://github.com/airbytehq/airbyte/pull/31227)  | Use python 3.11 in amazoncorretto-bazed gradle containers, run 'test' gradle task instead of 'check'.                      |
| 1.5.0   | [#30456](https://github.com/airbytehq/airbyte/pull/30456)  | Start building Python connectors using our base images.                                                                    |
| 1.4.6   | [ #31087](https://github.com/airbytehq/airbyte/pull/31087) | Throw error if airbyte-ci tools is out of date                                                                             |
| 1.4.5   | [#31133](https://github.com/airbytehq/airbyte/pull/31133)  | Fix bug when building containers using `with_integration_base_java_and_normalization`.                                     |
| 1.4.4   | [#30743](https://github.com/airbytehq/airbyte/pull/30743)  | Add `--disable-report-auto-open` and `--use-host-gradle-dist-tar` to allow gradle integration.                             |
| 1.4.3   | [#30595](https://github.com/airbytehq/airbyte/pull/30595)  | Add --version and version check                                                                                            |
| 1.4.2   | [#30595](https://github.com/airbytehq/airbyte/pull/30595)  | Remove directory name requirement                                                                                          |
| 1.4.1   | [#30595](https://github.com/airbytehq/airbyte/pull/30595)  | Load base migration guide into QA Test container for strict encrypt variants                                               |
| 1.4.0   | [#30330](https://github.com/airbytehq/airbyte/pull/30330)  | Add support for pyproject.toml as the prefered entry point for a connector package                                         |
| 1.3.0   | [#30461](https://github.com/airbytehq/airbyte/pull/30461)  | Add `--use-local-cdk` flag to all connectors commands                                                                      |
| 1.2.3   | [#30477](https://github.com/airbytehq/airbyte/pull/30477)  | Fix a test regression introduced the previous version.                                                                     |
| 1.2.2   | [#30438](https://github.com/airbytehq/airbyte/pull/30438)  | Add workaround to always stream logs properly with --is-local.                                                             |
| 1.2.1   | [#30384](https://github.com/airbytehq/airbyte/pull/30384)  | Java connector test performance fixes.                                                                                     |
| 1.2.0   | [#30330](https://github.com/airbytehq/airbyte/pull/30330)  | Add `--metadata-query` option to connectors command                                                                        |
| 1.1.3   | [#30314](https://github.com/airbytehq/airbyte/pull/30314)  | Stop patching gradle files to make them work with airbyte-ci.                                                              |
| 1.1.2   | [#30279](https://github.com/airbytehq/airbyte/pull/30279)  | Fix correctness issues in layer caching by making atomic execution groupings                                               |
| 1.1.1   | [#30252](https://github.com/airbytehq/airbyte/pull/30252)  | Fix redundancies and broken logic in GradleTask, to speed up the CI runs.                                                  |
| 1.1.0   | [#29509](https://github.com/airbytehq/airbyte/pull/29509)  | Refactor the airbyte-ci test command to run tests on any poetry package.                                                   |
| 1.0.0   | [#28000](https://github.com/airbytehq/airbyte/pull/29232)  | Remove release stages in favor of support level from airbyte-ci.                                                           |
| 0.5.0   | [#28000](https://github.com/airbytehq/airbyte/pull/28000)  | Run connector acceptance tests with dagger-in-dagger.                                                                      |
| 0.4.7   | [#29156](https://github.com/airbytehq/airbyte/pull/29156)  | Improve how we check existence of requirement.txt or setup.py file to not raise early pip install errors.                  |
| 0.4.6   | [#28729](https://github.com/airbytehq/airbyte/pull/28729)  | Use keyword args instead of positional argument for optional paramater in Dagger's API                                     |
| 0.4.5   | [#29034](https://github.com/airbytehq/airbyte/pull/29034)  | Disable Dagger terminal UI when running publish.                                                                           |
| 0.4.4   | [#29064](https://github.com/airbytehq/airbyte/pull/29064)  | Make connector modified files a frozen set.                                                                                |
| 0.4.3   | [#29033](https://github.com/airbytehq/airbyte/pull/29033)  | Disable dependency scanning for Java connectors.                                                                           |
| 0.4.2   | [#29030](https://github.com/airbytehq/airbyte/pull/29030)  | Make report path always have the same prefix: `airbyte-ci/`.                                                               |
| 0.4.1   | [#28855](https://github.com/airbytehq/airbyte/pull/28855)  | Improve the selected connectors detection for connectors commands.                                                         |
| 0.4.0   | [#28947](https://github.com/airbytehq/airbyte/pull/28947)  | Show Dagger Cloud run URLs in CI                                                                                           |
| 0.3.2   | [#28789](https://github.com/airbytehq/airbyte/pull/28789)  | Do not consider empty reports as successfull.                                                                              |
| 0.3.1   | [#28938](https://github.com/airbytehq/airbyte/pull/28938)  | Handle 5 status code on MetadataUpload as skipped                                                                          |
| 0.3.0   | [#28869](https://github.com/airbytehq/airbyte/pull/28869)  | Enable the Dagger terminal UI on local `airbyte-ci` execution                                                              |
| 0.2.3   | [#28907](https://github.com/airbytehq/airbyte/pull/28907)  | Make dagger-in-dagger work for `airbyte-ci tests` command                                                                  |
| 0.2.2   | [#28897](https://github.com/airbytehq/airbyte/pull/28897)  | Sentry: Ignore error logs without exceptions from reporting                                                                |
| 0.2.1   | [#28767](https://github.com/airbytehq/airbyte/pull/28767)  | Improve pytest step result evaluation to prevent false negative/positive.                                                  |
| 0.2.0   | [#28857](https://github.com/airbytehq/airbyte/pull/28857)  | Add the `airbyte-ci tests` command to run the test suite on any `airbyte-ci` poetry package.                               |
| 0.1.1   | [#28858](https://github.com/airbytehq/airbyte/pull/28858)  | Increase the max duration of Connector Package install to 20mn.                                                            |
| 0.1.0   |                                                            | Alpha version not in production yet. All the commands described in this doc are available.                                 |

## More info

This project is owned by the Connectors Operations team. We share project updates and remaining
stories before its release to production in this
[EPIC](https://github.com/airbytehq/airbyte/issues/24403).

# Troubleshooting

## Commands

### `make tools.airbyte-ci.check`

This command checks if the `airbyte-ci` command is appropriately installed.

### `make tools.airbyte-ci.clean`

This command removes the `airbyte-ci` command from your system.

## Common issues

### `airbyte-ci` is not found

If you get the following error when running `airbyte-ci`:

```bash
$ airbyte-ci
zsh: command not found: airbyte-ci
```

It means that the `airbyte-ci` command is not in your PATH.

Try running

```bash
make make tools.airbyte-ci.check
```

For some hints on how to fix this.

But when in doubt it can be best to run

```bash
make tools.airbyte-ci.clean
```

Then reinstall the CLI with

```bash
make tools.airbyte-ci.install
```

## Development

### `airbyte-ci` is not found

To fix this, you can either:

- Ensure that airbyte-ci is installed with pipx. Run `pipx list` to check if airbyte-ci is
  installed.
- Run `pipx ensurepath` to add the pipx binary directory to your PATH.
- Add the pipx binary directory to your PATH manually. The pipx binary directory is usually
  `~/.local/bin`.

### python3.10 not found

If you get the following error when running
`pipx install --editable --force --python=python3.10 airbyte-ci/connectors/pipelines/`:

```bash
$ pipx install --editable --force --python=python3.10 airbyte-ci/connectors/pipelines/
Error: Python 3.10 not found on your system.
```

It means that you don't have Python 3.10 installed on your system.

To fix this, you can either:

- Install Python 3.10 with pyenv. Run `pyenv install 3.10` to install the latest Python version.
- Install Python 3.10 with your system package manager. For instance, on Ubuntu you can run
  `sudo apt install python3.10`.
- Ensure that Python 3.10 is in your PATH. Run `which python3.10` to check if Python 3.10 is
  installed and in your PATH.

### Any type of pipeline failure

First you should check that the version of the CLI you are using is the latest one. You can check
the version of the CLI with the `--version` option:

```bash
$ airbyte-ci --version
airbyte-ci, version 0.1.0
```

and compare it with the version in the pyproject.toml file:

```bash
$ cat airbyte-ci/connectors/pipelines/pyproject.toml | grep version
```

If you get any type of pipeline failure, you can run the pipeline with the `--show-dagger-logs`
option to get more information about the failure.

```bash
$ airbyte-ci --show-dagger-logs connectors --name=source-pokeapi test
```

and when in doubt, you can reinstall the CLI with the `--force` option:

```bash
$ pipx reinstall pipelines --force
```<|MERGE_RESOLUTION|>--- conflicted
+++ resolved
@@ -644,10 +644,7 @@
 
 | Version | PR                                                         | Description                                                                                                                |
 | ------- | ---------------------------------------------------------- | -------------------------------------------------------------------------------------------------------------------------- |
-<<<<<<< HEAD
-=======
 | 4.5.2   | [#35802](https://github.com/airbytehq/airbyte/pull/35802)  | Fix bug with connectors bump_version command                                                                               |
->>>>>>> be6849f5
 | 4.5.1   | [#35786](https://github.com/airbytehq/airbyte/pull/35786)  | Declare `live_tests` as an internal poetry package.                                                                        |
 | 4.5.0   | [#35784](https://github.com/airbytehq/airbyte/pull/35784)  | Format command supports kotlin                                                                                             |
 | 4.4.0   | [#35317](https://github.com/airbytehq/airbyte/pull/35317)  | Augment java connector reports to include full logs and junit test results                                                 |
