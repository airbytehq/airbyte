--- conflicted
+++ resolved
@@ -437,11 +437,10 @@
 
 On a pre-release, the connector will be published as a `.dev<N>` version.
 
-<<<<<<< HEAD
-=======
 The `remoteRegistries.pypi.packageName` field holds the name of the used package name. It should be set to `airbyte-source-<package name>`. Certified Python connectors are required to have PyPI publishing enabled.
 
 An example `remoteRegistries` entry in a connector `metadata.yaml` looks like this:
+
 ```yaml
 remoteRegistries:
   pypi:
@@ -449,7 +448,6 @@
     packageName: airbyte-source-pokeapi
 ```
 
->>>>>>> 264043f4
 ### <a id="connectors-bump_version"></a>`connectors bump_version` command
 
 Bump the version of the selected connectors.
@@ -646,12 +644,9 @@
 
 | Version | PR                                                         | Description                                                                                                                |
 | ------- | ---------------------------------------------------------- | -------------------------------------------------------------------------------------------------------------------------- |
-<<<<<<< HEAD
-| 3.10.2  | [#34867](https://github.com/airbytehq/airbyte/pull/34867)  | Remove connector ops team                                                                                                  |
-=======
+| 3.10.4  | [#34867](https://github.com/airbytehq/airbyte/pull/34867)  | Remove connector ops team                                                                                                  |
 | 3.10.3  | [#34836](https://github.com/airbytehq/airbyte/pull/34836)  | Add check for python registry publishing enabled for certified python sources.                                             |
 | 3.10.2  | [#34044](https://github.com/airbytehq/airbyte/pull/34044)  | Add pypi validation testing.                                                                                               |
->>>>>>> 264043f4
 | 3.10.1  | [#34756](https://github.com/airbytehq/airbyte/pull/34756)  | Enable connectors tests in draft PRs.                                                                                      |
 | 3.10.0  | [#34606](https://github.com/airbytehq/airbyte/pull/34606)  | Allow configuration of separate check URL to check whether package exists already.                                         |
 | 3.9.0   | [#34606](https://github.com/airbytehq/airbyte/pull/34606)  | Allow configuration of python registry URL via environment variable.                                                       |
