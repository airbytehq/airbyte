--- conflicted
+++ resolved
@@ -767,12 +767,9 @@
 
 | Version | PR                                                         | Description                                                                                                                  |
 | ------- | ---------------------------------------------------------- | ---------------------------------------------------------------------------------------------------------------------------- |
-<<<<<<< HEAD
-| 4.21.0  | [#40547](https://github.com/airbytehq/airbyte/pull/40547)      | Make bump-version accept a `--pr-number` option.                                                                             |
-=======
-| 4.20.3  | [#40754](https://github.com/airbytehq/airbyte/pull/40754) | Accept and ignore additional args in `migrate-to-poetry` pipeline                                                             |
+| 4.21.0  | [#40547](https://github.com/airbytehq/airbyte/pull/40547)  | Make bump-version accept a `--pr-number` option.                                                                             |
+| 4.20.3  | [#40754](https://github.com/airbytehq/airbyte/pull/40754)  | Accept and ignore additional args in `migrate-to-poetry` pipeline                                                            |
 | 4.20.2  | [#40709](https://github.com/airbytehq/airbyte/pull/40709)  | Fix use of GH token.                                                                                                         |
->>>>>>> 393cff0f
 | 4.20.1  | [#40698](https://github.com/airbytehq/airbyte/pull/40698)  | Add live tests evaluation mode options.                                                                                      |
 | 4.20.0  | [#38816](https://github.com/airbytehq/airbyte/pull/38816)  | Add command for running all live tests (validation + regression).                                                            |
 | 4.19.0  | [#39600](https://github.com/airbytehq/airbyte/pull/39600)  | Productionize the `up-to-date` command                                                                                       |
