# Airbyte CI CLI

## What is it?

`airbyte-ci` is a command line interface to run CI/CD pipelines. The goal of this CLI is to offer
developers a tool to run these pipelines locally and in a CI context with the same guarantee. It can
prevent unnecessary commit -> push cycles developers typically go through when they when to test
their changes against a remote CI. This is made possible thanks to the use of
[Dagger](https://dagger.io), a CI/CD engine relying on Docker Buildkit to provide reproducible
builds. Our pipeline are declared with Python code, the main entrypoint is
[here](https://github.com/airbytehq/airbyte/blob/master/airbyte-ci/connector_ops/connector_ops/pipelines/commands/airbyte_ci.py).
This documentation should be helpful for both local and CI use of the CLI. We indeed
[power connector testing in the CI with this CLI](https://github.com/airbytehq/airbyte/blob/master/.github/workflows/connector_integration_test_single_dagger.yml#L78).

## How to install

### Requirements

- A running Docker engine with version >= 20.10.23

## Install or Update

The recommended way to install `airbyte-ci` is using the [Makefile](../../../Makefile).

```sh
# from the root of the airbyte repository
make tools.airbyte-ci.install
```

### Setting up connector secrets access

If you plan to use Airbyte CI to run CAT (Connector Acceptance Tests), we recommend setting up GSM
access so that Airbyte CI can pull remote secrets from GSM. For setup instructions, see the CI
Credentials package (which Airbyte CI uses under the hood) README's
[Get GSM Access](https://github.com/airbytehq/airbyte/blob/master/airbyte-ci/connectors/ci_credentials/README.md#get-gsm-access)
instructions.

### Updating the airbyte-ci tool

To reinstall airbyte-ci, run the following command:

```sh
airbyte-ci update
```

or if that fails, you can reinstall it with the following command:

```sh
# from the root of the airbyte repository
make tools.airbyte-ci.install
```

## Checking the airbyte-ci install

To check that airbyte-ci is installed correctly, run the following command:

```sh
make tools.airbyte-ci.check
```

## Cleaning the airbyte-ci install

To clean the airbyte-ci install, run the following command:

```sh
make tools.airbyte-ci.clean
```

## Disabling telemetry

We collect anonymous usage data to help improve the tool. If you would like to disable this, you can
set the `AIRBYTE_CI_DISABLE_TELEMETRY` environment variable to `true`.

## Installation for development

#### Pre-requisites

- Poetry >= 1.1.8
- Python >= 3.10

#### Installation

If you are developing on pipelines, we recommend installing airbyte-ci with poetry:

```bash
cd airbyte-ci/connectors/pipelines/
poetry install
poetry shell
cd ../../
```

**Alternatively**, you can install airbyte-ci with pipx so that the entrypoint is available in your
PATH:

```bash
make tools.airbyte-ci.install
```

However, this will not automatically install the dependencies for the local dependencies of
airbyte-ci, or respect the lockfile.

Its often best to use the `poetry` steps instead.

#### Running Tests

From `airbyte-ci/connectors/pipelines`:

```bash
poetry run pytest tests
```

You can also run a subset of tests:

```bash
poetry run pytest pipelines/models/steps.py
```

More options, such as running test by keyword matching, are available - see the
[pytest CLI documentation](https://docs.pytest.org/en/6.2.x/usage.html) for all the available
options.```

#### Checking Code Format (Pipelines)

```bash
poetry run ruff check pipelines
```

## Commands reference

At this point you can run `airbyte-ci` commands.

- [Airbyte CI CLI](#airbyte-ci-cli)
  - [What is it?](#what-is-it)
  - [How to install](#how-to-install)
    - [Requirements](#requirements)
  - [Install or Update](#install-or-update)
    - [Setting up connector secrets access](#setting-up-connector-secrets-access)
    - [Updating the airbyte-ci tool](#updating-the-airbyte-ci-tool)
  - [Checking the airbyte-ci install](#checking-the-airbyte-ci-install)
  - [Cleaning the airbyte-ci install](#cleaning-the-airbyte-ci-install)
  - [Disabling telemetry](#disabling-telemetry)
  - [Installation for development](#installation-for-development)
      - [Pre-requisites](#pre-requisites)
      - [Installation](#installation)
      - [Running Tests](#running-tests)
      - [Checking Code Format (Pipelines)](#checking-code-format-pipelines)
  - [Commands reference](#commands-reference)
    - [`airbyte-ci` command group](#airbyte-ci-command-group)
      - [Options](#options)
    - [`connectors` command subgroup](#connectors-command-subgroup)
      - [Options](#options-1)
    - [`connectors list` command](#connectors-list-command)
      - [Examples](#examples)
    - [`connectors test` command](#connectors-test-command)
      - [Examples](#examples-1)
      - [What it runs](#what-it-runs)
      - [Options](#options-2)
      - [Extra parameters](#extra-parameters)
    - [`connectors build` command](#connectors-build-command)
      - [What it runs](#what-it-runs-1)
    - [Options](#options-3)
    - [`connectors publish` command](#connectors-publish-command)
    - [Examples](#examples-2)
    - [Options](#options-4)
      - [What it runs](#what-it-runs-2)
      - [Python registry publishing](#python-registry-publishing)
    - [`connectors up-to-date` command](#connectors-up-to-date-command)
    - [Examples](#examples-3)
    - [Other things it could do](#other-things-it-could-do)
    - [`connectors bump-version` command](#connectors-bump-version-command)
    - [Examples](#examples-4)
      - [Arguments](#arguments)
    - [`connectors upgrade_cdk` command](#connectors-upgrade_cdk-command)
    - [Examples](#examples-5)
      - [Arguments](#arguments-1)
    - [`connectors migrate-to-base-image` command](#connectors-migrate-to-base-image-command)
      - [Examples](#examples-6)
    - [`connectors migrate-to-poetry` command](#connectors-migrate-to-poetry-command)
      - [Examples](#examples-7)
    - [`connectors migrate-to-inline-schemas` command](#connectors-migrate-to-inline-schemas-command)
      - [Examples](#examples-8)
    - [`connectors pull-request` command](#connectors-pull-request-command)
      - [Examples](#examples-9)
    - [`format` command subgroup](#format-command-subgroup)
    - [Options](#options-6)
    - [Examples](#examples-10)
    - [`format check all` command](#format-check-all-command)
    - [`format fix all` command](#format-fix-all-command)
    - [`poetry` command subgroup](#poetry-command-subgroup)
    - [Options](#options-7)
    - [Examples](#examples-11)
    - [`publish` command](#publish-command)
      - [Options](#options-8)
    - [`metadata` command subgroup](#metadata-command-subgroup)
    - [`metadata deploy orchestrator` command](#metadata-deploy-orchestrator-command)
      - [Example](#example)
      - [What it runs](#what-it-runs-3)
    - [`tests` command](#tests-command)
      - [Options](#options-9)
      - [Examples](#examples-12)
    - [`migrate-to-manifest-only` command](#migrate-to-manifest-only-command)
      - [Examples](#examples-13)
  - [Changelog](#changelog)
  - [More info](#more-info)
- [Troubleshooting](#troubleshooting)
  - [Commands](#commands)
    - [`make tools.airbyte-ci.check`](#make-toolsairbyte-cicheck)
    - [`make tools.airbyte-ci.clean`](#make-toolsairbyte-ciclean)
  - [Common issues](#common-issues)
    - [`airbyte-ci` is not found](#airbyte-ci-is-not-found)
  - [Development](#development)
    - [`airbyte-ci` is not found](#airbyte-ci-is-not-found-1)
    - [python3.10 not found](#python310-not-found)
    - [Any type of pipeline failure](#any-type-of-pipeline-failure)

### <a id="airbyte-ci-command-group"></a>`airbyte-ci` command group

**The main command group option has sensible defaults. In local use cases you're not likely to pass
options to the `airbyte-ci` command group.**

#### Options

| Option                                         | Default value                   | Mapped environment variable   | Description                                                                                 |
| ---------------------------------------------- | ------------------------------- | ----------------------------- | ------------------------------------------------------------------------------------------- |
| `--yes/--y`                                    | False                           |                               | Agrees to all prompts.                                                                      |
| `--yes-auto-update/--no-auto-update`           | True                            |                               | Agrees to the auto update prompts.                                                          |
| `--enable-update-check/--disable-update-check` | True                            |                               | Turns on the update check feature                                                           |
| `--enable-dagger-run/--disable-dagger-run`     | `--enable-dagger-run`           |                               | Disables the Dagger terminal UI.                                                            |
| `--is-local/--is-ci`                           | `--is-local`                    |                               | Determines the environment in which the CLI runs: local environment or CI environment.      |
| `--git-branch`                                 | The checked out git branch name | `CI_GIT_BRANCH`               | The git branch on which the pipelines will run.                                             |
| `--git-revision`                               | The current branch head         | `CI_GIT_REVISION`             | The commit hash on which the pipelines will run.                                            |
| `--diffed-branch`                              | `master`                        |                               | Branch to which the git diff will happen to detect new or modified files.                   |
| `--gha-workflow-run-id`                        |                                 |                               | GHA CI only - The run id of the GitHub action workflow                                      |
| `--ci-context`                                 | `manual`                        |                               | The current CI context: `manual` for manual run, `pull-request`, `nightly_builds`, `master` |
| `--pipeline-start-timestamp`                   | Current epoch time              | `CI_PIPELINE_START_TIMESTAMP` | Start time of the pipeline as epoch time. Used for pipeline run duration computation.       |
| `--show-dagger-logs/--hide-dagger-logs`        | `--hide-dagger-logs`            |                               | Flag to show or hide the dagger logs.                                                       |

### <a id="connectors-command-subgroup"></a>`connectors` command subgroup

Available commands:

- `airbyte-ci connectors test`: Run tests for one or multiple connectors.
- `airbyte-ci connectors build`: Build docker images for one or multiple connectors.
- `airbyte-ci connectors publish`: Publish a connector to Airbyte's DockerHub.

#### Options

| Option                                                         | Multiple | Default value                    | Mapped Environment Variable | Description                                                                                                                                                                                                                                                                                                                                                                                                                                                                               |
| -------------------------------------------------------------- | -------- | -------------------------------- | --------------------------- | ----------------------------------------------------------------------------------------------------------------------------------------------------------------------------------------------------------------------------------------------------------------------------------------------------------------------------------------------------------------------------------------------------------------------------------------------------------------------------------------- |
| `--use-remote-secrets/--use-local-secrets`                     | False    |                                  |                             | If --use-remote-secrets, connectors configuration will be pulled from Google Secret Manager. Requires the `GCP_GSM_CREDENTIALS` environment variable to be set with a service account with permission to read GSM secrets. If --use-local-secrets the connector configuration will be read from the local connector `secrets` folder. If this flag is not used and a `GCP_GSM_CREDENTIALS` environment variable is set remote secrets will be used, local secrets will be used otherwise. |
| `--name`                                                       | True     |                                  |                             | Select a specific connector for which the pipeline will run. Can be used multiple times to select multiple connectors. The expected name is the connector technical name. e.g. `source-pokeapi`                                                                                                                                                                                                                                                                                           |
| `--support-level`                                              | True     |                                  |                             | Select connectors with a specific support level: `community`, `certified`. Can be used multiple times to select multiple support levels.                                                                                                                                                                                                                                                                                                                                                  |
| `--metadata-query`                                             | False    |                                  |                             | Filter connectors by the `data` field in the metadata file using a [simpleeval](https://github.com/danthedeckie/simpleeval) query. e.g. 'data.ab_internal.ql == 200'                                                                                                                                                                                                                                                                                                                      |
| `--use-local-cdk`                                              | False    | False                            |                             | Build with the airbyte-cdk from the local repository. " "This is useful for testing changes to the CDK.                                                                                                                                                                                                                                                                                                                                                                                   |
| `--language`                                                   | True     |                                  |                             | Select connectors with a specific language: `python`, `low-code`, `java`. Can be used multiple times to select multiple languages.                                                                                                                                                                                                                                                                                                                                                        |
| `--modified`                                                   | False    | False                            |                             | Run the pipeline on only the modified connectors on the branch or previous commit (depends on the pipeline implementation). Archived connectors are ignored.                                                                                                                                                                                                                                                                                                                              |
| `--concurrency`                                                | False    | 5                                |                             | Control the number of connector pipelines that can run in parallel. Useful to speed up pipelines or control their resource usage.                                                                                                                                                                                                                                                                                                                                                         |
| `--metadata-change-only/--not-metadata-change-only`            | False    | `--not-metadata-change-only`     |                             | Only run the pipeline on connectors with changes on their metadata.yaml file.                                                                                                                                                                                                                                                                                                                                                                                                             |
| `--enable-dependency-scanning / --disable-dependency-scanning` | False    | ` --disable-dependency-scanning` |                             | When enabled the dependency scanning will be performed to detect the connectors to select according to a dependency change.                                                                                                                                                                                                                                                                                                                                                               |
| `--docker-hub-username`                                        |          |                                  | DOCKER_HUB_USERNAME         | Your username to connect to DockerHub. Required for the publish subcommand.                                                                                                                                                                                                                                                                                                                                                                                                               |
| `--docker-hub-password`                                        |          |                                  | DOCKER_HUB_PASSWORD         | Your password to connect to DockerHub. Required for the publish subcommand.                                                                                                                                                                                                                                                                                                                                                                                                               |

### <a id="connectors-list-command"></a>`connectors list` command

Retrieve the list of connectors satisfying the provided filters.

#### Examples

List all connectors:

`airbyte-ci connectors list`

List certified connectors:

`airbyte-ci connectors --support-level=certified list`

List connectors changed on the current branch:

`airbyte-ci connectors --modified list`

List connectors with a specific language:

`airbyte-ci connectors --language=python list`

List connectors with multiple filters:

`airbyte-ci connectors --language=low-code --support-level=certified list`

### <a id="connectors-test-command"></a>`connectors test` command

Run a test pipeline for one or multiple connectors.

#### Examples

Test a single connector: `airbyte-ci connectors --name=source-pokeapi test`

Test multiple connectors: `airbyte-ci connectors --name=source-pokeapi --name=source-bigquery test`

Test certified connectors: `airbyte-ci connectors --support-level=certified test`

Test connectors changed on the current branch: `airbyte-ci connectors --modified test`

Run acceptance test only on the modified connectors, just run its full refresh tests:
`airbyte-ci connectors --modified test --only-step="acceptance" --acceptance.-k=test_full_refresh`

#### What it runs

```mermaid
flowchart TD
    entrypoint[[For each selected connector]]
    subgraph static ["Static code analysis"]
      qa[Run QA checks]
      sem["Check version follows semantic versionning"]
      incr["Check version is incremented"]
      metadata_validation["Run metadata validation on metadata.yaml"]
      sem --> incr
    end
    subgraph tests ["Tests"]
        build[Build connector docker image]
        unit[Run unit tests]
        integration[Run integration tests]
        pyairbyte_validation[Run PyAirbyte validation tests]
        cat[Run connector acceptance tests]
        secret[Load connector configuration]

        unit-->secret
        unit-->build
        secret-->integration
        secret-->cat
        secret-->pyairbyte_validation
        build-->integration
        build-->cat
    end
    entrypoint-->static
    entrypoint-->tests
    report["Build test report"]
    tests-->report
    static-->report
```

#### Options

| Option                                                  | Multiple | Default value | Description                                                                                                                                                                                              |
| ------------------------------------------------------- | -------- | ------------- | -------------------------------------------------------------------------------------------------------------------------------------------------------------------------------------------------------- |
| `--skip-step/-x`                                        | True     |               | Skip steps by id e.g. `-x unit -x acceptance`                                                                                                                                                            |
| `--only-step/-k`                                        | True     |               | Only run specific steps by id e.g. `-k unit -k acceptance`                                                                                                                                               |
| `--fail-fast`                                           | False    | False         | Abort after any tests fail, rather than continuing to run additional tests. Use this setting to confirm a known bug is fixed (or not), or when you only require a pass/fail result.                      |
| `--code-tests-only`                                     | True     | False         | Skip any tests not directly related to code updates. For instance, metadata checks, version bump checks, changelog verification, etc. Use this setting to help focus on code quality during development. |
| `--concurrent-cat`                                      | False    | False         | Make CAT tests run concurrently using pytest-xdist. Be careful about source or destination API rate limits.                                                                                              |
| `--<step-id>.<extra-parameter>=<extra-parameter-value>` | True     |               | You can pass extra parameters for specific test steps. More details in the extra parameters section below                                                                                                |
| `--ci-requirements`                                     | False    |               |                                                                                                                                                                                                          | Output the CI requirements as a JSON payload. It is used to determine the CI runner to use.

Note:

- The above options are implemented for Java connectors but may not be available for Python
  connectors. If an option is not supported, the pipeline will not fail but instead the 'default'
  behavior will be executed.

#### Extra parameters

You can pass extra parameters to the following steps:

- `unit`
- `integration`
- `acceptance`

This allows you to override the default parameters of these steps. For example, you can only run the
`test_read` test of the acceptance test suite with:
`airbyte-ci connectors --name=source-pokeapi test --acceptance.-k=test_read` Here the `-k` parameter
is passed to the pytest command running acceptance tests. Please keep in mind that the extra
parameters are not validated by the CLI: if you pass an invalid parameter, you'll face a late
failure during the pipeline execution.

### <a id="connectors-build-command"></a>`connectors build` command

Run a build pipeline for one or multiple connectors and export the built docker image to the local
docker host. It's mainly purposed for local use.

Build a single connector: `airbyte-ci connectors --name=source-pokeapi build`

Build a single connector with a custom image tag:
`airbyte-ci connectors --name=source-pokeapi build --tag=my-custom-tag`

Build a single connector for multiple architectures:
`airbyte-ci connectors --name=source-pokeapi build --architecture=linux/amd64 --architecture=linux/arm64`

You will get:

- `airbyte/source-pokeapi:dev-linux-amd64`
- `airbyte/source-pokeapi:dev-linux-arm64`

Build multiple connectors:
`airbyte-ci connectors --name=source-pokeapi --name=source-bigquery build`

Build certified connectors: `airbyte-ci connectors --support-level=certified build`

Build connectors changed on the current branch: `airbyte-ci connectors --modified build`

#### What it runs

For Python and Low Code connectors:

```mermaid
flowchart TD
    arch(For each platform amd64/arm64)
    connector[Build connector image]
    load[Load to docker host with :dev tag, current platform]
    spec[Get spec]
    arch-->connector-->spec--"if success"-->load
```

For Java connectors:

```mermaid
flowchart TD
    arch(For each platform amd64/arm64)
    distTar[Gradle distTar task run]
    base[Build integration base]
    java_base[Build integration base Java]
    normalization[Build Normalization]
    connector[Build connector image]

    arch-->base-->java_base-->connector
    distTar-->connector
    normalization--"if supports normalization"-->connector

    load[Load to docker host with :dev tag]
    spec[Get spec]
    connector-->spec--"if success"-->load
```

### Options

| Option                | Multiple | Default value  | Description                                                          |
| --------------------- | -------- | -------------- | -------------------------------------------------------------------- |
| `--architecture`/`-a` | True     | Local platform | Defines for which architecture(s) the connector image will be built. |
| `--tag`               | False    | `dev`          | Image tag for the built image.                                       |

### <a id="connectors-publish-command"></a>`connectors publish` command

Run a publish pipeline for one or multiple connectors. It's mainly purposed for CI use to release a
connector update.

### Examples

Publish all connectors modified in the head commit: `airbyte-ci connectors --modified publish`

### Options

| Option                               | Required | Default                         | Mapped environment variable        | Description                                                                                                                                                                               |
| ------------------------------------ | -------- | ------------------------------- | ---------------------------------- | ----------------------------------------------------------------------------------------------------------------------------------------------------------------------------------------- |
| `--pre-release/--main-release`       | False    | `--pre-release`                 |                                    | Whether to publish the pre-release or the main release version of a connector. Defaults to pre-release. For main release you have to set the credentials to interact with the GCS bucket. |
| `--spec-cache-gcs-credentials`       | False    |                                 | `SPEC_CACHE_GCS_CREDENTIALS`       | The service account key to upload files to the GCS bucket hosting spec cache.                                                                                                             |
| `--spec-cache-bucket-name`           | False    |                                 | `SPEC_CACHE_BUCKET_NAME`           | The name of the GCS bucket where specs will be cached.                                                                                                                                    |
| `--metadata-service-gcs-credentials` | False    |                                 | `METADATA_SERVICE_GCS_CREDENTIALS` | The service account key to upload files to the GCS bucket hosting the metadata files.                                                                                                     |
| `--metadata-service-bucket-name`     | False    |                                 | `METADATA_SERVICE_BUCKET_NAME`     | The name of the GCS bucket where metadata files will be uploaded.                                                                                                                         |
| `--slack-webhook`                    | False    |                                 | `SLACK_WEBHOOK`                    | The Slack webhook URL to send notifications to.                                                                                                                                           |
| `--slack-channel`                    | False    |                                 | `SLACK_CHANNEL`                    | The Slack channel name to send notifications to.                                                                                                                                          |
| `--ci-requirements`                  | False    |                                 |                                    | Output the CI requirements as a JSON payload. It is used to determine the CI runner to use.                                                                                               |
| `--python-registry-token`            | False    |                                 | `PYTHON_REGISTRY_TOKEN`            | The API token to authenticate with the registry. For pypi, the `pypi-` prefix needs to be specified                                                                                       |
| `--python-registry-url`              | False    | https://upload.pypi.org/legacy/ | `PYTHON_REGISTRY_URL`              | The python registry to publish to. Defaults to main pypi                                                                                                                                  |
| `--python-registry-check-url`        | False    | https://pypi.org/pypi           | `PYTHON_REGISTRY_CHECK_URL`        | The python registry url to check whether a package is published already                                                                                                                   |

I've added an empty "Default" column, and you can fill in the default values as needed.

#### What it runs

```mermaid
flowchart TD
    validate[Validate the metadata file]
    check[Check if the connector image already exists]
    build[Build the connector image for all platform variants]
    publish_to_python_registry[Push the connector image to the python registry if enabled]
    upload_spec[Upload connector spec to the spec cache bucket]
    push[Push the connector image from DockerHub, with platform variants]
    pull[Pull the connector image from DockerHub to check SPEC can be run and the image layers are healthy]
    upload_metadata[Upload its metadata file to the metadata service bucket]

    validate-->check-->build-->upload_spec-->publish_to_python_registry-->push-->pull-->upload_metadata
```

#### Python registry publishing

If `remoteRegistries.pypi.enabled` in the connector metadata is set to `true`, the connector will be
published to the python registry. To do so, the `--python-registry-token` and
`--python-registry-url` options are used to authenticate with the registry and publish the
connector. If the current version of the connector is already published to the registry, the publish
will be skipped (the `--python-registry-check-url` is used for the check).

On a pre-release, the connector will be published as a `.dev<N>` version.

The `remoteRegistries.pypi.packageName` field holds the name of the used package name. It should be
set to `airbyte-source-<package name>`. Certified Python connectors are required to have PyPI
publishing enabled.

An example `remoteRegistries` entry in a connector `metadata.yaml` looks like this:

```yaml
remoteRegistries:
  pypi:
    enabled: true
    packageName: airbyte-source-pokeapi
```

### <a id="connectors-up-to-date"></a>`connectors up-to-date` command

Meant to be run on a cron script.

Actions:

- Set the latest base image version on selected connectors
- Run `poetry update` on selected connectors
- Bump the connector version and update the changelog
- Open a PR with the changes, set `auto-merge` label on it.

```
Usage: airbyte-ci connectors up-to-date [OPTIONS]

Options:
  --no-bump    Don't bump the version or changelog.
  --dep TEXT  Give a specific set of `poetry add` dependencies to update. For
              example: --dep airbyte-cdk==0.80.0 --dep pytest@^6.2
  --open-reports    Auto open reports in the browser.
  --create-prs      Create pull requests for each updated connector.
  --auto-merge    Set the auto-merge label on created PRs.
  --ignore-connector TEXT  Ignore a connector by its technical name (can be used multiple times).
  --help      Show this message and exit.
```

### Examples

Get source-openweather up to date. If there are changes, bump the version and add to changelog:

- `airbyte-ci connectors --name=source-openweather up-to-date`: upgrades main dependecies
- `airbyte-ci connectors --name=source-openweather up-to-date`
- `airbyte-ci connectors --name=source-openweather up-to-date --create-prs`: make a pull request for it
- `airbyte-ci connectors --name=source-openweather up-to-date --no-bump`: don't change the version or changelog


### <a id="connectors-bump-version"></a>`connectors bump-version` command

Bump the version of the selected connectors.
A placeholder will be added to the changelog file for the new entry PR number.
Use the `connectors pull-request` command to create a PR, it will update the changelog entry with the PR number.

### Examples

Bump source-openweather:
`airbyte-ci connectors --name=source-openweather bump-version patch "<changelog-entry>"`

#### Arguments

| Argument          | Description                                                            |
| ----------------- | ---------------------------------------------------------------------- |
| `BUMP_TYPE`       | major, minor, patch, or version:<explicit-version>                     |
| `CHANGELOG_ENTRY` | The changelog entry that will get added to the connector documentation |

#### Options

| Option      | Description                                                                               |
| ----------- | ----------------------------------------------------------------------------------------- |
| --pr-number | Explicitly set the PR number in the changelog entry, a placeholder will be set otherwise. |

### <a id="connectors-upgrade-cdk"></a>`connectors upgrade-cdk` command

Updates the CDK version of the selected connectors.
For Python connectors, sets the `airbyte-cdk` dependency in `pyproject.toml` and refreshes the lockfile, updating only essential dependencies.

### Examples

`airbyte-ci connectors --language=python upgrade-cdk` -> Updates all python connectors to the caret range of the latest version.
`airbyte-ci connectors --name=source-openweather upgrade-cdk "3.0.0"` -> Pins source-openweather to version 3.0.0
`airbyte-ci connectors --modified upgrade-cdk "<4"` -> Updates all modified connectors to the highest available version of major version 3.x.x

#### Arguments

| Argument      | Description                                                               |
| ------------- | ------------------------------------------------------------------------- |
| `CDK_VERSION` | CDK version constraint to set (default to `^{most_recent_patch_version}`) |

#### Notes

When using < (less than) or > (greater than) for the `CDK_VERSION` argument, it must be wrapped in quotation marks ("<3"). Otherwise the shell (zsh or bash) will interprete these characters as redirection operators.

### <a id="connectors-migrate-to-base-image"></a>`connectors migrate-to-base-image` command

Make a connector using a Dockerfile migrate to the base image by:

- Removing its Dockerfile
- Updating its metadata to use the latest base image version
- Updating its documentation to explain the build process
- Bumping by a patch version

#### Examples

Migrate source-openweather to use the base image:
`airbyte-ci connectors --name=source-openweather migrate-to-base-image`

### <a id="connectors-migrate-to-poetry"></a>`connectors migrate-to-poetry` command

Migrate connectors the poetry package manager.

#### Examples

Migrate source-openweather to use the base image:
`airbyte-ci connectors --name=source-openweather migrate-to-poetry`
`airbyte-ci connectors --name=source-openweather migrate-to-poetry --changelog --bump patch`

### <a id="connectors-migrate-to-inline-schemas"></a>`connectors migrate-to-inline-schemas` command

Migrate `.json` schemas into `manifest.yaml` files, when present.

```
Usage: airbyte-ci connectors migrate-to-inline-schemas [OPTIONS]

Options:
  --report  Auto open report browser.
  --help    Show this message and exit.
```

#### Examples

Migrate source-quickbooks to use inline schemas:
`airbyte-ci connectors --name=source-quickbooks migrate-to-inline-schemas`

### <a id="connectors-pull-request"></a>`connectors pull-request` command

Makes a pull request for all changed connectors. If the branch already exists, it will update the existing one.

```
Usage: airbyte-ci connectors pull-request [OPTIONS]

Options:
  -m, --message TEXT          Commit message and pull request title and
                              changelog (if enabled).  [required]
  -b, --branch_id TEXT        update a branch named <branch_id>/<connector-
                              name> instead generating one from the message.
                              [required]
  --report                    Auto open report browser.
  --title TEXT                Title of the PR to be created or edited
                              (optional - defaults to message or no change).
  --body TEXT                 Body of the PR to be created or edited (optional
                              - defaults to empty or not change).
  --help                      Show this message and exit.
```

#### Examples

Make a PR for all changes, bump the version and make a changelog in those PRs. They will be on the branch ci_update/round2/<connector-name>:
`airbyte-ci connectors --modified pull-request -m "upgrading connectors" -b ci_update/round2`

Do it just for a few connectors:
`airbyte-ci connectors --name source-aha --name source-quickbooks pull-request -m "upgrading connectors" -b ci_update/round2`

You can also set or set/change the title or body of the PR:
`airbyte-ci connectors --name source-aha --name source-quickbooks pull-request -m "upgrading connectors" -b ci_update/round2 --title "New title" --body "full body\n\ngoes here"`

### <a id="connectors-list-command"></a>`connectors generate-erd` command

Generates a couple of files and publish a new ERD to dbdocs. The generated files are:
* `<source code_directory>/erd/discovered_catalog.json`: the catalog used to generate the estimated relations and the dbml file
* `<source code_directory>/erd/estimated_relationships.json`: the output of the LLM trying to figure out the relationships between the different streams
* `<source code_directory>/erd/source.dbml`: the file used the upload the ERDs to dbdocs

Pre-requisites:
* The config file use to discover the catalog should be available in `<source code_directory>/secrets/config.json`

#### Create initial diagram workflow or on connector's schema change

Steps
* Ensure the pre-requisites mentioned above are met
* Run `DBDOCS_TOKEN=<token> GENAI_API_KEY=<api key> airbyte-ci connectors --name=<source name> generate-erd`
* Create a PR with files `<source code_directory>/erd/estimated_relationships.json` and `<source code_directory>/erd/source.dbml` for documentation purposes

Expected Outcome
* The diagram is available in dbdocs
* `<source code_directory>/erd/estimated_relationships.json` and `<source code_directory>/erd/source.dbml` are updated on master

#### On manual validation

Steps
* If not exists, create file `<source code_directory>/erd/confirmed_relationships.json` with the following format and add:
  * `relations` describes the relationships that we know exist
  * `false_positives` describes the relationships the LLM found that we know do not exist
```
{
    "streams": [
        {
            "name": <stream_name>,
            "relations": {
                <stream_name property>: "<target stream>.<target stream column>"
            }
            "false_positives": {
                <stream_name property>: "<target stream>.<target stream column>"
            }
        },
        <...>
    ]
}
```
* Ensure the pre-requisites mentioned above are met
* Run `DBDOCS_TOKEN=<token> airbyte-ci connectors --name=<source name> generate-erd -x llm_relationships`
* Create a PR with files `<source code_directory>/erd/confirmed_relationships.json` and `<source code_directory>/erd/source.dbml` for documentation purposes

#### Options

| Option           | Required | Default | Mapped environment variable | Description                                                 |
| ---------------- | -------- | ------- | --------------------------- | ----------------------------------------------------------- |
| `--skip-step/-x` | False    |         |                             | Skip steps by id e.g. `-x llm_relationships -x publish_erd` |

### <a id="format-subgroup"></a>`format` command subgroup

Available commands:

- `airbyte-ci format check all`
- `airbyte-ci format fix all`

### Options

| Option              | Required | Default | Mapped environment variable | Description                                                                                 |
| ------------------- | -------- | ------- | --------------------------- | ------------------------------------------------------------------------------------------- |
| `--quiet/-q`        | False    | False   |                             | Hide formatter execution details in reporting.                                              |
| `--ci-requirements` | False    |         |                             | Output the CI requirements as a JSON payload. It is used to determine the CI runner to use. |

### Examples

- Check for formatting errors in the repository: `airbyte-ci format check all`
- Fix formatting for only python files: `airbyte-ci format fix python`

### <a id="format-check-command"></a>`format check all` command

This command runs formatting checks, but does not format the code in place. It will exit 1 as soon
as a failure is encountered. To fix errors, use `airbyte-ci format fix all`.

Running `airbyte-ci format check` will run checks on all different types of code. Run
`airbyte-ci format check --help` for subcommands to check formatting for only certain types of
files.

### <a id="format-fix-command"></a>`format fix all` command

This command runs formatting checks and reformats any code that would be reformatted, so it's
recommended to stage changes you might have before running this command.

Running `airbyte-ci format fix all` will format all of the different types of code. Run
`airbyte-ci format fix --help` for subcommands to format only certain types of files.

### <a id="poetry-subgroup"></a>`poetry` command subgroup

Available commands:

- `airbyte-ci poetry publish`

### Options

| Option           | Required | Default | Mapped environment variable | Description                                                    |
| ---------------- | -------- | ------- | --------------------------- | -------------------------------------------------------------- |
| `--package-path` | True     |         |                             | The path to the python package to execute a poetry command on. |

### Examples

- Publish a python package:
  `airbyte-ci poetry --package-path=path/to/package publish --publish-name=my-package --publish-version="1.2.3" --python-registry-token="..." --registry-url="http://host.docker.internal:8012/"`

### <a id="format-check-command"></a>`publish` command

This command publishes poetry packages (using `pyproject.toml`) or python packages (using
`setup.py`) to a python registry.

For poetry packages, the package name and version can be taken from the `pyproject.toml` file or be
specified as options.

#### Options

| Option                    | Required | Default                         | Mapped environment variable | Description                                                                                              |
| ------------------------- | -------- | ------------------------------- | --------------------------- | -------------------------------------------------------------------------------------------------------- |
| `--publish-name`          | False    |                                 |                             | The name of the package. Not required for poetry packages that define it in the `pyproject.toml` file    |
| `--publish-version`       | False    |                                 |                             | The version of the package. Not required for poetry packages that define it in the `pyproject.toml` file |
| `--python-registry-token` | True     |                                 | PYTHON_REGISTRY_TOKEN       | The API token to authenticate with the registry. For pypi, the `pypi-` prefix needs to be specified      |
| `--python-registry-url`   | False    | https://upload.pypi.org/legacy/ | PYTHON_REGISTRY_URL         | The python registry to publish to. Defaults to main pypi                                                 |

### <a id="metadata-validate-command-subgroup"></a>`metadata` command subgroup

Available commands:

- `airbyte-ci metadata deploy orchestrator`

### <a id="metadata-upload-orchestrator"></a>`metadata deploy orchestrator` command

This command deploys the metadata service orchestrator to production. The
`DAGSTER_CLOUD_METADATA_API_TOKEN` environment variable must be set.

#### Example

`airbyte-ci metadata deploy orchestrator`

#### What it runs

```mermaid
flowchart TD
    test[Run orchestrator tests] --> deploy[Deploy orchestrator to Dagster Cloud]
```

### <a id="tests-command"></a>`tests` command

This command runs the poe tasks declared in the `[tool.airbyte-ci]` section of our internal poetry
packages. Feel free to checkout this
[Pydantic model](https://github.com/airbytehq/airbyte/blob/main/airbyte-ci/connectors/pipelines/pipelines/airbyte_ci/test/models.py#L9)
to see the list of available options in `[tool.airbyte-ci]` section.

You can find the list of internal packages
[here](https://github.com/airbytehq/airbyte/blob/master/airbyte-ci/connectors/pipelines/pipelines/airbyte_ci/test/__init__.py#L1)

#### Options

| Option                     | Required | Multiple | Description                                                                                 |
| -------------------------- | -------- | -------- | ------------------------------------------------------------------------------------------- |
| `--poetry-package-path/-p` | False    | True     | Poetry packages path to run the poe tasks for.                                              |
| `--modified`               | False    | False    | Run poe tasks of modified internal poetry packages.                                         |
| `--ci-requirements`        | False    | False    | Output the CI requirements as a JSON payload. It is used to determine the CI runner to use. |

#### Examples

You can pass multiple `--poetry-package-path` options to run poe tasks.

E.G.: running Poe tasks on the modified internal packages of the current branch:
`airbyte-ci test --modified`

### <a id="migrate-to-manifest-only-command"></a>`migrate-to-manifest-only` command

This command migrates valid connectors to the `manifest-only` format. It contains two steps:

1. Check: Validates whether a connector is a candidate for the migration. If not, the operation will be skipped.
2. Migrate: Strips out all unneccessary files/folders, leaving only the root-level manifest, metadata, icon, and acceptance/integration test files. Unwraps the manifest (references and `$parameters`) so it's compatible with Connector Builder.

#### Examples

```bash
airbyte-ci connectors --name=source-pokeapi migrate-to-manifest-only
airbyte-ci connectors --language=low-code migrate-to-manifest-only
```

## Changelog

| Version | PR                                                         | Description                                                                                                                  |
| ------- | ---------------------------------------------------------- |------------------------------------------------------------------------------------------------------------------------------|
<<<<<<< HEAD
| 4.34.3  | [#42584](https://github.com/airbytehq/airbyte/pull/42584)  | Mount connector directory to metadata validation                                                                                         |
=======
| 4.35.3  | [#45393](https://github.com/airbytehq/airbyte/pull/45393)  | Resolve symlinks in `SimpleDockerStep`.                                                                        |
| 4.35.2  | [#45360](https://github.com/airbytehq/airbyte/pull/45360)  | Updated dependencies.                                                                                                        |
| 4.35.1  | [#45160](https://github.com/airbytehq/airbyte/pull/45160)  | Remove deps.toml dependency for java connectors.                                                                             |
| 4.35.0  | [#44879](https://github.com/airbytehq/airbyte/pull/44879)  | Mount `components.py` when building manifest-only connector image                                                            |
>>>>>>> 647a3e82
| 4.34.2  | [#44786](https://github.com/airbytehq/airbyte/pull/44786)  | Pre-emptively skip archived connectors when searching for modified files                                                     |
| 4.34.1  | [#44557](https://github.com/airbytehq/airbyte/pull/44557)  | Conditionally propagate parameters in manifest-only migration                                                                |
| 4.34.0  | [#44551](https://github.com/airbytehq/airbyte/pull/44551)  | `connectors publish` do not push the `latest` tag when the current version is a release candidate.                           |
| 4.33.1  | [#44465](https://github.com/airbytehq/airbyte/pull/44465)  | Ignore version check if only erd folder is changed                                                                           |
| 4.33.0  | [#44377](https://github.com/airbytehq/airbyte/pull/44377)  | Upload connector SBOM to metadata service bucket on publish.                                                                 |
| 4.32.5  | [#44173](https://github.com/airbytehq/airbyte/pull/44173)  | Bug fix for live tests' --should-read-with-state handling.                                                                   |
| 4.32.4  | [#44025](https://github.com/airbytehq/airbyte/pull/44025)  | Ignore third party connectors on `publish`.                                                                                  |
| 4.32.3  | [#44118](https://github.com/airbytehq/airbyte/pull/44118)  | Improve error handling in live tests.                                                                                        |
| 4.32.2  | [#43970](https://github.com/airbytehq/airbyte/pull/43970)  | Make `connectors publish` early exit if no connectors are selected.                                                          |
| 4.32.1  | [#41642](https://github.com/airbytehq/airbyte/pull/41642)  | Avoid transient publish failures by increasing `POETRY_REQUESTS_TIMEOUT` and setting retries on `PublishToPythonRegistry`.   |
| 4.32.0  | [#43969](https://github.com/airbytehq/airbyte/pull/43969)  | Add an `--ignore-connector` option to `up-to-date`                                                                           |
| 4.31.5  | [#43934](https://github.com/airbytehq/airbyte/pull/43934)  | Track deleted files when generating pull-request                                                                             |
| 4.31.4  | [#43724](https://github.com/airbytehq/airbyte/pull/43724)  | Do not send slack message on connector pre-release.                                                                          |
| 4.31.3  | [#43426](https://github.com/airbytehq/airbyte/pull/43426)  | Ignore archived connectors on connector selection from modified files.                                                       |
| 4.31.2  | [#43433](https://github.com/airbytehq/airbyte/pull/43433)  | Fix 'changed_file' indentation in 'pull-request' command                                                                     |
| 4.31.1  | [#43442](https://github.com/airbytehq/airbyte/pull/43442)  | Resolve type check failure in bump version                                                                                   |
| 4.31.0  | [#42970](https://github.com/airbytehq/airbyte/pull/42970)  | Add explicit version set to bump version                                                                                     |
| 4.30.1  | [#43386](https://github.com/airbytehq/airbyte/pull/43386)  | Fix 'format' command usage bug in airbyte-enterprise.                                                                        |
| 4.30.0  | [#42583](https://github.com/airbytehq/airbyte/pull/42583)  | Updated dependencies                                                                                                         |
| 4.29.0  | [#42576](https://github.com/airbytehq/airbyte/pull/42576)  | New command: `migrate-to-manifest-only`                                                                                      |
| 4.28.3  | [#42046](https://github.com/airbytehq/airbyte/pull/42046)  | Trigger connector tests on doc change.                                                                                       |
| 4.28.2  | [#43297](https://github.com/airbytehq/airbyte/pull/43297)  | `migrate-to-inline_schemas` removes unused schema files and empty schema dirs.                                               |
| 4.28.1  | [#42972](https://github.com/airbytehq/airbyte/pull/42972)  | Add airbyte-enterprise support for format commandi                                                                           |
| 4.28.0  | [#42849](https://github.com/airbytehq/airbyte/pull/42849)  | Couple selection of strict-encrypt variants (e vice versa)                                                                   |
| 4.27.0  | [#42574](https://github.com/airbytehq/airbyte/pull/42574)  | Live tests: run from connectors test pipeline for connectors with sandbox connections                                        |
| 4.26.1  | [#42905](https://github.com/airbytehq/airbyte/pull/42905)  | Rename the docker cache volume to avoid using the corrupted previous volume.                                                 |
| 4.26.0  | [#42849](https://github.com/airbytehq/airbyte/pull/42849)  | Send publish failures messages to `#connector-publish-failures`                                                              |
| 4.25.4  | [#42463](https://github.com/airbytehq/airbyte/pull/42463)  | Add validation before live test runs                                                                                         |
| 4.25.3  | [#42437](https://github.com/airbytehq/airbyte/pull/42437)  | Ugrade-cdk: Update to work with Python connectors using poetry                                                               |
| 4.25.2  | [#42077](https://github.com/airbytehq/airbyte/pull/42077)  | Live/regression tests: add status check for regression test runs                                                             |
| 4.25.1  | [#42410](https://github.com/airbytehq/airbyte/pull/42410)  | Live/regression tests: disable approval requirement on forks                                                                 |
| 4.25.0  | [#42044](https://github.com/airbytehq/airbyte/pull/42044)  | Live/regression tests: add support for selecting from a subset of connections                                                |
| 4.24.3  | [#42040](https://github.com/airbytehq/airbyte/pull/42040)  | Always send regression test approval status check; skip on auto-merge PRs.                                                   |
| 4.24.2  | [#41676](https://github.com/airbytehq/airbyte/pull/41676)  | Send regression test approval status check when skipped.                                                                     |
| 4.24.1  | [#41642](https://github.com/airbytehq/airbyte/pull/41642)  | Use the AIRBYTE_GITHUB_REPO environment variable to run airbyte-ci in other repos.                                           |
| 4.24.0  | [#41627](https://github.com/airbytehq/airbyte/pull/41627)  | Require manual regression test approval for certified connectors                                                             |
| 4.23.1  | [#41541](https://github.com/airbytehq/airbyte/pull/41541)  | Add support for submodule use-case.                                                                                          |
| 4.23.0  | [#39906](https://github.com/airbytehq/airbyte/pull/39906)  | Add manifest only build pipeline                                                                                             |
| 4.22.0  | [#41623](https://github.com/airbytehq/airbyte/pull/41623)  | Make `airbyte-ci` run on private forks.                                                                                      |
| 4.21.1  | [#41029](https://github.com/airbytehq/airbyte/pull/41029)  | `up-to-date`: mount local docker config to `Syft` to pull private images and benefit from increased DockerHub rate limits.   |
| 4.21.0  | [#40547](https://github.com/airbytehq/airbyte/pull/40547)  | Make bump-version accept a `--pr-number` option.                                                                             |
| 4.20.3  | [#40754](https://github.com/airbytehq/airbyte/pull/40754)  | Accept and ignore additional args in `migrate-to-poetry` pipeline                                                            |
| 4.20.2  | [#40709](https://github.com/airbytehq/airbyte/pull/40709)  | Fix use of GH token.                                                                                                         |
| 4.20.1  | [#40698](https://github.com/airbytehq/airbyte/pull/40698)  | Add live tests evaluation mode options.                                                                                      |
| 4.20.0  | [#38816](https://github.com/airbytehq/airbyte/pull/38816)  | Add command for running all live tests (validation + regression).                                                            |
| 4.19.0  | [#39600](https://github.com/airbytehq/airbyte/pull/39600)  | Productionize the `up-to-date` command                                                                                       |
| 4.18.3  | [#39341](https://github.com/airbytehq/airbyte/pull/39341)  | Fix `--use-local-cdk` option: change `no-deps` to `force-reinstall`                                                          |
| 4.18.2  | [#39483](https://github.com/airbytehq/airbyte/pull/39483)  | Skip IncrementalAcceptanceTests when AcceptanceTests succeed.                                                                |
| 4.18.1  | [#39457](https://github.com/airbytehq/airbyte/pull/39457)  | Make slugify consistent with live-test                                                                                       |
| 4.18.0  | [#39366](https://github.com/airbytehq/airbyte/pull/39366)  | Implement IncrementalAcceptance tests to only fail CI on community connectors when there's an Acceptance tests regression.   |
| 4.17.0  | [#39321](https://github.com/airbytehq/airbyte/pull/39321)  | Bust the java connector build cache flow to get fresh yum packages on a daily basis.                                         |
| 4.16.0  | [#38772](https://github.com/airbytehq/airbyte/pull/38232)  | Add pipeline to replace usage of AirbyteLogger.                                                                              |
| 4.15.7  | [#38772](https://github.com/airbytehq/airbyte/pull/38772)  | Fix regression test connector image retrieval.                                                                               |
| 4.15.6  | [#38783](https://github.com/airbytehq/airbyte/pull/38783)  | Fix a variable access error with `repo_dir` in the `bump-version` command.                                                   |
| 4.15.5  | [#38732](https://github.com/airbytehq/airbyte/pull/38732)  | Update metadata deploy pipeline to 3.10                                                                                      |
| 4.15.4  | [#38646](https://github.com/airbytehq/airbyte/pull/38646)  | Make airbyte-ci able to test external repos.                                                                                 |
| 4.15.3  | [#38645](https://github.com/airbytehq/airbyte/pull/38645)  | Fix typo preventing correct secret mounting on Python connectors integration tests.                                          |
| 4.15.2  | [#38628](https://github.com/airbytehq/airbyte/pull/38628)  | Introduce ConnectorTestContext to avoid trying fetching connector secret in the PublishContext.                              |
| 4.15.1  | [#38615](https://github.com/airbytehq/airbyte/pull/38615)  | Do not eagerly fetch connector secrets.                                                                                      |
| 4.15.0  | [#38322](https://github.com/airbytehq/airbyte/pull/38322)  | Introduce a SecretStore abstraction to fetch connector secrets from metadata files.                                          |
| 4.14.1  | [#38582](https://github.com/airbytehq/airbyte/pull/38582)  | Fixed bugs in `up-to-date` flags, `pull-request` version change logic.                                                       |
| 4.14.0  | [#38281](https://github.com/airbytehq/airbyte/pull/38281)  | Conditionally run test suites according to `connectorTestSuitesOptions` in metadata files.                                   |
| 4.13.3  | [#38221](https://github.com/airbytehq/airbyte/pull/38221)  | Add dagster cloud dev deployment pipeline opitions                                                                           |
| 4.13.2  | [#38246](https://github.com/airbytehq/airbyte/pull/38246)  | Remove invalid connector test step options.                                                                                  |
| 4.13.1  | [#38020](https://github.com/airbytehq/airbyte/pull/38020)  | Add `auto_merge` as an internal package to test.                                                                             |
| 4.13.0  | [#32715](https://github.com/airbytehq/airbyte/pull/32715)  | Tag connector metadata with git info                                                                                         |
| 4.12.7  | [#37787](https://github.com/airbytehq/airbyte/pull/37787)  | Remove requirements on dockerhub credentials to run QA checks.                                                               |
| 4.12.6  | [#36497](https://github.com/airbytehq/airbyte/pull/36497)  | Add airbyte-cdk to list of poetry packages for testing                                                                       |
| 4.12.5  | [#37785](https://github.com/airbytehq/airbyte/pull/37785)  | Set the `--yes-auto-update` flag to `True` by default.                                                                       |
| 4.12.4  | [#37786](https://github.com/airbytehq/airbyte/pull/37786)  | (fixed 4.12.2): Do not upload dagger log to GCP when no credentials are available.                                           |
| 4.12.3  | [#37783](https://github.com/airbytehq/airbyte/pull/37783)  | Revert 4.12.2                                                                                                                |
| 4.12.2  | [#37778](https://github.com/airbytehq/airbyte/pull/37778)  | Do not upload dagger log to GCP when no credentials are available.                                                           |
| 4.12.1  | [#37765](https://github.com/airbytehq/airbyte/pull/37765)  | Relax the required env var to run in CI and handle their absence gracefully.                                                 |
| 4.12.0  | [#37690](https://github.com/airbytehq/airbyte/pull/37690)  | Pass custom CI status name in `connectors test`                                                                              |
| 4.11.0  | [#37641](https://github.com/airbytehq/airbyte/pull/37641)  | Updates to run regression tests in GitHub Actions.                                                                           |
| 4.10.5  | [#37641](https://github.com/airbytehq/airbyte/pull/37641)  | Reintroduce changes from 4.10.0 with a fix.                                                                                  |
| 4.10.4  | [#37641](https://github.com/airbytehq/airbyte/pull/37641)  | Temporarily revert changes from version 4.10.0                                                                               |
| 4.10.3  | [#37615](https://github.com/airbytehq/airbyte/pull/37615)  | Fix `KeyError` when running `migrate-to-poetry`                                                                              |
| 4.10.2  | [#37614](https://github.com/airbytehq/airbyte/pull/37614)  | Fix `UnboundLocalError: local variable 'add_changelog_entry_result' referenced before assignment` in `migrate-to-base-image` |
| 4.10.1  | [#37622](https://github.com/airbytehq/airbyte/pull/37622)  | Temporarily disable regression tests in CI                                                                                   |
| 4.10.0  | [#37616](https://github.com/airbytehq/airbyte/pull/37616)  | Improve modified files comparison when the target branch is from a fork.                                                     |
| 4.9.0   | [#37440](https://github.com/airbytehq/airbyte/pull/37440)  | Run regression tests with `airbyte-ci connectors test`                                                                       |
| 4.8.0   | [#37404](https://github.com/airbytehq/airbyte/pull/37404)  | Accept a `git-repo-url` option on the `airbyte-ci` root command to checkout forked repo.                                     |
| 4.7.4   | [#37485](https://github.com/airbytehq/airbyte/pull/37485)  | Allow java connectors to be written in kotlin.                                                                               |
| 4.7.3   | [#37101](https://github.com/airbytehq/airbyte/pull/37101)  | Pin PyAirbyte version.                                                                                                       |
| 4.7.2   | [#36962](https://github.com/airbytehq/airbyte/pull/36962)  | Re-enable connector dependencies upload on publish.                                                                          |
| 4.7.1   | [#36961](https://github.com/airbytehq/airbyte/pull/36961)  | Temporarily disable python connectors dependencies upload until we find a schema the data team can work with.                |
| 4.7.0   | [#36892](https://github.com/airbytehq/airbyte/pull/36892)  | Upload Python connectors dependencies list to GCS on publish.                                                                |
| 4.6.5   | [#36722](https://github.com/airbytehq/airbyte/pull/36527)  | Fix incorrect pipeline names                                                                                                 |
| 4.6.4   | [#36480](https://github.com/airbytehq/airbyte/pull/36480)  | Burst the Gradle Task cache if a new CDK version was released                                                                |
| 4.6.3   | [#36527](https://github.com/airbytehq/airbyte/pull/36527)  | Handle extras as well as groups in `airbyte ci test` [poetry packages]                                                       |
| 4.6.2   | [#36220](https://github.com/airbytehq/airbyte/pull/36220)  | Allow using `migrate-to-base-image` without PULL_REQUEST_NUMBER                                                              |
| 4.6.1   | [#36319](https://github.com/airbytehq/airbyte/pull/36319)  | Fix `ValueError` related to PR number in migrate-to-poetry                                                                   |
| 4.6.0   | [#35583](https://github.com/airbytehq/airbyte/pull/35583)  | Implement the `airbyte-ci connectors migrate-to-poetry` command.                                                             |
| 4.5.4   | [#36206](https://github.com/airbytehq/airbyte/pull/36206)  | Revert poetry cache removal during nightly builds                                                                            |
| 4.5.3   | [#34586](https://github.com/airbytehq/airbyte/pull/34586)  | Extract connector changelog modification logic into its own class                                                            |
| 4.5.2   | [#35802](https://github.com/airbytehq/airbyte/pull/35802)  | Fix bug with connectors bump-version command                                                                                 |
| 4.5.1   | [#35786](https://github.com/airbytehq/airbyte/pull/35786)  | Declare `live_tests` as an internal poetry package.                                                                          |
| 4.5.0   | [#35784](https://github.com/airbytehq/airbyte/pull/35784)  | Format command supports kotlin                                                                                               |
| 4.4.0   | [#35317](https://github.com/airbytehq/airbyte/pull/35317)  | Augment java connector reports to include full logs and junit test results                                                   |
| 4.3.2   | [#35536](https://github.com/airbytehq/airbyte/pull/35536)  | Make QA checks run correctly on `*-strict-encrypt` connectors.                                                               |
| 4.3.1   | [#35437](https://github.com/airbytehq/airbyte/pull/35437)  | Do not run QA checks on publish, just MetadataValidation.                                                                    |
| 4.3.0   | [#35438](https://github.com/airbytehq/airbyte/pull/35438)  | Optionally disable telemetry with environment variable.                                                                      |
| 4.2.4   | [#35325](https://github.com/airbytehq/airbyte/pull/35325)  | Use `connectors_qa` for QA checks and remove redundant checks.                                                               |
| 4.2.3   | [#35322](https://github.com/airbytehq/airbyte/pull/35322)  | Declare `connectors_qa` as an internal package for testing.                                                                  |
| 4.2.2   | [#35364](https://github.com/airbytehq/airbyte/pull/35364)  | Fix connector tests following gradle changes in #35307.                                                                      |
| 4.2.1   | [#35204](https://github.com/airbytehq/airbyte/pull/35204)  | Run `poetry check` before `poetry install` on poetry package install.                                                        |
| 4.2.0   | [#35103](https://github.com/airbytehq/airbyte/pull/35103)  | Java 21 support.                                                                                                             |
| 4.1.4   | [#35039](https://github.com/airbytehq/airbyte/pull/35039)  | Fix bug which prevented gradle test reports from being added.                                                                |
| 4.1.3   | [#35010](https://github.com/airbytehq/airbyte/pull/35010)  | Use `poetry install --no-root` in the builder container.                                                                     |
| 4.1.2   | [#34945](https://github.com/airbytehq/airbyte/pull/34945)  | Only install main dependencies when running poetry install.                                                                  |
| 4.1.1   | [#34430](https://github.com/airbytehq/airbyte/pull/34430)  | Speed up airbyte-ci startup (and airbyte-ci format).                                                                         |
| 4.1.0   | [#34923](https://github.com/airbytehq/airbyte/pull/34923)  | Include gradle test reports in HTML connector test report.                                                                   |
| 4.0.0   | [#34736](https://github.com/airbytehq/airbyte/pull/34736)  | Run poe tasks declared in internal poetry packages.                                                                          |
| 3.10.4  | [#34867](https://github.com/airbytehq/airbyte/pull/34867)  | Remove connector ops team                                                                                                    |
| 3.10.3  | [#34836](https://github.com/airbytehq/airbyte/pull/34836)  | Add check for python registry publishing enabled for certified python sources.                                               |
| 3.10.2  | [#34044](https://github.com/airbytehq/airbyte/pull/34044)  | Add pypi validation testing.                                                                                                 |
| 3.10.1  | [#34756](https://github.com/airbytehq/airbyte/pull/34756)  | Enable connectors tests in draft PRs.                                                                                        |
| 3.10.0  | [#34606](https://github.com/airbytehq/airbyte/pull/34606)  | Allow configuration of separate check URL to check whether package exists already.                                           |
| 3.9.0   | [#34606](https://github.com/airbytehq/airbyte/pull/34606)  | Allow configuration of python registry URL via environment variable.                                                         |
| 3.8.1   | [#34607](https://github.com/airbytehq/airbyte/pull/34607)  | Improve gradle dependency cache volume protection.                                                                           |
| 3.8.0   | [#34316](https://github.com/airbytehq/airbyte/pull/34316)  | Expose Dagger engine image name in `--ci-requirements` and add `--ci-requirements` to the `airbyte-ci` root command group.   |
| 3.7.3   | [#34560](https://github.com/airbytehq/airbyte/pull/34560)  | Simplify Gradle task execution framework by removing local maven repo support.                                               |
| 3.7.2   | [#34555](https://github.com/airbytehq/airbyte/pull/34555)  | Override secret masking in some very specific special cases.                                                                 |
| 3.7.1   | [#34441](https://github.com/airbytehq/airbyte/pull/34441)  | Support masked secret scrubbing for java CDK v0.15+                                                                          |
| 3.7.0   | [#34343](https://github.com/airbytehq/airbyte/pull/34343)  | allow running connector upgrade_cdk for java connectors                                                                      |
| 3.6.1   | [#34490](https://github.com/airbytehq/airbyte/pull/34490)  | Fix inconsistent dagger log path typing                                                                                      |
| 3.6.0   | [#34111](https://github.com/airbytehq/airbyte/pull/34111)  | Add python registry publishing                                                                                               |
| 3.5.3   | [#34339](https://github.com/airbytehq/airbyte/pull/34339)  | only do minimal changes on a connector version_bump                                                                          |
| 3.5.2   | [#34381](https://github.com/airbytehq/airbyte/pull/34381)  | Bind a sidecar docker host for `airbyte-ci test`                                                                             |
| 3.5.1   | [#34321](https://github.com/airbytehq/airbyte/pull/34321)  | Upgrade to Dagger 0.9.6 .                                                                                                    |
| 3.5.0   | [#33313](https://github.com/airbytehq/airbyte/pull/33313)  | Pass extra params after Gradle tasks.                                                                                        |
| 3.4.2   | [#34301](https://github.com/airbytehq/airbyte/pull/34301)  | Pass extra params after Gradle tasks.                                                                                        |
| 3.4.1   | [#34067](https://github.com/airbytehq/airbyte/pull/34067)  | Use dagster-cloud 1.5.7 for deploy                                                                                           |
| 3.4.0   | [#34276](https://github.com/airbytehq/airbyte/pull/34276)  | Introduce `--only-step` option for connector tests.                                                                          |
| 3.3.0   | [#34218](https://github.com/airbytehq/airbyte/pull/34218)  | Introduce `--ci-requirements` option for client defined CI runners.                                                          |
| 3.2.0   | [#34050](https://github.com/airbytehq/airbyte/pull/34050)  | Connector test steps can take extra parameters                                                                               |
| 3.1.3   | [#34136](https://github.com/airbytehq/airbyte/pull/34136)  | Fix issue where dagger excludes were not being properly applied                                                              |
| 3.1.2   | [#33972](https://github.com/airbytehq/airbyte/pull/33972)  | Remove secrets scrubbing hack for --is-local and other small tweaks.                                                         |
| 3.1.1   | [#33979](https://github.com/airbytehq/airbyte/pull/33979)  | Fix AssertionError on report existence again                                                                                 |
| 3.1.0   | [#33994](https://github.com/airbytehq/airbyte/pull/33994)  | Log more context information in CI.                                                                                          |
| 3.0.2   | [#33987](https://github.com/airbytehq/airbyte/pull/33987)  | Fix type checking issue when running --help                                                                                  |
| 3.0.1   | [#33981](https://github.com/airbytehq/airbyte/pull/33981)  | Fix issues with deploying dagster, pin pendulum version in dagster-cli install                                               |
| 3.0.0   | [#33582](https://github.com/airbytehq/airbyte/pull/33582)  | Upgrade to Dagger 0.9.5                                                                                                      |
| 2.14.3  | [#33964](https://github.com/airbytehq/airbyte/pull/33964)  | Reintroduce mypy with fixes for AssertionError on publish and missing report URL on connector test commit status.            |
| 2.14.2  | [#33954](https://github.com/airbytehq/airbyte/pull/33954)  | Revert mypy changes                                                                                                          |
| 2.14.1  | [#33956](https://github.com/airbytehq/airbyte/pull/33956)  | Exclude pnpm lock files from auto-formatting                                                                                 |
| 2.14.0  | [#33941](https://github.com/airbytehq/airbyte/pull/33941)  | Enable in-connector normalization in destination-postgres                                                                    |
| 2.13.1  | [#33920](https://github.com/airbytehq/airbyte/pull/33920)  | Report different sentry environments                                                                                         |
| 2.13.0  | [#33784](https://github.com/airbytehq/airbyte/pull/33784)  | Make `airbyte-ci test` able to run any poetry command                                                                        |
| 2.12.0  | [#33313](https://github.com/airbytehq/airbyte/pull/33313)  | Add upgrade CDK command                                                                                                      |
| 2.11.0  | [#32188](https://github.com/airbytehq/airbyte/pull/32188)  | Add -x option to connector test to allow for skipping steps                                                                  |
| 2.10.12 | [#33419](https://github.com/airbytehq/airbyte/pull/33419)  | Make ClickPipelineContext handle dagger logging.                                                                             |
| 2.10.11 | [#33497](https://github.com/airbytehq/airbyte/pull/33497)  | Consider nested .gitignore rules in format.                                                                                  |
| 2.10.10 | [#33449](https://github.com/airbytehq/airbyte/pull/33449)  | Add generated metadata models to the default format ignore list.                                                             |
| 2.10.9  | [#33370](https://github.com/airbytehq/airbyte/pull/33370)  | Fix bug that broke airbyte-ci test                                                                                           |
| 2.10.8  | [#33249](https://github.com/airbytehq/airbyte/pull/33249)  | Exclude git ignored files from formatting.                                                                                   |
| 2.10.7  | [#33248](https://github.com/airbytehq/airbyte/pull/33248)  | Fix bug which broke airbyte-ci connectors tests when optional DockerHub credentials env vars are not set.                    |
| 2.10.6  | [#33170](https://github.com/airbytehq/airbyte/pull/33170)  | Remove Dagger logs from console output of `format`.                                                                          |
| 2.10.5  | [#33097](https://github.com/airbytehq/airbyte/pull/33097)  | Improve `format` performances, exit with 1 status code when `fix` changes files.                                             |
| 2.10.4  | [#33206](https://github.com/airbytehq/airbyte/pull/33206)  | Add "-y/--yes" Flag to allow preconfirmation of prompts                                                                      |
| 2.10.3  | [#33080](https://github.com/airbytehq/airbyte/pull/33080)  | Fix update failing due to SSL error on install.                                                                              |
| 2.10.2  | [#33008](https://github.com/airbytehq/airbyte/pull/33008)  | Fix local `connector build`.                                                                                                 |
| 2.10.1  | [#32928](https://github.com/airbytehq/airbyte/pull/32928)  | Fix BuildConnectorImages constructor.                                                                                        |
| 2.10.0  | [#32819](https://github.com/airbytehq/airbyte/pull/32819)  | Add `--tag` option to connector build.                                                                                       |
| 2.9.0   | [#32816](https://github.com/airbytehq/airbyte/pull/32816)  | Add `--architecture` option to connector build.                                                                              |
| 2.8.1   | [#32999](https://github.com/airbytehq/airbyte/pull/32999)  | Improve Java code formatting speed                                                                                           |
| 2.8.0   | [#31930](https://github.com/airbytehq/airbyte/pull/31930)  | Move pipx install to `airbyte-ci-dev`, and add auto-update feature targeting binary                                          |
| 2.7.3   | [#32847](https://github.com/airbytehq/airbyte/pull/32847)  | Improve --modified behaviour for pull requests.                                                                              |
| 2.7.2   | [#32839](https://github.com/airbytehq/airbyte/pull/32839)  | Revert changes in v2.7.1.                                                                                                    |
| 2.7.1   | [#32806](https://github.com/airbytehq/airbyte/pull/32806)  | Improve --modified behaviour for pull requests.                                                                              |
| 2.7.0   | [#31930](https://github.com/airbytehq/airbyte/pull/31930)  | Merge airbyte-ci-internal into airbyte-ci                                                                                    |
| 2.6.0   | [#31831](https://github.com/airbytehq/airbyte/pull/31831)  | Add `airbyte-ci format` commands, remove connector-specific formatting check                                                 |
| 2.5.9   | [#32427](https://github.com/airbytehq/airbyte/pull/32427)  | Re-enable caching for source-postgres                                                                                        |
| 2.5.8   | [#32402](https://github.com/airbytehq/airbyte/pull/32402)  | Set Dagger Cloud token for airbyters only                                                                                    |
| 2.5.7   | [#31628](https://github.com/airbytehq/airbyte/pull/31628)  | Add ClickPipelineContext class                                                                                               |
| 2.5.6   | [#32139](https://github.com/airbytehq/airbyte/pull/32139)  | Test coverage report on Python connector UnitTest.                                                                           |
| 2.5.5   | [#32114](https://github.com/airbytehq/airbyte/pull/32114)  | Create cache mount for `/var/lib/docker` to store images in `dind` context.                                                  |
| 2.5.4   | [#32090](https://github.com/airbytehq/airbyte/pull/32090)  | Do not cache `docker login`.                                                                                                 |
| 2.5.3   | [#31974](https://github.com/airbytehq/airbyte/pull/31974)  | Fix latest CDK install and pip cache mount on connector install.                                                             |
| 2.5.2   | [#31871](https://github.com/airbytehq/airbyte/pull/31871)  | Deactivate PR comments, add HTML report links to the PR status when its ready.                                               |
| 2.5.1   | [#31774](https://github.com/airbytehq/airbyte/pull/31774)  | Add a docker configuration check on `airbyte-ci` startup.                                                                    |
| 2.5.0   | [#31766](https://github.com/airbytehq/airbyte/pull/31766)  | Support local connectors secrets.                                                                                            |
| 2.4.0   | [#31716](https://github.com/airbytehq/airbyte/pull/31716)  | Enable pre-release publish with local CDK.                                                                                   |
| 2.3.1   | [#31748](https://github.com/airbytehq/airbyte/pull/31748)  | Use AsyncClick library instead of base Click.                                                                                |
| 2.3.0   | [#31699](https://github.com/airbytehq/airbyte/pull/31699)  | Support optional concurrent CAT execution.                                                                                   |
| 2.2.6   | [#31752](https://github.com/airbytehq/airbyte/pull/31752)  | Only authenticate when secrets are available.                                                                                |
| 2.2.5   | [#31718](https://github.com/airbytehq/airbyte/pull/31718)  | Authenticate the sidecar docker daemon to DockerHub.                                                                         |
| 2.2.4   | [#31535](https://github.com/airbytehq/airbyte/pull/31535)  | Improve gradle caching when building java connectors.                                                                        |
| 2.2.3   | [#31688](https://github.com/airbytehq/airbyte/pull/31688)  | Fix failing `CheckBaseImageUse` step when not running on PR.                                                                 |
| 2.2.2   | [#31659](https://github.com/airbytehq/airbyte/pull/31659)  | Support builds on x86_64 platform                                                                                            |
| 2.2.1   | [#31653](https://github.com/airbytehq/airbyte/pull/31653)  | Fix CheckBaseImageIsUsed failing on non certified connectors.                                                                |
| 2.2.0   | [#30527](https://github.com/airbytehq/airbyte/pull/30527)  | Add a new check for python connectors to make sure certified connectors use our base image.                                  |
| 2.1.1   | [#31488](https://github.com/airbytehq/airbyte/pull/31488)  | Improve `airbyte-ci` start time with Click Lazy load                                                                         |
| 2.1.0   | [#31412](https://github.com/airbytehq/airbyte/pull/31412)  | Run airbyte-ci from any where in airbyte project                                                                             |
| 2.0.4   | [#31487](https://github.com/airbytehq/airbyte/pull/31487)  | Allow for third party connector selections                                                                                   |
| 2.0.3   | [#31525](https://github.com/airbytehq/airbyte/pull/31525)  | Refactor folder structure                                                                                                    |
| 2.0.2   | [#31533](https://github.com/airbytehq/airbyte/pull/31533)  | Pip cache volume by python version.                                                                                          |
| 2.0.1   | [#31545](https://github.com/airbytehq/airbyte/pull/31545)  | Reword the changelog entry when using `migrate-to-base-image`.                                                               |
| 2.0.0   | [#31424](https://github.com/airbytehq/airbyte/pull/31424)  | Remove `airbyte-ci connectors format` command.                                                                               |
| 1.9.4   | [#31478](https://github.com/airbytehq/airbyte/pull/31478)  | Fix running tests for connector-ops package.                                                                                 |
| 1.9.3   | [#31457](https://github.com/airbytehq/airbyte/pull/31457)  | Improve the connector documentation for connectors migrated to our base image.                                               |
| 1.9.2   | [#31426](https://github.com/airbytehq/airbyte/pull/31426)  | Concurrent execution of java connectors tests.                                                                               |
| 1.9.1   | [#31455](https://github.com/airbytehq/airbyte/pull/31455)  | Fix `None` docker credentials on publish.                                                                                    |
| 1.9.0   | [#30520](https://github.com/airbytehq/airbyte/pull/30520)  | New commands: `bump-version`, `upgrade_base_image`, `migrate-to-base-image`.                                                 |
| 1.8.0   | [#30520](https://github.com/airbytehq/airbyte/pull/30520)  | New commands: `bump-version`, `upgrade_base_image`, `migrate-to-base-image`.                                                 |
| 1.7.2   | [#31343](https://github.com/airbytehq/airbyte/pull/31343)  | Bind Pytest integration tests to a dockerhost.                                                                               |
| 1.7.1   | [#31332](https://github.com/airbytehq/airbyte/pull/31332)  | Disable Gradle step caching on source-postgres.                                                                              |
| 1.7.0   | [#30526](https://github.com/airbytehq/airbyte/pull/30526)  | Implement pre/post install hooks support.                                                                                    |
| 1.6.0   | [#30474](https://github.com/airbytehq/airbyte/pull/30474)  | Test connector inside their containers.                                                                                      |
| 1.5.1   | [#31227](https://github.com/airbytehq/airbyte/pull/31227)  | Use python 3.11 in amazoncorretto-bazed gradle containers, run 'test' gradle task instead of 'check'.                        |
| 1.5.0   | [#30456](https://github.com/airbytehq/airbyte/pull/30456)  | Start building Python connectors using our base images.                                                                      |
| 1.4.6   | [ #31087](https://github.com/airbytehq/airbyte/pull/31087) | Throw error if airbyte-ci tools is out of date                                                                               |
| 1.4.5   | [#31133](https://github.com/airbytehq/airbyte/pull/31133)  | Fix bug when building containers using `with_integration_base_java_and_normalization`.                                       |
| 1.4.4   | [#30743](https://github.com/airbytehq/airbyte/pull/30743)  | Add `--disable-report-auto-open` and `--use-host-gradle-dist-tar` to allow gradle integration.                               |
| 1.4.3   | [#30595](https://github.com/airbytehq/airbyte/pull/30595)  | Add --version and version check                                                                                              |
| 1.4.2   | [#30595](https://github.com/airbytehq/airbyte/pull/30595)  | Remove directory name requirement                                                                                            |
| 1.4.1   | [#30595](https://github.com/airbytehq/airbyte/pull/30595)  | Load base migration guide into QA Test container for strict encrypt variants                                                 |
| 1.4.0   | [#30330](https://github.com/airbytehq/airbyte/pull/30330)  | Add support for pyproject.toml as the prefered entry point for a connector package                                           |
| 1.3.0   | [#30461](https://github.com/airbytehq/airbyte/pull/30461)  | Add `--use-local-cdk` flag to all connectors commands                                                                        |
| 1.2.3   | [#30477](https://github.com/airbytehq/airbyte/pull/30477)  | Fix a test regression introduced the previous version.                                                                       |
| 1.2.2   | [#30438](https://github.com/airbytehq/airbyte/pull/30438)  | Add workaround to always stream logs properly with --is-local.                                                               |
| 1.2.1   | [#30384](https://github.com/airbytehq/airbyte/pull/30384)  | Java connector test performance fixes.                                                                                       |
| 1.2.0   | [#30330](https://github.com/airbytehq/airbyte/pull/30330)  | Add `--metadata-query` option to connectors command                                                                          |
| 1.1.3   | [#30314](https://github.com/airbytehq/airbyte/pull/30314)  | Stop patching gradle files to make them work with airbyte-ci.                                                                |
| 1.1.2   | [#30279](https://github.com/airbytehq/airbyte/pull/30279)  | Fix correctness issues in layer caching by making atomic execution groupings                                                 |
| 1.1.1   | [#30252](https://github.com/airbytehq/airbyte/pull/30252)  | Fix redundancies and broken logic in GradleTask, to speed up the CI runs.                                                    |
| 1.1.0   | [#29509](https://github.com/airbytehq/airbyte/pull/29509)  | Refactor the airbyte-ci test command to run tests on any poetry package.                                                     |
| 1.0.0   | [#28000](https://github.com/airbytehq/airbyte/pull/29232)  | Remove release stages in favor of support level from airbyte-ci.                                                             |
| 0.5.0   | [#28000](https://github.com/airbytehq/airbyte/pull/28000)  | Run connector acceptance tests with dagger-in-dagger.                                                                        |
| 0.4.7   | [#29156](https://github.com/airbytehq/airbyte/pull/29156)  | Improve how we check existence of requirement.txt or setup.py file to not raise early pip install errors.                    |
| 0.4.6   | [#28729](https://github.com/airbytehq/airbyte/pull/28729)  | Use keyword args instead of positional argument for optional paramater in Dagger's API                                       |
| 0.4.5   | [#29034](https://github.com/airbytehq/airbyte/pull/29034)  | Disable Dagger terminal UI when running publish.                                                                             |
| 0.4.4   | [#29064](https://github.com/airbytehq/airbyte/pull/29064)  | Make connector modified files a frozen set.                                                                                  |
| 0.4.3   | [#29033](https://github.com/airbytehq/airbyte/pull/29033)  | Disable dependency scanning for Java connectors.                                                                             |
| 0.4.2   | [#29030](https://github.com/airbytehq/airbyte/pull/29030)  | Make report path always have the same prefix: `airbyte-ci/`.                                                                 |
| 0.4.1   | [#28855](https://github.com/airbytehq/airbyte/pull/28855)  | Improve the selected connectors detection for connectors commands.                                                           |
| 0.4.0   | [#28947](https://github.com/airbytehq/airbyte/pull/28947)  | Show Dagger Cloud run URLs in CI                                                                                             |
| 0.3.2   | [#28789](https://github.com/airbytehq/airbyte/pull/28789)  | Do not consider empty reports as successfull.                                                                                |
| 0.3.1   | [#28938](https://github.com/airbytehq/airbyte/pull/28938)  | Handle 5 status code on MetadataUpload as skipped                                                                            |
| 0.3.0   | [#28869](https://github.com/airbytehq/airbyte/pull/28869)  | Enable the Dagger terminal UI on local `airbyte-ci` execution                                                                |
| 0.2.3   | [#28907](https://github.com/airbytehq/airbyte/pull/28907)  | Make dagger-in-dagger work for `airbyte-ci tests` command                                                                    |
| 0.2.2   | [#28897](https://github.com/airbytehq/airbyte/pull/28897)  | Sentry: Ignore error logs without exceptions from reporting                                                                  |
| 0.2.1   | [#28767](https://github.com/airbytehq/airbyte/pull/28767)  | Improve pytest step result evaluation to prevent false negative/positive.                                                    |
| 0.2.0   | [#28857](https://github.com/airbytehq/airbyte/pull/28857)  | Add the `airbyte-ci tests` command to run the test suite on any `airbyte-ci` poetry package.                                 |
| 0.1.1   | [#28858](https://github.com/airbytehq/airbyte/pull/28858)  | Increase the max duration of Connector Package install to 20mn.                                                              |
| 0.1.0   |                                                            | Alpha version not in production yet. All the commands described in this doc are available.                                   |

## More info

This project is owned by the Connectors Operations team. We share project updates and remaining
stories before its release to production in this
[EPIC](https://github.com/airbytehq/airbyte/issues/24403).

# Troubleshooting

## Commands

### `make tools.airbyte-ci.check`

This command checks if the `airbyte-ci` command is appropriately installed.

### `make tools.airbyte-ci.clean`

This command removes the `airbyte-ci` command from your system.

## Common issues

### `airbyte-ci` is not found

If you get the following error when running `airbyte-ci`:

```bash
$ airbyte-ci
zsh: command not found: airbyte-ci
```

It means that the `airbyte-ci` command is not in your PATH.

Try running

```bash
make make tools.airbyte-ci.check
```

For some hints on how to fix this.

But when in doubt it can be best to run

```bash
make tools.airbyte-ci.clean
```

Then reinstall the CLI with

```bash
make tools.airbyte-ci.install
```

## Development

### `airbyte-ci` is not found

To fix this, you can either:

- Ensure that airbyte-ci is installed with pipx. Run `pipx list` to check if airbyte-ci is
  installed.
- Run `pipx ensurepath` to add the pipx binary directory to your PATH.
- Add the pipx binary directory to your PATH manually. The pipx binary directory is usually
  `~/.local/bin`.

### python3.10 not found

If you get the following error when running
`pipx install --editable --force --python=python3.10 airbyte-ci/connectors/pipelines/`:

```bash
$ pipx install --editable --force --python=python3.10 airbyte-ci/connectors/pipelines/
Error: Python 3.10 not found on your system.
```

It means that you don't have Python 3.10 installed on your system.

To fix this, you can either:

- Install Python 3.10 with pyenv. Run `pyenv install 3.10` to install the latest Python version.
- Install Python 3.10 with your system package manager. For instance, on Ubuntu you can run
  `sudo apt install python3.10`.
- Ensure that Python 3.10 is in your PATH. Run `which python3.10` to check if Python 3.10 is
  installed and in your PATH.

### Any type of pipeline failure

First you should check that the version of the CLI you are using is the latest one. You can check
the version of the CLI with the `--version` option:

```bash
$ airbyte-ci --version
airbyte-ci, version 0.1.0
```

and compare it with the version in the pyproject.toml file:

```bash
$ cat airbyte-ci/connectors/pipelines/pyproject.toml | grep version
```

If you get any type of pipeline failure, you can run the pipeline with the `--show-dagger-logs`
option to get more information about the failure.

```bash
$ airbyte-ci --show-dagger-logs connectors --name=source-pokeapi test
```

and when in doubt, you can reinstall the CLI with the `--force` option:

```bash
$ pipx reinstall pipelines --force
```<|MERGE_RESOLUTION|>--- conflicted
+++ resolved
@@ -843,14 +843,11 @@
 
 | Version | PR                                                         | Description                                                                                                                  |
 | ------- | ---------------------------------------------------------- |------------------------------------------------------------------------------------------------------------------------------|
-<<<<<<< HEAD
-| 4.34.3  | [#42584](https://github.com/airbytehq/airbyte/pull/42584)  | Mount connector directory to metadata validation                                                                                         |
-=======
+| 4.35.4  | [#42584](https://github.com/airbytehq/airbyte/pull/42584)  | Mount connector directory to metadata validation                                                                                         |
 | 4.35.3  | [#45393](https://github.com/airbytehq/airbyte/pull/45393)  | Resolve symlinks in `SimpleDockerStep`.                                                                        |
 | 4.35.2  | [#45360](https://github.com/airbytehq/airbyte/pull/45360)  | Updated dependencies.                                                                                                        |
 | 4.35.1  | [#45160](https://github.com/airbytehq/airbyte/pull/45160)  | Remove deps.toml dependency for java connectors.                                                                             |
 | 4.35.0  | [#44879](https://github.com/airbytehq/airbyte/pull/44879)  | Mount `components.py` when building manifest-only connector image                                                            |
->>>>>>> 647a3e82
 | 4.34.2  | [#44786](https://github.com/airbytehq/airbyte/pull/44786)  | Pre-emptively skip archived connectors when searching for modified files                                                     |
 | 4.34.1  | [#44557](https://github.com/airbytehq/airbyte/pull/44557)  | Conditionally propagate parameters in manifest-only migration                                                                |
 | 4.34.0  | [#44551](https://github.com/airbytehq/airbyte/pull/44551)  | `connectors publish` do not push the `latest` tag when the current version is a release candidate.                           |
