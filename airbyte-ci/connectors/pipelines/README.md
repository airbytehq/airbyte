--- conflicted
+++ resolved
@@ -609,11 +609,8 @@
 
 | Version | PR                                                         | Description                                                                                                                |
 | ------- | ---------------------------------------------------------- | -------------------------------------------------------------------------------------------------------------------------- |
-<<<<<<< HEAD
-| 3.9.0   | [#34316](https://github.com/airbytehq/airbyte/pull/34316)  | Allow configuration of python registry URL via environment variable.                                                       |
-=======
+| 3.9.0   | [#34606](https://github.com/airbytehq/airbyte/pull/34606)  | Allow configuration of python registry URL via environment variable.                                                       |
 | 3.8.1   | [#34607](https://github.com/airbytehq/airbyte/pull/34607)  | Improve gradle dependency cache volume protection.                                                                         |
->>>>>>> b37efe9c
 | 3.8.0   | [#34316](https://github.com/airbytehq/airbyte/pull/34316)  | Expose Dagger engine image name in `--ci-requirements` and add `--ci-requirements` to the `airbyte-ci` root command group. |
 | 3.7.3   | [#34560](https://github.com/airbytehq/airbyte/pull/34560)  | Simplify Gradle task execution framework by removing local maven repo support.                                             |
 | 3.7.2   | [#34555](https://github.com/airbytehq/airbyte/pull/34555)  | Override secret masking in some very specific special cases.                                                               |
