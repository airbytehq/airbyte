--- conflicted
+++ resolved
@@ -652,12 +652,8 @@
 
 | Version | PR                                                         | Description                                                                                                                |
 | ------- | ---------------------------------------------------------- | -------------------------------------------------------------------------------------------------------------------------- |
-<<<<<<< HEAD
 | 4.6.2   | [#36220](https://github.com/airbytehq/airbyte/pull/36220)  | Allow using `migrate-to-base-image` without PULL_REQUEST_NUMBER                                                            |
-| 4.6.1   | [#0](https://github.com/airbytehq/airbyte/pull/0)          | Fix `ValueError` related to PR number in migrate-to-poetry                                                                 |
-=======
 | 4.6.1   | [#36319](https://github.com/airbytehq/airbyte/pull/36319)  | Fix `ValueError` related to PR number in migrate-to-poetry                                                                 |
->>>>>>> 3716a380
 | 4.6.0   | [#35583](https://github.com/airbytehq/airbyte/pull/35583)  | Implement the `airbyte-ci connectors migrate-to-poetry` command.                                                           |
 | 4.5.4   | [#36206](https://github.com/airbytehq/airbyte/pull/36206)  | Revert poetry cache removal during nightly builds                                                                          |
 | 4.5.3   | [#34586](https://github.com/airbytehq/airbyte/pull/34586)  | Extract connector changelog modification logic into its own class                                                          |
