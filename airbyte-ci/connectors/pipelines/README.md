--- conflicted
+++ resolved
@@ -854,15 +854,11 @@
 
 | Version | PR                                                         | Description                                                                                                                  |
 | ------- | ---------------------------------------------------------- | ---------------------------------------------------------------------------------------------------------------------------- |
-<<<<<<< HEAD
 | 4.46.0  | [#48790](https://github.com/airbytehq/airbyte/pull/48790)  | Add unit tests step for manifest-only connectors                                                                             |
-| 4.45.0  | [#48866](https://github.com/airbytehq/airbyte/pull/48866)  | Adds `--rc` option to `bump-version` command                                                   |
-=======
-| 4.45.3  | [#48927](https://github.com/airbytehq/airbyte/pull/48927)      | Fix bug in determine_changelog_entry_comment                                                                                 |
+| 4.45.3  | [#48927](https://github.com/airbytehq/airbyte/pull/48927)      | Fix bug in determine_changelog_entry_comment                                                                             |
 | 4.45.2  | [#48868](https://github.com/airbytehq/airbyte/pull/48868)  | Fix ownership issues while using `--use-local-cdk`                                                                           |
 | 4.45.1  | [#48872](https://github.com/airbytehq/airbyte/pull/48872)  | Make the `connectors list` command write its output to a JSON file.                                                          |
 | 4.45.0  | [#48866](https://github.com/airbytehq/airbyte/pull/48866)  | Adds `--rc` option to `bump-version` command                                                                                 |
->>>>>>> 61c57771
 | 4.44.2  | [#48725](https://github.com/airbytehq/airbyte/pull/48725)  | up-to-date: specific changelog comment for base image upgrade to rootless.                                                   |
 | 4.44.1  | [#48836](https://github.com/airbytehq/airbyte/pull/48836)  | Manifest-only connector build: give ownership of copied file to the current user.                                            |
 | 4.44.0  | [#48818](https://github.com/airbytehq/airbyte/pull/48818)  | Use local CDK or CDK ref for manifest only connector build.                                                                  |
