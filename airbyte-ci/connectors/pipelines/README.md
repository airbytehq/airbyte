# Airbyte CI CLI

## What is it?

`airbyte-ci` is a command line interface to run CI/CD pipelines.
The goal of this CLI is to offer developers a tool to run these pipelines locally and in a CI context with the same guarantee.
It can prevent unnecessary commit -> push cycles developers typically go through when they when to test their changes against a remote CI.
This is made possible thanks to the use of [Dagger](https://dagger.io), a CI/CD engine relying on Docker Buildkit to provide reproducible builds.
Our pipeline are declared with Python code, the main entrypoint is [here](https://github.com/airbytehq/airbyte/blob/master/airbyte-ci/connector_ops/connector_ops/pipelines/commands/airbyte_ci.py).
This documentation should be helpful for both local and CI use of the CLI. We indeed [power connector testing in the CI with this CLI](https://github.com/airbytehq/airbyte/blob/master/.github/workflows/connector_integration_test_single_dagger.yml#L78).

## How to install

### Requirements

- A running Docker engine with version >= 20.10.23

## Install or Update

The recommended way to install `airbyte-ci` is using the [Makefile](../../../Makefile).

```sh
# from the root of the airbyte repository
make tools.airbyte-ci.install
```

### Setting up connector secrets access

If you plan to use Airbyte CI to run CAT (Connector Acceptance Tests), we recommend setting up GSM
access so that Airbyte CI can pull remote secrets from GSM. For setup instructions, see the
CI Credentials package (which Airbyte CI uses under the hood) README's
[Get GSM Access](https://github.com/airbytehq/airbyte/blob/master/airbyte-ci/connectors/ci_credentials/README.md#get-gsm-access)
instructions.

### Updating the airbyte-ci tool

To reinstall airbyte-ci, run the following command:

```sh
airbyte-ci update
```

or if that fails, you can reinstall it with the following command:

```sh
# from the root of the airbyte repository
make tools.airbyte-ci.install
```

## Checking the airbyte-ci install

To check that airbyte-ci is installed correctly, run the following command:

```sh
make tools.airbyte-ci.check
```

## Cleaning the airbyte-ci install

To clean the airbyte-ci install, run the following command:

```sh
make tools.airbyte-ci.clean
```

## Installation for development

#### Pre-requisites

- Poetry >= 1.1.8
- Python >= 3.10

#### Installation

If you are developing on pipelines, we recommend installing airbyte-ci with poetry:

```bash
cd airbyte-ci/connectors/pipelines/
poetry install
poetry shell
cd ../../
```

**Alternatively**, you can install airbyte-ci with pipx so that the entrypoint is available in your PATH:

```bash
make tools.airbyte-ci.install
```

However, this will not automatically install the dependencies for the local dependencies of airbyte-ci, or respect the lockfile.

Its often best to use the `poetry` steps instead.

## Commands reference

At this point you can run `airbyte-ci` commands.

- [`airbyte-ci` command group](#airbyte-ci)
  - [Options](#options)
- [`connectors` command subgroup](#connectors-command-subgroup)
  - [Options](#options-1)
- [`connectors list` command](#connectors-list-command)
- [`connectors test` command](#connectors-test-command)
  - [Examples](#examples-)
  - [What it runs](#what-it-runs-)
- [`connectors build` command](#connectors-build-command)
  - [What it runs](#what-it-runs)
- [`connectors publish` command](#connectors-publish-command)
- [Examples](#examples)
- [Options](#options-2)
- [`connectors bump_version` command](#connectors-bump_version)
- [`connectors upgrade_cdk` command](#connectors-upgrade_cdk)
- [`connectors upgrade_base_image` command](#connectors-upgrade_base_image)
- [`connectors migrate_to_base_image` command](#connectors-migrate_to_base_image)
- [`format` command subgroup](#format-subgroup)
  - [`format check` command](#format-check-command)
  - [`format fix` command](#format-fix-command)
- [`metadata` command subgroup](#metadata-command-subgroup)
- [`metadata validate` command](#metadata-validate-command)
  - [Example](#example)
  - [Options](#options-3)
- [`metadata upload` command](#metadata-upload-command)
  - [Example](#example-1)
  - [Options](#options-4)
- [`metadata deploy orchestrator` command](#metadata-deploy-orchestrator-command)
  - [Example](#example-2)
  - [What it runs](#what-it-runs--1)
- [`metadata test lib` command](#metadata-test-lib-command)
  - [Example](#example-3)
- [`metadata test orchestrator` command](#metadata-test-orchestrator-command)
  - [Example](#example-4)
- [`tests` command](#test-command)
  - [Example](#example-5)

### <a id="airbyte-ci-command-group"></a>`airbyte-ci` command group

**The main command group option has sensible defaults. In local use cases you're not likely to pass options to the `airbyte-ci` command group.**

#### Options

| Option                                         | Default value                   | Mapped environment variable   | Description                                                                                 |
| ---------------------------------------------- | ------------------------------- | ----------------------------- | ------------------------------------------------------------------------------------------- |
| `--yes/--y`                                    | False                           |                               | Agrees to all prompts.                                                                      |
| `--yes-auto-update`                            | False                           |                               | Agrees to the auto update prompts.                                                          |
| `--enable-update-check/--disable-update-check` | True                            |                               | Turns on the update check feature                                                           |
| `--enable-dagger-run/--disable-dagger-run`     | `--enable-dagger-run`           |                               | Disables the Dagger terminal UI.                                                            |
| `--is-local/--is-ci`                           | `--is-local`                    |                               | Determines the environment in which the CLI runs: local environment or CI environment.      |
| `--git-branch`                                 | The checked out git branch name | `CI_GIT_BRANCH`               | The git branch on which the pipelines will run.                                             |
| `--git-revision`                               | The current branch head         | `CI_GIT_REVISION`             | The commit hash on which the pipelines will run.                                            |
| `--diffed-branch`                              | `origin/master`                 |                               | Branch to which the git diff will happen to detect new or modified files.                   |
| `--gha-workflow-run-id`                        |                                 |                               | GHA CI only - The run id of the GitHub action workflow                                      |
| `--ci-context`                                 | `manual`                        |                               | The current CI context: `manual` for manual run, `pull_request`, `nightly_builds`, `master` |
| `--pipeline-start-timestamp`                   | Current epoch time              | `CI_PIPELINE_START_TIMESTAMP` | Start time of the pipeline as epoch time. Used for pipeline run duration computation.       |
| `--show-dagger-logs/--hide-dagger-logs`        | `--hide-dagger-logs`            |                               | Flag to show or hide the dagger logs.                                                       |


### <a id="connectors-command-subgroup"></a>`connectors` command subgroup

Available commands:

- `airbyte-ci connectors test`: Run tests for one or multiple connectors.
- `airbyte-ci connectors build`: Build docker images for one or multiple connectors.
- `airbyte-ci connectors publish`: Publish a connector to Airbyte's DockerHub.

#### Options

| Option                                                         | Multiple | Default value                    | Mapped Environment Variable | Description                                                                                                                                                                                                                                                                                                                                                                                                                                                                               |
| -------------------------------------------------------------- | -------- | -------------------------------- | --------------------------- | ----------------------------------------------------------------------------------------------------------------------------------------------------------------------------------------------------------------------------------------------------------------------------------------------------------------------------------------------------------------------------------------------------------------------------------------------------------------------------------------- |
| `--use-remote-secrets/--use-local-secrets`                     | False    |                                  |                             | If --use-remote-secrets, connectors configuration will be pulled from Google Secret Manager. Requires the `GCP_GSM_CREDENTIALS` environment variable to be set with a service account with permission to read GSM secrets. If --use-local-secrets the connector configuration will be read from the local connector `secrets` folder. If this flag is not used and a `GCP_GSM_CREDENTIALS` environment variable is set remote secrets will be used, local secrets will be used otherwise. |
| `--name`                                                       | True     |                                  |                             | Select a specific connector for which the pipeline will run. Can be used multiple times to select multiple connectors. The expected name is the connector technical name. e.g. `source-pokeapi`                                                                                                                                                                                                                                                                                           |
| `--support-level`                                              | True     |                                  |                             | Select connectors with a specific support level: `community`, `certified`. Can be used multiple times to select multiple support levels.                                                                                                                                                                                                                                                                                                                                                  |
| `--metadata-query`                                             | False    |                                  |                             | Filter connectors by the `data` field in the metadata file using a [simpleeval](https://github.com/danthedeckie/simpleeval) query. e.g. 'data.ab_internal.ql == 200'                                                                                                                                                                                                                                                                                                                      |
| `--use-local-cdk`                                              | False    | False                            |                             | Build with the airbyte-cdk from the local repository. " "This is useful for testing changes to the CDK.                                                                                                                                                                                                                                                                                                                                                                                   |
| `--language`                                                   | True     |                                  |                             | Select connectors with a specific language: `python`, `low-code`, `java`. Can be used multiple times to select multiple languages.                                                                                                                                                                                                                                                                                                                                                        |
| `--modified`                                                   | False    | False                            |                             | Run the pipeline on only the modified connectors on the branch or previous commit (depends on the pipeline implementation).                                                                                                                                                                                                                                                                                                                                                               |
| `--concurrency`                                                | False    | 5                                |                             | Control the number of connector pipelines that can run in parallel. Useful to speed up pipelines or control their resource usage.                                                                                                                                                                                                                                                                                                                                                         |
| `--metadata-change-only/--not-metadata-change-only`            | False    | `--not-metadata-change-only`     |                             | Only run the pipeline on connectors with changes on their metadata.yaml file.                                                                                                                                                                                                                                                                                                                                                                                                             |
| `--enable-dependency-scanning / --disable-dependency-scanning` | False    | ` --disable-dependency-scanning` |                             | When enabled the dependency scanning will be performed to detect the connectors to select according to a dependency change.                                                                                                                                                                                                                                                                                                                                                               |
| `--docker-hub-username`                                        |          |                                  | DOCKER_HUB_USERNAME         | Your username to connect to DockerHub. Required for the publish subcommand.                                                                                                                                                                                                                                                                                                                                                                                                               |
| `--docker-hub-password`                                        |          |                                  | DOCKER_HUB_PASSWORD         | Your password to connect to DockerHub. Required for the publish subcommand.                                                                                                                                                                                                                                                                                                                                                                                                               |

### <a id="connectors-list-command"></a>`connectors list` command

Retrieve the list of connectors satisfying the provided filters.

#### Examples

List all connectors:

`airbyte-ci connectors list`

List certified connectors:

`airbyte-ci connectors --support-level=certified list`

List connectors changed on the current branch:

`airbyte-ci connectors --modified list`

List connectors with a specific language:

`airbyte-ci connectors --language=python list`

List connectors with multiple filters:

`airbyte-ci connectors --language=low-code --support-level=certified list`

### <a id="connectors-test-command"></a>`connectors test` command

Run a test pipeline for one or multiple connectors.

#### Examples

Test a single connector:
`airbyte-ci connectors --name=source-pokeapi test`

Test multiple connectors:
`airbyte-ci connectors --name=source-pokeapi --name=source-bigquery test`

Test certified connectors:
`airbyte-ci connectors --support-level=certified test`

Test connectors changed on the current branch:
`airbyte-ci connectors --modified test`

Run acceptance test only on the modified connectors, just run its full refresh tests:
`airbyte-ci connectors --modified test --only-step="acceptance" --acceptance.-k=test_full_refresh`

#### What it runs

```mermaid
flowchart TD
    entrypoint[[For each selected connector]]
    subgraph static ["Static code analysis"]
      qa[Run QA checks]
      sem["Check version follows semantic versionning"]
      incr["Check version is incremented"]
      metadata_validation["Run metadata validation on metadata.yaml"]
      sem --> incr
    end
    subgraph tests ["Tests"]
        build[Build connector docker image]
        unit[Run unit tests]
        integration[Run integration tests]
        cat[Run connector acceptance tests]
        secret[Load connector configuration]

        unit-->secret
        unit-->build
        secret-->integration
        secret-->cat
        build-->integration
        build-->cat
    end
    entrypoint-->static
    entrypoint-->tests
    report["Build test report"]
    tests-->report
    static-->report
```

#### Options

| Option                                                  | Multiple | Default value | Description                                                                                                                                                                                              |
| ------------------------------------------------------- | -------- | ------------- | -------------------------------------------------------------------------------------------------------------------------------------------------------------------------------------------------------- |
| `--skip-step/-x`                                        | True     |               | Skip steps by id e.g. `-x unit -x acceptance`                                                                                                                                                            |
| `--only-step/-k`                                        | True     |               | Only run specific steps by id e.g. `-k unit -k acceptance`                                                                                                                                               |
| `--fail-fast`                                           | False    | False         | Abort after any tests fail, rather than continuing to run additional tests. Use this setting to confirm a known bug is fixed (or not), or when you only require a pass/fail result.                      |
| `--code-tests-only`                                     | True     | False         | Skip any tests not directly related to code updates. For instance, metadata checks, version bump checks, changelog verification, etc. Use this setting to help focus on code quality during development. |
| `--concurrent-cat`                                      | False    | False         | Make CAT tests run concurrently using pytest-xdist. Be careful about source or destination API rate limits.                                                                                              |
| `--<step-id>.<extra-parameter>=<extra-parameter-value>` | True     |               | You can pass extra parameters for specific test steps. More details in the extra parameters section below                                                                                                |
| `--ci-requirements`                                     | False    |               |                                                                                                                                                                                                          | Output the CI requirements as a JSON payload. It is used to determine the CI runner to use.

Note:

- The above options are implemented for Java connectors but may not be available for Python connectors. If an option is not supported, the pipeline will not fail but instead the 'default' behavior will be executed.

#### Extra parameters
You can pass extra parameters to the following steps:
* `unit` 
* `integration` 
* `acceptance` 

This allows you to override the default parameters of these steps. 
For example, you can only run the `test_read` test of the acceptance test suite with:
`airbyte-ci connectors --name=source-pokeapi test --acceptance.-k=test_read`
Here the `-k` parameter is passed to the pytest command running acceptance tests.
Please keep in mind that the extra parameters are not validated by the CLI: if you pass an invalid parameter, you'll face a late failure during the pipeline execution.

### <a id="connectors-build-command"></a>`connectors build` command

Run a build pipeline for one or multiple connectors and export the built docker image to the local docker host.
It's mainly purposed for local use.

Build a single connector:
`airbyte-ci connectors --name=source-pokeapi build`

Build a single connector with a custom image tag:
`airbyte-ci connectors --name=source-pokeapi build --tag=my-custom-tag`

Build a single connector for multiple architectures:
`airbyte-ci connectors --name=source-pokeapi build --architecture=linux/amd64 --architecture=linux/arm64`

You will get:

- `airbyte/source-pokeapi:dev-linux-amd64`
- `airbyte/source-pokeapi:dev-linux-arm64`

Build multiple connectors:
`airbyte-ci connectors --name=source-pokeapi --name=source-bigquery build`

Build certified connectors:
`airbyte-ci connectors --support-level=certified build`

Build connectors changed on the current branch:
`airbyte-ci connectors --modified build`

#### What it runs

For Python and Low Code connectors:

```mermaid
flowchart TD
    arch(For each platform amd64/arm64)
    connector[Build connector image]
    load[Load to docker host with :dev tag, current platform]
    spec[Get spec]
    arch-->connector-->spec--"if success"-->load
```

For Java connectors:

```mermaid
flowchart TD
    arch(For each platform amd64/arm64)
    distTar[Gradle distTar task run]
    base[Build integration base]
    java_base[Build integration base Java]
    normalization[Build Normalization]
    connector[Build connector image]

    arch-->base-->java_base-->connector
    distTar-->connector
    normalization--"if supports normalization"-->connector

    load[Load to docker host with :dev tag]
    spec[Get spec]
    connector-->spec--"if success"-->load
```

### Options

| Option                | Multiple | Default value  | Description                                                          |
| --------------------- | -------- | -------------- | -------------------------------------------------------------------- |
| `--architecture`/`-a` | True     | Local platform | Defines for which architecture(s) the connector image will be built. |
| `--tag`               | False    | `dev`          | Image tag for the built image.                                       |

### <a id="connectors-publish-command"></a>`connectors publish` command

Run a publish pipeline for one or multiple connectors.
It's mainly purposed for CI use to release a connector update.

### Examples

Publish all connectors modified in the head commit: `airbyte-ci connectors --modified publish`

### Options

| Option                               | Required | Default         | Mapped environment variable        | Description                                                                                                                                                                               |
| ------------------------------------ | -------- | --------------- | ---------------------------------- | ----------------------------------------------------------------------------------------------------------------------------------------------------------------------------------------- |
| `--pre-release/--main-release`       | False    | `--pre-release` |                                    | Whether to publish the pre-release or the main release version of a connector. Defaults to pre-release. For main release you have to set the credentials to interact with the GCS bucket. |
| `--spec-cache-gcs-credentials`       | False    |                 | `SPEC_CACHE_GCS_CREDENTIALS`       | The service account key to upload files to the GCS bucket hosting spec cache.                                                                                                             |
| `--spec-cache-bucket-name`           | False    |                 | `SPEC_CACHE_BUCKET_NAME`           | The name of the GCS bucket where specs will be cached.                                                                                                                                    |
| `--metadata-service-gcs-credentials` | False    |                 | `METADATA_SERVICE_GCS_CREDENTIALS` | The service account key to upload files to the GCS bucket hosting the metadata files.                                                                                                     |
| `--metadata-service-bucket-name`     | False    |                 | `METADATA_SERVICE_BUCKET_NAME`     | The name of the GCS bucket where metadata files will be uploaded.                                                                                                                         |
| `--slack-webhook`                    | False    |                 | `SLACK_WEBHOOK`                    | The Slack webhook URL to send notifications to.                                                                                                                                           |
| `--slack-channel`                    | False    |                 | `SLACK_CHANNEL`                    | The Slack channel name to send notifications to.                                                                                                                                          |
| `--ci-requirements`                  | False    |                 |                                    | Output the CI requirements as a JSON payload. It is used to determine the CI runner to use.                                                                                               |


I've added an empty "Default" column, and you can fill in the default values as needed.

#### What it runs

```mermaid
flowchart TD
    validate[Validate the metadata file]
    check[Check if the connector image already exists]
    build[Build the connector image for all platform variants]
    upload_spec[Upload connector spec to the spec cache bucket]
    push[Push the connector image from DockerHub, with platform variants]
    pull[Pull the connector image from DockerHub to check SPEC can be run and the image layers are healthy]
    upload_metadata[Upload its metadata file to the metadata service bucket]

    validate-->check-->build-->upload_spec-->push-->pull-->upload_metadata
```

### <a id="connectors-bump_version"></a>`connectors bump_version` command

Bump the version of the selected connectors.

### Examples

Bump source-openweather: `airbyte-ci connectors --name=source-openweather bump_version patch <pr-number> "<changelog-entry>"`

#### Arguments

| Argument              | Description                                                            |
| --------------------- | ---------------------------------------------------------------------- |
| `BUMP_TYPE`           | major, minor or patch                                                  |
| `PULL_REQUEST_NUMBER` | The GitHub pull request number, used in the changelog entry            |
| `CHANGELOG_ENTRY`     | The changelog entry that will get added to the connector documentation |

### <a id="connectors-upgrade_cdk"></a>`connectors upgrade_cdk` command

Upgrade the CDK version of the selected connectors by updating the dependency in the setup.py file.

### Examples

Upgrade for source-openweather: `airbyte-ci connectors --name=source-openweather upgrade_cdk <new-cdk-version>`

#### Arguments

| Argument      | Description                                             |
| ------------- | ------------------------------------------------------- |
| `CDK_VERSION` | CDK version to set (default to the most recent version) |

### <a id="connectors-upgrade_base_image"></a>`connectors upgrade_base_image` command

Modify the selected connector metadata to use the latest base image version.

### Examples

Upgrade the base image for source-openweather: `airbyte-ci connectors --name=source-openweather upgrade_base_image`

### Options

| Option                  | Required | Default | Mapped environment variable | Description                                                                                                     |
| ----------------------- | -------- | ------- | --------------------------- | --------------------------------------------------------------------------------------------------------------- |
| `--docker-hub-username` | True     |         | `DOCKER_HUB_USERNAME`       | Your username to connect to DockerHub. It's used to read the base image registry.                               |
| `--docker-hub-password` | True     |         | `DOCKER_HUB_PASSWORD`       | Your password to connect to DockerHub. It's used to read the base image registry.                               |
| `--set-if-not-exists`   | False    | True    |                             | Whether to set or not the baseImage metadata if no connectorBuildOptions is declared in the connector metadata. |

### <a id="connectors-migrate_to_base_image"></a>`connectors migrate_to_base_image` command

Make a connector using a Dockerfile migrate to the base image by:

- Removing its Dockerfile
- Updating its metadata to use the latest base image version
- Updating its documentation to explain the build process
- Bumping by a patch version

### Examples

Migrate source-openweather to use the base image: `airbyte-ci connectors --name=source-openweather migrate_to_base_image`

### Arguments

| Argument              | Description                                                 |
| --------------------- | ----------------------------------------------------------- |
| `PULL_REQUEST_NUMBER` | The GitHub pull request number, used in the changelog entry |

### <a id="format-subgroup"></a>`format` command subgroup

Available commands:

- `airbyte-ci format check all`
- `airbyte-ci format fix all`

### Options

| Option              | Required | Default | Mapped environment variable | Description                                                                                 |
| ------------------- | -------- | ------- | --------------------------- | ------------------------------------------------------------------------------------------- |
| `--quiet/-q`        | False    | False   |                             | Hide formatter execution details in reporting.                                              |
| `--ci-requirements` | False    |         |                             | Output the CI requirements as a JSON payload. It is used to determine the CI runner to use. |

### Examples

- Check for formatting errors in the repository: `airbyte-ci format check all`
- Fix formatting for only python files: `airbyte-ci format fix python`

### <a id="format-check-command"></a>`format check all` command

This command runs formatting checks, but does not format the code in place. It will exit 1 as soon as a failure is encountered. To fix errors, use `airbyte-ci format fix all`.

Running `airbyte-ci format check` will run checks on all different types of code. Run `airbyte-ci format check --help` for subcommands to check formatting for only certain types of files.

### <a id="format-fix-command"></a>`format fix all` command

This command runs formatting checks and reformats any code that would be reformatted, so it's recommended to stage changes you might have before running this command.

Running `airbyte-ci format fix all` will format all of the different types of code. Run `airbyte-ci format fix --help` for subcommands to format only certain types of files.

### <a id="poetry-subgroup"></a>`poetry` command subgroup

Available commands:

- `airbyte-ci poetry publish`

### Options

| Option           | Required | Default | Mapped environment variable | Description                                                    |
| ---------------- | -------- | ------- | --------------------------- | -------------------------------------------------------------- |
| `--package-path` | True     |         |                             | The path to the python package to execute a poetry command on. |

### Examples

- Publish a python package: `airbyte-ci poetry --package-path=path/to/package publish --publish-name=my-package --publish-version="1.2.3" --python-registry-token="..." --registry-url="http://host.docker.internal:8012/"`

### <a id="format-check-command"></a>`publish` command

This command publishes poetry packages (using `pyproject.toml`) or python packages (using `setup.py`) to a python registry.

For poetry packages, the package name and version can be taken from the `pyproject.toml` file or be specified as options.

#### Options

| Option                    | Required | Default                 | Mapped environment variable | Description                                                                                              |
| ------------------------- | -------- | ----------------------- | --------------------------- | -------------------------------------------------------------------------------------------------------- |
| `--publish-name`          | False    |                         |                             | The name of the package. Not required for poetry packages that define it in the `pyproject.toml` file    |
| `--publish-version`       | False    |                         |                             | The version of the package. Not required for poetry packages that define it in the `pyproject.toml` file |
| `--python-registry-token` | True     |                         | PYTHON_REGISTRY_TOKEN       | The API token to authenticate with the registry. For pypi, the `pypi-` prefix needs to be specified      |
| `--registry-url`          | False    | https://pypi.org/simple |                             | The python registry to publish to. Defaults to main pypi                                                 |

### <a id="metadata-validate-command-subgroup"></a>`metadata` command subgroup

Available commands:

- `airbyte-ci metadata deploy orchestrator`

### <a id="metadata-upload-orchestrator"></a>`metadata deploy orchestrator` command

This command deploys the metadata service orchestrator to production.
The `DAGSTER_CLOUD_METADATA_API_TOKEN` environment variable must be set.

#### Example

`airbyte-ci metadata deploy orchestrator`

#### What it runs

```mermaid
flowchart TD
    test[Run orchestrator tests] --> deploy[Deploy orchestrator to Dagster Cloud]
```

### <a id="tests-command"></a>`tests` command

This command runs the Python tests for a airbyte-ci poetry package.

#### Arguments

| Option                | Required | Default | Mapped environment variable | Description                         |
| --------------------- | -------- | ------- | --------------------------- | ----------------------------------- |
| `poetry_package_path` | True     |         |                             | The path to poetry package to test. |

#### Options

| Option                    | Required | Default | Mapped environment variable | Description                                                                                 |
| ------------------------- | -------- | ------- | --------------------------- | ------------------------------------------------------------------------------------------- |
| `-c/--poetry-run-command` | True     | None    |                             | The command to run with `poetry run`                                                        |
| `-e/--pass-env-var`       | False    | None    |                             | Host environment variable that is passed to the container running the poetry command        |
| `--ci-requirements`       | False    |         |                             | Output the CI requirements as a JSON payload. It is used to determine the CI runner to use. |

#### Examples
You can pass multiple `-c/--poetry-run-command` options to run multiple commands.

E.G.: running `pytest` and `mypy`:
`airbyte-ci test airbyte-ci/connectors/pipelines --poetry-run-command='pytest tests' --poetry-run-command='mypy pipelines'`

E.G.: passing the environment variable `GCP_GSM_CREDENTIALS` environment variable to the container running the poetry command:
`airbyte-ci test airbyte-lib --pass-env-var='GCP_GSM_CREDENTIALS'`

E.G.: running `pytest` on a specific test folder:
`airbyte-ci tests airbyte-integrations/bases/connector-acceptance-test --poetry-run-command='pytest tests/unit_tests'`

## Changelog

| Version | PR                                                         | Description                                                                                                       |
| ------- | ---------------------------------------------------------- | ----------------------------------------------------------------------------------------------------------------- |
<<<<<<< HEAD
| 3.7.0   | [#34343](https://github.com/airbytehq/airbyte/pull/34343)  | allow running connector upgrade_cdk for java connectors                                                             |
=======
| 3.6.1   | [#34490](https://github.com/airbytehq/airbyte/pull/34490)  | Fix inconsistent dagger log path typing                                                                           |
>>>>>>> 89cfb39d
| 3.6.0   | [#34111](https://github.com/airbytehq/airbyte/pull/34111)  | Add python registry publishing                                                                                    |
| 3.5.3   | [#34339](https://github.com/airbytehq/airbyte/pull/34339)  | only do minimal changes on a connector version_bump                                                               |
| 3.5.2   | [#34381](https://github.com/airbytehq/airbyte/pull/34381)  | Bind a sidecar docker host for `airbyte-ci test`                                                                  |
| 3.5.1   | [#34321](https://github.com/airbytehq/airbyte/pull/34321)  | Upgrade to Dagger 0.9.6 .                                                                                         |
| 3.5.0   | [#33313](https://github.com/airbytehq/airbyte/pull/33313)  | Pass extra params after Gradle tasks.                                                                             |
| 3.4.2   | [#34301](https://github.com/airbytehq/airbyte/pull/34301)  | Pass extra params after Gradle tasks.                                                                             |
| 3.4.1   | [#34067](https://github.com/airbytehq/airbyte/pull/34067)  | Use dagster-cloud 1.5.7 for deploy                                                                                |
| 3.4.0   | [#34276](https://github.com/airbytehq/airbyte/pull/34276)  | Introduce `--only-step` option for connector tests.                                                               |
| 3.3.0   | [#34218](https://github.com/airbytehq/airbyte/pull/34218)  | Introduce `--ci-requirements` option for client defined CI runners.                                               |
| 3.2.0   | [#34050](https://github.com/airbytehq/airbyte/pull/34050)  | Connector test steps can take extra parameters                                                                    |
| 3.1.3   | [#34136](https://github.com/airbytehq/airbyte/pull/34136)  | Fix issue where dagger excludes were not being properly applied                                                   |
| 3.1.2   | [#33972](https://github.com/airbytehq/airbyte/pull/33972)  | Remove secrets scrubbing hack for --is-local and other small tweaks.                                              |
| 3.1.1   | [#33979](https://github.com/airbytehq/airbyte/pull/33979)  | Fix AssertionError on report existence again                                                                      |
| 3.1.0   | [#33994](https://github.com/airbytehq/airbyte/pull/33994)  | Log more context information in CI.                                                                               |
| 3.0.2   | [#33987](https://github.com/airbytehq/airbyte/pull/33987)  | Fix type checking issue when running --help                                                                       |
| 3.0.1   | [#33981](https://github.com/airbytehq/airbyte/pull/33981)  | Fix issues with deploying dagster, pin pendulum version in dagster-cli install                                    |
| 3.0.0   | [#33582](https://github.com/airbytehq/airbyte/pull/33582)  | Upgrade to Dagger 0.9.5                                                                                           |
| 2.14.3  | [#33964](https://github.com/airbytehq/airbyte/pull/33964)  | Reintroduce mypy with fixes for AssertionError on publish and missing report URL on connector test commit status. |
| 2.14.2  | [#33954](https://github.com/airbytehq/airbyte/pull/33954)  | Revert mypy changes                                                                                               |
| 2.14.1  | [#33956](https://github.com/airbytehq/airbyte/pull/33956)  | Exclude pnpm lock files from auto-formatting                                                                      |
| 2.14.0  | [#33941](https://github.com/airbytehq/airbyte/pull/33941)  | Enable in-connector normalization in destination-postgres                                                         |
| 2.13.1  | [#33920](https://github.com/airbytehq/airbyte/pull/33920)  | Report different sentry environments                                                                              |
| 2.13.0  | [#33784](https://github.com/airbytehq/airbyte/pull/33784)  | Make `airbyte-ci test` able to run any poetry command                                                             |
| 2.12.0  | [#33313](https://github.com/airbytehq/airbyte/pull/33313)  | Add upgrade CDK command                                                                                           |
| 2.11.0  | [#32188](https://github.com/airbytehq/airbyte/pull/32188)  | Add -x option to connector test to allow for skipping steps                                                       |
| 2.10.12 | [#33419](https://github.com/airbytehq/airbyte/pull/33419)  | Make ClickPipelineContext handle dagger logging.                                                                  |
| 2.10.11 | [#33497](https://github.com/airbytehq/airbyte/pull/33497)  | Consider nested .gitignore rules in format.                                                                       |
| 2.10.10 | [#33449](https://github.com/airbytehq/airbyte/pull/33449)  | Add generated metadata models to the default format ignore list.                                                  |
| 2.10.9  | [#33370](https://github.com/airbytehq/airbyte/pull/33370)  | Fix bug that broke airbyte-ci test                                                                                |
| 2.10.8  | [#33249](https://github.com/airbytehq/airbyte/pull/33249)  | Exclude git ignored files from formatting.                                                                        |
| 2.10.7  | [#33248](https://github.com/airbytehq/airbyte/pull/33248)  | Fix bug which broke airbyte-ci connectors tests when optional DockerHub credentials env vars are not set.         |
| 2.10.6  | [#33170](https://github.com/airbytehq/airbyte/pull/33170)  | Remove Dagger logs from console output of `format`.                                                               |
| 2.10.5  | [#33097](https://github.com/airbytehq/airbyte/pull/33097)  | Improve `format` performances, exit with 1 status code when `fix` changes files.                                  |
| 2.10.4  | [#33206](https://github.com/airbytehq/airbyte/pull/33206)  | Add "-y/--yes" Flag to allow preconfirmation of prompts                                                           |
| 2.10.3  | [#33080](https://github.com/airbytehq/airbyte/pull/33080)  | Fix update failing due to SSL error on install.                                                                   |
| 2.10.2  | [#33008](https://github.com/airbytehq/airbyte/pull/33008)  | Fix local `connector build`.                                                                                      |
| 2.10.1  | [#32928](https://github.com/airbytehq/airbyte/pull/32928)  | Fix BuildConnectorImages constructor.                                                                             |
| 2.10.0  | [#32819](https://github.com/airbytehq/airbyte/pull/32819)  | Add `--tag` option to connector build.                                                                            |
| 2.9.0   | [#32816](https://github.com/airbytehq/airbyte/pull/32816)  | Add `--architecture` option to connector build.                                                                   |
| 2.8.1   | [#32999](https://github.com/airbytehq/airbyte/pull/32999)  | Improve Java code formatting speed                                                                                |
| 2.8.0   | [#31930](https://github.com/airbytehq/airbyte/pull/31930)  | Move pipx install to `airbyte-ci-dev`, and add auto-update feature targeting binary                               |
| 2.7.3   | [#32847](https://github.com/airbytehq/airbyte/pull/32847)  | Improve --modified behaviour for pull requests.                                                                   |
| 2.7.2   | [#32839](https://github.com/airbytehq/airbyte/pull/32839)  | Revert changes in v2.7.1.                                                                                         |
| 2.7.1   | [#32806](https://github.com/airbytehq/airbyte/pull/32806)  | Improve --modified behaviour for pull requests.                                                                   |
| 2.7.0   | [#31930](https://github.com/airbytehq/airbyte/pull/31930)  | Merge airbyte-ci-internal into airbyte-ci                                                                         |
| 2.6.0   | [#31831](https://github.com/airbytehq/airbyte/pull/31831)  | Add `airbyte-ci format` commands, remove connector-specific formatting check                                      |
| 2.5.9   | [#32427](https://github.com/airbytehq/airbyte/pull/32427)  | Re-enable caching for source-postgres                                                                             |
| 2.5.8   | [#32402](https://github.com/airbytehq/airbyte/pull/32402)  | Set Dagger Cloud token for airbyters only                                                                         |
| 2.5.7   | [#31628](https://github.com/airbytehq/airbyte/pull/31628)  | Add ClickPipelineContext class                                                                                    |
| 2.5.6   | [#32139](https://github.com/airbytehq/airbyte/pull/32139)  | Test coverage report on Python connector UnitTest.                                                                |
| 2.5.5   | [#32114](https://github.com/airbytehq/airbyte/pull/32114)  | Create cache mount for `/var/lib/docker` to store images in `dind` context.                                       |
| 2.5.4   | [#32090](https://github.com/airbytehq/airbyte/pull/32090)  | Do not cache `docker login`.                                                                                      |
| 2.5.3   | [#31974](https://github.com/airbytehq/airbyte/pull/31974)  | Fix latest CDK install and pip cache mount on connector install.                                                  |
| 2.5.2   | [#31871](https://github.com/airbytehq/airbyte/pull/31871)  | Deactivate PR comments, add HTML report links to the PR status when its ready.                                    |
| 2.5.1   | [#31774](https://github.com/airbytehq/airbyte/pull/31774)  | Add a docker configuration check on `airbyte-ci` startup.                                                         |
| 2.5.0   | [#31766](https://github.com/airbytehq/airbyte/pull/31766)  | Support local connectors secrets.                                                                                 |
| 2.4.0   | [#31716](https://github.com/airbytehq/airbyte/pull/31716)  | Enable pre-release publish with local CDK.                                                                        |
| 2.3.1   | [#31748](https://github.com/airbytehq/airbyte/pull/31748)  | Use AsyncClick library instead of base Click.                                                                     |
| 2.3.0   | [#31699](https://github.com/airbytehq/airbyte/pull/31699)  | Support optional concurrent CAT execution.                                                                        |
| 2.2.6   | [#31752](https://github.com/airbytehq/airbyte/pull/31752)  | Only authenticate when secrets are available.                                                                     |
| 2.2.5   | [#31718](https://github.com/airbytehq/airbyte/pull/31718)  | Authenticate the sidecar docker daemon to DockerHub.                                                              |
| 2.2.4   | [#31535](https://github.com/airbytehq/airbyte/pull/31535)  | Improve gradle caching when building java connectors.                                                             |
| 2.2.3   | [#31688](https://github.com/airbytehq/airbyte/pull/31688)  | Fix failing `CheckBaseImageUse` step when not running on PR.                                                      |
| 2.2.2   | [#31659](https://github.com/airbytehq/airbyte/pull/31659)  | Support builds on x86_64 platform                                                                                 |
| 2.2.1   | [#31653](https://github.com/airbytehq/airbyte/pull/31653)  | Fix CheckBaseImageIsUsed failing on non certified connectors.                                                     |
| 2.2.0   | [#30527](https://github.com/airbytehq/airbyte/pull/30527)  | Add a new check for python connectors to make sure certified connectors use our base image.                       |
| 2.1.1   | [#31488](https://github.com/airbytehq/airbyte/pull/31488)  | Improve `airbyte-ci` start time with Click Lazy load                                                              |
| 2.1.0   | [#31412](https://github.com/airbytehq/airbyte/pull/31412)  | Run airbyte-ci from any where in airbyte project                                                                  |
| 2.0.4   | [#31487](https://github.com/airbytehq/airbyte/pull/31487)  | Allow for third party connector selections                                                                        |
| 2.0.3   | [#31525](https://github.com/airbytehq/airbyte/pull/31525)  | Refactor folder structure                                                                                         |
| 2.0.2   | [#31533](https://github.com/airbytehq/airbyte/pull/31533)  | Pip cache volume by python version.                                                                               |
| 2.0.1   | [#31545](https://github.com/airbytehq/airbyte/pull/31545)  | Reword the changelog entry when using `migrate_to_base_image`.                                                    |
| 2.0.0   | [#31424](https://github.com/airbytehq/airbyte/pull/31424)  | Remove `airbyte-ci connectors format` command.                                                                    |
| 1.9.4   | [#31478](https://github.com/airbytehq/airbyte/pull/31478)  | Fix running tests for connector-ops package.                                                                      |
| 1.9.3   | [#31457](https://github.com/airbytehq/airbyte/pull/31457)  | Improve the connector documentation for connectors migrated to our base image.                                    |
| 1.9.2   | [#31426](https://github.com/airbytehq/airbyte/pull/31426)  | Concurrent execution of java connectors tests.                                                                    |
| 1.9.1   | [#31455](https://github.com/airbytehq/airbyte/pull/31455)  | Fix `None` docker credentials on publish.                                                                         |
| 1.9.0   | [#30520](https://github.com/airbytehq/airbyte/pull/30520)  | New commands: `bump_version`, `upgrade_base_image`, `migrate_to_base_image`.                                      |
| 1.8.0   | [#30520](https://github.com/airbytehq/airbyte/pull/30520)  | New commands: `bump_version`, `upgrade_base_image`, `migrate_to_base_image`.                                      |
| 1.7.2   | [#31343](https://github.com/airbytehq/airbyte/pull/31343)  | Bind Pytest integration tests to a dockerhost.                                                                    |
| 1.7.1   | [#31332](https://github.com/airbytehq/airbyte/pull/31332)  | Disable Gradle step caching on source-postgres.                                                                   |
| 1.7.0   | [#30526](https://github.com/airbytehq/airbyte/pull/30526)  | Implement pre/post install hooks support.                                                                         |
| 1.6.0   | [#30474](https://github.com/airbytehq/airbyte/pull/30474)  | Test connector inside their containers.                                                                           |
| 1.5.1   | [#31227](https://github.com/airbytehq/airbyte/pull/31227)  | Use python 3.11 in amazoncorretto-bazed gradle containers, run 'test' gradle task instead of 'check'.             |
| 1.5.0   | [#30456](https://github.com/airbytehq/airbyte/pull/30456)  | Start building Python connectors using our base images.                                                           |
| 1.4.6   | [ #31087](https://github.com/airbytehq/airbyte/pull/31087) | Throw error if airbyte-ci tools is out of date                                                                    |
| 1.4.5   | [#31133](https://github.com/airbytehq/airbyte/pull/31133)  | Fix bug when building containers using `with_integration_base_java_and_normalization`.                            |
| 1.4.4   | [#30743](https://github.com/airbytehq/airbyte/pull/30743)  | Add `--disable-report-auto-open` and `--use-host-gradle-dist-tar` to allow gradle integration.                    |
| 1.4.3   | [#30595](https://github.com/airbytehq/airbyte/pull/30595)  | Add --version and version check                                                                                   |
| 1.4.2   | [#30595](https://github.com/airbytehq/airbyte/pull/30595)  | Remove directory name requirement                                                                                 |
| 1.4.1   | [#30595](https://github.com/airbytehq/airbyte/pull/30595)  | Load base migration guide into QA Test container for strict encrypt variants                                      |
| 1.4.0   | [#30330](https://github.com/airbytehq/airbyte/pull/30330)  | Add support for pyproject.toml as the prefered entry point for a connector package                                |
| 1.3.0   | [#30461](https://github.com/airbytehq/airbyte/pull/30461)  | Add `--use-local-cdk` flag to all connectors commands                                                             |
| 1.2.3   | [#30477](https://github.com/airbytehq/airbyte/pull/30477)  | Fix a test regression introduced the previous version.                                                            |
| 1.2.2   | [#30438](https://github.com/airbytehq/airbyte/pull/30438)  | Add workaround to always stream logs properly with --is-local.                                                    |
| 1.2.1   | [#30384](https://github.com/airbytehq/airbyte/pull/30384)  | Java connector test performance fixes.                                                                            |
| 1.2.0   | [#30330](https://github.com/airbytehq/airbyte/pull/30330)  | Add `--metadata-query` option to connectors command                                                               |
| 1.1.3   | [#30314](https://github.com/airbytehq/airbyte/pull/30314)  | Stop patching gradle files to make them work with airbyte-ci.                                                     |
| 1.1.2   | [#30279](https://github.com/airbytehq/airbyte/pull/30279)  | Fix correctness issues in layer caching by making atomic execution groupings                                      |
| 1.1.1   | [#30252](https://github.com/airbytehq/airbyte/pull/30252)  | Fix redundancies and broken logic in GradleTask, to speed up the CI runs.                                         |
| 1.1.0   | [#29509](https://github.com/airbytehq/airbyte/pull/29509)  | Refactor the airbyte-ci test command to run tests on any poetry package.                                          |
| 1.0.0   | [#28000](https://github.com/airbytehq/airbyte/pull/29232)  | Remove release stages in favor of support level from airbyte-ci.                                                  |
| 0.5.0   | [#28000](https://github.com/airbytehq/airbyte/pull/28000)  | Run connector acceptance tests with dagger-in-dagger.                                                             |
| 0.4.7   | [#29156](https://github.com/airbytehq/airbyte/pull/29156)  | Improve how we check existence of requirement.txt or setup.py file to not raise early pip install errors.         |
| 0.4.6   | [#28729](https://github.com/airbytehq/airbyte/pull/28729)  | Use keyword args instead of positional argument for optional paramater in Dagger's API                            |
| 0.4.5   | [#29034](https://github.com/airbytehq/airbyte/pull/29034)  | Disable Dagger terminal UI when running publish.                                                                  |
| 0.4.4   | [#29064](https://github.com/airbytehq/airbyte/pull/29064)  | Make connector modified files a frozen set.                                                                       |
| 0.4.3   | [#29033](https://github.com/airbytehq/airbyte/pull/29033)  | Disable dependency scanning for Java connectors.                                                                  |
| 0.4.2   | [#29030](https://github.com/airbytehq/airbyte/pull/29030)  | Make report path always have the same prefix: `airbyte-ci/`.                                                      |
| 0.4.1   | [#28855](https://github.com/airbytehq/airbyte/pull/28855)  | Improve the selected connectors detection for connectors commands.                                                |
| 0.4.0   | [#28947](https://github.com/airbytehq/airbyte/pull/28947)  | Show Dagger Cloud run URLs in CI                                                                                  |
| 0.3.2   | [#28789](https://github.com/airbytehq/airbyte/pull/28789)  | Do not consider empty reports as successfull.                                                                     |
| 0.3.1   | [#28938](https://github.com/airbytehq/airbyte/pull/28938)  | Handle 5 status code on MetadataUpload as skipped                                                                 |
| 0.3.0   | [#28869](https://github.com/airbytehq/airbyte/pull/28869)  | Enable the Dagger terminal UI on local `airbyte-ci` execution                                                     |
| 0.2.3   | [#28907](https://github.com/airbytehq/airbyte/pull/28907)  | Make dagger-in-dagger work for `airbyte-ci tests` command                                                         |
| 0.2.2   | [#28897](https://github.com/airbytehq/airbyte/pull/28897)  | Sentry: Ignore error logs without exceptions from reporting                                                       |
| 0.2.1   | [#28767](https://github.com/airbytehq/airbyte/pull/28767)  | Improve pytest step result evaluation to prevent false negative/positive.                                         |
| 0.2.0   | [#28857](https://github.com/airbytehq/airbyte/pull/28857)  | Add the `airbyte-ci tests` command to run the test suite on any `airbyte-ci` poetry package.                      |
| 0.1.1   | [#28858](https://github.com/airbytehq/airbyte/pull/28858)  | Increase the max duration of Connector Package install to 20mn.                                                   |
| 0.1.0   |                                                            | Alpha version not in production yet. All the commands described in this doc are available.                        |

## More info

This project is owned by the Connectors Operations team.
We share project updates and remaining stories before its release to production in this [EPIC](https://github.com/airbytehq/airbyte/issues/24403).

# Troubleshooting

## Commands

### `make tools.airbyte-ci.check`

This command checks if the `airbyte-ci` command is appropriately installed.

### `make tools.airbyte-ci.clean`

This command removes the `airbyte-ci` command from your system.

## Common issues

### `airbyte-ci` is not found

If you get the following error when running `airbyte-ci`:

```bash
$ airbyte-ci
zsh: command not found: airbyte-ci
```

It means that the `airbyte-ci` command is not in your PATH.

Try running

```bash
make make tools.airbyte-ci.check
```

For some hints on how to fix this.

But when in doubt it can be best to run

```bash
make tools.airbyte-ci.clean
```

Then reinstall the CLI with

```bash
make tools.airbyte-ci.install
```

## Development

### `airbyte-ci` is not found

To fix this, you can either:

- Ensure that airbyte-ci is installed with pipx. Run `pipx list` to check if airbyte-ci is installed.
- Run `pipx ensurepath` to add the pipx binary directory to your PATH.
- Add the pipx binary directory to your PATH manually. The pipx binary directory is usually `~/.local/bin`.

### python3.10 not found

If you get the following error when running `pipx install --editable --force --python=python3.10 airbyte-ci/connectors/pipelines/`:

```bash
$ pipx install --editable --force --python=python3.10 airbyte-ci/connectors/pipelines/
Error: Python 3.10 not found on your system.
```

It means that you don't have Python 3.10 installed on your system.

To fix this, you can either:

- Install Python 3.10 with pyenv. Run `pyenv install 3.10` to install the latest Python version.
- Install Python 3.10 with your system package manager. For instance, on Ubuntu you can run `sudo apt install python3.10`.
- Ensure that Python 3.10 is in your PATH. Run `which python3.10` to check if Python 3.10 is installed and in your PATH.

### Any type of pipeline failure

First you should check that the version of the CLI you are using is the latest one.
You can check the version of the CLI with the `--version` option:

```bash
$ airbyte-ci --version
airbyte-ci, version 0.1.0
```

and compare it with the version in the pyproject.toml file:

```bash
$ cat airbyte-ci/connectors/pipelines/pyproject.toml | grep version
```

If you get any type of pipeline failure, you can run the pipeline with the `--show-dagger-logs` option to get more information about the failure.

```bash
$ airbyte-ci --show-dagger-logs connectors --name=source-pokeapi test
```

and when in doubt, you can reinstall the CLI with the `--force` option:

```bash
$ pipx reinstall pipelines --force
```<|MERGE_RESOLUTION|>--- conflicted
+++ resolved
@@ -578,11 +578,8 @@
 
 | Version | PR                                                         | Description                                                                                                       |
 | ------- | ---------------------------------------------------------- | ----------------------------------------------------------------------------------------------------------------- |
-<<<<<<< HEAD
 | 3.7.0   | [#34343](https://github.com/airbytehq/airbyte/pull/34343)  | allow running connector upgrade_cdk for java connectors                                                             |
-=======
 | 3.6.1   | [#34490](https://github.com/airbytehq/airbyte/pull/34490)  | Fix inconsistent dagger log path typing                                                                           |
->>>>>>> 89cfb39d
 | 3.6.0   | [#34111](https://github.com/airbytehq/airbyte/pull/34111)  | Add python registry publishing                                                                                    |
 | 3.5.3   | [#34339](https://github.com/airbytehq/airbyte/pull/34339)  | only do minimal changes on a connector version_bump                                                               |
 | 3.5.2   | [#34381](https://github.com/airbytehq/airbyte/pull/34381)  | Bind a sidecar docker host for `airbyte-ci test`                                                                  |
