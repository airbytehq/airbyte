--- conflicted
+++ resolved
@@ -521,11 +521,8 @@
 
 | Version | PR                                                         | Description                                                                                               |
 | ------- | ---------------------------------------------------------- | --------------------------------------------------------------------------------------------------------- |
-<<<<<<< HEAD
-| 2.14.2  | [#33941](https://github.com/airbytehq/airbyte/pull/33941)  | Revert mypy changes
-=======
+| 2.14.2  | [#33954](https://github.com/airbytehq/airbyte/pull/33954)  | Revert mypy changes
 | 2.14.1  | [#33956](https://github.com/airbytehq/airbyte/pull/33956)  | Exclude pnpm lock files from auto-formatting
->>>>>>> 7b3662a2
 | 2.14.0  | [#33941](https://github.com/airbytehq/airbyte/pull/33941)  | Enable in-connector normalization in destination-postgres                                                 |
 | 2.13.1  | [#33920](https://github.com/airbytehq/airbyte/pull/33920)  | Report different sentry environments                                                                      |
 | 2.13.0  | [#33784](https://github.com/airbytehq/airbyte/pull/33784)  | Make `airbyte-ci test` able to run any poetry command                                                     |
