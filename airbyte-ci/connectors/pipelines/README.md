# Airbyte CI CLI

## What is it?
`airbyte-ci` is a command line interface to run CI/CD pipelines.
The goal of this CLI is to offer developers a tool to run these pipelines locally and in a CI context with the same guarantee.
It can prevent unnecessary commit -> push cycles developers typically go through when they when to test their changes against a remote CI.
This is made possible thanks to the use of [Dagger](https://dagger.io), a CI/CD engine relying on Docker Buildkit to provide reproducible builds.
Our pipeline are declared with Python code, the main entrypoint is [here](https://github.com/airbytehq/airbyte/blob/master/airbyte-ci/connector_ops/connector_ops/pipelines/commands/airbyte_ci.py).
This documentation should be helpful for both local and CI use of the CLI. We indeed [power connector testing in the CI with this CLI](https://github.com/airbytehq/airbyte/blob/master/.github/workflows/connector_integration_test_single_dagger.yml#L78).

## How to install
### Requirements
* A running Docker engine
* Python >= 3.10
* [pipx](https://pypa.github.io/pipx/installation/)

## Requirements

This project requires Python 3.10 and pipx.

## Install or Update

The recommended way to install `airbyte-ci` is using pipx. This ensures the tool and its dependencies are isolated from your other Python projects.

If you havent installed pyenv, you can do it with brew:

```bash
brew update
brew install pyenv
```

If you haven't installed pipx, you can do it with pip:

```bash
pyenv install # ensure you have the correct python version
python -m pip install --user pipx
python -m pipx ensurepath
```

Once pyenv and pipx is installed then run the following:

```bash
# install airbyte-ci
pipx install --editable --force --version=python3.10 airbyte-ci/connectors/pipelines/
```

This command installs `airbyte-ci` and makes it globally available in your terminal.

_Note: `--force` is required to ensure updates are applied on subsequent installs._
_Note: `--version=python3.10` is required to ensure the correct python version is used._
_Note: `--editable` is required to ensure the correct python version is used._

If you face any installation problem feel free to reach out the Airbyte Connectors Operations team.

### Updating the airbyte-ci tool
To reinstall airbyte-ci:

```sh
pipx reinstall pipelines
```

## Installation for development

#### Pre-requisites
* Poetry >= 1.1.8
* Python >= 3.10

#### Installation

If you are developing on pipelines, we recommend installing airbyte-ci in editable mode:

```bash
cd airbyte-ci/connectors/pipelines/
poetry install
poetry shell
cd ../../
```

At this point you can run `airbyte-ci` commands from the root of the repository.

## Commands reference
- [`airbyte-ci` command group](#airbyte-ci)
  * [Options](#options)
- [`connectors` command subgroup](#connectors-command-subgroup)
  * [Options](#options-1)
- [`connectors list` command](#connectors-list-command)
- [`connectors format` command](#connectors-format-command)
- [`connectors test` command](#connectors-test-command)
  * [Examples](#examples-)
  * [What it runs](#what-it-runs-)
- [`connectors build` command](#connectors-build-command)
  * [What it runs](#what-it-runs)
- [`connectors publish` command](#connectors-publish-command)
- [Examples](#examples)
- [Options](#options-2)
  * [What it runs](#what-it-runs-1)
- [`metadata` command subgroup](#metadata-command-subgroup)
- [`metadata validate` command](#metadata-validate-command)
  * [Example](#example)
  * [Options](#options-3)
- [`metadata upload` command](#metadata-upload-command)
  * [Example](#example-1)
  * [Options](#options-4)
- [`metadata deploy orchestrator` command](#metadata-deploy-orchestrator-command)
  * [Example](#example-2)
  * [What it runs](#what-it-runs--1)
- [`metadata test lib` command](#metadata-test-lib-command)
  * [Example](#example-3)
- [`metadata test orchestrator` command](#metadata-test-orchestrator-command)
  * [Example](#example-4)
- [`tests` command](#test-command)
  * [Example](#example-5)
### <a id="airbyte-ci-command-group"></a>`airbyte-ci` command group
**The main command group option has sensible defaults. In local use cases you're not likely to pass options to the `airbyte-ci` command group.**

#### Options

| Option                                  | Default value                   | Mapped environment variable   | Description                                                                                 |
| --------------------------------------- | ------------------------------- | ----------------------------- | ------------------------------------------------------------------------------------------- |
| `--no-tui`                              |                                 |                               | Disables the Dagger terminal UI.                                                            |
| `--is-local/--is-ci`                    | `--is-local`                    |                               | Determines the environment in which the CLI runs: local environment or CI environment.      |
| `--git-branch`                          | The checked out git branch name | `CI_GIT_BRANCH`               | The git branch on which the pipelines will run.                                             |
| `--git-revision`                        | The current branch head         | `CI_GIT_REVISION`             | The commit hash on which the pipelines will run.                                            |
| `--diffed-branch`                       | `origin/master`                 |                               | Branch to which the git diff will happen to detect new or modified files.                   |
| `--gha-workflow-run-id`                 |                                 |                               | GHA CI only - The run id of the GitHub action workflow                                      |
| `--ci-context`                          | `manual`                        |                               | The current CI context: `manual` for manual run, `pull_request`, `nightly_builds`, `master` |
| `--pipeline-start-timestamp`            | Current epoch time              | `CI_PIPELINE_START_TIMESTAMP` | Start time of the pipeline as epoch time. Used for pipeline run duration computation.       |
| `--show-dagger-logs/--hide-dagger-logs` | `--hide-dagger-logs`            |                               | Flag to show or hide the dagger logs.                                                       |

### <a id="connectors-command-subgroup"></a>`connectors` command subgroup

Available commands:
* `airbyte-ci connectors test`: Run tests for one or multiple connectors.
* `airbyte-ci connectors build`: Build docker images for one or multiple connectors.
* `airbyte-ci connectors publish`: Publish a connector to Airbyte's DockerHub.

#### Options
| Option                                                         | Multiple | Default value                    | Description                                                                                                                                                                                                                                                                                           |
| -------------------------------------------------------------- | -------- | -------------------------------- | ----------------------------------------------------------------------------------------------------------------------------------------------------------------------------------------------------------------------------------------------------------------------------------------------------- |
| `--use-remote-secrets`                                         | False    | True                             | If True, connectors configuration will be pulled from Google Secret Manager. Requires the GCP_GSM_CREDENTIALS environment variable to be set with a service account with permission to read GSM secrets. If False the connector configuration will be read from the local connector `secrets` folder. |
| `--name`                                                       | True     |                                  | Select a specific connector for which the pipeline will run. Can be used multiple time to select multiple connectors. The expected name is the connector technical name. e.g. `source-pokeapi`                                                                                                        |
| `--support-level`                                              | True     |                                  | Select connectors with a specific support level: `community`, `certified`.  Can be used multiple times to select multiple support levels.                                                                                                                                                             |
| `--metadata-query`                                             | False    |                                  | Filter connectors by the `data` field in the metadata file using a [simpleeval](https://github.com/danthedeckie/simpleeval) query. e.g. 'data.ab_internal.ql == 200' |
| `--use-local-cdk`                                              | False    | False                            | Build with the airbyte-cdk from the local repository. " "This is useful for testing changes to the CDK. |
| `--language`                                                   | True     |                                  | Select connectors with a specific language: `python`, `low-code`, `java`. Can be used multiple times to select multiple languages.                                                                                                                                                                    |
| `--modified`                                                    | False    | False                            | Run the pipeline on only the modified connectors on the branch or previous commit (depends on the pipeline implementation).                                                                                                                                                                           |
| `--concurrency`                                                | False    | 5                                | Control the number of connector pipelines that can run in parallel. Useful to speed up pipelines or control their resource usage.                                                                                                                                                                     |
| `--metadata-change-only/--not-metadata-change-only`            | False    | `--not-metadata-change-only`     | Only run the pipeline on connectors with changes on their metadata.yaml file.                                                                                                                                                                                                                         |
| `--enable-dependency-scanning / --disable-dependency-scanning` | False    | ` --disable-dependency-scanning` | When enabled the dependency scanning will be performed to detect the connectors to select according to a dependency change.                                                                                                                                                                           |

### <a id="connectors-list-command"></a>`connectors list` command
Retrieve the list of connectors satisfying the provided filters.

#### Examples
List all connectors:

`airbyte-ci connectors list`

List certified connectors:

`airbyte-ci connectors --support-level=certified list`

List connectors changed on the current branch:

`airbyte-ci connectors --modified list`

List connectors with a specific language:

`airbyte-ci connectors --language=python list`

List connectors with multiple filters:

`airbyte-ci connectors --language=low-code --support-level=certified list`

### <a id="connectors-list-command"></a>`connectors format` command
Run a code formatter on one or multiple connectors.

For Python connectors we run the following tools, using the configuration defined in `pyproject.toml`:
* `black` for code formatting
* `isort` for import sorting
* `licenseheaders` for adding license headers

For Java connectors we run `./gradlew format`.

In local CLI execution the formatted code is exported back the local repository. No commit or push is performed.
In CI execution the formatted code is pushed to the remote branch. One format commit per connector.

#### Examples
Format a specific connector:

`airbyte-ci connectors --name=source-pokeapi format`

Format all Python connectors:

`airbyte-ci connectors --language=python format`

Format all connectors modified on the current branch:

`airbyte-ci connectors --modified format`


### <a id="connectors-test-command"></a>`connectors test` command
Run a test pipeline for one or multiple connectors.

#### Examples

Test a single connector:
`airbyte-ci connectors --name=source-pokeapi test`

Test multiple connectors:
`airbyte-ci connectors --name=source-pokeapi --name=source-bigquery test`

Test certified connectors:
`airbyte-ci connectors --support-level=certified test`

Test connectors changed on the current branch:
`airbyte-ci connectors --modified test`

#### What it runs
```mermaid
flowchart TD
    entrypoint[[For each selected connector]]
    subgraph static ["Static code analysis"]
      qa[Run QA checks]
      fmt[Run code format checks]
      sem["Check version follows semantic versionning"]
      incr["Check version is incremented"]
      metadata_validation["Run metadata validation on metadata.yaml"]
      sem --> incr
    end
    subgraph tests ["Tests"]
        build[Build connector docker image]
        unit[Run unit tests]
        integration[Run integration tests]
        cat[Run connector acceptance tests]
        secret[Load connector configuration]

        unit-->secret
        unit-->build
        secret-->integration
        secret-->cat
        build-->integration
        build-->cat
    end
    entrypoint-->static
    entrypoint-->tests
    report["Build test report"]
    tests-->report
    static-->report
```

#### Options

| Option              | Multiple | Default value | Description                                                                                                                                                                                             |
| ------------------- | -------- | ------------- | ------------------------------------------------------------------------------------------------------------------------------------------------------------------------------------------------------- |
| `--fail-fast`       | False    | False         | Abort after any tests fail, rather than continuing to run additional tests. Use this setting to confirm a known bug is fixed (or not), or when you only require a pass/fail result.                     |
| `--fast-tests-only` | True     | False         | Run unit tests only, skipping integration tests or any tests explicitly tagged as slow. Use this for more frequent checks, when it is not feasible to run the entire test suite.                        |
| `--code-tests-only` | True     | False         | Skip any tests not directly related to code updates. For instance, metadata checks, version bump checks, changelog verification, etc. Use this setting to help focus on code quality during development.|

Note:

* The above options are implemented for Java connectors but may not be available for Python connectors. If an option is not supported, the pipeline will not fail but instead the 'default' behavior will be executed.

### <a id="connectors-build-command"></a>`connectors build` command
Run a build pipeline for one or multiple connectors and export the built docker image to the local docker host.
It's mainly purposed for local use.

Build a single connector:
`airbyte-ci connectors --name=source-pokeapi build`

Build multiple connectors:
`airbyte-ci connectors --name=source-pokeapi --name=source-bigquery build`

Build certified connectors:
`airbyte-ci connectors --support-level=certified build`

Build connectors changed on the current branch:
`airbyte-ci connectors --modified build`

#### What it runs

For Python and Low Code connectors:

```mermaid
flowchart TD
    arch(For each platform amd64/arm64)
    connector[Build connector image]
    load[Load to docker host with :dev tag, current platform]
    spec[Get spec]
    arch-->connector-->spec--"if success"-->load
```

For Java connectors:
```mermaid
flowchart TD
    arch(For each platform amd64/arm64)
    distTar[Gradle distTar task run]
    base[Build integration base]
    java_base[Build integration base Java]
    normalization[Build Normalization]
    connector[Build connector image]

    arch-->base-->java_base-->connector
    distTar-->connector
    normalization--"if supports normalization"-->connector

    load[Load to docker host with :dev tag, current platform]
    spec[Get spec]
    connector-->spec--"if success"-->load
```

### <a id="connectors-publish-command"></a>`connectors publish` command
Run a publish pipeline for one or multiple connectors.
It's mainly purposed for CI use to release a connector update.

### Examples
Publish all connectors modified in the head commit: `airbyte-ci connectors --modified publish`

### Options

| Option                               | Required | Default         | Mapped environment variable        | Description                                                                                                                                                                               |
| ------------------------------------ | -------- | --------------- | ---------------------------------- | ----------------------------------------------------------------------------------------------------------------------------------------------------------------------------------------- |
| `--pre-release/--main-release`       | False    | `--pre-release` |                                    | Whether to publish the pre-release or the main release version of a connector. Defaults to pre-release. For main release you have to set the credentials to interact with the GCS bucket. |
| `--docker-hub-username`              | True     |                 | `DOCKER_HUB_USERNAME`              | Your username to connect to DockerHub.                                                                                                                                                    |
| `--docker-hub-password`              | True     |                 | `DOCKER_HUB_PASSWORD`              | Your password to connect to DockerHub.                                                                                                                                                    |
| `--spec-cache-gcs-credentials`       | False    |                 | `SPEC_CACHE_GCS_CREDENTIALS`       | The service account key to upload files to the GCS bucket hosting spec cache.                                                                                                             |
| `--spec-cache-bucket-name`           | False    |                 | `SPEC_CACHE_BUCKET_NAME`           | The name of the GCS bucket where specs will be cached.                                                                                                                                    |
| `--metadata-service-gcs-credentials` | False    |                 | `METADATA_SERVICE_GCS_CREDENTIALS` | The service account key to upload files to the GCS bucket hosting the metadata files.                                                                                                     |
| `--metadata-service-bucket-name`     | False    |                 | `METADATA_SERVICE_BUCKET_NAME`     | The name of the GCS bucket where metadata files will be uploaded.                                                                                                                         |
| `--slack-webhook`                    | False    |                 | `SLACK_WEBHOOK`                    | The Slack webhook URL to send notifications to.                                                                                                                                           |
| `--slack-channel`                    | False    |                 | `SLACK_CHANNEL`                    | The Slack channel name to send notifications to.                                                                                                                                          |

I've added an empty "Default" column, and you can fill in the default values as needed.
#### What it runs
```mermaid
flowchart TD
    validate[Validate the metadata file]
    check[Check if the connector image already exists]
    build[Build the connector image for all platform variants]
    upload_spec[Upload connector spec to the spec cache bucket]
    push[Push the connector image from DockerHub, with platform variants]
    pull[Pull the connector image from DockerHub to check SPEC can be run and the image layers are healthy]
    upload_metadata[Upload its metadata file to the metadata service bucket]

    validate-->check-->build-->upload_spec-->push-->pull-->upload_metadata
```

### <a id="metadata-validate-command-subgroup"></a>`metadata` command subgroup

Available commands:
* `airbyte-ci metadata test lib`
* `airbyte-ci metadata test orchestrator`
* `airbyte-ci metadata deploy orchestrator`

### <a id="metadata-upload-orchestrator"></a>`metadata deploy orchestrator` command
This command deploys the metadata service orchestrator to production.
The `DAGSTER_CLOUD_METADATA_API_TOKEN` environment variable must be set.

#### Example
`airbyte-ci metadata deploy orchestrator`

#### What it runs
```mermaid
flowchart TD
    test[Run orchestrator tests] --> deploy[Deploy orchestrator to Dagster Cloud]
```

### <a id="metadata-test-lib-command"></a>`metadata test lib` command
This command runs tests for the metadata service library.

#### Example
`airbyte-ci metadata test lib`

### <a id="metadata-test-orchestrator-command"></a>`metadata test orchestrator` command
This command runs tests for the metadata service orchestrator.

#### Example
`airbyte-ci metadata test orchestrator`

### <a id="tests-command"></a>`tests` command
This command runs the Python tests for a airbyte-ci poetry package.

#### Arguments
| Option             | Required | Default | Mapped environment variable | Description                                                      |
| ------------------ | -------- | ------- | --------------------------- | ---------------------------------------------------------------- |
| `poetry_package_path` | True    |    |                             | The path to poetry package to test. |

#### Options
| Option             | Required | Default | Mapped environment variable | Description                                                      |
| ------------------ | -------- | ------- | --------------------------- | ---------------------------------------------------------------- |
| `--test-directory` | False    | tests   |                             | The path to the directory on which pytest should discover tests, relative to the poetry package. |


#### Example
`airbyte-ci test airbyte-ci/connectors/pipelines --test-directory=tests`
`airbyte-ci tests airbyte-integrations/bases/connector-acceptance-test --test-directory=unit_tests`

## Changelog
| Version | PR                                                        | Description                                                                                               |
|---------| --------------------------------------------------------- |-----------------------------------------------------------------------------------------------------------|
<<<<<<< HEAD
| 1.4.3   | [#30743](https://github.com/airbytehq/airbyte/pull/30743) | Add `--disable-report-auto-open` and `--use-host-gradle-dist-tar` to allow gradle integration.            |
=======
| 1.4.3   | [#30595](https://github.com/airbytehq/airbyte/pull/30595) | Add --version and version check                                                                           |
>>>>>>> 5d6597e5
| 1.4.2   | [#30595](https://github.com/airbytehq/airbyte/pull/30595) | Remove directory name requirement                                                                         |
| 1.4.1   | [#30595](https://github.com/airbytehq/airbyte/pull/30595) | Load base migration guide into QA Test container for strict encrypt variants                              |
| 1.4.0   | [#30330](https://github.com/airbytehq/airbyte/pull/30330) | Add support for pyproject.toml as the prefered entry point for a connector package                        |
| 1.3.0   | [#30461](https://github.com/airbytehq/airbyte/pull/30461) | Add `--use-local-cdk` flag to all connectors commands                                                      |
| 1.2.3   | [#30477](https://github.com/airbytehq/airbyte/pull/30477) | Fix a test regression introduced the previous version.                                            |
| 1.2.2   | [#30438](https://github.com/airbytehq/airbyte/pull/30438) | Add workaround to always stream logs properly with --is-local.                                            |
| 1.2.1   | [#30384](https://github.com/airbytehq/airbyte/pull/30384) | Java connector test performance fixes.                                                                    |
| 1.2.0   | [#30330](https://github.com/airbytehq/airbyte/pull/30330) | Add `--metadata-query` option to connectors command                                                       |
| 1.1.3   | [#30314](https://github.com/airbytehq/airbyte/pull/30314) | Stop patching gradle files to make them work with airbyte-ci.                                             |
| 1.1.2   | [#30279](https://github.com/airbytehq/airbyte/pull/30279) | Fix correctness issues in layer caching by making atomic execution groupings                              |
| 1.1.1   | [#30252](https://github.com/airbytehq/airbyte/pull/30252) | Fix redundancies and broken logic in GradleTask, to speed up the CI runs.                                 |
| 1.1.0   | [#29509](https://github.com/airbytehq/airbyte/pull/29509) | Refactor the airbyte-ci test command to run tests on any poetry package.                                  |
| 1.0.0   | [#28000](https://github.com/airbytehq/airbyte/pull/29232) | Remove release stages in favor of support level from airbyte-ci.                                          |
| 0.5.0   | [#28000](https://github.com/airbytehq/airbyte/pull/28000) | Run connector acceptance tests with dagger-in-dagger.                                                     |
| 0.4.7   | [#29156](https://github.com/airbytehq/airbyte/pull/29156) | Improve how we check existence of requirement.txt or setup.py file to not raise early pip install errors. |
| 0.4.6   | [#28729](https://github.com/airbytehq/airbyte/pull/28729) | Use keyword args instead of positional argument for optional  paramater in Dagger's API                   |
| 0.4.5   | [#29034](https://github.com/airbytehq/airbyte/pull/29034) | Disable Dagger terminal UI when running publish.                                                          |
| 0.4.4   | [#29064](https://github.com/airbytehq/airbyte/pull/29064) | Make connector modified files a frozen set.                                                               |
| 0.4.3   | [#29033](https://github.com/airbytehq/airbyte/pull/29033) | Disable dependency scanning for Java connectors.                                                          |
| 0.4.2   | [#29030](https://github.com/airbytehq/airbyte/pull/29030) | Make report path always have the same prefix: `airbyte-ci/`.                                              |
| 0.4.1   | [#28855](https://github.com/airbytehq/airbyte/pull/28855) | Improve the selected connectors detection for connectors commands.                                        |
| 0.4.0   | [#28947](https://github.com/airbytehq/airbyte/pull/28947) | Show Dagger Cloud run URLs in CI                                                                          |
| 0.3.2   | [#28789](https://github.com/airbytehq/airbyte/pull/28789) | Do not consider empty reports as successfull.                                                             |
| 0.3.1   | [#28938](https://github.com/airbytehq/airbyte/pull/28938) | Handle 5 status code on MetadataUpload as skipped                                                         |
| 0.3.0   | [#28869](https://github.com/airbytehq/airbyte/pull/28869) | Enable the Dagger terminal UI on local `airbyte-ci` execution                                             |
| 0.2.3   | [#28907](https://github.com/airbytehq/airbyte/pull/28907) | Make dagger-in-dagger work for `airbyte-ci tests` command                                                 |
| 0.2.2   | [#28897](https://github.com/airbytehq/airbyte/pull/28897) | Sentry: Ignore error logs without exceptions from reporting                                               |
| 0.2.1   | [#28767](https://github.com/airbytehq/airbyte/pull/28767) | Improve pytest step result evaluation to prevent false negative/positive.                                 |
| 0.2.0   | [#28857](https://github.com/airbytehq/airbyte/pull/28857) | Add the `airbyte-ci tests` command to run the test suite on any `airbyte-ci` poetry package.              |
| 0.1.1   | [#28858](https://github.com/airbytehq/airbyte/pull/28858) | Increase the max duration of Connector Package install to 20mn.                                           |
| 0.1.0   |                                                           | Alpha version not in production yet. All the commands described in this doc are available.                |

## More info
This project is owned by the Connectors Operations team.
We share project updates and remaining stories before its release to production in this [EPIC](https://github.com/airbytehq/airbyte/issues/24403).
<<<<<<< HEAD
=======

# Troubleshooting
## `airbyte-ci` is not found
If you get the following error when running `airbyte-ci`:
```bash
$ airbyte-ci
zsh: command not found: airbyte-ci
```
It means that the `airbyte-ci` command is not in your PATH.

To fix this, you can either:
* Ensure that airbyte-ci is installed with pipx. Run `pipx list` to check if airbyte-ci is installed.
* Run `pipx ensurepath` to add the pipx binary directory to your PATH.
* Add the pipx binary directory to your PATH manually. The pipx binary directory is usually `~/.local/bin`.


## python3.10 not found
If you get the following error when running `pipx install --editable --force --version=python3.10 airbyte-ci/connectors/pipelines/`:
```bash
$ pipx install --editable --force --version=python3.10 airbyte-ci/connectors/pipelines/
Error: Python 3.10 not found on your system.
```

It means that you don't have Python 3.10 installed on your system.

To fix this, you can either:
* Install Python 3.10 with pyenv. Run `pyenv install 3.10` to install the latest Python version.
* Install Python 3.10 with your system package manager. For instance, on Ubuntu you can run `sudo apt install python3.10`.
* Ensure that Python 3.10 is in your PATH. Run `which python3.10` to check if Python 3.10 is installed and in your PATH.

## Any type of pipeline failure
First you should check that the version of the CLI you are using is the latest one.
You can check the version of the CLI with the `--version` option:
```bash
$ airbyte-ci --version
airbyte-ci, version 0.1.0
```

and compare it with the version in the pyproject.toml file:
```bash
$ cat airbyte-ci/connectors/pipelines/pyproject.toml | grep version
```

If you get any type of pipeline failure, you can run the pipeline with the `--show-dagger-logs` option to get more information about the failure.
```bash
$ airbyte-ci --show-dagger-logs connectors --name=source-pokeapi test
```

and when in doubt, you can reinstall the CLI with the `--force` option:
```bash
$ pipx reinstall pipelines --force
```
>>>>>>> 5d6597e5
<|MERGE_RESOLUTION|>--- conflicted
+++ resolved
@@ -398,11 +398,8 @@
 ## Changelog
 | Version | PR                                                        | Description                                                                                               |
 |---------| --------------------------------------------------------- |-----------------------------------------------------------------------------------------------------------|
-<<<<<<< HEAD
-| 1.4.3   | [#30743](https://github.com/airbytehq/airbyte/pull/30743) | Add `--disable-report-auto-open` and `--use-host-gradle-dist-tar` to allow gradle integration.            |
-=======
+| 1.4.4   | [#30743](https://github.com/airbytehq/airbyte/pull/30743) | Add `--disable-report-auto-open` and `--use-host-gradle-dist-tar` to allow gradle integration.            |
 | 1.4.3   | [#30595](https://github.com/airbytehq/airbyte/pull/30595) | Add --version and version check                                                                           |
->>>>>>> 5d6597e5
 | 1.4.2   | [#30595](https://github.com/airbytehq/airbyte/pull/30595) | Remove directory name requirement                                                                         |
 | 1.4.1   | [#30595](https://github.com/airbytehq/airbyte/pull/30595) | Load base migration guide into QA Test container for strict encrypt variants                              |
 | 1.4.0   | [#30330](https://github.com/airbytehq/airbyte/pull/30330) | Add support for pyproject.toml as the prefered entry point for a connector package                        |
@@ -438,8 +435,6 @@
 ## More info
 This project is owned by the Connectors Operations team.
 We share project updates and remaining stories before its release to production in this [EPIC](https://github.com/airbytehq/airbyte/issues/24403).
-<<<<<<< HEAD
-=======
 
 # Troubleshooting
 ## `airbyte-ci` is not found
@@ -492,4 +487,3 @@
 ```bash
 $ pipx reinstall pipelines --force
 ```
->>>>>>> 5d6597e5
