--- conflicted
+++ resolved
@@ -788,17 +788,12 @@
 ## Changelog
 
 | Version | PR                                                         | Description                                                                                                                  |
-<<<<<<< HEAD
 |---------| ---------------------------------------------------------- |------------------------------------------------------------------------------------------------------------------------------|
-| 4.28.2  | [#42583](https://github.com/airbytehq/airbyte/pull/42583)  | Upgrade dependencies on `pipelines`.                                                                                         |
-| 4.28.1  | [#42972](https://github.com/airbytehq/airbyte/pull/42972)  | Add airbyte-enterprise support for format command.                                                                           |
-=======
-| ------- | ---------------------------------------------------------- | ---------------------------------------------------------------------------------------------------------------------------- |
+| 4.30.0  | [#42583](https://github.com/airbytehq/airbyte/pull/42583)  | Updated dependencies                                                                                                         |
 | 4.29.0  | [#42576](https://github.com/airbytehq/airbyte/pull/42576)  | New command: `migrate-to-manifest-only`                                                                                      |
 | 4.28.3  | [#42046](https://github.com/airbytehq/airbyte/pull/42046)  | Trigger connector tests on doc change.                                                                                       |
 | 4.28.2  | [#43297](https://github.com/airbytehq/airbyte/pull/43297)  | `migrate-to-inline_schemas` removes unused schema files and empty schema dirs.                                               |
 | 4.28.1  | [#42972](https://github.com/airbytehq/airbyte/pull/42972)  | Add airbyte-enterprise support for format commandi                                                                           |
->>>>>>> 188fd0cc
 | 4.28.0  | [#42849](https://github.com/airbytehq/airbyte/pull/42849)  | Couple selection of strict-encrypt variants (e vice versa)                                                                   |
 | 4.27.0  | [#42574](https://github.com/airbytehq/airbyte/pull/42574)  | Live tests: run from connectors test pipeline for connectors with sandbox connections                                        |
 | 4.26.1  | [#42905](https://github.com/airbytehq/airbyte/pull/42905)  | Rename the docker cache volume to avoid using the corrupted previous volume.                                                 |
