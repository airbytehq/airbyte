# Airbyte CI CLI

## What is it?
`airbyte-ci` is a command line interface to run CI/CD pipelines.
The goal of this CLI is to offer developers a tool to run these pipelines locally and in a CI context with the same guarantee.
It can prevent unnecessary commit -> push cycles developers typically go through when they when to test their changes against a remote CI.
This is made possible thanks to the use of [Dagger](https://dagger.io), a CI/CD engine relying on Docker Buildkit to provide reproducible builds.
Our pipeline are declared with Python code, the main entrypoint is [here](https://github.com/airbytehq/airbyte/blob/master/airbyte-ci/connector_ops/connector_ops/pipelines/commands/airbyte_ci.py).
This documentation should be helpful for both local and CI use of the CLI. We indeed [power connector testing in the CI with this CLI](https://github.com/airbytehq/airbyte/blob/master/.github/workflows/connector_integration_test_single_dagger.yml#L78).

## How to install
### Requirements
* A running Docker engine with version >= 20.10.23
* Python >= 3.10
* [pipx](https://pypa.github.io/pipx/installation/)


## Install or Update

The recommended way to install `airbyte-ci` is using pipx. This ensures the tool and its dependencies are isolated from your other Python projects.

If you havent installed pyenv, you can do it with brew:

```bash
brew update
brew install pyenv
```

If you haven't installed pipx, you can do it with pip:

```bash
pyenv install # ensure you have the correct python version
python -m pip install --user pipx
python -m pipx ensurepath
```

Once pyenv and pipx is installed then run the following:

```bash
# install airbyte-ci
pipx install --editable --force --python=python3.10 airbyte-ci/connectors/pipelines/
```

This command installs `airbyte-ci` and makes it globally available in your terminal.

_Note: `--force` is required to ensure updates are applied on subsequent installs._
_Note: `--python=python3.10` is required to ensure the correct python version is used._
_Note: `--editable` is required to ensure the correct python version is used._

If you face any installation problem feel free to reach out the Airbyte Connectors Operations team.

### Updating the airbyte-ci tool
To reinstall airbyte-ci:

```sh
pipx reinstall pipelines
```

## Installation for development

#### Pre-requisites
* Poetry >= 1.1.8
* Python >= 3.10

#### Installation

If you are developing on pipelines, we recommend installing airbyte-ci in editable mode:

```bash
cd airbyte-ci/connectors/pipelines/
poetry install
poetry shell
cd ../../
```

At this point you can run `airbyte-ci` commands from the root of the repository.

## Commands reference
- [`airbyte-ci` command group](#airbyte-ci)
  * [Options](#options)
- [`connectors` command subgroup](#connectors-command-subgroup)
  * [Options](#options-1)
- [`connectors list` command](#connectors-list-command)
- [`connectors test` command](#connectors-test-command)
  * [Examples](#examples-)
  * [What it runs](#what-it-runs-)
- [`connectors build` command](#connectors-build-command)
  * [What it runs](#what-it-runs)
- [`connectors publish` command](#connectors-publish-command)
- [Examples](#examples)
- [Options](#options-2)
- [`connectors bump-version` command](#connectors-bump-version)
- [`connectors upgrade-base-image` command](#connectors-upgrade-base-image)
- [`connectors migrate-to-base-image` command](#connectors-migrate-to-base-image)
- [`metadata` command subgroup](#metadata-command-subgroup)
- [`metadata validate` command](#metadata-validate-command)
  * [Example](#example)
  * [Options](#options-3)
- [`metadata upload` command](#metadata-upload-command)
  * [Example](#example-1)
  * [Options](#options-4)
- [`metadata deploy orchestrator` command](#metadata-deploy-orchestrator-command)
  * [Example](#example-2)
  * [What it runs](#what-it-runs--1)
- [`metadata test lib` command](#metadata-test-lib-command)
  * [Example](#example-3)
- [`metadata test orchestrator` command](#metadata-test-orchestrator-command)
  * [Example](#example-4)
- [`tests` command](#test-command)
  * [Example](#example-5)
### <a id="airbyte-ci-command-group"></a>`airbyte-ci` command group
**The main command group option has sensible defaults. In local use cases you're not likely to pass options to the `airbyte-ci` command group.**

#### Options

| Option                                  | Default value                   | Mapped environment variable   | Description                                                                                 |
| --------------------------------------- | ------------------------------- | ----------------------------- | ------------------------------------------------------------------------------------------- |
| `--no-tui`                              |                                 |                               | Disables the Dagger terminal UI.                                                            |
| `--is-local/--is-ci`                    | `--is-local`                    |                               | Determines the environment in which the CLI runs: local environment or CI environment.      |
| `--git-branch`                          | The checked out git branch name | `CI_GIT_BRANCH`               | The git branch on which the pipelines will run.                                             |
| `--git-revision`                        | The current branch head         | `CI_GIT_REVISION`             | The commit hash on which the pipelines will run.                                            |
| `--diffed-branch`                       | `origin/master`                 |                               | Branch to which the git diff will happen to detect new or modified files.                   |
| `--gha-workflow-run-id`                 |                                 |                               | GHA CI only - The run id of the GitHub action workflow                                      |
| `--ci-context`                          | `manual`                        |                               | The current CI context: `manual` for manual run, `pull_request`, `nightly_builds`, `master` |
| `--pipeline-start-timestamp`            | Current epoch time              | `CI_PIPELINE_START_TIMESTAMP` | Start time of the pipeline as epoch time. Used for pipeline run duration computation.       |
| `--show-dagger-logs/--hide-dagger-logs` | `--hide-dagger-logs`            |                               | Flag to show or hide the dagger logs.                                                       |

### <a id="connectors-command-subgroup"></a>`connectors` command subgroup

Available commands:
* `airbyte-ci connectors test`: Run tests for one or multiple connectors.
* `airbyte-ci connectors build`: Build docker images for one or multiple connectors.
* `airbyte-ci connectors publish`: Publish a connector to Airbyte's DockerHub.

#### Options
| Option                                                         | Multiple | Default value                    | Description                                                                                                                                                                                                                                                                                           |
| -------------------------------------------------------------- | -------- | -------------------------------- | ----------------------------------------------------------------------------------------------------------------------------------------------------------------------------------------------------------------------------------------------------------------------------------------------------- |
| `--use-remote-secrets`                                         | False    | True                             | If True, connectors configuration will be pulled from Google Secret Manager. Requires the GCP_GSM_CREDENTIALS environment variable to be set with a service account with permission to read GSM secrets. If False the connector configuration will be read from the local connector `secrets` folder. |
| `--name`                                                       | True     |                                  | Select a specific connector for which the pipeline will run. Can be used multiple time to select multiple connectors. The expected name is the connector technical name. e.g. `source-pokeapi`                                                                                                        |
| `--support-level`                                              | True     |                                  | Select connectors with a specific support level: `community`, `certified`.  Can be used multiple times to select multiple support levels.                                                                                                                                                             |
| `--metadata-query`                                             | False    |                                  | Filter connectors by the `data` field in the metadata file using a [simpleeval](https://github.com/danthedeckie/simpleeval) query. e.g. 'data.ab_internal.ql == 200'                                                                                                                                  |
| `--use-local-cdk`                                              | False    | False                            | Build with the airbyte-cdk from the local repository. " "This is useful for testing changes to the CDK.                                                                                                                                                                                               |
| `--language`                                                   | True     |                                  | Select connectors with a specific language: `python`, `low-code`, `java`. Can be used multiple times to select multiple languages.                                                                                                                                                                    |
| `--modified`                                                   | False    | False                            | Run the pipeline on only the modified connectors on the branch or previous commit (depends on the pipeline implementation).                                                                                                                                                                           |
| `--concurrency`                                                | False    | 5                                | Control the number of connector pipelines that can run in parallel. Useful to speed up pipelines or control their resource usage.                                                                                                                                                                     |
| `--metadata-change-only/--not-metadata-change-only`            | False    | `--not-metadata-change-only`     | Only run the pipeline on connectors with changes on their metadata.yaml file.                                                                                                                                                                                                                         |
| `--enable-dependency-scanning / --disable-dependency-scanning` | False    | ` --disable-dependency-scanning` | When enabled the dependency scanning will be performed to detect the connectors to select according to a dependency change.                                                                                                                                                                           |

### <a id="connectors-list-command"></a>`connectors list` command
Retrieve the list of connectors satisfying the provided filters.

#### Examples
List all connectors:

`airbyte-ci connectors list`

List certified connectors:

`airbyte-ci connectors --support-level=certified list`

List connectors changed on the current branch:

`airbyte-ci connectors --modified list`

List connectors with a specific language:

`airbyte-ci connectors --language=python list`

List connectors with multiple filters:

`airbyte-ci connectors --language=low-code --support-level=certified list`


### <a id="connectors-test-command"></a>`connectors test` command
Run a test pipeline for one or multiple connectors.

#### Examples

Test a single connector:
`airbyte-ci connectors --name=source-pokeapi test`

Test multiple connectors:
`airbyte-ci connectors --name=source-pokeapi --name=source-bigquery test`

Test certified connectors:
`airbyte-ci connectors --support-level=certified test`

Test connectors changed on the current branch:
`airbyte-ci connectors --modified test`

#### What it runs
```mermaid
flowchart TD
    entrypoint[[For each selected connector]]
    subgraph static ["Static code analysis"]
      qa[Run QA checks]
      fmt[Run code format checks]
      sem["Check version follows semantic versionning"]
      incr["Check version is incremented"]
      metadata_validation["Run metadata validation on metadata.yaml"]
      sem --> incr
    end
    subgraph tests ["Tests"]
        build[Build connector docker image]
        unit[Run unit tests]
        integration[Run integration tests]
        cat[Run connector acceptance tests]
        secret[Load connector configuration]

        unit-->secret
        unit-->build
        secret-->integration
        secret-->cat
        build-->integration
        build-->cat
    end
    entrypoint-->static
    entrypoint-->tests
    report["Build test report"]
    tests-->report
    static-->report
```

#### Options

| Option              | Multiple | Default value | Description                                                                                                                                                                                              |
| ------------------- | -------- | ------------- | -------------------------------------------------------------------------------------------------------------------------------------------------------------------------------------------------------- |
| `--fail-fast`       | False    | False         | Abort after any tests fail, rather than continuing to run additional tests. Use this setting to confirm a known bug is fixed (or not), or when you only require a pass/fail result.                      |
| `--fast-tests-only` | True     | False         | Run unit tests only, skipping integration tests or any tests explicitly tagged as slow. Use this for more frequent checks, when it is not feasible to run the entire test suite.                         |
| `--code-tests-only` | True     | False         | Skip any tests not directly related to code updates. For instance, metadata checks, version bump checks, changelog verification, etc. Use this setting to help focus on code quality during development. |

Note:

* The above options are implemented for Java connectors but may not be available for Python connectors. If an option is not supported, the pipeline will not fail but instead the 'default' behavior will be executed.

### <a id="connectors-build-command"></a>`connectors build` command
Run a build pipeline for one or multiple connectors and export the built docker image to the local docker host.
It's mainly purposed for local use.

Build a single connector:
`airbyte-ci connectors --name=source-pokeapi build`

Build multiple connectors:
`airbyte-ci connectors --name=source-pokeapi --name=source-bigquery build`

Build certified connectors:
`airbyte-ci connectors --support-level=certified build`

Build connectors changed on the current branch:
`airbyte-ci connectors --modified build`

#### What it runs

For Python and Low Code connectors:

```mermaid
flowchart TD
    arch(For each platform amd64/arm64)
    connector[Build connector image]
    load[Load to docker host with :dev tag, current platform]
    spec[Get spec]
    arch-->connector-->spec--"if success"-->load
```

For Java connectors:
```mermaid
flowchart TD
    arch(For each platform amd64/arm64)
    distTar[Gradle distTar task run]
    base[Build integration base]
    java_base[Build integration base Java]
    normalization[Build Normalization]
    connector[Build connector image]

    arch-->base-->java_base-->connector
    distTar-->connector
    normalization--"if supports normalization"-->connector

    load[Load to docker host with :dev tag, current platform]
    spec[Get spec]
    connector-->spec--"if success"-->load
```

### <a id="connectors-publish-command"></a>`connectors publish` command
Run a publish pipeline for one or multiple connectors.
It's mainly purposed for CI use to release a connector update.

### Examples
Publish all connectors modified in the head commit: `airbyte-ci connectors --modified publish`

### Options

| Option                               | Required | Default         | Mapped environment variable        | Description                                                                                                                                                                               |
| ------------------------------------ | -------- | --------------- | ---------------------------------- | ----------------------------------------------------------------------------------------------------------------------------------------------------------------------------------------- |
| `--pre-release/--main-release`       | False    | `--pre-release` |                                    | Whether to publish the pre-release or the main release version of a connector. Defaults to pre-release. For main release you have to set the credentials to interact with the GCS bucket. |
| `--docker-hub-username`              | True     |                 | `DOCKER_HUB_USERNAME`              | Your username to connect to DockerHub.                                                                                                                                                    |
| `--docker-hub-password`              | True     |                 | `DOCKER_HUB_PASSWORD`              | Your password to connect to DockerHub.                                                                                                                                                    |
| `--spec-cache-gcs-credentials`       | False    |                 | `SPEC_CACHE_GCS_CREDENTIALS`       | The service account key to upload files to the GCS bucket hosting spec cache.                                                                                                             |
| `--spec-cache-bucket-name`           | False    |                 | `SPEC_CACHE_BUCKET_NAME`           | The name of the GCS bucket where specs will be cached.                                                                                                                                    |
| `--metadata-service-gcs-credentials` | False    |                 | `METADATA_SERVICE_GCS_CREDENTIALS` | The service account key to upload files to the GCS bucket hosting the metadata files.                                                                                                     |
| `--metadata-service-bucket-name`     | False    |                 | `METADATA_SERVICE_BUCKET_NAME`     | The name of the GCS bucket where metadata files will be uploaded.                                                                                                                         |
| `--slack-webhook`                    | False    |                 | `SLACK_WEBHOOK`                    | The Slack webhook URL to send notifications to.                                                                                                                                           |
| `--slack-channel`                    | False    |                 | `SLACK_CHANNEL`                    | The Slack channel name to send notifications to.                                                                                                                                          |

I've added an empty "Default" column, and you can fill in the default values as needed.
#### What it runs
```mermaid
flowchart TD
    validate[Validate the metadata file]
    check[Check if the connector image already exists]
    build[Build the connector image for all platform variants]
    upload_spec[Upload connector spec to the spec cache bucket]
    push[Push the connector image from DockerHub, with platform variants]
    pull[Pull the connector image from DockerHub to check SPEC can be run and the image layers are healthy]
    upload_metadata[Upload its metadata file to the metadata service bucket]

    validate-->check-->build-->upload_spec-->push-->pull-->upload_metadata
```


### <a id="connectors-bump-version"></a>`connectors bump-version` command
Bump the version of the selected connectors.

### Examples
Bump source-openweather: `airbyte-ci connectors --name=source-openweather bump-version patch <pr-number> "<changelog-entry>"`

#### Arguments
| Argument              | Description                                                            |
| --------------------- | ---------------------------------------------------------------------- |
| `BUMP_TYPE`           | major, minor or patch                                                  |
| `PULL_REQUEST_NUMBER` | The GitHub pull request number, used in the changelog entry            |
| `CHANGELOG_ENTRY`     | The changelog entry that will get added to the connector documentation |

### <a id="connectors-upgrade-base-image"></a>`connectors upgrade-base-image` command
Modify the selected connector metadata to use the latest base image version.

### Examples
Upgrade the base image for source-openweather: `airbyte-ci connectors --name=source-openweather upgrade-base-image`

### Options
| Option                  | Required | Default | Mapped environment variable | Description                                                                                                     |
| ----------------------- | -------- | ------- | --------------------------- | --------------------------------------------------------------------------------------------------------------- |
| `--docker-hub-username` | True     |         | `DOCKER_HUB_USERNAME`       | Your username to connect to DockerHub. It's used to read the base image registry.                               |
| `--docker-hub-password` | True     |         | `DOCKER_HUB_PASSWORD`       | Your password to connect to DockerHub. It's used to read the base image registry.                               |
| `--set-if-not-exists`   | False    | True    |                             | Whether to set or not the baseImage metadata if no connectorBuildOptions is declared in the connector metadata. |

### <a id="connectors-migrate-to-base-image"></a>`connectors migrate-to-base-image` command
Make a connector using a Dockerfile migrate to the base image by:
* Removing its Dockerfile
* Updating its metadata to use the latest base image version
* Updating its documentation to explain the build process
* Bumping by a patch version

### Examples
Migrate source-openweather to use the base image: `airbyte-ci connectors --name=source-openweather migrate-to-base-image`

### Arguments
| Argument              | Description                                                 |
| --------------------- | ----------------------------------------------------------- |
| `PULL_REQUEST_NUMBER` | The GitHub pull request number, used in the changelog entry |

### <a id="metadata-validate-command-subgroup"></a>`metadata` command subgroup

Available commands:
* `airbyte-ci metadata deploy orchestrator`

### <a id="metadata-upload-orchestrator"></a>`metadata deploy orchestrator` command
This command deploys the metadata service orchestrator to production.
The `DAGSTER_CLOUD_METADATA_API_TOKEN` environment variable must be set.

#### Example
`airbyte-ci metadata deploy orchestrator`

#### What it runs
```mermaid
flowchart TD
    test[Run orchestrator tests] --> deploy[Deploy orchestrator to Dagster Cloud]
```

### <a id="tests-command"></a>`tests` command
This command runs the Python tests for a airbyte-ci poetry package.

#### Arguments
| Option                | Required | Default | Mapped environment variable | Description                         |
| --------------------- | -------- | ------- | --------------------------- | ----------------------------------- |
| `poetry_package_path` | True     |         |                             | The path to poetry package to test. |

#### Options
| Option             | Required | Default | Mapped environment variable | Description                                                                                      |
| ------------------ | -------- | ------- | --------------------------- | ------------------------------------------------------------------------------------------------ |
| `--test-directory` | False    | tests   |                             | The path to the directory on which pytest should discover tests, relative to the poetry package. |


#### Example
`airbyte-ci test airbyte-ci/connectors/pipelines --test-directory=tests`
`airbyte-ci tests airbyte-integrations/bases/connector-acceptance-test --test-directory=unit_tests`

## Changelog
| Version | PR                                                         | Description                                                                                               |
<<<<<<< HEAD
|---------| ---------------------------------------------------------- | --------------------------------------------------------------------------------------------------------- |
| 2.2.0   | [#31535](https://github.com/airbytehq/airbyte/pull/31535)  | Improve gradle caching when building java connectors.                                                     |
=======
| ------- | ---------------------------------------------------------- | --------------------------------------------------------------------------------------------------------- |
| 2.2.2   | [#31659](https://github.com/airbytehq/airbyte/pull/31659)  | Support builds on x86_64 platform                                                                                 |
| 2.2.1   | [#31653](https://github.com/airbytehq/airbyte/pull/31653)  | Fix CheckBaseImageIsUsed failing on non certified connectors.                                             |
| 2.2.0   | [#30527](https://github.com/airbytehq/airbyte/pull/30527)  | Add a new check for python connectors to make sure certified connectors use our base image.               |
>>>>>>> 1e40e0ab
| 2.1.1   | [#31488](https://github.com/airbytehq/airbyte/pull/31488)  | Improve `airbyte-ci` start time with Click Lazy load                                                      |
| 2.1.0   | [#31412](https://github.com/airbytehq/airbyte/pull/31412)  | Run airbyte-ci from any where in airbyte project                                                          |
| 2.0.4   | [#31487](https://github.com/airbytehq/airbyte/pull/31487)  | Allow for third party connector selections                                                                |
| 2.0.3   | [#31525](https://github.com/airbytehq/airbyte/pull/31525)  | Refactor folder structure                                                                                 |
| 2.0.2   | [#31533](https://github.com/airbytehq/airbyte/pull/31533)  | Pip cache volume by python version.                                                                       |
| 2.0.1   | [#31545](https://github.com/airbytehq/airbyte/pull/31545)  | Reword the changelog entry when using `migrate-to-base-image`.                                            |
| 2.0.0   | [#31424](https://github.com/airbytehq/airbyte/pull/31424)  | Remove `airbyte-ci connectors format` command.                                                            |
| 1.9.4   | [#31478](https://github.com/airbytehq/airbyte/pull/31478)  | Fix running tests for connector-ops package.                                                              |
| 1.9.3   | [#31457](https://github.com/airbytehq/airbyte/pull/31457)  | Improve the connector documentation for connectors migrated to our base image.                            |
| 1.9.2   | [#31426](https://github.com/airbytehq/airbyte/pull/31426)  | Concurrent execution of java connectors tests.                                                            |
| 1.9.1   | [#31455](https://github.com/airbytehq/airbyte/pull/31455)  | Fix `None` docker credentials on publish.                                                                 |
| 1.9.0   | [#30520](https://github.com/airbytehq/airbyte/pull/30520)  | New commands: `bump-version`, `upgrade-base-image`, `migrate-to-base-image`.                              |
| 1.8.0   | [#30520](https://github.com/airbytehq/airbyte/pull/30520)  | New commands: `bump-version`, `upgrade-base-image`, `migrate-to-base-image`.                              |
| 1.7.2   | [#31343](https://github.com/airbytehq/airbyte/pull/31343)  | Bind Pytest integration tests to a dockerhost.                                                            |
| 1.7.1   | [#31332](https://github.com/airbytehq/airbyte/pull/31332)  | Disable Gradle step caching on source-postgres.                                                           |
| 1.7.0   | [#30526](https://github.com/airbytehq/airbyte/pull/30526)  | Implement pre/post install hooks support.                                                                 |
| 1.6.0   | [#30474](https://github.com/airbytehq/airbyte/pull/30474)  | Test connector inside their containers.                                                                   |
| 1.5.1   | [#31227](https://github.com/airbytehq/airbyte/pull/31227)  | Use python 3.11 in amazoncorretto-bazed gradle containers, run 'test' gradle task instead of 'check'.     |
| 1.5.0   | [#30456](https://github.com/airbytehq/airbyte/pull/30456)  | Start building Python connectors using our base images.                                                   |
| 1.4.6   | [ #31087](https://github.com/airbytehq/airbyte/pull/31087) | Throw error if airbyte-ci tools is out of date                                                            |
| 1.4.5   | [#31133](https://github.com/airbytehq/airbyte/pull/31133)  | Fix bug when building containers using `with_integration_base_java_and_normalization`.                    |
| 1.4.4   | [#30743](https://github.com/airbytehq/airbyte/pull/30743)  | Add `--disable-report-auto-open` and `--use-host-gradle-dist-tar` to allow gradle integration.            |
| 1.4.3   | [#30595](https://github.com/airbytehq/airbyte/pull/30595)  | Add --version and version check                                                                           |
| 1.4.2   | [#30595](https://github.com/airbytehq/airbyte/pull/30595)  | Remove directory name requirement                                                                         |
| 1.4.1   | [#30595](https://github.com/airbytehq/airbyte/pull/30595)  | Load base migration guide into QA Test container for strict encrypt variants                              |
| 1.4.0   | [#30330](https://github.com/airbytehq/airbyte/pull/30330)  | Add support for pyproject.toml as the prefered entry point for a connector package                        |
| 1.3.0   | [#30461](https://github.com/airbytehq/airbyte/pull/30461)  | Add `--use-local-cdk` flag to all connectors commands                                                     |
| 1.2.3   | [#30477](https://github.com/airbytehq/airbyte/pull/30477)  | Fix a test regression introduced the previous version.                                                    |
| 1.2.2   | [#30438](https://github.com/airbytehq/airbyte/pull/30438)  | Add workaround to always stream logs properly with --is-local.                                            |
| 1.2.1   | [#30384](https://github.com/airbytehq/airbyte/pull/30384)  | Java connector test performance fixes.                                                                    |
| 1.2.0   | [#30330](https://github.com/airbytehq/airbyte/pull/30330)  | Add `--metadata-query` option to connectors command                                                       |
| 1.1.3   | [#30314](https://github.com/airbytehq/airbyte/pull/30314)  | Stop patching gradle files to make them work with airbyte-ci.                                             |
| 1.1.2   | [#30279](https://github.com/airbytehq/airbyte/pull/30279)  | Fix correctness issues in layer caching by making atomic execution groupings                              |
| 1.1.1   | [#30252](https://github.com/airbytehq/airbyte/pull/30252)  | Fix redundancies and broken logic in GradleTask, to speed up the CI runs.                                 |
| 1.1.0   | [#29509](https://github.com/airbytehq/airbyte/pull/29509)  | Refactor the airbyte-ci test command to run tests on any poetry package.                                  |
| 1.0.0   | [#28000](https://github.com/airbytehq/airbyte/pull/29232)  | Remove release stages in favor of support level from airbyte-ci.                                          |
| 0.5.0   | [#28000](https://github.com/airbytehq/airbyte/pull/28000)  | Run connector acceptance tests with dagger-in-dagger.                                                     |
| 0.4.7   | [#29156](https://github.com/airbytehq/airbyte/pull/29156)  | Improve how we check existence of requirement.txt or setup.py file to not raise early pip install errors. |
| 0.4.6   | [#28729](https://github.com/airbytehq/airbyte/pull/28729)  | Use keyword args instead of positional argument for optional  paramater in Dagger's API                   |
| 0.4.5   | [#29034](https://github.com/airbytehq/airbyte/pull/29034)  | Disable Dagger terminal UI when running publish.                                                          |
| 0.4.4   | [#29064](https://github.com/airbytehq/airbyte/pull/29064)  | Make connector modified files a frozen set.                                                               |
| 0.4.3   | [#29033](https://github.com/airbytehq/airbyte/pull/29033)  | Disable dependency scanning for Java connectors.                                                          |
| 0.4.2   | [#29030](https://github.com/airbytehq/airbyte/pull/29030)  | Make report path always have the same prefix: `airbyte-ci/`.                                              |
| 0.4.1   | [#28855](https://github.com/airbytehq/airbyte/pull/28855)  | Improve the selected connectors detection for connectors commands.                                        |
| 0.4.0   | [#28947](https://github.com/airbytehq/airbyte/pull/28947)  | Show Dagger Cloud run URLs in CI                                                                          |
| 0.3.2   | [#28789](https://github.com/airbytehq/airbyte/pull/28789)  | Do not consider empty reports as successfull.                                                             |
| 0.3.1   | [#28938](https://github.com/airbytehq/airbyte/pull/28938)  | Handle 5 status code on MetadataUpload as skipped                                                         |
| 0.3.0   | [#28869](https://github.com/airbytehq/airbyte/pull/28869)  | Enable the Dagger terminal UI on local `airbyte-ci` execution                                             |
| 0.2.3   | [#28907](https://github.com/airbytehq/airbyte/pull/28907)  | Make dagger-in-dagger work for `airbyte-ci tests` command                                                 |
| 0.2.2   | [#28897](https://github.com/airbytehq/airbyte/pull/28897)  | Sentry: Ignore error logs without exceptions from reporting                                               |
| 0.2.1   | [#28767](https://github.com/airbytehq/airbyte/pull/28767)  | Improve pytest step result evaluation to prevent false negative/positive.                                 |
| 0.2.0   | [#28857](https://github.com/airbytehq/airbyte/pull/28857)  | Add the `airbyte-ci tests` command to run the test suite on any `airbyte-ci` poetry package.              |
| 0.1.1   | [#28858](https://github.com/airbytehq/airbyte/pull/28858)  | Increase the max duration of Connector Package install to 20mn.                                           |
| 0.1.0   |                                                            | Alpha version not in production yet. All the commands described in this doc are available.                |

## More info
This project is owned by the Connectors Operations team.
We share project updates and remaining stories before its release to production in this [EPIC](https://github.com/airbytehq/airbyte/issues/24403).

# Troubleshooting
## `airbyte-ci` is not found
If you get the following error when running `airbyte-ci`:
```bash
$ airbyte-ci
zsh: command not found: airbyte-ci
```
It means that the `airbyte-ci` command is not in your PATH.

To fix this, you can either:
* Ensure that airbyte-ci is installed with pipx. Run `pipx list` to check if airbyte-ci is installed.
* Run `pipx ensurepath` to add the pipx binary directory to your PATH.
* Add the pipx binary directory to your PATH manually. The pipx binary directory is usually `~/.local/bin`.


## python3.10 not found
If you get the following error when running `pipx install --editable --force --python=python3.10 airbyte-ci/connectors/pipelines/`:
```bash
$ pipx install --editable --force --python=python3.10 airbyte-ci/connectors/pipelines/
Error: Python 3.10 not found on your system.
```

It means that you don't have Python 3.10 installed on your system.

To fix this, you can either:
* Install Python 3.10 with pyenv. Run `pyenv install 3.10` to install the latest Python version.
* Install Python 3.10 with your system package manager. For instance, on Ubuntu you can run `sudo apt install python3.10`.
* Ensure that Python 3.10 is in your PATH. Run `which python3.10` to check if Python 3.10 is installed and in your PATH.

## Any type of pipeline failure
First you should check that the version of the CLI you are using is the latest one.
You can check the version of the CLI with the `--version` option:
```bash
$ airbyte-ci --version
airbyte-ci, version 0.1.0
```

and compare it with the version in the pyproject.toml file:
```bash
$ cat airbyte-ci/connectors/pipelines/pyproject.toml | grep version
```

If you get any type of pipeline failure, you can run the pipeline with the `--show-dagger-logs` option to get more information about the failure.
```bash
$ airbyte-ci --show-dagger-logs connectors --name=source-pokeapi test
```

and when in doubt, you can reinstall the CLI with the `--force` option:
```bash
$ pipx reinstall pipelines --force
```
<|MERGE_RESOLUTION|>--- conflicted
+++ resolved
@@ -397,15 +397,11 @@
 
 ## Changelog
 | Version | PR                                                         | Description                                                                                               |
-<<<<<<< HEAD
-|---------| ---------------------------------------------------------- | --------------------------------------------------------------------------------------------------------- |
-| 2.2.0   | [#31535](https://github.com/airbytehq/airbyte/pull/31535)  | Improve gradle caching when building java connectors.                                                     |
-=======
 | ------- | ---------------------------------------------------------- | --------------------------------------------------------------------------------------------------------- |
+| 2.2.3   | [#31535](https://github.com/airbytehq/airbyte/pull/31535)  | Improve gradle caching when building java connectors.                                                     |
 | 2.2.2   | [#31659](https://github.com/airbytehq/airbyte/pull/31659)  | Support builds on x86_64 platform                                                                                 |
 | 2.2.1   | [#31653](https://github.com/airbytehq/airbyte/pull/31653)  | Fix CheckBaseImageIsUsed failing on non certified connectors.                                             |
 | 2.2.0   | [#30527](https://github.com/airbytehq/airbyte/pull/30527)  | Add a new check for python connectors to make sure certified connectors use our base image.               |
->>>>>>> 1e40e0ab
 | 2.1.1   | [#31488](https://github.com/airbytehq/airbyte/pull/31488)  | Improve `airbyte-ci` start time with Click Lazy load                                                      |
 | 2.1.0   | [#31412](https://github.com/airbytehq/airbyte/pull/31412)  | Run airbyte-ci from any where in airbyte project                                                          |
 | 2.0.4   | [#31487](https://github.com/airbytehq/airbyte/pull/31487)  | Allow for third party connector selections                                                                |
