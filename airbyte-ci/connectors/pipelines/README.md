# Airbyte CI CLI

## What is it?

`airbyte-ci` is a command line interface to run CI/CD pipelines. The goal of this CLI is to offer
developers a tool to run these pipelines locally and in a CI context with the same guarantee. It can
prevent unnecessary commit -> push cycles developers typically go through when they when to test
their changes against a remote CI. This is made possible thanks to the use of
[Dagger](https://dagger.io), a CI/CD engine relying on Docker Buildkit to provide reproducible
builds. Our pipeline are declared with Python code, the main entrypoint is
[here](https://github.com/airbytehq/airbyte/blob/master/airbyte-ci/connector_ops/connector_ops/pipelines/commands/airbyte_ci.py).
This documentation should be helpful for both local and CI use of the CLI. We indeed
[power connector testing in the CI with this CLI](https://github.com/airbytehq/airbyte/blob/master/.github/workflows/connector_integration_test_single_dagger.yml#L78).

## How to install

### Requirements

- A running Docker engine with version >= 20.10.23

## Install or Update

The recommended way to install `airbyte-ci` is using the [Makefile](../../../Makefile).

```sh
# from the root of the airbyte repository
make tools.airbyte-ci.install
```

### Setting up connector secrets access

If you plan to use Airbyte CI to run CAT (Connector Acceptance Tests), we recommend setting up GSM
access so that Airbyte CI can pull remote secrets from GSM. For setup instructions, see the CI
Credentials package (which Airbyte CI uses under the hood) README's
[Get GSM Access](https://github.com/airbytehq/airbyte/blob/master/airbyte-ci/connectors/ci_credentials/README.md#get-gsm-access)
instructions.

### Updating the airbyte-ci tool

To reinstall airbyte-ci, run the following command:

```sh
airbyte-ci update
```

or if that fails, you can reinstall it with the following command:

```sh
# from the root of the airbyte repository
make tools.airbyte-ci.install
```

## Checking the airbyte-ci install

To check that airbyte-ci is installed correctly, run the following command:

```sh
make tools.airbyte-ci.check
```

## Cleaning the airbyte-ci install

To clean the airbyte-ci install, run the following command:

```sh
make tools.airbyte-ci.clean
```

## Disabling telemetry

We collect anonymous usage data to help improve the tool. If you would like to disable this, you can set the `AIRBYTE_CI_DISABLE_TELEMETRY` environment variable to `true`.

## Installation for development

#### Pre-requisites

- Poetry >= 1.1.8
- Python >= 3.10

#### Installation

If you are developing on pipelines, we recommend installing airbyte-ci with poetry:

```bash
cd airbyte-ci/connectors/pipelines/
poetry install
poetry shell
cd ../../
```

**Alternatively**, you can install airbyte-ci with pipx so that the entrypoint is available in your
PATH:

```bash
make tools.airbyte-ci.install
```

However, this will not automatically install the dependencies for the local dependencies of
airbyte-ci, or respect the lockfile.

Its often best to use the `poetry` steps instead.

#### Running Tests

From `airbyte-ci/connectors/pipelines`:

```bash
poetry run pytest tests
```

You can also run a subset of tests:

```bash
poetry run pytest pipelines/models/steps.py
```

More options, such as running test by keyword matching, are available - see the
[pytest CLI documentation](https://docs.pytest.org/en/6.2.x/usage.html) for all the available
options.```

#### Checking Code Format (Pipelines)

```bash
poetry run ruff check pipelines
```

## Commands reference

At this point you can run `airbyte-ci` commands.

- [`airbyte-ci` command group](#airbyte-ci)
  - [Options](#options)
- [`connectors` command subgroup](#connectors-command-subgroup)
  - [Options](#options-1)
- [`connectors list` command](#connectors-list-command)
- [`connectors test` command](#connectors-test-command)
  - [Examples](#examples-)
  - [What it runs](#what-it-runs-)
- [`connectors build` command](#connectors-build-command)
  - [What it runs](#what-it-runs)
- [`connectors publish` command](#connectors-publish-command)
- [Examples](#examples)
- [Options](#options-2)
- [`connectors bump_version` command](#connectors-bump_version)
- [`connectors upgrade_cdk` command](#connectors-upgrade_cdk)
- [`connectors upgrade_base_image` command](#connectors-upgrade_base_image)
- [`connectors migrate_to_base_image` command](#connectors-migrate_to_base_image)
- [`format` command subgroup](#format-subgroup)
  - [`format check` command](#format-check-command)
  - [`format fix` command](#format-fix-command)
- [`metadata` command subgroup](#metadata-command-subgroup)
- [`metadata validate` command](#metadata-validate-command)
  - [Example](#example)
  - [Options](#options-3)
- [`metadata upload` command](#metadata-upload-command)
  - [Example](#example-1)
  - [Options](#options-4)
- [`metadata deploy orchestrator` command](#metadata-deploy-orchestrator-command)
  - [Example](#example-2)
  - [What it runs](#what-it-runs--1)
- [`metadata test lib` command](#metadata-test-lib-command)
  - [Example](#example-3)
- [`metadata test orchestrator` command](#metadata-test-orchestrator-command)
  - [Example](#example-4)
- [`tests` command](#test-command)
  - [Example](#example-5)

### <a id="airbyte-ci-command-group"></a>`airbyte-ci` command group

**The main command group option has sensible defaults. In local use cases you're not likely to pass
options to the `airbyte-ci` command group.**

#### Options

| Option                                         | Default value                   | Mapped environment variable   | Description                                                                                 |
| ---------------------------------------------- | ------------------------------- | ----------------------------- | ------------------------------------------------------------------------------------------- |
| `--yes/--y`                                    | False                           |                               | Agrees to all prompts.                                                                      |
| `--yes-auto-update`                            | False                           |                               | Agrees to the auto update prompts.                                                          |
| `--enable-update-check/--disable-update-check` | True                            |                               | Turns on the update check feature                                                           |
| `--enable-dagger-run/--disable-dagger-run`     | `--enable-dagger-run`           |                               | Disables the Dagger terminal UI.                                                            |
| `--is-local/--is-ci`                           | `--is-local`                    |                               | Determines the environment in which the CLI runs: local environment or CI environment.      |
| `--git-branch`                                 | The checked out git branch name | `CI_GIT_BRANCH`               | The git branch on which the pipelines will run.                                             |
| `--git-revision`                               | The current branch head         | `CI_GIT_REVISION`             | The commit hash on which the pipelines will run.                                            |
| `--diffed-branch`                              | `origin/master`                 |                               | Branch to which the git diff will happen to detect new or modified files.                   |
| `--gha-workflow-run-id`                        |                                 |                               | GHA CI only - The run id of the GitHub action workflow                                      |
| `--ci-context`                                 | `manual`                        |                               | The current CI context: `manual` for manual run, `pull_request`, `nightly_builds`, `master` |
| `--pipeline-start-timestamp`                   | Current epoch time              | `CI_PIPELINE_START_TIMESTAMP` | Start time of the pipeline as epoch time. Used for pipeline run duration computation.       |
| `--show-dagger-logs/--hide-dagger-logs`        | `--hide-dagger-logs`            |                               | Flag to show or hide the dagger logs.                                                       |

### <a id="connectors-command-subgroup"></a>`connectors` command subgroup

Available commands:

- `airbyte-ci connectors test`: Run tests for one or multiple connectors.
- `airbyte-ci connectors build`: Build docker images for one or multiple connectors.
- `airbyte-ci connectors publish`: Publish a connector to Airbyte's DockerHub.

#### Options

| Option                                                         | Multiple | Default value                    | Mapped Environment Variable | Description                                                                                                                                                                                                                                                                                                                                                                                                                                                                               |
| -------------------------------------------------------------- | -------- | -------------------------------- | --------------------------- | ----------------------------------------------------------------------------------------------------------------------------------------------------------------------------------------------------------------------------------------------------------------------------------------------------------------------------------------------------------------------------------------------------------------------------------------------------------------------------------------- |
| `--use-remote-secrets/--use-local-secrets`                     | False    |                                  |                             | If --use-remote-secrets, connectors configuration will be pulled from Google Secret Manager. Requires the `GCP_GSM_CREDENTIALS` environment variable to be set with a service account with permission to read GSM secrets. If --use-local-secrets the connector configuration will be read from the local connector `secrets` folder. If this flag is not used and a `GCP_GSM_CREDENTIALS` environment variable is set remote secrets will be used, local secrets will be used otherwise. |
| `--name`                                                       | True     |                                  |                             | Select a specific connector for which the pipeline will run. Can be used multiple times to select multiple connectors. The expected name is the connector technical name. e.g. `source-pokeapi`                                                                                                                                                                                                                                                                                           |
| `--support-level`                                              | True     |                                  |                             | Select connectors with a specific support level: `community`, `certified`. Can be used multiple times to select multiple support levels.                                                                                                                                                                                                                                                                                                                                                  |
| `--metadata-query`                                             | False    |                                  |                             | Filter connectors by the `data` field in the metadata file using a [simpleeval](https://github.com/danthedeckie/simpleeval) query. e.g. 'data.ab_internal.ql == 200'                                                                                                                                                                                                                                                                                                                      |
| `--use-local-cdk`                                              | False    | False                            |                             | Build with the airbyte-cdk from the local repository. " "This is useful for testing changes to the CDK.                                                                                                                                                                                                                                                                                                                                                                                   |
| `--language`                                                   | True     |                                  |                             | Select connectors with a specific language: `python`, `low-code`, `java`. Can be used multiple times to select multiple languages.                                                                                                                                                                                                                                                                                                                                                        |
| `--modified`                                                   | False    | False                            |                             | Run the pipeline on only the modified connectors on the branch or previous commit (depends on the pipeline implementation).                                                                                                                                                                                                                                                                                                                                                               |
| `--concurrency`                                                | False    | 5                                |                             | Control the number of connector pipelines that can run in parallel. Useful to speed up pipelines or control their resource usage.                                                                                                                                                                                                                                                                                                                                                         |
| `--metadata-change-only/--not-metadata-change-only`            | False    | `--not-metadata-change-only`     |                             | Only run the pipeline on connectors with changes on their metadata.yaml file.                                                                                                                                                                                                                                                                                                                                                                                                             |
| `--enable-dependency-scanning / --disable-dependency-scanning` | False    | ` --disable-dependency-scanning` |                             | When enabled the dependency scanning will be performed to detect the connectors to select according to a dependency change.                                                                                                                                                                                                                                                                                                                                                               |
| `--docker-hub-username`                                        |          |                                  | DOCKER_HUB_USERNAME         | Your username to connect to DockerHub. Required for the publish subcommand.                                                                                                                                                                                                                                                                                                                                                                                                               |
| `--docker-hub-password`                                        |          |                                  | DOCKER_HUB_PASSWORD         | Your password to connect to DockerHub. Required for the publish subcommand.                                                                                                                                                                                                                                                                                                                                                                                                               |

### <a id="connectors-list-command"></a>`connectors list` command

Retrieve the list of connectors satisfying the provided filters.

#### Examples

List all connectors:

`airbyte-ci connectors list`

List certified connectors:

`airbyte-ci connectors --support-level=certified list`

List connectors changed on the current branch:

`airbyte-ci connectors --modified list`

List connectors with a specific language:

`airbyte-ci connectors --language=python list`

List connectors with multiple filters:

`airbyte-ci connectors --language=low-code --support-level=certified list`

### <a id="connectors-test-command"></a>`connectors test` command

Run a test pipeline for one or multiple connectors.

#### Examples

Test a single connector: `airbyte-ci connectors --name=source-pokeapi test`

Test multiple connectors: `airbyte-ci connectors --name=source-pokeapi --name=source-bigquery test`

Test certified connectors: `airbyte-ci connectors --support-level=certified test`

Test connectors changed on the current branch: `airbyte-ci connectors --modified test`

Run acceptance test only on the modified connectors, just run its full refresh tests:
`airbyte-ci connectors --modified test --only-step="acceptance" --acceptance.-k=test_full_refresh`

#### What it runs

```mermaid
flowchart TD
    entrypoint[[For each selected connector]]
    subgraph static ["Static code analysis"]
      qa[Run QA checks]
      sem["Check version follows semantic versionning"]
      incr["Check version is incremented"]
      metadata_validation["Run metadata validation on metadata.yaml"]
      sem --> incr
    end
    subgraph tests ["Tests"]
        build[Build connector docker image]
        unit[Run unit tests]
        integration[Run integration tests]
        airbyte_lib_validation[Run airbyte-lib validation tests]
        cat[Run connector acceptance tests]
        secret[Load connector configuration]

        unit-->secret
        unit-->build
        secret-->integration
        secret-->cat
        secret-->airbyte_lib_validation
        build-->integration
        build-->cat
    end
    entrypoint-->static
    entrypoint-->tests
    report["Build test report"]
    tests-->report
    static-->report
```

#### Options

| Option                                                  | Multiple | Default value | Description                                                                                                                                                                                              |
| ------------------------------------------------------- | -------- | ------------- | -------------------------------------------------------------------------------------------------------------------------------------------------------------------------------------------------------- |
| `--skip-step/-x`                                        | True     |               | Skip steps by id e.g. `-x unit -x acceptance`                                                                                                                                                            |
| `--only-step/-k`                                        | True     |               | Only run specific steps by id e.g. `-k unit -k acceptance`                                                                                                                                               |
| `--fail-fast`                                           | False    | False         | Abort after any tests fail, rather than continuing to run additional tests. Use this setting to confirm a known bug is fixed (or not), or when you only require a pass/fail result.                      |
| `--code-tests-only`                                     | True     | False         | Skip any tests not directly related to code updates. For instance, metadata checks, version bump checks, changelog verification, etc. Use this setting to help focus on code quality during development. |
| `--concurrent-cat`                                      | False    | False         | Make CAT tests run concurrently using pytest-xdist. Be careful about source or destination API rate limits.                                                                                              |
| `--<step-id>.<extra-parameter>=<extra-parameter-value>` | True     |               | You can pass extra parameters for specific test steps. More details in the extra parameters section below                                                                                                |
| `--ci-requirements`                                     | False    |               |                                                                                                                                                                                                          | Output the CI requirements as a JSON payload. It is used to determine the CI runner to use.

Note:

- The above options are implemented for Java connectors but may not be available for Python
  connectors. If an option is not supported, the pipeline will not fail but instead the 'default'
  behavior will be executed.

#### Extra parameters

You can pass extra parameters to the following steps:

- `unit`
- `integration`
- `acceptance`

This allows you to override the default parameters of these steps. For example, you can only run the
`test_read` test of the acceptance test suite with:
`airbyte-ci connectors --name=source-pokeapi test --acceptance.-k=test_read` Here the `-k` parameter
is passed to the pytest command running acceptance tests. Please keep in mind that the extra
parameters are not validated by the CLI: if you pass an invalid parameter, you'll face a late
failure during the pipeline execution.

### <a id="connectors-build-command"></a>`connectors build` command

Run a build pipeline for one or multiple connectors and export the built docker image to the local
docker host. It's mainly purposed for local use.

Build a single connector: `airbyte-ci connectors --name=source-pokeapi build`

Build a single connector with a custom image tag:
`airbyte-ci connectors --name=source-pokeapi build --tag=my-custom-tag`

Build a single connector for multiple architectures:
`airbyte-ci connectors --name=source-pokeapi build --architecture=linux/amd64 --architecture=linux/arm64`

You will get:

- `airbyte/source-pokeapi:dev-linux-amd64`
- `airbyte/source-pokeapi:dev-linux-arm64`

Build multiple connectors:
`airbyte-ci connectors --name=source-pokeapi --name=source-bigquery build`

Build certified connectors: `airbyte-ci connectors --support-level=certified build`

Build connectors changed on the current branch: `airbyte-ci connectors --modified build`

#### What it runs

For Python and Low Code connectors:

```mermaid
flowchart TD
    arch(For each platform amd64/arm64)
    connector[Build connector image]
    load[Load to docker host with :dev tag, current platform]
    spec[Get spec]
    arch-->connector-->spec--"if success"-->load
```

For Java connectors:

```mermaid
flowchart TD
    arch(For each platform amd64/arm64)
    distTar[Gradle distTar task run]
    base[Build integration base]
    java_base[Build integration base Java]
    normalization[Build Normalization]
    connector[Build connector image]

    arch-->base-->java_base-->connector
    distTar-->connector
    normalization--"if supports normalization"-->connector

    load[Load to docker host with :dev tag]
    spec[Get spec]
    connector-->spec--"if success"-->load
```

### Options

| Option                | Multiple | Default value  | Description                                                          |
| --------------------- | -------- | -------------- | -------------------------------------------------------------------- |
| `--architecture`/`-a` | True     | Local platform | Defines for which architecture(s) the connector image will be built. |
| `--tag`               | False    | `dev`          | Image tag for the built image.                                       |

### <a id="connectors-publish-command"></a>`connectors publish` command

Run a publish pipeline for one or multiple connectors. It's mainly purposed for CI use to release a
connector update.

### Examples

Publish all connectors modified in the head commit: `airbyte-ci connectors --modified publish`

### Options

| Option                               | Required | Default                         | Mapped environment variable        | Description                                                                                                                                                                               |
| ------------------------------------ | -------- | ------------------------------- | ---------------------------------- | ----------------------------------------------------------------------------------------------------------------------------------------------------------------------------------------- |
| `--pre-release/--main-release`       | False    | `--pre-release`                 |                                    | Whether to publish the pre-release or the main release version of a connector. Defaults to pre-release. For main release you have to set the credentials to interact with the GCS bucket. |
| `--spec-cache-gcs-credentials`       | False    |                                 | `SPEC_CACHE_GCS_CREDENTIALS`       | The service account key to upload files to the GCS bucket hosting spec cache.                                                                                                             |
| `--spec-cache-bucket-name`           | False    |                                 | `SPEC_CACHE_BUCKET_NAME`           | The name of the GCS bucket where specs will be cached.                                                                                                                                    |
| `--metadata-service-gcs-credentials` | False    |                                 | `METADATA_SERVICE_GCS_CREDENTIALS` | The service account key to upload files to the GCS bucket hosting the metadata files.                                                                                                     |
| `--metadata-service-bucket-name`     | False    |                                 | `METADATA_SERVICE_BUCKET_NAME`     | The name of the GCS bucket where metadata files will be uploaded.                                                                                                                         |
| `--slack-webhook`                    | False    |                                 | `SLACK_WEBHOOK`                    | The Slack webhook URL to send notifications to.                                                                                                                                           |
| `--slack-channel`                    | False    |                                 | `SLACK_CHANNEL`                    | The Slack channel name to send notifications to.                                                                                                                                          |
| `--ci-requirements`                  | False    |                                 |                                    | Output the CI requirements as a JSON payload. It is used to determine the CI runner to use.                                                                                               |
| `--python-registry-token`            | False    |                                 | `PYTHON_REGISTRY_TOKEN`            | The API token to authenticate with the registry. For pypi, the `pypi-` prefix needs to be specified                                                                                       |
| `--python-registry-url`              | False    | https://upload.pypi.org/legacy/ | `PYTHON_REGISTRY_URL`              | The python registry to publish to. Defaults to main pypi                                                                                                                                  |
| `--python-registry-check-url`        | False    | https://pypi.org/pypi           | `PYTHON_REGISTRY_CHECK_URL`        | The python registry url to check whether a package is published already                                                                                                                   |

I've added an empty "Default" column, and you can fill in the default values as needed.

#### What it runs

```mermaid
flowchart TD
    validate[Validate the metadata file]
    check[Check if the connector image already exists]
    build[Build the connector image for all platform variants]
    publish_to_python_registry[Push the connector image to the python registry if enabled]
    upload_spec[Upload connector spec to the spec cache bucket]
    push[Push the connector image from DockerHub, with platform variants]
    pull[Pull the connector image from DockerHub to check SPEC can be run and the image layers are healthy]
    upload_metadata[Upload its metadata file to the metadata service bucket]

    validate-->check-->build-->upload_spec-->publish_to_python_registry-->push-->pull-->upload_metadata
```

#### Python registry publishing

If `remoteRegistries.pypi.enabled` in the connector metadata is set to `true`, the connector will be
published to the python registry. To do so, the `--python-registry-token` and
`--python-registry-url` options are used to authenticate with the registry and publish the
connector. If the current version of the connector is already published to the registry, the publish
will be skipped (the `--python-registry-check-url` is used for the check).

On a pre-release, the connector will be published as a `.dev<N>` version.

The `remoteRegistries.pypi.packageName` field holds the name of the used package name. It should be
set to `airbyte-source-<package name>`. Certified Python connectors are required to have PyPI
publishing enabled.

An example `remoteRegistries` entry in a connector `metadata.yaml` looks like this:

```yaml
remoteRegistries:
  pypi:
    enabled: true
    packageName: airbyte-source-pokeapi
```

### <a id="connectors-bump_version"></a>`connectors bump_version` command

Bump the version of the selected connectors.

### Examples

Bump source-openweather:
`airbyte-ci connectors --name=source-openweather bump_version patch <pr-number> "<changelog-entry>"`

#### Arguments

| Argument              | Description                                                            |
| --------------------- | ---------------------------------------------------------------------- |
| `BUMP_TYPE`           | major, minor or patch                                                  |
| `PULL_REQUEST_NUMBER` | The GitHub pull request number, used in the changelog entry            |
| `CHANGELOG_ENTRY`     | The changelog entry that will get added to the connector documentation |

### <a id="connectors-upgrade_cdk"></a>`connectors upgrade_cdk` command

Upgrade the CDK version of the selected connectors by updating the dependency in the setup.py file.

### Examples

Upgrade for source-openweather:
`airbyte-ci connectors --name=source-openweather upgrade_cdk <new-cdk-version>`

#### Arguments

| Argument      | Description                                             |
| ------------- | ------------------------------------------------------- |
| `CDK_VERSION` | CDK version to set (default to the most recent version) |

### <a id="connectors-upgrade_base_image"></a>`connectors upgrade_base_image` command

Modify the selected connector metadata to use the latest base image version.

### Examples

Upgrade the base image for source-openweather:
`airbyte-ci connectors --name=source-openweather upgrade_base_image`

### Options

| Option                  | Required | Default | Mapped environment variable | Description                                                                                                     |
| ----------------------- | -------- | ------- | --------------------------- | --------------------------------------------------------------------------------------------------------------- |
| `--docker-hub-username` | True     |         | `DOCKER_HUB_USERNAME`       | Your username to connect to DockerHub. It's used to read the base image registry.                               |
| `--docker-hub-password` | True     |         | `DOCKER_HUB_PASSWORD`       | Your password to connect to DockerHub. It's used to read the base image registry.                               |
| `--set-if-not-exists`   | False    | True    |                             | Whether to set or not the baseImage metadata if no connectorBuildOptions is declared in the connector metadata. |

### <a id="connectors-migrate_to_base_image"></a>`connectors migrate_to_base_image` command

Make a connector using a Dockerfile migrate to the base image by:

- Removing its Dockerfile
- Updating its metadata to use the latest base image version
- Updating its documentation to explain the build process
- Bumping by a patch version

### Examples

Migrate source-openweather to use the base image:
`airbyte-ci connectors --name=source-openweather migrate_to_base_image`

### Arguments

| Argument              | Description                                                 |
| --------------------- | ----------------------------------------------------------- |
| `PULL_REQUEST_NUMBER` | The GitHub pull request number, used in the changelog entry |

### <a id="format-subgroup"></a>`format` command subgroup

Available commands:

- `airbyte-ci format check all`
- `airbyte-ci format fix all`

### Options

| Option              | Required | Default | Mapped environment variable | Description                                                                                 |
| ------------------- | -------- | ------- | --------------------------- | ------------------------------------------------------------------------------------------- |
| `--quiet/-q`        | False    | False   |                             | Hide formatter execution details in reporting.                                              |
| `--ci-requirements` | False    |         |                             | Output the CI requirements as a JSON payload. It is used to determine the CI runner to use. |

### Examples

- Check for formatting errors in the repository: `airbyte-ci format check all`
- Fix formatting for only python files: `airbyte-ci format fix python`

### <a id="format-check-command"></a>`format check all` command

This command runs formatting checks, but does not format the code in place. It will exit 1 as soon
as a failure is encountered. To fix errors, use `airbyte-ci format fix all`.

Running `airbyte-ci format check` will run checks on all different types of code. Run
`airbyte-ci format check --help` for subcommands to check formatting for only certain types of
files.

### <a id="format-fix-command"></a>`format fix all` command

This command runs formatting checks and reformats any code that would be reformatted, so it's
recommended to stage changes you might have before running this command.

Running `airbyte-ci format fix all` will format all of the different types of code. Run
`airbyte-ci format fix --help` for subcommands to format only certain types of files.

### <a id="poetry-subgroup"></a>`poetry` command subgroup

Available commands:

- `airbyte-ci poetry publish`

### Options

| Option           | Required | Default | Mapped environment variable | Description                                                    |
| ---------------- | -------- | ------- | --------------------------- | -------------------------------------------------------------- |
| `--package-path` | True     |         |                             | The path to the python package to execute a poetry command on. |

### Examples

- Publish a python package:
  `airbyte-ci poetry --package-path=path/to/package publish --publish-name=my-package --publish-version="1.2.3" --python-registry-token="..." --registry-url="http://host.docker.internal:8012/"`

### <a id="format-check-command"></a>`publish` command

This command publishes poetry packages (using `pyproject.toml`) or python packages (using
`setup.py`) to a python registry.

For poetry packages, the package name and version can be taken from the `pyproject.toml` file or be
specified as options.

#### Options

| Option                    | Required | Default                         | Mapped environment variable | Description                                                                                              |
| ------------------------- | -------- | ------------------------------- | --------------------------- | -------------------------------------------------------------------------------------------------------- |
| `--publish-name`          | False    |                                 |                             | The name of the package. Not required for poetry packages that define it in the `pyproject.toml` file    |
| `--publish-version`       | False    |                                 |                             | The version of the package. Not required for poetry packages that define it in the `pyproject.toml` file |
| `--python-registry-token` | True     |                                 | PYTHON_REGISTRY_TOKEN       | The API token to authenticate with the registry. For pypi, the `pypi-` prefix needs to be specified      |
| `--python-registry-url`   | False    | https://upload.pypi.org/legacy/ | PYTHON_REGISTRY_URL         | The python registry to publish to. Defaults to main pypi                                                 |

### <a id="metadata-validate-command-subgroup"></a>`metadata` command subgroup

Available commands:

- `airbyte-ci metadata deploy orchestrator`

### <a id="metadata-upload-orchestrator"></a>`metadata deploy orchestrator` command

This command deploys the metadata service orchestrator to production. The
`DAGSTER_CLOUD_METADATA_API_TOKEN` environment variable must be set.

#### Example

`airbyte-ci metadata deploy orchestrator`

#### What it runs

```mermaid
flowchart TD
    test[Run orchestrator tests] --> deploy[Deploy orchestrator to Dagster Cloud]
```

### <a id="tests-command"></a>`tests` command

This command runs the poe tasks declared in the `[tool.airbyte-ci]` section of our internal poetry packages.
Feel free to checkout this [Pydantic model](https://github.com/airbytehq/airbyte/blob/main/airbyte-ci/connectors/pipelines/pipelines/airbyte_ci/test/models.py#L9) to see the list of available options in `[tool.airbyte-ci]` section.

You can find the list of internal packages [here](https://github.com/airbytehq/airbyte/blob/master/airbyte-ci/connectors/pipelines/pipelines/airbyte_ci/test/__init__.py#L1)

#### Options

| Option                     | Required | Multiple | Description                                                                                 |
| -------------------------- | -------- | -------- | ------------------------------------------------------------------------------------------- |
| `--poetry-package-path/-p` | False    | True     | Poetry packages path to run the poe tasks for.                                              |
| `--modified`               | False    | False    | Run poe tasks of modified internal poetry packages.                                         |
| `--ci-requirements`        | False    | False    | Output the CI requirements as a JSON payload. It is used to determine the CI runner to use. |

#### Examples
You can pass multiple `--poetry-package-path` options to run poe tasks.

E.G.: running Poe tasks on `airbyte-lib` and `airbyte-ci/connectors/pipelines`:
`airbyte-ci test --poetry-package-path=airbyte-ci/connectors/pipelines --poetry-package-path=airbyte-lib`

E.G.: running Poe tasks on the modified internal packages of the current branch:
`airbyte-ci test --modified`


## Changelog

| Version | PR                                                         | Description                                                                                                                |
| ------- | ---------------------------------------------------------- | -------------------------------------------------------------------------------------------------------------------------- |
<<<<<<< HEAD
| 4.2.5   | [#35437](https://github.com/airbytehq/airbyte/pull/35437)  | Do not run QA checks on publish, just MetadataValidation.                                                             |
=======
| 4.3.0   | [#35438](https://github.com/airbytehq/airbyte/pull/35438)  | Optionally disable telemetry with environment variable.                                                                    |
>>>>>>> bd526964
| 4.2.4   | [#35325](https://github.com/airbytehq/airbyte/pull/35325)  | Use `connectors_qa` for QA checks and remove redundant checks.                                                             |
| 4.2.3   | [#35322](https://github.com/airbytehq/airbyte/pull/35322)  | Declare `connectors_qa` as an internal package for testing.                                                                |
| 4.2.2   | [#35364](https://github.com/airbytehq/airbyte/pull/35364)  | Fix connector tests following gradle changes in #35307.                                                                    |
| 4.2.1   | [#35204](https://github.com/airbytehq/airbyte/pull/35204)  | Run `poetry check` before `poetry install` on poetry package install.                                                      |
| 4.2.0   | [#35103](https://github.com/airbytehq/airbyte/pull/35103)  | Java 21 support.                                                                                                           |
| 4.1.4   | [#35039](https://github.com/airbytehq/airbyte/pull/35039)  | Fix bug which prevented gradle test reports from being added.                                                              |
| 4.1.3   | [#35010](https://github.com/airbytehq/airbyte/pull/35010)  | Use `poetry install --no-root` in the builder container.                                                                   |
| 4.1.2   | [#34945](https://github.com/airbytehq/airbyte/pull/34945)  | Only install main dependencies when running poetry install.                                                                |
| 4.1.1   | [#34430](https://github.com/airbytehq/airbyte/pull/34430)  | Speed up airbyte-ci startup (and airbyte-ci format).                                                                       |
| 4.1.0   | [#34923](https://github.com/airbytehq/airbyte/pull/34923)  | Include gradle test reports in HTML connector test report.                                                                 |
| 4.0.0   | [#34736](https://github.com/airbytehq/airbyte/pull/34736)  | Run poe tasks declared in internal poetry packages.                                                                        |
| 3.10.4  | [#34867](https://github.com/airbytehq/airbyte/pull/34867)  | Remove connector ops team                                                                                                  |
| 3.10.3  | [#34836](https://github.com/airbytehq/airbyte/pull/34836)  | Add check for python registry publishing enabled for certified python sources.                                             |
| 3.10.2  | [#34044](https://github.com/airbytehq/airbyte/pull/34044)  | Add pypi validation testing.                                                                                               |
| 3.10.1  | [#34756](https://github.com/airbytehq/airbyte/pull/34756)  | Enable connectors tests in draft PRs.                                                                                      |
| 3.10.0  | [#34606](https://github.com/airbytehq/airbyte/pull/34606)  | Allow configuration of separate check URL to check whether package exists already.                                         |
| 3.9.0   | [#34606](https://github.com/airbytehq/airbyte/pull/34606)  | Allow configuration of python registry URL via environment variable.                                                       |
| 3.8.1   | [#34607](https://github.com/airbytehq/airbyte/pull/34607)  | Improve gradle dependency cache volume protection.                                                                         |
| 3.8.0   | [#34316](https://github.com/airbytehq/airbyte/pull/34316)  | Expose Dagger engine image name in `--ci-requirements` and add `--ci-requirements` to the `airbyte-ci` root command group. |
| 3.7.3   | [#34560](https://github.com/airbytehq/airbyte/pull/34560)  | Simplify Gradle task execution framework by removing local maven repo support.                                             |
| 3.7.2   | [#34555](https://github.com/airbytehq/airbyte/pull/34555)  | Override secret masking in some very specific special cases.                                                               |
| 3.7.1   | [#34441](https://github.com/airbytehq/airbyte/pull/34441)  | Support masked secret scrubbing for java CDK v0.15+                                                                        |
| 3.7.0   | [#34343](https://github.com/airbytehq/airbyte/pull/34343)  | allow running connector upgrade_cdk for java connectors                                                                    |
| 3.6.1   | [#34490](https://github.com/airbytehq/airbyte/pull/34490)  | Fix inconsistent dagger log path typing                                                                                    |
| 3.6.0   | [#34111](https://github.com/airbytehq/airbyte/pull/34111)  | Add python registry publishing                                                                                             |
| 3.5.3   | [#34339](https://github.com/airbytehq/airbyte/pull/34339)  | only do minimal changes on a connector version_bump                                                                        |
| 3.5.2   | [#34381](https://github.com/airbytehq/airbyte/pull/34381)  | Bind a sidecar docker host for `airbyte-ci test`                                                                           |
| 3.5.1   | [#34321](https://github.com/airbytehq/airbyte/pull/34321)  | Upgrade to Dagger 0.9.6 .                                                                                                  |
| 3.5.0   | [#33313](https://github.com/airbytehq/airbyte/pull/33313)  | Pass extra params after Gradle tasks.                                                                                      |
| 3.4.2   | [#34301](https://github.com/airbytehq/airbyte/pull/34301)  | Pass extra params after Gradle tasks.                                                                                      |
| 3.4.1   | [#34067](https://github.com/airbytehq/airbyte/pull/34067)  | Use dagster-cloud 1.5.7 for deploy                                                                                         |
| 3.4.0   | [#34276](https://github.com/airbytehq/airbyte/pull/34276)  | Introduce `--only-step` option for connector tests.                                                                        |
| 3.3.0   | [#34218](https://github.com/airbytehq/airbyte/pull/34218)  | Introduce `--ci-requirements` option for client defined CI runners.                                                        |
| 3.2.0   | [#34050](https://github.com/airbytehq/airbyte/pull/34050)  | Connector test steps can take extra parameters                                                                             |
| 3.1.3   | [#34136](https://github.com/airbytehq/airbyte/pull/34136)  | Fix issue where dagger excludes were not being properly applied                                                            |
| 3.1.2   | [#33972](https://github.com/airbytehq/airbyte/pull/33972)  | Remove secrets scrubbing hack for --is-local and other small tweaks.                                                       |
| 3.1.1   | [#33979](https://github.com/airbytehq/airbyte/pull/33979)  | Fix AssertionError on report existence again                                                                               |
| 3.1.0   | [#33994](https://github.com/airbytehq/airbyte/pull/33994)  | Log more context information in CI.                                                                                        |
| 3.0.2   | [#33987](https://github.com/airbytehq/airbyte/pull/33987)  | Fix type checking issue when running --help                                                                                |
| 3.0.1   | [#33981](https://github.com/airbytehq/airbyte/pull/33981)  | Fix issues with deploying dagster, pin pendulum version in dagster-cli install                                             |
| 3.0.0   | [#33582](https://github.com/airbytehq/airbyte/pull/33582)  | Upgrade to Dagger 0.9.5                                                                                                    |
| 2.14.3  | [#33964](https://github.com/airbytehq/airbyte/pull/33964)  | Reintroduce mypy with fixes for AssertionError on publish and missing report URL on connector test commit status.          |
| 2.14.2  | [#33954](https://github.com/airbytehq/airbyte/pull/33954)  | Revert mypy changes                                                                                                        |
| 2.14.1  | [#33956](https://github.com/airbytehq/airbyte/pull/33956)  | Exclude pnpm lock files from auto-formatting                                                                               |
| 2.14.0  | [#33941](https://github.com/airbytehq/airbyte/pull/33941)  | Enable in-connector normalization in destination-postgres                                                                  |
| 2.13.1  | [#33920](https://github.com/airbytehq/airbyte/pull/33920)  | Report different sentry environments                                                                                       |
| 2.13.0  | [#33784](https://github.com/airbytehq/airbyte/pull/33784)  | Make `airbyte-ci test` able to run any poetry command                                                                      |
| 2.12.0  | [#33313](https://github.com/airbytehq/airbyte/pull/33313)  | Add upgrade CDK command                                                                                                    |
| 2.11.0  | [#32188](https://github.com/airbytehq/airbyte/pull/32188)  | Add -x option to connector test to allow for skipping steps                                                                |
| 2.10.12 | [#33419](https://github.com/airbytehq/airbyte/pull/33419)  | Make ClickPipelineContext handle dagger logging.                                                                           |
| 2.10.11 | [#33497](https://github.com/airbytehq/airbyte/pull/33497)  | Consider nested .gitignore rules in format.                                                                                |
| 2.10.10 | [#33449](https://github.com/airbytehq/airbyte/pull/33449)  | Add generated metadata models to the default format ignore list.                                                           |
| 2.10.9  | [#33370](https://github.com/airbytehq/airbyte/pull/33370)  | Fix bug that broke airbyte-ci test                                                                                         |
| 2.10.8  | [#33249](https://github.com/airbytehq/airbyte/pull/33249)  | Exclude git ignored files from formatting.                                                                                 |
| 2.10.7  | [#33248](https://github.com/airbytehq/airbyte/pull/33248)  | Fix bug which broke airbyte-ci connectors tests when optional DockerHub credentials env vars are not set.                  |
| 2.10.6  | [#33170](https://github.com/airbytehq/airbyte/pull/33170)  | Remove Dagger logs from console output of `format`.                                                                        |
| 2.10.5  | [#33097](https://github.com/airbytehq/airbyte/pull/33097)  | Improve `format` performances, exit with 1 status code when `fix` changes files.                                           |
| 2.10.4  | [#33206](https://github.com/airbytehq/airbyte/pull/33206)  | Add "-y/--yes" Flag to allow preconfirmation of prompts                                                                    |
| 2.10.3  | [#33080](https://github.com/airbytehq/airbyte/pull/33080)  | Fix update failing due to SSL error on install.                                                                            |
| 2.10.2  | [#33008](https://github.com/airbytehq/airbyte/pull/33008)  | Fix local `connector build`.                                                                                               |
| 2.10.1  | [#32928](https://github.com/airbytehq/airbyte/pull/32928)  | Fix BuildConnectorImages constructor.                                                                                      |
| 2.10.0  | [#32819](https://github.com/airbytehq/airbyte/pull/32819)  | Add `--tag` option to connector build.                                                                                     |
| 2.9.0   | [#32816](https://github.com/airbytehq/airbyte/pull/32816)  | Add `--architecture` option to connector build.                                                                            |
| 2.8.1   | [#32999](https://github.com/airbytehq/airbyte/pull/32999)  | Improve Java code formatting speed                                                                                         |
| 2.8.0   | [#31930](https://github.com/airbytehq/airbyte/pull/31930)  | Move pipx install to `airbyte-ci-dev`, and add auto-update feature targeting binary                                        |
| 2.7.3   | [#32847](https://github.com/airbytehq/airbyte/pull/32847)  | Improve --modified behaviour for pull requests.                                                                            |
| 2.7.2   | [#32839](https://github.com/airbytehq/airbyte/pull/32839)  | Revert changes in v2.7.1.                                                                                                  |
| 2.7.1   | [#32806](https://github.com/airbytehq/airbyte/pull/32806)  | Improve --modified behaviour for pull requests.                                                                            |
| 2.7.0   | [#31930](https://github.com/airbytehq/airbyte/pull/31930)  | Merge airbyte-ci-internal into airbyte-ci                                                                                  |
| 2.6.0   | [#31831](https://github.com/airbytehq/airbyte/pull/31831)  | Add `airbyte-ci format` commands, remove connector-specific formatting check                                               |
| 2.5.9   | [#32427](https://github.com/airbytehq/airbyte/pull/32427)  | Re-enable caching for source-postgres                                                                                      |
| 2.5.8   | [#32402](https://github.com/airbytehq/airbyte/pull/32402)  | Set Dagger Cloud token for airbyters only                                                                                  |
| 2.5.7   | [#31628](https://github.com/airbytehq/airbyte/pull/31628)  | Add ClickPipelineContext class                                                                                             |
| 2.5.6   | [#32139](https://github.com/airbytehq/airbyte/pull/32139)  | Test coverage report on Python connector UnitTest.                                                                         |
| 2.5.5   | [#32114](https://github.com/airbytehq/airbyte/pull/32114)  | Create cache mount for `/var/lib/docker` to store images in `dind` context.                                                |
| 2.5.4   | [#32090](https://github.com/airbytehq/airbyte/pull/32090)  | Do not cache `docker login`.                                                                                               |
| 2.5.3   | [#31974](https://github.com/airbytehq/airbyte/pull/31974)  | Fix latest CDK install and pip cache mount on connector install.                                                           |
| 2.5.2   | [#31871](https://github.com/airbytehq/airbyte/pull/31871)  | Deactivate PR comments, add HTML report links to the PR status when its ready.                                             |
| 2.5.1   | [#31774](https://github.com/airbytehq/airbyte/pull/31774)  | Add a docker configuration check on `airbyte-ci` startup.                                                                  |
| 2.5.0   | [#31766](https://github.com/airbytehq/airbyte/pull/31766)  | Support local connectors secrets.                                                                                          |
| 2.4.0   | [#31716](https://github.com/airbytehq/airbyte/pull/31716)  | Enable pre-release publish with local CDK.                                                                                 |
| 2.3.1   | [#31748](https://github.com/airbytehq/airbyte/pull/31748)  | Use AsyncClick library instead of base Click.                                                                              |
| 2.3.0   | [#31699](https://github.com/airbytehq/airbyte/pull/31699)  | Support optional concurrent CAT execution.                                                                                 |
| 2.2.6   | [#31752](https://github.com/airbytehq/airbyte/pull/31752)  | Only authenticate when secrets are available.                                                                              |
| 2.2.5   | [#31718](https://github.com/airbytehq/airbyte/pull/31718)  | Authenticate the sidecar docker daemon to DockerHub.                                                                       |
| 2.2.4   | [#31535](https://github.com/airbytehq/airbyte/pull/31535)  | Improve gradle caching when building java connectors.                                                                      |
| 2.2.3   | [#31688](https://github.com/airbytehq/airbyte/pull/31688)  | Fix failing `CheckBaseImageUse` step when not running on PR.                                                               |
| 2.2.2   | [#31659](https://github.com/airbytehq/airbyte/pull/31659)  | Support builds on x86_64 platform                                                                                          |
| 2.2.1   | [#31653](https://github.com/airbytehq/airbyte/pull/31653)  | Fix CheckBaseImageIsUsed failing on non certified connectors.                                                              |
| 2.2.0   | [#30527](https://github.com/airbytehq/airbyte/pull/30527)  | Add a new check for python connectors to make sure certified connectors use our base image.                                |
| 2.1.1   | [#31488](https://github.com/airbytehq/airbyte/pull/31488)  | Improve `airbyte-ci` start time with Click Lazy load                                                                       |
| 2.1.0   | [#31412](https://github.com/airbytehq/airbyte/pull/31412)  | Run airbyte-ci from any where in airbyte project                                                                           |
| 2.0.4   | [#31487](https://github.com/airbytehq/airbyte/pull/31487)  | Allow for third party connector selections                                                                                 |
| 2.0.3   | [#31525](https://github.com/airbytehq/airbyte/pull/31525)  | Refactor folder structure                                                                                                  |
| 2.0.2   | [#31533](https://github.com/airbytehq/airbyte/pull/31533)  | Pip cache volume by python version.                                                                                        |
| 2.0.1   | [#31545](https://github.com/airbytehq/airbyte/pull/31545)  | Reword the changelog entry when using `migrate_to_base_image`.                                                             |
| 2.0.0   | [#31424](https://github.com/airbytehq/airbyte/pull/31424)  | Remove `airbyte-ci connectors format` command.                                                                             |
| 1.9.4   | [#31478](https://github.com/airbytehq/airbyte/pull/31478)  | Fix running tests for connector-ops package.                                                                               |
| 1.9.3   | [#31457](https://github.com/airbytehq/airbyte/pull/31457)  | Improve the connector documentation for connectors migrated to our base image.                                             |
| 1.9.2   | [#31426](https://github.com/airbytehq/airbyte/pull/31426)  | Concurrent execution of java connectors tests.                                                                             |
| 1.9.1   | [#31455](https://github.com/airbytehq/airbyte/pull/31455)  | Fix `None` docker credentials on publish.                                                                                  |
| 1.9.0   | [#30520](https://github.com/airbytehq/airbyte/pull/30520)  | New commands: `bump_version`, `upgrade_base_image`, `migrate_to_base_image`.                                               |
| 1.8.0   | [#30520](https://github.com/airbytehq/airbyte/pull/30520)  | New commands: `bump_version`, `upgrade_base_image`, `migrate_to_base_image`.                                               |
| 1.7.2   | [#31343](https://github.com/airbytehq/airbyte/pull/31343)  | Bind Pytest integration tests to a dockerhost.                                                                             |
| 1.7.1   | [#31332](https://github.com/airbytehq/airbyte/pull/31332)  | Disable Gradle step caching on source-postgres.                                                                            |
| 1.7.0   | [#30526](https://github.com/airbytehq/airbyte/pull/30526)  | Implement pre/post install hooks support.                                                                                  |
| 1.6.0   | [#30474](https://github.com/airbytehq/airbyte/pull/30474)  | Test connector inside their containers.                                                                                    |
| 1.5.1   | [#31227](https://github.com/airbytehq/airbyte/pull/31227)  | Use python 3.11 in amazoncorretto-bazed gradle containers, run 'test' gradle task instead of 'check'.                      |
| 1.5.0   | [#30456](https://github.com/airbytehq/airbyte/pull/30456)  | Start building Python connectors using our base images.                                                                    |
| 1.4.6   | [ #31087](https://github.com/airbytehq/airbyte/pull/31087) | Throw error if airbyte-ci tools is out of date                                                                             |
| 1.4.5   | [#31133](https://github.com/airbytehq/airbyte/pull/31133)  | Fix bug when building containers using `with_integration_base_java_and_normalization`.                                     |
| 1.4.4   | [#30743](https://github.com/airbytehq/airbyte/pull/30743)  | Add `--disable-report-auto-open` and `--use-host-gradle-dist-tar` to allow gradle integration.                             |
| 1.4.3   | [#30595](https://github.com/airbytehq/airbyte/pull/30595)  | Add --version and version check                                                                                            |
| 1.4.2   | [#30595](https://github.com/airbytehq/airbyte/pull/30595)  | Remove directory name requirement                                                                                          |
| 1.4.1   | [#30595](https://github.com/airbytehq/airbyte/pull/30595)  | Load base migration guide into QA Test container for strict encrypt variants                                               |
| 1.4.0   | [#30330](https://github.com/airbytehq/airbyte/pull/30330)  | Add support for pyproject.toml as the prefered entry point for a connector package                                         |
| 1.3.0   | [#30461](https://github.com/airbytehq/airbyte/pull/30461)  | Add `--use-local-cdk` flag to all connectors commands                                                                      |
| 1.2.3   | [#30477](https://github.com/airbytehq/airbyte/pull/30477)  | Fix a test regression introduced the previous version.                                                                     |
| 1.2.2   | [#30438](https://github.com/airbytehq/airbyte/pull/30438)  | Add workaround to always stream logs properly with --is-local.                                                             |
| 1.2.1   | [#30384](https://github.com/airbytehq/airbyte/pull/30384)  | Java connector test performance fixes.                                                                                     |
| 1.2.0   | [#30330](https://github.com/airbytehq/airbyte/pull/30330)  | Add `--metadata-query` option to connectors command                                                                        |
| 1.1.3   | [#30314](https://github.com/airbytehq/airbyte/pull/30314)  | Stop patching gradle files to make them work with airbyte-ci.                                                              |
| 1.1.2   | [#30279](https://github.com/airbytehq/airbyte/pull/30279)  | Fix correctness issues in layer caching by making atomic execution groupings                                               |
| 1.1.1   | [#30252](https://github.com/airbytehq/airbyte/pull/30252)  | Fix redundancies and broken logic in GradleTask, to speed up the CI runs.                                                  |
| 1.1.0   | [#29509](https://github.com/airbytehq/airbyte/pull/29509)  | Refactor the airbyte-ci test command to run tests on any poetry package.                                                   |
| 1.0.0   | [#28000](https://github.com/airbytehq/airbyte/pull/29232)  | Remove release stages in favor of support level from airbyte-ci.                                                           |
| 0.5.0   | [#28000](https://github.com/airbytehq/airbyte/pull/28000)  | Run connector acceptance tests with dagger-in-dagger.                                                                      |
| 0.4.7   | [#29156](https://github.com/airbytehq/airbyte/pull/29156)  | Improve how we check existence of requirement.txt or setup.py file to not raise early pip install errors.                  |
| 0.4.6   | [#28729](https://github.com/airbytehq/airbyte/pull/28729)  | Use keyword args instead of positional argument for optional paramater in Dagger's API                                     |
| 0.4.5   | [#29034](https://github.com/airbytehq/airbyte/pull/29034)  | Disable Dagger terminal UI when running publish.                                                                           |
| 0.4.4   | [#29064](https://github.com/airbytehq/airbyte/pull/29064)  | Make connector modified files a frozen set.                                                                                |
| 0.4.3   | [#29033](https://github.com/airbytehq/airbyte/pull/29033)  | Disable dependency scanning for Java connectors.                                                                           |
| 0.4.2   | [#29030](https://github.com/airbytehq/airbyte/pull/29030)  | Make report path always have the same prefix: `airbyte-ci/`.                                                               |
| 0.4.1   | [#28855](https://github.com/airbytehq/airbyte/pull/28855)  | Improve the selected connectors detection for connectors commands.                                                         |
| 0.4.0   | [#28947](https://github.com/airbytehq/airbyte/pull/28947)  | Show Dagger Cloud run URLs in CI                                                                                           |
| 0.3.2   | [#28789](https://github.com/airbytehq/airbyte/pull/28789)  | Do not consider empty reports as successfull.                                                                              |
| 0.3.1   | [#28938](https://github.com/airbytehq/airbyte/pull/28938)  | Handle 5 status code on MetadataUpload as skipped                                                                          |
| 0.3.0   | [#28869](https://github.com/airbytehq/airbyte/pull/28869)  | Enable the Dagger terminal UI on local `airbyte-ci` execution                                                              |
| 0.2.3   | [#28907](https://github.com/airbytehq/airbyte/pull/28907)  | Make dagger-in-dagger work for `airbyte-ci tests` command                                                                  |
| 0.2.2   | [#28897](https://github.com/airbytehq/airbyte/pull/28897)  | Sentry: Ignore error logs without exceptions from reporting                                                                |
| 0.2.1   | [#28767](https://github.com/airbytehq/airbyte/pull/28767)  | Improve pytest step result evaluation to prevent false negative/positive.                                                  |
| 0.2.0   | [#28857](https://github.com/airbytehq/airbyte/pull/28857)  | Add the `airbyte-ci tests` command to run the test suite on any `airbyte-ci` poetry package.                               |
| 0.1.1   | [#28858](https://github.com/airbytehq/airbyte/pull/28858)  | Increase the max duration of Connector Package install to 20mn.                                                            |
| 0.1.0   |                                                            | Alpha version not in production yet. All the commands described in this doc are available.                                 |

## More info

This project is owned by the Connectors Operations team. We share project updates and remaining
stories before its release to production in this
[EPIC](https://github.com/airbytehq/airbyte/issues/24403).

# Troubleshooting

## Commands

### `make tools.airbyte-ci.check`

This command checks if the `airbyte-ci` command is appropriately installed.

### `make tools.airbyte-ci.clean`

This command removes the `airbyte-ci` command from your system.

## Common issues

### `airbyte-ci` is not found

If you get the following error when running `airbyte-ci`:

```bash
$ airbyte-ci
zsh: command not found: airbyte-ci
```

It means that the `airbyte-ci` command is not in your PATH.

Try running

```bash
make make tools.airbyte-ci.check
```

For some hints on how to fix this.

But when in doubt it can be best to run

```bash
make tools.airbyte-ci.clean
```

Then reinstall the CLI with

```bash
make tools.airbyte-ci.install
```

## Development

### `airbyte-ci` is not found

To fix this, you can either:

- Ensure that airbyte-ci is installed with pipx. Run `pipx list` to check if airbyte-ci is
  installed.
- Run `pipx ensurepath` to add the pipx binary directory to your PATH.
- Add the pipx binary directory to your PATH manually. The pipx binary directory is usually
  `~/.local/bin`.

### python3.10 not found

If you get the following error when running
`pipx install --editable --force --python=python3.10 airbyte-ci/connectors/pipelines/`:

```bash
$ pipx install --editable --force --python=python3.10 airbyte-ci/connectors/pipelines/
Error: Python 3.10 not found on your system.
```

It means that you don't have Python 3.10 installed on your system.

To fix this, you can either:

- Install Python 3.10 with pyenv. Run `pyenv install 3.10` to install the latest Python version.
- Install Python 3.10 with your system package manager. For instance, on Ubuntu you can run
  `sudo apt install python3.10`.
- Ensure that Python 3.10 is in your PATH. Run `which python3.10` to check if Python 3.10 is
  installed and in your PATH.

### Any type of pipeline failure

First you should check that the version of the CLI you are using is the latest one. You can check
the version of the CLI with the `--version` option:

```bash
$ airbyte-ci --version
airbyte-ci, version 0.1.0
```

and compare it with the version in the pyproject.toml file:

```bash
$ cat airbyte-ci/connectors/pipelines/pyproject.toml | grep version
```

If you get any type of pipeline failure, you can run the pipeline with the `--show-dagger-logs`
option to get more information about the failure.

```bash
$ airbyte-ci --show-dagger-logs connectors --name=source-pokeapi test
```

and when in doubt, you can reinstall the CLI with the `--force` option:

```bash
$ pipx reinstall pipelines --force
```<|MERGE_RESOLUTION|>--- conflicted
+++ resolved
@@ -644,11 +644,8 @@
 
 | Version | PR                                                         | Description                                                                                                                |
 | ------- | ---------------------------------------------------------- | -------------------------------------------------------------------------------------------------------------------------- |
-<<<<<<< HEAD
-| 4.2.5   | [#35437](https://github.com/airbytehq/airbyte/pull/35437)  | Do not run QA checks on publish, just MetadataValidation.                                                             |
-=======
+| 4.3.1   | [#35437](https://github.com/airbytehq/airbyte/pull/35437)  | Do not run QA checks on publish, just MetadataValidation.                                                             |
 | 4.3.0   | [#35438](https://github.com/airbytehq/airbyte/pull/35438)  | Optionally disable telemetry with environment variable.                                                                    |
->>>>>>> bd526964
 | 4.2.4   | [#35325](https://github.com/airbytehq/airbyte/pull/35325)  | Use `connectors_qa` for QA checks and remove redundant checks.                                                             |
 | 4.2.3   | [#35322](https://github.com/airbytehq/airbyte/pull/35322)  | Declare `connectors_qa` as an internal package for testing.                                                                |
 | 4.2.2   | [#35364](https://github.com/airbytehq/airbyte/pull/35364)  | Fix connector tests following gradle changes in #35307.                                                                    |
