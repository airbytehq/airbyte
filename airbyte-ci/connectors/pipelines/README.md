# Airbyte CI CLI

## What is it?

`airbyte-ci` is a command line interface to run CI/CD pipelines. The goal of this CLI is to offer
developers a tool to run these pipelines locally and in a CI context with the same guarantee. It can
prevent unnecessary commit -> push cycles developers typically go through when they when to test
their changes against a remote CI. This is made possible thanks to the use of
[Dagger](https://dagger.io), a CI/CD engine relying on Docker Buildkit to provide reproducible
builds. Our pipeline are declared with Python code, the main entrypoint is
[here](https://github.com/airbytehq/airbyte/blob/master/airbyte-ci/connector_ops/connector_ops/pipelines/commands/airbyte_ci.py).
This documentation should be helpful for both local and CI use of the CLI. We indeed
[power connector testing in the CI with this CLI](https://github.com/airbytehq/airbyte/blob/master/.github/workflows/connector_integration_test_single_dagger.yml#L78).

## How to install

### Requirements

- A running Docker engine with version >= 20.10.23

## Install or Update

The recommended way to install `airbyte-ci` is using the [Makefile](../../../Makefile).

```sh
# from the root of the airbyte repository
make tools.airbyte-ci.install
```

### Setting up connector secrets access

If you plan to use Airbyte CI to run CAT (Connector Acceptance Tests), we recommend setting up GSM
access so that Airbyte CI can pull remote secrets from GSM. For setup instructions, see the CI
Credentials package (which Airbyte CI uses under the hood) README's
[Get GSM Access](https://github.com/airbytehq/airbyte/blob/master/airbyte-ci/connectors/ci_credentials/README.md#get-gsm-access)
instructions.

### Updating the airbyte-ci tool

To reinstall airbyte-ci, run the following command:

```sh
airbyte-ci update
```

or if that fails, you can reinstall it with the following command:

```sh
# from the root of the airbyte repository
make tools.airbyte-ci.install
```

## Checking the airbyte-ci install

To check that airbyte-ci is installed correctly, run the following command:

```sh
make tools.airbyte-ci.check
```

## Cleaning the airbyte-ci install

To clean the airbyte-ci install, run the following command:

```sh
make tools.airbyte-ci.clean
```

## Disabling telemetry

We collect anonymous usage data to help improve the tool. If you would like to disable this, you can
set the `AIRBYTE_CI_DISABLE_TELEMETRY` environment variable to `true`.

## Installation for development

#### Pre-requisites

- Poetry >= 1.1.8
- Python >= 3.10

#### Installation

If you are developing on pipelines, we recommend installing airbyte-ci with poetry:

```bash
cd airbyte-ci/connectors/pipelines/
poetry install
poetry shell
cd ../../
```

**Alternatively**, you can install airbyte-ci with pipx so that the entrypoint is available in your
PATH:

```bash
make tools.airbyte-ci.install
```

However, this will not automatically install the dependencies for the local dependencies of
airbyte-ci, or respect the lockfile.

Its often best to use the `poetry` steps instead.

#### Running Tests

From `airbyte-ci/connectors/pipelines`:

```bash
poetry run pytest tests
```

You can also run a subset of tests:

```bash
poetry run pytest pipelines/models/steps.py
```

More options, such as running test by keyword matching, are available - see the
[pytest CLI documentation](https://docs.pytest.org/en/6.2.x/usage.html) for all the available
options.```

#### Checking Code Format (Pipelines)

```bash
poetry run ruff check pipelines
```

## Commands reference

At this point you can run `airbyte-ci` commands.

- [Airbyte CI CLI](#airbyte-ci-cli)
  - [What is it?](#what-is-it)
  - [How to install](#how-to-install)
    - [Requirements](#requirements)
  - [Install or Update](#install-or-update)
    - [Setting up connector secrets access](#setting-up-connector-secrets-access)
    - [Updating the airbyte-ci tool](#updating-the-airbyte-ci-tool)
  - [Checking the airbyte-ci install](#checking-the-airbyte-ci-install)
  - [Cleaning the airbyte-ci install](#cleaning-the-airbyte-ci-install)
  - [Disabling telemetry](#disabling-telemetry)
  - [Installation for development](#installation-for-development)
    - [Pre-requisites](#pre-requisites)
    - [Installation](#installation)
    - [Running Tests](#running-tests)
    - [Checking Code Format (Pipelines)](#checking-code-format-pipelines)
  - [Commands reference](#commands-reference)
    - [`airbyte-ci` command group](#airbyte-ci-command-group)
      - [Options](#options)
    - [`connectors` command subgroup](#connectors-command-subgroup)
      - [Options](#options-1)
    - [`connectors list` command](#connectors-list-command)
      - [Examples](#examples)
    - [`connectors test` command](#connectors-test-command)
      - [Examples](#examples-1)
      - [What it runs](#what-it-runs)
      - [Options](#options-2)
      - [Extra parameters](#extra-parameters)
    - [`connectors build` command](#connectors-build-command)
      - [What it runs](#what-it-runs-1)
    - [Options](#options-3)
    - [`connectors publish` command](#connectors-publish-command)
    - [Examples](#examples-2)
    - [Options](#options-4)
      - [What it runs](#what-it-runs-2)
      - [Python registry publishing](#python-registry-publishing)
    - [`connectors up-to-date` command](#connectors-up-to-date-command)
    - [Examples](#examples-3)
    - [Other things it could do](#other-things-it-could-do)
    - [`connectors bump-version` command](#connectors-bump-version-command)
    - [Examples](#examples-4)
      - [Arguments](#arguments)
    - [`connectors upgrade_cdk` command](#connectors-upgrade_cdk-command)
    - [Examples](#examples-5)
      - [Arguments](#arguments-1)
    - [`connectors migrate-to-base-image` command](#connectors-migrate-to-base-image-command)
      - [Examples](#examples-6)
    - [`connectors migrate-to-poetry` command](#connectors-migrate-to-poetry-command)
      - [Examples](#examples-7)
    - [`connectors migrate-to-inline-schemas` command](#connectors-migrate-to-inline-schemas-command)
      - [Examples](#examples-8)
    - [`connectors pull-request` command](#connectors-pull-request-command)
      - [Examples](#examples-9)
    - [`format` command subgroup](#format-command-subgroup)
    - [Options](#options-6)
    - [Examples](#examples-10)
    - [`format check all` command](#format-check-all-command)
    - [`format fix all` command](#format-fix-all-command)
    - [`poetry` command subgroup](#poetry-command-subgroup)
    - [Options](#options-7)
    - [Examples](#examples-11)
    - [`publish` command](#publish-command)
      - [Options](#options-8)
    - [`metadata` command subgroup](#metadata-command-subgroup)
    - [`metadata deploy orchestrator` command](#metadata-deploy-orchestrator-command)
      - [Example](#example)
      - [What it runs](#what-it-runs-3)
    - [`tests` command](#tests-command)
      - [Options](#options-9)
      - [Examples](#examples-12)
    - [`migrate-to-manifest-only` command](#migrate-to-manifest-only-command)
      - [Examples](#examples-13)
  - [Changelog](#changelog)
  - [More info](#more-info)
- [Troubleshooting](#troubleshooting)
  - [Commands](#commands)
    - [`make tools.airbyte-ci.check`](#make-toolsairbyte-cicheck)
    - [`make tools.airbyte-ci.clean`](#make-toolsairbyte-ciclean)
  - [Common issues](#common-issues)
    - [`airbyte-ci` is not found](#airbyte-ci-is-not-found)
  - [Development](#development)
    - [`airbyte-ci` is not found](#airbyte-ci-is-not-found-1)
    - [python3.10 not found](#python310-not-found)
    - [Any type of pipeline failure](#any-type-of-pipeline-failure)

### <a id="airbyte-ci-command-group"></a>`airbyte-ci` command group

**The main command group option has sensible defaults. In local use cases you're not likely to pass
options to the `airbyte-ci` command group.**

#### Options

| Option                                         | Default value                   | Mapped environment variable   | Description                                                                                 |
| ---------------------------------------------- | ------------------------------- | ----------------------------- | ------------------------------------------------------------------------------------------- |
| `--yes/--y`                                    | False                           |                               | Agrees to all prompts.                                                                      |
| `--yes-auto-update/--no-auto-update`           | True                            |                               | Agrees to the auto update prompts.                                                          |
| `--enable-update-check/--disable-update-check` | True                            |                               | Turns on the update check feature                                                           |
| `--enable-dagger-run/--disable-dagger-run`     | `--enable-dagger-run`           |                               | Disables the Dagger terminal UI.                                                            |
| `--is-local/--is-ci`                           | `--is-local`                    |                               | Determines the environment in which the CLI runs: local environment or CI environment.      |
| `--git-branch`                                 | The checked out git branch name | `CI_GIT_BRANCH`               | The git branch on which the pipelines will run.                                             |
| `--git-revision`                               | The current branch head         | `CI_GIT_REVISION`             | The commit hash on which the pipelines will run.                                            |
| `--diffed-branch`                              | `master`                        |                               | Branch to which the git diff will happen to detect new or modified files.                   |
| `--gha-workflow-run-id`                        |                                 |                               | GHA CI only - The run id of the GitHub action workflow                                      |
| `--ci-context`                                 | `manual`                        |                               | The current CI context: `manual` for manual run, `pull-request`, `nightly_builds`, `master` |
| `--pipeline-start-timestamp`                   | Current epoch time              | `CI_PIPELINE_START_TIMESTAMP` | Start time of the pipeline as epoch time. Used for pipeline run duration computation.       |
| `--show-dagger-logs/--hide-dagger-logs`        | `--hide-dagger-logs`            |                               | Flag to show or hide the dagger logs.                                                       |

### <a id="connectors-command-subgroup"></a>`connectors` command subgroup

Available commands:

- `airbyte-ci connectors test`: Run tests for one or multiple connectors.
- `airbyte-ci connectors build`: Build docker images for one or multiple connectors.
- `airbyte-ci connectors publish`: Publish a connector to Airbyte's DockerHub.

#### Options

| Option                                                         | Multiple | Default value                    | Mapped Environment Variable | Description                                                                                                                                                                                                                                                                                                                                                                                                                                                                               |
| -------------------------------------------------------------- | -------- | -------------------------------- | --------------------------- | ----------------------------------------------------------------------------------------------------------------------------------------------------------------------------------------------------------------------------------------------------------------------------------------------------------------------------------------------------------------------------------------------------------------------------------------------------------------------------------------- |
| `--use-remote-secrets/--use-local-secrets`                     | False    |                                  |                             | If --use-remote-secrets, connectors configuration will be pulled from Google Secret Manager. Requires the `GCP_GSM_CREDENTIALS` environment variable to be set with a service account with permission to read GSM secrets. If --use-local-secrets the connector configuration will be read from the local connector `secrets` folder. If this flag is not used and a `GCP_GSM_CREDENTIALS` environment variable is set remote secrets will be used, local secrets will be used otherwise. |
| `--name`                                                       | True     |                                  |                             | Select a specific connector for which the pipeline will run. Can be used multiple times to select multiple connectors. The expected name is the connector technical name. e.g. `source-pokeapi`                                                                                                                                                                                                                                                                                           |
| `--support-level`                                              | True     |                                  |                             | Select connectors with a specific support level: `community`, `certified`. Can be used multiple times to select multiple support levels.                                                                                                                                                                                                                                                                                                                                                  |
| `--metadata-query`                                             | False    |                                  |                             | Filter connectors by the `data` field in the metadata file using a [simpleeval](https://github.com/danthedeckie/simpleeval) query. e.g. 'data.ab_internal.ql == 200'                                                                                                                                                                                                                                                                                                                      |
| `--use-local-cdk`                                              | False    | False                            |                             | Build with the airbyte-cdk from the local repository. " "This is useful for testing changes to the CDK.                                                                                                                                                                                                                                                                                                                                                                                   |
| `--language`                                                   | True     |                                  |                             | Select connectors with a specific language: `python`, `low-code`, `java`. Can be used multiple times to select multiple languages.                                                                                                                                                                                                                                                                                                                                                        |
| `--modified`                                                   | False    | False                            |                             | Run the pipeline on only the modified connectors on the branch or previous commit (depends on the pipeline implementation). Archived connectors are ignored.                                                                                                                                                                                                                                                                                                                              |
| `--concurrency`                                                | False    | 5                                |                             | Control the number of connector pipelines that can run in parallel. Useful to speed up pipelines or control their resource usage.                                                                                                                                                                                                                                                                                                                                                         |
| `--metadata-change-only/--not-metadata-change-only`            | False    | `--not-metadata-change-only`     |                             | Only run the pipeline on connectors with changes on their metadata.yaml file.                                                                                                                                                                                                                                                                                                                                                                                                             |
| `--enable-dependency-scanning / --disable-dependency-scanning` | False    | ` --disable-dependency-scanning` |                             | When enabled the dependency scanning will be performed to detect the connectors to select according to a dependency change.                                                                                                                                                                                                                                                                                                                                                               |
| `--docker-hub-username`                                        |          |                                  | DOCKER_HUB_USERNAME         | Your username to connect to DockerHub. Required for the publish subcommand.                                                                                                                                                                                                                                                                                                                                                                                                               |
| `--docker-hub-password`                                        |          |                                  | DOCKER_HUB_PASSWORD         | Your password to connect to DockerHub. Required for the publish subcommand.                                                                                                                                                                                                                                                                                                                                                                                                               |

### <a id="connectors-list-command"></a>`connectors list` command

Retrieve the list of connectors satisfying the provided filters.

#### Examples

List all connectors:

`airbyte-ci connectors list`

List certified connectors:

`airbyte-ci connectors --support-level=certified list`

List connectors changed on the current branch:

`airbyte-ci connectors --modified list`

List connectors with a specific language:

`airbyte-ci connectors --language=python list`

List connectors with multiple filters:

`airbyte-ci connectors --language=low-code --support-level=certified list`

### <a id="connectors-test-command"></a>`connectors test` command

Run a test pipeline for one or multiple connectors.

#### Examples

Test a single connector: `airbyte-ci connectors --name=source-pokeapi test`

Test multiple connectors: `airbyte-ci connectors --name=source-pokeapi --name=source-bigquery test`

Test certified connectors: `airbyte-ci connectors --support-level=certified test`

Test connectors changed on the current branch: `airbyte-ci connectors --modified test`

Run acceptance test only on the modified connectors, just run its full refresh tests:
`airbyte-ci connectors --modified test --only-step="acceptance" --acceptance.-k=test_full_refresh`

#### What it runs

```mermaid
flowchart TD
    entrypoint[[For each selected connector]]
    subgraph static ["Static code analysis"]
      qa[Run QA checks]
      sem["Check version follows semantic versioning"]
      incr["Check version is incremented"]
      metadata_validation["Run metadata validation on metadata.yaml"]
      sem --> incr
    end
    subgraph tests ["Tests"]
        build[Build connector docker image]
        unit[Run unit tests]
        integration[Run integration tests]
        pyairbyte_validation[Python CLI smoke tests via PyAirbyte]
        cat[Run connector acceptance tests]
        secret[Load connector configuration]

        unit-->secret
        unit-->build
        secret-->integration
        secret-->cat
        secret-->pyairbyte_validation
        build-->integration
        build-->cat
    end
    entrypoint-->static
    entrypoint-->tests
    report["Build test report"]
    tests-->report
    static-->report
```

#### Options

| Option                                                  | Multiple | Default value | Description                                                                                                                                                                                              |
| ------------------------------------------------------- | -------- | ------------- | -------------------------------------------------------------------------------------------------------------------------------------------------------------------------------------------------------- |
| `--skip-step/-x`                                        | True     |               | Skip steps by id e.g. `-x unit -x acceptance`                                                                                                                                                            |
| `--only-step/-k`                                        | True     |               | Only run specific steps by id e.g. `-k unit -k acceptance`                                                                                                                                               |
| `--fail-fast`                                           | False    | False         | Abort after any tests fail, rather than continuing to run additional tests. Use this setting to confirm a known bug is fixed (or not), or when you only require a pass/fail result.                      |
| `--code-tests-only`                                     | True     | False         | Skip any tests not directly related to code updates. For instance, metadata checks, version bump checks, changelog verification, etc. Use this setting to help focus on code quality during development. |
| `--concurrent-cat`                                      | False    | False         | Make CAT tests run concurrently using pytest-xdist. Be careful about source or destination API rate limits.                                                                                              |
| `--<step-id>.<extra-parameter>=<extra-parameter-value>` | True     |               | You can pass extra parameters for specific test steps. More details in the extra parameters section below                                                                                                |
| `--ci-requirements`                                     | False    |               |                                                                                                                                                                                                          | Output the CI requirements as a JSON payload. It is used to determine the CI runner to use.

Note:

- The above options are implemented for Java connectors but may not be available for Python
  connectors. If an option is not supported, the pipeline will not fail but instead the 'default'
  behavior will be executed.

#### Extra parameters

You can pass extra parameters to the following steps:

- `unit`
- `integration`
- `acceptance`

This allows you to override the default parameters of these steps. For example, you can only run the
`test_read` test of the acceptance test suite with:
`airbyte-ci connectors --name=source-pokeapi test --acceptance.-k=test_read` Here the `-k` parameter
is passed to the pytest command running acceptance tests. Please keep in mind that the extra
parameters are not validated by the CLI: if you pass an invalid parameter, you'll face a late
failure during the pipeline execution.

### <a id="connectors-build-command"></a>`connectors build` command

Run a build pipeline for one or multiple connectors and export the built docker image to the local
docker host. It's mainly purposed for local use.

Build a single connector: `airbyte-ci connectors --name=source-pokeapi build`

Build a single connector with a custom image tag:
`airbyte-ci connectors --name=source-pokeapi build --tag=my-custom-tag`

Build a single connector for multiple architectures:
`airbyte-ci connectors --name=source-pokeapi build --architecture=linux/amd64 --architecture=linux/arm64`

You will get:

- `airbyte/source-pokeapi:dev-linux-amd64`
- `airbyte/source-pokeapi:dev-linux-arm64`

Build multiple connectors:
`airbyte-ci connectors --name=source-pokeapi --name=source-bigquery build`

Build certified connectors: `airbyte-ci connectors --support-level=certified build`

Build connectors changed on the current branch: `airbyte-ci connectors --modified build`

#### What it runs

For Python and Low Code connectors:

```mermaid
flowchart TD
    arch(For each platform amd64/arm64)
    connector[Build connector image]
    load[Load to docker host with :dev tag, current platform]
    spec[Get spec]
    arch-->connector-->spec--"if success"-->load
```

For Java connectors:

```mermaid
flowchart TD
    arch(For each platform amd64/arm64)
    distTar[Gradle distTar task run]
    base[Build integration base]
    java_base[Build integration base Java]
    normalization[Build Normalization]
    connector[Build connector image]

    arch-->base-->java_base-->connector
    distTar-->connector
    normalization--"if supports normalization"-->connector

    load[Load to docker host with :dev tag]
    spec[Get spec]
    connector-->spec--"if success"-->load
```

### Options

| Option                | Multiple | Default value  | Description                                                          |
| --------------------- | -------- | -------------- | -------------------------------------------------------------------- |
| `--architecture`/`-a` | True     | Local platform | Defines for which architecture(s) the connector image will be built. |
| `--tag`               | False    | `dev`          | Image tag for the built image.                                       |

### <a id="connectors-publish-command"></a>`connectors publish` command

Run a publish pipeline for one or multiple connectors. It's mainly purposed for CI use to release a
connector update.

### Examples

Publish all connectors modified in the head commit: `airbyte-ci connectors --modified publish`

### Options

| Option                               | Required | Default                         | Mapped environment variable        | Description                                                                                                                                                                               |
| ------------------------------------ | -------- | ------------------------------- | ---------------------------------- | ----------------------------------------------------------------------------------------------------------------------------------------------------------------------------------------- |
| `--pre-release/--main-release`       | False    | `--pre-release`                 |                                    | Whether to publish the pre-release or the main release version of a connector. Defaults to pre-release. For main release you have to set the credentials to interact with the GCS bucket. |
| `--spec-cache-gcs-credentials`       | False    |                                 | `SPEC_CACHE_GCS_CREDENTIALS`       | The service account key to upload files to the GCS bucket hosting spec cache.                                                                                                             |
| `--spec-cache-bucket-name`           | False    |                                 | `SPEC_CACHE_BUCKET_NAME`           | The name of the GCS bucket where specs will be cached.                                                                                                                                    |
| `--metadata-service-gcs-credentials` | False    |                                 | `METADATA_SERVICE_GCS_CREDENTIALS` | The service account key to upload files to the GCS bucket hosting the metadata files.                                                                                                     |
| `--metadata-service-bucket-name`     | False    |                                 | `METADATA_SERVICE_BUCKET_NAME`     | The name of the GCS bucket where metadata files will be uploaded.                                                                                                                         |
| `--slack-webhook`                    | False    |                                 | `SLACK_WEBHOOK`                    | The Slack webhook URL to send notifications to.                                                                                                                                           |
| `--slack-channel`                    | False    |                                 | `SLACK_CHANNEL`                    | The Slack channel name to send notifications to.                                                                                                                                          |
| `--ci-requirements`                  | False    |                                 |                                    | Output the CI requirements as a JSON payload. It is used to determine the CI runner to use.                                                                                               |
| `--python-registry-token`            | False    |                                 | `PYTHON_REGISTRY_TOKEN`            | The API token to authenticate with the registry. For pypi, the `pypi-` prefix needs to be specified                                                                                       |
| `--python-registry-url`              | False    | https://upload.pypi.org/legacy/ | `PYTHON_REGISTRY_URL`              | The python registry to publish to. Defaults to main pypi                                                                                                                                  |
| `--python-registry-check-url`        | False    | https://pypi.org/pypi           | `PYTHON_REGISTRY_CHECK_URL`        | The python registry url to check whether a package is published already                                                                                                                   |
| `--promote-release-candidate`        | False    | False                           |                                    | Promote the release candidate version of selected connectors as main version.                                                                                                             |
| `--rollback-release-candidate`       | False    | False                           |                                    | Rollback the release candidate version of the selector connectors.                                                                                                                        |

I've added an empty "Default" column, and you can fill in the default values as needed.

#### What it runs

```mermaid
flowchart TD
    validate[Validate the metadata file]
    check[Check if the connector image already exists]
    build[Build the connector image for all platform variants]
    publish_to_python_registry[Push the connector image to the python registry if enabled]
    upload_spec[Upload connector spec to the spec cache bucket]
    push[Push the connector image from DockerHub, with platform variants]
    pull[Pull the connector image from DockerHub to check SPEC can be run and the image layers are healthy]
    upload_metadata[Upload its metadata file to the metadata service bucket]

    validate-->check-->build-->upload_spec-->publish_to_python_registry-->push-->pull-->upload_metadata
```

#### Python registry publishing

If `remoteRegistries.pypi.enabled` in the connector metadata is set to `true`, the connector will be
published to the python registry. To do so, the `--python-registry-token` and
`--python-registry-url` options are used to authenticate with the registry and publish the
connector. If the current version of the connector is already published to the registry, the publish
will be skipped (the `--python-registry-check-url` is used for the check).

On a pre-release, the connector will be published as a `.dev<N>` version.

The `remoteRegistries.pypi.packageName` field holds the name of the used package name. It should be
set to `airbyte-source-<package name>`. Certified Python connectors are required to have PyPI
publishing enabled.

An example `remoteRegistries` entry in a connector `metadata.yaml` looks like this:

```yaml
remoteRegistries:
  pypi:
    enabled: true
    packageName: airbyte-source-pokeapi
```

### <a id="connectors-up-to-date"></a>`connectors up-to-date` command

Meant to be run on a cron script.

Actions:

- Set the latest base image version on selected connectors
- Run `poetry update` on selected connectors
- Bump the connector version and update the changelog
- Open a PR with the changes, set `auto-merge` label on it.

```
Usage: airbyte-ci connectors up-to-date [OPTIONS]

Options:
  --no-bump    Don't bump the version or changelog.
  --dep TEXT  Give a specific set of `poetry add` dependencies to update. For
              example: --dep airbyte-cdk==0.80.0 --dep pytest@^6.2
  --open-reports    Auto open reports in the browser.
  --create-prs      Create pull requests for each updated connector.
  --auto-merge    Set the auto-merge label on created PRs.
  --help      Show this message and exit.
```

### Examples

Get source-openweather up to date. If there are changes, bump the version and add to changelog:

- `airbyte-ci connectors --name=source-openweather up-to-date`: upgrades main dependecies
- `airbyte-ci connectors --name=source-openweather up-to-date`
- `airbyte-ci connectors --name=source-openweather up-to-date --create-prs`: make a pull request for it
- `airbyte-ci connectors --name=source-openweather up-to-date --no-bump`: don't change the version or changelog

### <a id="connectors-bump-version"></a>`connectors bump-version` command

Bump the version of the selected connectors.
A placeholder will be added to the changelog file for the new entry PR number.
Use the `connectors pull-request` command to create a PR, it will update the changelog entry with the PR number.

### Examples

Bump source-openweather:
`airbyte-ci connectors --name=source-openweather bump-version patch "<changelog-entry>"`

#### Arguments

| Argument          | Description                                                            |
| ----------------- | ---------------------------------------------------------------------- |
| `BUMP_TYPE`       | major, minor, patch, or version:<explicit-version>                     |
| `CHANGELOG_ENTRY` | The changelog entry that will get added to the connector documentation |

#### Options

| Option      | Description                                                                               |
| ----------- | ----------------------------------------------------------------------------------------- |
| --pr-number | Explicitly set the PR number in the changelog entry, a placeholder will be set otherwise. |

### <a id="connectors-upgrade-cdk"></a>`connectors upgrade-cdk` command

Updates the CDK version of the selected connectors.
For Python connectors, sets the `airbyte-cdk` dependency in `pyproject.toml` and refreshes the lockfile, updating only essential dependencies.

### Examples

`airbyte-ci connectors --language=python upgrade-cdk` -> Updates all python connectors to the caret range of the latest version.
`airbyte-ci connectors --name=source-openweather upgrade-cdk "3.0.0"` -> Pins source-openweather to version 3.0.0
`airbyte-ci connectors --modified upgrade-cdk "<4"` -> Updates all modified connectors to the highest available version of major version 3.x.x

#### Arguments

| Argument      | Description                                                               |
| ------------- | ------------------------------------------------------------------------- |
| `CDK_VERSION` | CDK version constraint to set (default to `^{most_recent_patch_version}`) |

#### Notes

When using < (less than) or > (greater than) for the `CDK_VERSION` argument, it must be wrapped in quotation marks ("<3"). Otherwise the shell (zsh or bash) will interprete these characters as redirection operators.

### <a id="connectors-migrate-to-base-image"></a>`connectors migrate-to-base-image` command

Make a connector using a Dockerfile migrate to the base image by:

- Removing its Dockerfile
- Updating its metadata to use the latest base image version
- Updating its documentation to explain the build process
- Bumping by a patch version

#### Examples

Migrate source-openweather to use the base image:
`airbyte-ci connectors --name=source-openweather migrate-to-base-image`

### <a id="connectors-migrate-to-poetry"></a>`connectors migrate-to-poetry` command

Migrate connectors the poetry package manager.

#### Examples

Migrate source-openweather to use the base image:
`airbyte-ci connectors --name=source-openweather migrate-to-poetry`
`airbyte-ci connectors --name=source-openweather migrate-to-poetry --changelog --bump patch`

### <a id="connectors-migrate-to-inline-schemas"></a>`connectors migrate-to-inline-schemas` command

Migrate `.json` schemas into `manifest.yaml` files, when present.

```
Usage: airbyte-ci connectors migrate-to-inline-schemas [OPTIONS]

Options:
  --report  Auto open report browser.
  --help    Show this message and exit.
```

#### Examples

Migrate source-quickbooks to use inline schemas:
`airbyte-ci connectors --name=source-quickbooks migrate-to-inline-schemas`

### <a id="connectors-pull-request"></a>`connectors pull-request` command

Makes a pull request for all changed connectors. If the branch already exists, it will update the existing one.

```
Usage: airbyte-ci connectors pull-request [OPTIONS]

Options:
  -m, --message TEXT          Commit message and pull request title and
                              changelog (if enabled).  [required]
  -b, --branch_id TEXT        update a branch named <branch_id>/<connector-
                              name> instead generating one from the message.
                              [required]
  --report                    Auto open report browser.
  --title TEXT                Title of the PR to be created or edited
                              (optional - defaults to message or no change).
  --body TEXT                 Body of the PR to be created or edited (optional
                              - defaults to empty or not change).
  --help                      Show this message and exit.
```

#### Examples

Make a PR for all changes, bump the version and make a changelog in those PRs. They will be on the branch ci_update/round2/<connector-name>:
`airbyte-ci connectors --modified pull-request -m "upgrading connectors" -b ci_update/round2`

Do it just for a few connectors:
`airbyte-ci connectors --name source-aha --name source-quickbooks pull-request -m "upgrading connectors" -b ci_update/round2`

You can also set or set/change the title or body of the PR:
`airbyte-ci connectors --name source-aha --name source-quickbooks pull-request -m "upgrading connectors" -b ci_update/round2 --title "New title" --body "full body\n\ngoes here"`

### <a id="connectors-list-command"></a>`connectors generate-erd` command

Generates a couple of files and publish a new ERD to dbdocs. The generated files are:

- `<source code_directory>/erd/discovered_catalog.json`: the catalog used to generate the estimated relations and the dbml file
- `<source code_directory>/erd/estimated_relationships.json`: the output of the LLM trying to figure out the relationships between the different streams
- `<source code_directory>/erd/source.dbml`: the file used the upload the ERDs to dbdocs

Pre-requisites:

- The config file use to discover the catalog should be available in `<source code_directory>/secrets/config.json`

#### Create initial diagram workflow or on connector's schema change

Steps

- Ensure the pre-requisites mentioned above are met
- Run `DBDOCS_TOKEN=<token> GENAI_API_KEY=<api key> airbyte-ci connectors --name=<source name> generate-erd`
- Create a PR with files `<source code_directory>/erd/estimated_relationships.json` and `<source code_directory>/erd/source.dbml` for documentation purposes

Expected Outcome

- The diagram is available in dbdocs
- `<source code_directory>/erd/estimated_relationships.json` and `<source code_directory>/erd/source.dbml` are updated on master

#### On manual validation

Steps

- If not exists, create file `<source code_directory>/erd/confirmed_relationships.json` with the following format and add:
  - `relations` describes the relationships that we know exist
  - `false_positives` describes the relationships the LLM found that we know do not exist

```
{
    "streams": [
        {
            "name": <stream_name>,
            "relations": {
                <stream_name property>: "<target stream>.<target stream column>"
            }
            "false_positives": {
                <stream_name property>: "<target stream>.<target stream column>"
            }
        },
        <...>
    ]
}
```

- Ensure the pre-requisites mentioned above are met
- Run `DBDOCS_TOKEN=<token> airbyte-ci connectors --name=<source name> generate-erd -x llm_relationships`
- Create a PR with files `<source code_directory>/erd/confirmed_relationships.json` and `<source code_directory>/erd/source.dbml` for documentation purposes

#### Options

| Option           | Required | Default | Mapped environment variable | Description                                                 |
| ---------------- | -------- | ------- | --------------------------- | ----------------------------------------------------------- |
| `--skip-step/-x` | False    |         |                             | Skip steps by id e.g. `-x llm_relationships -x publish_erd` |

### <a id="format-subgroup"></a>`format` command subgroup

Available commands:

- `airbyte-ci format check all`
- `airbyte-ci format fix all`

### Options

| Option              | Required | Default | Mapped environment variable | Description                                                                                 |
| ------------------- | -------- | ------- | --------------------------- | ------------------------------------------------------------------------------------------- |
| `--quiet/-q`        | False    | False   |                             | Hide formatter execution details in reporting.                                              |
| `--ci-requirements` | False    |         |                             | Output the CI requirements as a JSON payload. It is used to determine the CI runner to use. |

### Examples

- Check for formatting errors in the repository: `airbyte-ci format check all`
- Fix formatting for only python files: `airbyte-ci format fix python`

### <a id="format-check-command"></a>`format check all` command

This command runs formatting checks, but does not format the code in place. It will exit 1 as soon
as a failure is encountered. To fix errors, use `airbyte-ci format fix all`.

Running `airbyte-ci format check` will run checks on all different types of code. Run
`airbyte-ci format check --help` for subcommands to check formatting for only certain types of
files.

### <a id="format-fix-command"></a>`format fix all` command

This command runs formatting checks and reformats any code that would be reformatted, so it's
recommended to stage changes you might have before running this command.

Running `airbyte-ci format fix all` will format all of the different types of code. Run
`airbyte-ci format fix --help` for subcommands to format only certain types of files.

### <a id="poetry-subgroup"></a>`poetry` command subgroup

Available commands:

- `airbyte-ci poetry publish`

### Options

| Option           | Required | Default | Mapped environment variable | Description                                                    |
| ---------------- | -------- | ------- | --------------------------- | -------------------------------------------------------------- |
| `--package-path` | True     |         |                             | The path to the python package to execute a poetry command on. |

### Examples

- Publish a python package:
  `airbyte-ci poetry --package-path=path/to/package publish --publish-name=my-package --publish-version="1.2.3" --python-registry-token="..." --registry-url="http://host.docker.internal:8012/"`

### <a id="format-check-command"></a>`publish` command

This command publishes poetry packages (using `pyproject.toml`) or python packages (using
`setup.py`) to a python registry.

For poetry packages, the package name and version can be taken from the `pyproject.toml` file or be
specified as options.

#### Options

| Option                    | Required | Default                         | Mapped environment variable | Description                                                                                              |
| ------------------------- | -------- | ------------------------------- | --------------------------- | -------------------------------------------------------------------------------------------------------- |
| `--publish-name`          | False    |                                 |                             | The name of the package. Not required for poetry packages that define it in the `pyproject.toml` file    |
| `--publish-version`       | False    |                                 |                             | The version of the package. Not required for poetry packages that define it in the `pyproject.toml` file |
| `--python-registry-token` | True     |                                 | PYTHON_REGISTRY_TOKEN       | The API token to authenticate with the registry. For pypi, the `pypi-` prefix needs to be specified      |
| `--python-registry-url`   | False    | https://upload.pypi.org/legacy/ | PYTHON_REGISTRY_URL         | The python registry to publish to. Defaults to main pypi                                                 |

### <a id="metadata-validate-command-subgroup"></a>`metadata` command subgroup

Available commands:

- `airbyte-ci metadata deploy orchestrator`

### <a id="metadata-upload-orchestrator"></a>`metadata deploy orchestrator` command

This command deploys the metadata service orchestrator to production. The
`DAGSTER_CLOUD_METADATA_API_TOKEN` environment variable must be set.

#### Example

`airbyte-ci metadata deploy orchestrator`

#### What it runs

```mermaid
flowchart TD
    test[Run orchestrator tests] --> deploy[Deploy orchestrator to Dagster Cloud]
```

### <a id="tests-command"></a>`tests` command

This command runs the poe tasks declared in the `[tool.airbyte-ci]` section of our internal poetry
packages. Feel free to checkout this
[Pydantic model](https://github.com/airbytehq/airbyte/blob/main/airbyte-ci/connectors/pipelines/pipelines/airbyte_ci/test/models.py#L9)
to see the list of available options in `[tool.airbyte-ci]` section.

You can find the list of internal packages
[here](https://github.com/airbytehq/airbyte/blob/master/airbyte-ci/connectors/pipelines/pipelines/airbyte_ci/test/__init__.py#L1)

#### Options

| Option                     | Required | Multiple | Description                                                                                 |
| -------------------------- | -------- | -------- | ------------------------------------------------------------------------------------------- |
| `--poetry-package-path/-p` | False    | True     | Poetry packages path to run the poe tasks for.                                              |
| `--modified`               | False    | False    | Run poe tasks of modified internal poetry packages.                                         |
| `--ci-requirements`        | False    | False    | Output the CI requirements as a JSON payload. It is used to determine the CI runner to use. |

#### Examples

You can pass multiple `--poetry-package-path` options to run poe tasks.

E.G.: running Poe tasks on the modified internal packages of the current branch:
`airbyte-ci test --modified`

### <a id="migrate-to-manifest-only-command"></a>`migrate-to-manifest-only` command

This command migrates valid connectors to the `manifest-only` format. It contains two steps:

1. Check: Validates whether a connector is a candidate for the migration. If not, the operation will be skipped.
2. Migrate: Strips out all unneccessary files/folders, leaving only the root-level manifest, metadata, icon, and acceptance/integration test files. Unwraps the manifest (references and `$parameters`) so it's compatible with Connector Builder.

#### Examples

```bash
airbyte-ci connectors --name=source-pokeapi migrate-to-manifest-only
airbyte-ci connectors --language=low-code migrate-to-manifest-only
```

## Changelog

| Version | PR                                                         | Description                                                                                                                  |
| ------- | ---------------------------------------------------------- | ---------------------------------------------------------------------------------------------------------------------------- |
<<<<<<< HEAD
| 4.45.0  | [#48790](https://github.com/airbytehq/airbyte/pull/48790)  | Add unit tests step for manifest-only connectors                                                                             |
=======
| 4.44.1  | [#48836](https://github.com/airbytehq/airbyte/pull/48836)  | Manifest-only connector build: give ownership of copied file to the current user.                                            |
>>>>>>> 542655d0
| 4.44.0  | [#48818](https://github.com/airbytehq/airbyte/pull/48818)  | Use local CDK or CDK ref for manifest only connector build.                                                                  |
| 4.43.1  | [#48824](https://github.com/airbytehq/airbyte/pull/48824)  | Allow uploading CI reports to GCS with fewer permissions set.                                                                |
| 4.43.0  | [#36545](https://github.com/airbytehq/airbyte/pull/36545)  | Switch to `airbyte` user when available in Python base image.                                                                |
| 4.42.2  | [#48404](https://github.com/airbytehq/airbyte/pull/48404)  | Include `advanced_auth` in spec migration for manifest-only pipeline                                                         |
| 4.42.1  | [#47316](https://github.com/airbytehq/airbyte/pull/47316)  | Connector testing: skip incremental acceptance test when the connector is not released.                                      |
| 4.42.0  | [#47386](https://github.com/airbytehq/airbyte/pull/47386)  | Version increment check: make sure consecutive RC remain on the same version.                                                |
| 4.41.9  | [#47483](https://github.com/airbytehq/airbyte/pull/47483)  | Fix build logic used in `up-to-date` to support any connector language.                                                      |
| 4.41.8  | [#47447](https://github.com/airbytehq/airbyte/pull/47447)  | Use `cache_ttl` for base image registry listing in `up-to-date`.                                                             |
| 4.41.7  | [#47444](https://github.com/airbytehq/airbyte/pull/47444)  | Remove redundant `--ignore-connector` error from up-to-date. `--metadata-query` can be used instead.                         |
| 4.41.6  | [#47308](https://github.com/airbytehq/airbyte/pull/47308)  | Connector testing: skip incremental acceptance test when the connector is not released.                                      |
| 4.41.5  | [#47255](https://github.com/airbytehq/airbyte/pull/47255)  | Fix `DisableProgressiveRollout`  following Dagger API change.                                                                |
| 4.41.4  | [#47203](https://github.com/airbytehq/airbyte/pull/47203)  | Fix some `with_exec` and entrypoint usage following Dagger upgrade                                                           |
| 4.41.3  | [#47189](https://github.com/airbytehq/airbyte/pull/47189)  | Fix up-to-date which did not export doc to the right path                                                                    |
| 4.41.2  | [#47185](https://github.com/airbytehq/airbyte/pull/47185)  | Fix the bump version command which did not update the changelog.                                                             |
| 4.41.1  | [#46914](https://github.com/airbytehq/airbyte/pull/46914)  | Upgrade to Dagger 0.13.3                                                                                                     |
| 4.41.0  | [#46914](https://github.com/airbytehq/airbyte/pull/46914)  | Rework the connector rollback pipeline for progressive rollout                                                               |
| 4.40.0  | [#46380](https://github.com/airbytehq/airbyte/pull/46380)  | The `bump-version` command now allows the `rc` bump type.                                                                    |
| 4.39.0  | [#46696](https://github.com/airbytehq/airbyte/pull/46696)  | Bump PyAirbyte dependency and replace `airbyte-lib-validate-source` CLI command with new `validate` command                  |
| 4.38.0  | [#46380](https://github.com/airbytehq/airbyte/pull/46380)  | `connectors up-to-date` now supports manifest-only connectors!                                                               |
| 4.37.0  | [#46380](https://github.com/airbytehq/airbyte/pull/46380)  | Include custom components file handling in manifest-only migrations                                                          |
| 4.36.2  | [#46278](https://github.com/airbytehq/airbyte/pull/46278)  | Fixed a bug in RC rollout and promote not taking `semaphore`                                                                 |
| 4.36.1  | [#46274](https://github.com/airbytehq/airbyte/pull/46274)  | `airbyte-ci format js` respects `.prettierc` and `.prettierignore`                                                           |
| 4.36.0  | [#44877](https://github.com/airbytehq/airbyte/pull/44877)  | Implement `--promote/rollback-release-candidate` in `connectors publish`.                                                    |
| 4.35.6  | [#45632](https://github.com/airbytehq/airbyte/pull/45632)  | Add entry to format file ignore list (`destination-*/expected-spec.json`)                                                    |
| 4.35.5  | [#45672](https://github.com/airbytehq/airbyte/pull/45672)  | Fix docs mount during publish                                                                                                |
| 4.35.4  | [#42584](https://github.com/airbytehq/airbyte/pull/42584)  | Mount connector directory to metadata validation                                                                             |
| 4.35.3  | [#45393](https://github.com/airbytehq/airbyte/pull/45393)  | Resolve symlinks in `SimpleDockerStep`.                                                                                      |
| 4.35.2  | [#45360](https://github.com/airbytehq/airbyte/pull/45360)  | Updated dependencies.                                                                                                        |
| 4.35.1  | [#45160](https://github.com/airbytehq/airbyte/pull/45160)  | Remove deps.toml dependency for java connectors.                                                                             |
| 4.35.0  | [#44879](https://github.com/airbytehq/airbyte/pull/44879)  | Mount `components.py` when building manifest-only connector image                                                            |
| 4.34.2  | [#44786](https://github.com/airbytehq/airbyte/pull/44786)  | Pre-emptively skip archived connectors when searching for modified files                                                     |
| 4.34.1  | [#44557](https://github.com/airbytehq/airbyte/pull/44557)  | Conditionally propagate parameters in manifest-only migration                                                                |
| 4.34.0  | [#44551](https://github.com/airbytehq/airbyte/pull/44551)  | `connectors publish` do not push the `latest` tag when the current version is a release candidate.                           |
| 4.33.1  | [#44465](https://github.com/airbytehq/airbyte/pull/44465)  | Ignore version check if only erd folder is changed                                                                           |
| 4.33.0  | [#44377](https://github.com/airbytehq/airbyte/pull/44377)  | Upload connector SBOM to metadata service bucket on publish.                                                                 |
| 4.32.5  | [#44173](https://github.com/airbytehq/airbyte/pull/44173)  | Bug fix for live tests' --should-read-with-state handling.                                                                   |
| 4.32.4  | [#44025](https://github.com/airbytehq/airbyte/pull/44025)  | Ignore third party connectors on `publish`.                                                                                  |
| 4.32.3  | [#44118](https://github.com/airbytehq/airbyte/pull/44118)  | Improve error handling in live tests.                                                                                        |
| 4.32.2  | [#43970](https://github.com/airbytehq/airbyte/pull/43970)  | Make `connectors publish` early exit if no connectors are selected.                                                          |
| 4.32.1  | [#41642](https://github.com/airbytehq/airbyte/pull/41642)  | Avoid transient publish failures by increasing `POETRY_REQUESTS_TIMEOUT` and setting retries on `PublishToPythonRegistry`.   |
| 4.32.0  | [#43969](https://github.com/airbytehq/airbyte/pull/43969)  | Add an `--ignore-connector` option to `up-to-date`                                                                           |
| 4.31.5  | [#43934](https://github.com/airbytehq/airbyte/pull/43934)  | Track deleted files when generating pull-request                                                                             |
| 4.31.4  | [#43724](https://github.com/airbytehq/airbyte/pull/43724)  | Do not send slack message on connector pre-release.                                                                          |
| 4.31.3  | [#43426](https://github.com/airbytehq/airbyte/pull/43426)  | Ignore archived connectors on connector selection from modified files.                                                       |
| 4.31.2  | [#43433](https://github.com/airbytehq/airbyte/pull/43433)  | Fix 'changed_file' indentation in 'pull-request' command                                                                     |
| 4.31.1  | [#43442](https://github.com/airbytehq/airbyte/pull/43442)  | Resolve type check failure in bump version                                                                                   |
| 4.31.0  | [#42970](https://github.com/airbytehq/airbyte/pull/42970)  | Add explicit version set to bump version                                                                                     |
| 4.30.1  | [#43386](https://github.com/airbytehq/airbyte/pull/43386)  | Fix 'format' command usage bug in airbyte-enterprise.                                                                        |
| 4.30.0  | [#42583](https://github.com/airbytehq/airbyte/pull/42583)  | Updated dependencies                                                                                                         |
| 4.29.0  | [#42576](https://github.com/airbytehq/airbyte/pull/42576)  | New command: `migrate-to-manifest-only`                                                                                      |
| 4.28.3  | [#42046](https://github.com/airbytehq/airbyte/pull/42046)  | Trigger connector tests on doc change.                                                                                       |
| 4.28.2  | [#43297](https://github.com/airbytehq/airbyte/pull/43297)  | `migrate-to-inline_schemas` removes unused schema files and empty schema dirs.                                               |
| 4.28.1  | [#42972](https://github.com/airbytehq/airbyte/pull/42972)  | Add airbyte-enterprise support for format commandi                                                                           |
| 4.28.0  | [#42849](https://github.com/airbytehq/airbyte/pull/42849)  | Couple selection of strict-encrypt variants (e vice versa)                                                                   |
| 4.27.0  | [#42574](https://github.com/airbytehq/airbyte/pull/42574)  | Live tests: run from connectors test pipeline for connectors with sandbox connections                                        |
| 4.26.1  | [#42905](https://github.com/airbytehq/airbyte/pull/42905)  | Rename the docker cache volume to avoid using the corrupted previous volume.                                                 |
| 4.26.0  | [#42849](https://github.com/airbytehq/airbyte/pull/42849)  | Send publish failures messages to `#connector-publish-failures`                                                              |
| 4.25.4  | [#42463](https://github.com/airbytehq/airbyte/pull/42463)  | Add validation before live test runs                                                                                         |
| 4.25.3  | [#42437](https://github.com/airbytehq/airbyte/pull/42437)  | Ugrade-cdk: Update to work with Python connectors using poetry                                                               |
| 4.25.2  | [#42077](https://github.com/airbytehq/airbyte/pull/42077)  | Live/regression tests: add status check for regression test runs                                                             |
| 4.25.1  | [#42410](https://github.com/airbytehq/airbyte/pull/42410)  | Live/regression tests: disable approval requirement on forks                                                                 |
| 4.25.0  | [#42044](https://github.com/airbytehq/airbyte/pull/42044)  | Live/regression tests: add support for selecting from a subset of connections                                                |
| 4.24.3  | [#42040](https://github.com/airbytehq/airbyte/pull/42040)  | Always send regression test approval status check; skip on auto-merge PRs.                                                   |
| 4.24.2  | [#41676](https://github.com/airbytehq/airbyte/pull/41676)  | Send regression test approval status check when skipped.                                                                     |
| 4.24.1  | [#41642](https://github.com/airbytehq/airbyte/pull/41642)  | Use the AIRBYTE_GITHUB_REPO environment variable to run airbyte-ci in other repos.                                           |
| 4.24.0  | [#41627](https://github.com/airbytehq/airbyte/pull/41627)  | Require manual regression test approval for certified connectors                                                             |
| 4.23.1  | [#41541](https://github.com/airbytehq/airbyte/pull/41541)  | Add support for submodule use-case.                                                                                          |
| 4.23.0  | [#39906](https://github.com/airbytehq/airbyte/pull/39906)  | Add manifest only build pipeline                                                                                             |
| 4.22.0  | [#41623](https://github.com/airbytehq/airbyte/pull/41623)  | Make `airbyte-ci` run on private forks.                                                                                      |
| 4.21.1  | [#41029](https://github.com/airbytehq/airbyte/pull/41029)  | `up-to-date`: mount local docker config to `Syft` to pull private images and benefit from increased DockerHub rate limits.   |
| 4.21.0  | [#40547](https://github.com/airbytehq/airbyte/pull/40547)  | Make bump-version accept a `--pr-number` option.                                                                             |
| 4.20.3  | [#40754](https://github.com/airbytehq/airbyte/pull/40754)  | Accept and ignore additional args in `migrate-to-poetry` pipeline                                                            |
| 4.20.2  | [#40709](https://github.com/airbytehq/airbyte/pull/40709)  | Fix use of GH token.                                                                                                         |
| 4.20.1  | [#40698](https://github.com/airbytehq/airbyte/pull/40698)  | Add live tests evaluation mode options.                                                                                      |
| 4.20.0  | [#38816](https://github.com/airbytehq/airbyte/pull/38816)  | Add command for running all live tests (validation + regression).                                                            |
| 4.19.0  | [#39600](https://github.com/airbytehq/airbyte/pull/39600)  | Productionize the `up-to-date` command                                                                                       |
| 4.18.3  | [#39341](https://github.com/airbytehq/airbyte/pull/39341)  | Fix `--use-local-cdk` option: change `no-deps` to `force-reinstall`                                                          |
| 4.18.2  | [#39483](https://github.com/airbytehq/airbyte/pull/39483)  | Skip IncrementalAcceptanceTests when AcceptanceTests succeed.                                                                |
| 4.18.1  | [#39457](https://github.com/airbytehq/airbyte/pull/39457)  | Make slugify consistent with live-test                                                                                       |
| 4.18.0  | [#39366](https://github.com/airbytehq/airbyte/pull/39366)  | Implement IncrementalAcceptance tests to only fail CI on community connectors when there's an Acceptance tests regression.   |
| 4.17.0  | [#39321](https://github.com/airbytehq/airbyte/pull/39321)  | Bust the java connector build cache flow to get fresh yum packages on a daily basis.                                         |
| 4.16.0  | [#38772](https://github.com/airbytehq/airbyte/pull/38232)  | Add pipeline to replace usage of AirbyteLogger.                                                                              |
| 4.15.7  | [#38772](https://github.com/airbytehq/airbyte/pull/38772)  | Fix regression test connector image retrieval.                                                                               |
| 4.15.6  | [#38783](https://github.com/airbytehq/airbyte/pull/38783)  | Fix a variable access error with `repo_dir` in the `bump-version` command.                                                   |
| 4.15.5  | [#38732](https://github.com/airbytehq/airbyte/pull/38732)  | Update metadata deploy pipeline to 3.10                                                                                      |
| 4.15.4  | [#38646](https://github.com/airbytehq/airbyte/pull/38646)  | Make airbyte-ci able to test external repos.                                                                                 |
| 4.15.3  | [#38645](https://github.com/airbytehq/airbyte/pull/38645)  | Fix typo preventing correct secret mounting on Python connectors integration tests.                                          |
| 4.15.2  | [#38628](https://github.com/airbytehq/airbyte/pull/38628)  | Introduce ConnectorTestContext to avoid trying fetching connector secret in the PublishContext.                              |
| 4.15.1  | [#38615](https://github.com/airbytehq/airbyte/pull/38615)  | Do not eagerly fetch connector secrets.                                                                                      |
| 4.15.0  | [#38322](https://github.com/airbytehq/airbyte/pull/38322)  | Introduce a SecretStore abstraction to fetch connector secrets from metadata files.                                          |
| 4.14.1  | [#38582](https://github.com/airbytehq/airbyte/pull/38582)  | Fixed bugs in `up-to-date` flags, `pull-request` version change logic.                                                       |
| 4.14.0  | [#38281](https://github.com/airbytehq/airbyte/pull/38281)  | Conditionally run test suites according to `connectorTestSuitesOptions` in metadata files.                                   |
| 4.13.3  | [#38221](https://github.com/airbytehq/airbyte/pull/38221)  | Add dagster cloud dev deployment pipeline opitions                                                                           |
| 4.13.2  | [#38246](https://github.com/airbytehq/airbyte/pull/38246)  | Remove invalid connector test step options.                                                                                  |
| 4.13.1  | [#38020](https://github.com/airbytehq/airbyte/pull/38020)  | Add `auto_merge` as an internal package to test.                                                                             |
| 4.13.0  | [#32715](https://github.com/airbytehq/airbyte/pull/32715)  | Tag connector metadata with git info                                                                                         |
| 4.12.7  | [#37787](https://github.com/airbytehq/airbyte/pull/37787)  | Remove requirements on dockerhub credentials to run QA checks.                                                               |
| 4.12.6  | [#36497](https://github.com/airbytehq/airbyte/pull/36497)  | Add airbyte-cdk to list of poetry packages for testing                                                                       |
| 4.12.5  | [#37785](https://github.com/airbytehq/airbyte/pull/37785)  | Set the `--yes-auto-update` flag to `True` by default.                                                                       |
| 4.12.4  | [#37786](https://github.com/airbytehq/airbyte/pull/37786)  | (fixed 4.12.2): Do not upload dagger log to GCP when no credentials are available.                                           |
| 4.12.3  | [#37783](https://github.com/airbytehq/airbyte/pull/37783)  | Revert 4.12.2                                                                                                                |
| 4.12.2  | [#37778](https://github.com/airbytehq/airbyte/pull/37778)  | Do not upload dagger log to GCP when no credentials are available.                                                           |
| 4.12.1  | [#37765](https://github.com/airbytehq/airbyte/pull/37765)  | Relax the required env var to run in CI and handle their absence gracefully.                                                 |
| 4.12.0  | [#37690](https://github.com/airbytehq/airbyte/pull/37690)  | Pass custom CI status name in `connectors test`                                                                              |
| 4.11.0  | [#37641](https://github.com/airbytehq/airbyte/pull/37641)  | Updates to run regression tests in GitHub Actions.                                                                           |
| 4.10.5  | [#37641](https://github.com/airbytehq/airbyte/pull/37641)  | Reintroduce changes from 4.10.0 with a fix.                                                                                  |
| 4.10.4  | [#37641](https://github.com/airbytehq/airbyte/pull/37641)  | Temporarily revert changes from version 4.10.0                                                                               |
| 4.10.3  | [#37615](https://github.com/airbytehq/airbyte/pull/37615)  | Fix `KeyError` when running `migrate-to-poetry`                                                                              |
| 4.10.2  | [#37614](https://github.com/airbytehq/airbyte/pull/37614)  | Fix `UnboundLocalError: local variable 'add_changelog_entry_result' referenced before assignment` in `migrate-to-base-image` |
| 4.10.1  | [#37622](https://github.com/airbytehq/airbyte/pull/37622)  | Temporarily disable regression tests in CI                                                                                   |
| 4.10.0  | [#37616](https://github.com/airbytehq/airbyte/pull/37616)  | Improve modified files comparison when the target branch is from a fork.                                                     |
| 4.9.0   | [#37440](https://github.com/airbytehq/airbyte/pull/37440)  | Run regression tests with `airbyte-ci connectors test`                                                                       |
| 4.8.0   | [#37404](https://github.com/airbytehq/airbyte/pull/37404)  | Accept a `git-repo-url` option on the `airbyte-ci` root command to checkout forked repo.                                     |
| 4.7.4   | [#37485](https://github.com/airbytehq/airbyte/pull/37485)  | Allow java connectors to be written in kotlin.                                                                               |
| 4.7.3   | [#37101](https://github.com/airbytehq/airbyte/pull/37101)  | Pin PyAirbyte version.                                                                                                       |
| 4.7.2   | [#36962](https://github.com/airbytehq/airbyte/pull/36962)  | Re-enable connector dependencies upload on publish.                                                                          |
| 4.7.1   | [#36961](https://github.com/airbytehq/airbyte/pull/36961)  | Temporarily disable python connectors dependencies upload until we find a schema the data team can work with.                |
| 4.7.0   | [#36892](https://github.com/airbytehq/airbyte/pull/36892)  | Upload Python connectors dependencies list to GCS on publish.                                                                |
| 4.6.5   | [#36722](https://github.com/airbytehq/airbyte/pull/36527)  | Fix incorrect pipeline names                                                                                                 |
| 4.6.4   | [#36480](https://github.com/airbytehq/airbyte/pull/36480)  | Burst the Gradle Task cache if a new CDK version was released                                                                |
| 4.6.3   | [#36527](https://github.com/airbytehq/airbyte/pull/36527)  | Handle extras as well as groups in `airbyte ci test` [poetry packages]                                                       |
| 4.6.2   | [#36220](https://github.com/airbytehq/airbyte/pull/36220)  | Allow using `migrate-to-base-image` without PULL_REQUEST_NUMBER                                                              |
| 4.6.1   | [#36319](https://github.com/airbytehq/airbyte/pull/36319)  | Fix `ValueError` related to PR number in migrate-to-poetry                                                                   |
| 4.6.0   | [#35583](https://github.com/airbytehq/airbyte/pull/35583)  | Implement the `airbyte-ci connectors migrate-to-poetry` command.                                                             |
| 4.5.4   | [#36206](https://github.com/airbytehq/airbyte/pull/36206)  | Revert poetry cache removal during nightly builds                                                                            |
| 4.5.3   | [#34586](https://github.com/airbytehq/airbyte/pull/34586)  | Extract connector changelog modification logic into its own class                                                            |
| 4.5.2   | [#35802](https://github.com/airbytehq/airbyte/pull/35802)  | Fix bug with connectors bump-version command                                                                                 |
| 4.5.1   | [#35786](https://github.com/airbytehq/airbyte/pull/35786)  | Declare `live_tests` as an internal poetry package.                                                                          |
| 4.5.0   | [#35784](https://github.com/airbytehq/airbyte/pull/35784)  | Format command supports kotlin                                                                                               |
| 4.4.0   | [#35317](https://github.com/airbytehq/airbyte/pull/35317)  | Augment java connector reports to include full logs and junit test results                                                   |
| 4.3.2   | [#35536](https://github.com/airbytehq/airbyte/pull/35536)  | Make QA checks run correctly on `*-strict-encrypt` connectors.                                                               |
| 4.3.1   | [#35437](https://github.com/airbytehq/airbyte/pull/35437)  | Do not run QA checks on publish, just MetadataValidation.                                                                    |
| 4.3.0   | [#35438](https://github.com/airbytehq/airbyte/pull/35438)  | Optionally disable telemetry with environment variable.                                                                      |
| 4.2.4   | [#35325](https://github.com/airbytehq/airbyte/pull/35325)  | Use `connectors_qa` for QA checks and remove redundant checks.                                                               |
| 4.2.3   | [#35322](https://github.com/airbytehq/airbyte/pull/35322)  | Declare `connectors_qa` as an internal package for testing.                                                                  |
| 4.2.2   | [#35364](https://github.com/airbytehq/airbyte/pull/35364)  | Fix connector tests following gradle changes in #35307.                                                                      |
| 4.2.1   | [#35204](https://github.com/airbytehq/airbyte/pull/35204)  | Run `poetry check` before `poetry install` on poetry package install.                                                        |
| 4.2.0   | [#35103](https://github.com/airbytehq/airbyte/pull/35103)  | Java 21 support.                                                                                                             |
| 4.1.4   | [#35039](https://github.com/airbytehq/airbyte/pull/35039)  | Fix bug which prevented gradle test reports from being added.                                                                |
| 4.1.3   | [#35010](https://github.com/airbytehq/airbyte/pull/35010)  | Use `poetry install --no-root` in the builder container.                                                                     |
| 4.1.2   | [#34945](https://github.com/airbytehq/airbyte/pull/34945)  | Only install main dependencies when running poetry install.                                                                  |
| 4.1.1   | [#34430](https://github.com/airbytehq/airbyte/pull/34430)  | Speed up airbyte-ci startup (and airbyte-ci format).                                                                         |
| 4.1.0   | [#34923](https://github.com/airbytehq/airbyte/pull/34923)  | Include gradle test reports in HTML connector test report.                                                                   |
| 4.0.0   | [#34736](https://github.com/airbytehq/airbyte/pull/34736)  | Run poe tasks declared in internal poetry packages.                                                                          |
| 3.10.4  | [#34867](https://github.com/airbytehq/airbyte/pull/34867)  | Remove connector ops team                                                                                                    |
| 3.10.3  | [#34836](https://github.com/airbytehq/airbyte/pull/34836)  | Add check for python registry publishing enabled for certified python sources.                                               |
| 3.10.2  | [#34044](https://github.com/airbytehq/airbyte/pull/34044)  | Add pypi validation testing.                                                                                                 |
| 3.10.1  | [#34756](https://github.com/airbytehq/airbyte/pull/34756)  | Enable connectors tests in draft PRs.                                                                                        |
| 3.10.0  | [#34606](https://github.com/airbytehq/airbyte/pull/34606)  | Allow configuration of separate check URL to check whether package exists already.                                           |
| 3.9.0   | [#34606](https://github.com/airbytehq/airbyte/pull/34606)  | Allow configuration of python registry URL via environment variable.                                                         |
| 3.8.1   | [#34607](https://github.com/airbytehq/airbyte/pull/34607)  | Improve gradle dependency cache volume protection.                                                                           |
| 3.8.0   | [#34316](https://github.com/airbytehq/airbyte/pull/34316)  | Expose Dagger engine image name in `--ci-requirements` and add `--ci-requirements` to the `airbyte-ci` root command group.   |
| 3.7.3   | [#34560](https://github.com/airbytehq/airbyte/pull/34560)  | Simplify Gradle task execution framework by removing local maven repo support.                                               |
| 3.7.2   | [#34555](https://github.com/airbytehq/airbyte/pull/34555)  | Override secret masking in some very specific special cases.                                                                 |
| 3.7.1   | [#34441](https://github.com/airbytehq/airbyte/pull/34441)  | Support masked secret scrubbing for java CDK v0.15+                                                                          |
| 3.7.0   | [#34343](https://github.com/airbytehq/airbyte/pull/34343)  | allow running connector upgrade_cdk for java connectors                                                                      |
| 3.6.1   | [#34490](https://github.com/airbytehq/airbyte/pull/34490)  | Fix inconsistent dagger log path typing                                                                                      |
| 3.6.0   | [#34111](https://github.com/airbytehq/airbyte/pull/34111)  | Add python registry publishing                                                                                               |
| 3.5.3   | [#34339](https://github.com/airbytehq/airbyte/pull/34339)  | only do minimal changes on a connector version_bump                                                                          |
| 3.5.2   | [#34381](https://github.com/airbytehq/airbyte/pull/34381)  | Bind a sidecar docker host for `airbyte-ci test`                                                                             |
| 3.5.1   | [#34321](https://github.com/airbytehq/airbyte/pull/34321)  | Upgrade to Dagger 0.9.6 .                                                                                                    |
| 3.5.0   | [#33313](https://github.com/airbytehq/airbyte/pull/33313)  | Pass extra params after Gradle tasks.                                                                                        |
| 3.4.2   | [#34301](https://github.com/airbytehq/airbyte/pull/34301)  | Pass extra params after Gradle tasks.                                                                                        |
| 3.4.1   | [#34067](https://github.com/airbytehq/airbyte/pull/34067)  | Use dagster-cloud 1.5.7 for deploy                                                                                           |
| 3.4.0   | [#34276](https://github.com/airbytehq/airbyte/pull/34276)  | Introduce `--only-step` option for connector tests.                                                                          |
| 3.3.0   | [#34218](https://github.com/airbytehq/airbyte/pull/34218)  | Introduce `--ci-requirements` option for client defined CI runners.                                                          |
| 3.2.0   | [#34050](https://github.com/airbytehq/airbyte/pull/34050)  | Connector test steps can take extra parameters                                                                               |
| 3.1.3   | [#34136](https://github.com/airbytehq/airbyte/pull/34136)  | Fix issue where dagger excludes were not being properly applied                                                              |
| 3.1.2   | [#33972](https://github.com/airbytehq/airbyte/pull/33972)  | Remove secrets scrubbing hack for --is-local and other small tweaks.                                                         |
| 3.1.1   | [#33979](https://github.com/airbytehq/airbyte/pull/33979)  | Fix AssertionError on report existence again                                                                                 |
| 3.1.0   | [#33994](https://github.com/airbytehq/airbyte/pull/33994)  | Log more context information in CI.                                                                                          |
| 3.0.2   | [#33987](https://github.com/airbytehq/airbyte/pull/33987)  | Fix type checking issue when running --help                                                                                  |
| 3.0.1   | [#33981](https://github.com/airbytehq/airbyte/pull/33981)  | Fix issues with deploying dagster, pin pendulum version in dagster-cli install                                               |
| 3.0.0   | [#33582](https://github.com/airbytehq/airbyte/pull/33582)  | Upgrade to Dagger 0.9.5                                                                                                      |
| 2.14.3  | [#33964](https://github.com/airbytehq/airbyte/pull/33964)  | Reintroduce mypy with fixes for AssertionError on publish and missing report URL on connector test commit status.            |
| 2.14.2  | [#33954](https://github.com/airbytehq/airbyte/pull/33954)  | Revert mypy changes                                                                                                          |
| 2.14.1  | [#33956](https://github.com/airbytehq/airbyte/pull/33956)  | Exclude pnpm lock files from auto-formatting                                                                                 |
| 2.14.0  | [#33941](https://github.com/airbytehq/airbyte/pull/33941)  | Enable in-connector normalization in destination-postgres                                                                    |
| 2.13.1  | [#33920](https://github.com/airbytehq/airbyte/pull/33920)  | Report different sentry environments                                                                                         |
| 2.13.0  | [#33784](https://github.com/airbytehq/airbyte/pull/33784)  | Make `airbyte-ci test` able to run any poetry command                                                                        |
| 2.12.0  | [#33313](https://github.com/airbytehq/airbyte/pull/33313)  | Add upgrade CDK command                                                                                                      |
| 2.11.0  | [#32188](https://github.com/airbytehq/airbyte/pull/32188)  | Add -x option to connector test to allow for skipping steps                                                                  |
| 2.10.12 | [#33419](https://github.com/airbytehq/airbyte/pull/33419)  | Make ClickPipelineContext handle dagger logging.                                                                             |
| 2.10.11 | [#33497](https://github.com/airbytehq/airbyte/pull/33497)  | Consider nested .gitignore rules in format.                                                                                  |
| 2.10.10 | [#33449](https://github.com/airbytehq/airbyte/pull/33449)  | Add generated metadata models to the default format ignore list.                                                             |
| 2.10.9  | [#33370](https://github.com/airbytehq/airbyte/pull/33370)  | Fix bug that broke airbyte-ci test                                                                                           |
| 2.10.8  | [#33249](https://github.com/airbytehq/airbyte/pull/33249)  | Exclude git ignored files from formatting.                                                                                   |
| 2.10.7  | [#33248](https://github.com/airbytehq/airbyte/pull/33248)  | Fix bug which broke airbyte-ci connectors tests when optional DockerHub credentials env vars are not set.                    |
| 2.10.6  | [#33170](https://github.com/airbytehq/airbyte/pull/33170)  | Remove Dagger logs from console output of `format`.                                                                          |
| 2.10.5  | [#33097](https://github.com/airbytehq/airbyte/pull/33097)  | Improve `format` performances, exit with 1 status code when `fix` changes files.                                             |
| 2.10.4  | [#33206](https://github.com/airbytehq/airbyte/pull/33206)  | Add "-y/--yes" Flag to allow preconfirmation of prompts                                                                      |
| 2.10.3  | [#33080](https://github.com/airbytehq/airbyte/pull/33080)  | Fix update failing due to SSL error on install.                                                                              |
| 2.10.2  | [#33008](https://github.com/airbytehq/airbyte/pull/33008)  | Fix local `connector build`.                                                                                                 |
| 2.10.1  | [#32928](https://github.com/airbytehq/airbyte/pull/32928)  | Fix BuildConnectorImages constructor.                                                                                        |
| 2.10.0  | [#32819](https://github.com/airbytehq/airbyte/pull/32819)  | Add `--tag` option to connector build.                                                                                       |
| 2.9.0   | [#32816](https://github.com/airbytehq/airbyte/pull/32816)  | Add `--architecture` option to connector build.                                                                              |
| 2.8.1   | [#32999](https://github.com/airbytehq/airbyte/pull/32999)  | Improve Java code formatting speed                                                                                           |
| 2.8.0   | [#31930](https://github.com/airbytehq/airbyte/pull/31930)  | Move pipx install to `airbyte-ci-dev`, and add auto-update feature targeting binary                                          |
| 2.7.3   | [#32847](https://github.com/airbytehq/airbyte/pull/32847)  | Improve --modified behaviour for pull requests.                                                                              |
| 2.7.2   | [#32839](https://github.com/airbytehq/airbyte/pull/32839)  | Revert changes in v2.7.1.                                                                                                    |
| 2.7.1   | [#32806](https://github.com/airbytehq/airbyte/pull/32806)  | Improve --modified behaviour for pull requests.                                                                              |
| 2.7.0   | [#31930](https://github.com/airbytehq/airbyte/pull/31930)  | Merge airbyte-ci-internal into airbyte-ci                                                                                    |
| 2.6.0   | [#31831](https://github.com/airbytehq/airbyte/pull/31831)  | Add `airbyte-ci format` commands, remove connector-specific formatting check                                                 |
| 2.5.9   | [#32427](https://github.com/airbytehq/airbyte/pull/32427)  | Re-enable caching for source-postgres                                                                                        |
| 2.5.8   | [#32402](https://github.com/airbytehq/airbyte/pull/32402)  | Set Dagger Cloud token for airbyters only                                                                                    |
| 2.5.7   | [#31628](https://github.com/airbytehq/airbyte/pull/31628)  | Add ClickPipelineContext class                                                                                               |
| 2.5.6   | [#32139](https://github.com/airbytehq/airbyte/pull/32139)  | Test coverage report on Python connector UnitTest.                                                                           |
| 2.5.5   | [#32114](https://github.com/airbytehq/airbyte/pull/32114)  | Create cache mount for `/var/lib/docker` to store images in `dind` context.                                                  |
| 2.5.4   | [#32090](https://github.com/airbytehq/airbyte/pull/32090)  | Do not cache `docker login`.                                                                                                 |
| 2.5.3   | [#31974](https://github.com/airbytehq/airbyte/pull/31974)  | Fix latest CDK install and pip cache mount on connector install.                                                             |
| 2.5.2   | [#31871](https://github.com/airbytehq/airbyte/pull/31871)  | Deactivate PR comments, add HTML report links to the PR status when its ready.                                               |
| 2.5.1   | [#31774](https://github.com/airbytehq/airbyte/pull/31774)  | Add a docker configuration check on `airbyte-ci` startup.                                                                    |
| 2.5.0   | [#31766](https://github.com/airbytehq/airbyte/pull/31766)  | Support local connectors secrets.                                                                                            |
| 2.4.0   | [#31716](https://github.com/airbytehq/airbyte/pull/31716)  | Enable pre-release publish with local CDK.                                                                                   |
| 2.3.1   | [#31748](https://github.com/airbytehq/airbyte/pull/31748)  | Use AsyncClick library instead of base Click.                                                                                |
| 2.3.0   | [#31699](https://github.com/airbytehq/airbyte/pull/31699)  | Support optional concurrent CAT execution.                                                                                   |
| 2.2.6   | [#31752](https://github.com/airbytehq/airbyte/pull/31752)  | Only authenticate when secrets are available.                                                                                |
| 2.2.5   | [#31718](https://github.com/airbytehq/airbyte/pull/31718)  | Authenticate the sidecar docker daemon to DockerHub.                                                                         |
| 2.2.4   | [#31535](https://github.com/airbytehq/airbyte/pull/31535)  | Improve gradle caching when building java connectors.                                                                        |
| 2.2.3   | [#31688](https://github.com/airbytehq/airbyte/pull/31688)  | Fix failing `CheckBaseImageUse` step when not running on PR.                                                                 |
| 2.2.2   | [#31659](https://github.com/airbytehq/airbyte/pull/31659)  | Support builds on x86_64 platform                                                                                            |
| 2.2.1   | [#31653](https://github.com/airbytehq/airbyte/pull/31653)  | Fix CheckBaseImageIsUsed failing on non certified connectors.                                                                |
| 2.2.0   | [#30527](https://github.com/airbytehq/airbyte/pull/30527)  | Add a new check for python connectors to make sure certified connectors use our base image.                                  |
| 2.1.1   | [#31488](https://github.com/airbytehq/airbyte/pull/31488)  | Improve `airbyte-ci` start time with Click Lazy load                                                                         |
| 2.1.0   | [#31412](https://github.com/airbytehq/airbyte/pull/31412)  | Run airbyte-ci from any where in airbyte project                                                                             |
| 2.0.4   | [#31487](https://github.com/airbytehq/airbyte/pull/31487)  | Allow for third party connector selections                                                                                   |
| 2.0.3   | [#31525](https://github.com/airbytehq/airbyte/pull/31525)  | Refactor folder structure                                                                                                    |
| 2.0.2   | [#31533](https://github.com/airbytehq/airbyte/pull/31533)  | Pip cache volume by python version.                                                                                          |
| 2.0.1   | [#31545](https://github.com/airbytehq/airbyte/pull/31545)  | Reword the changelog entry when using `migrate-to-base-image`.                                                               |
| 2.0.0   | [#31424](https://github.com/airbytehq/airbyte/pull/31424)  | Remove `airbyte-ci connectors format` command.                                                                               |
| 1.9.4   | [#31478](https://github.com/airbytehq/airbyte/pull/31478)  | Fix running tests for connector-ops package.                                                                                 |
| 1.9.3   | [#31457](https://github.com/airbytehq/airbyte/pull/31457)  | Improve the connector documentation for connectors migrated to our base image.                                               |
| 1.9.2   | [#31426](https://github.com/airbytehq/airbyte/pull/31426)  | Concurrent execution of java connectors tests.                                                                               |
| 1.9.1   | [#31455](https://github.com/airbytehq/airbyte/pull/31455)  | Fix `None` docker credentials on publish.                                                                                    |
| 1.9.0   | [#30520](https://github.com/airbytehq/airbyte/pull/30520)  | New commands: `bump-version`, `upgrade_base_image`, `migrate-to-base-image`.                                                 |
| 1.8.0   | [#30520](https://github.com/airbytehq/airbyte/pull/30520)  | New commands: `bump-version`, `upgrade_base_image`, `migrate-to-base-image`.                                                 |
| 1.7.2   | [#31343](https://github.com/airbytehq/airbyte/pull/31343)  | Bind Pytest integration tests to a dockerhost.                                                                               |
| 1.7.1   | [#31332](https://github.com/airbytehq/airbyte/pull/31332)  | Disable Gradle step caching on source-postgres.                                                                              |
| 1.7.0   | [#30526](https://github.com/airbytehq/airbyte/pull/30526)  | Implement pre/post install hooks support.                                                                                    |
| 1.6.0   | [#30474](https://github.com/airbytehq/airbyte/pull/30474)  | Test connector inside their containers.                                                                                      |
| 1.5.1   | [#31227](https://github.com/airbytehq/airbyte/pull/31227)  | Use python 3.11 in amazoncorretto-bazed gradle containers, run 'test' gradle task instead of 'check'.                        |
| 1.5.0   | [#30456](https://github.com/airbytehq/airbyte/pull/30456)  | Start building Python connectors using our base images.                                                                      |
| 1.4.6   | [ #31087](https://github.com/airbytehq/airbyte/pull/31087) | Throw error if airbyte-ci tools is out of date                                                                               |
| 1.4.5   | [#31133](https://github.com/airbytehq/airbyte/pull/31133)  | Fix bug when building containers using `with_integration_base_java_and_normalization`.                                       |
| 1.4.4   | [#30743](https://github.com/airbytehq/airbyte/pull/30743)  | Add `--disable-report-auto-open` and `--use-host-gradle-dist-tar` to allow gradle integration.                               |
| 1.4.3   | [#30595](https://github.com/airbytehq/airbyte/pull/30595)  | Add --version and version check                                                                                              |
| 1.4.2   | [#30595](https://github.com/airbytehq/airbyte/pull/30595)  | Remove directory name requirement                                                                                            |
| 1.4.1   | [#30595](https://github.com/airbytehq/airbyte/pull/30595)  | Load base migration guide into QA Test container for strict encrypt variants                                                 |
| 1.4.0   | [#30330](https://github.com/airbytehq/airbyte/pull/30330)  | Add support for pyproject.toml as the prefered entry point for a connector package                                           |
| 1.3.0   | [#30461](https://github.com/airbytehq/airbyte/pull/30461)  | Add `--use-local-cdk` flag to all connectors commands                                                                        |
| 1.2.3   | [#30477](https://github.com/airbytehq/airbyte/pull/30477)  | Fix a test regression introduced the previous version.                                                                       |
| 1.2.2   | [#30438](https://github.com/airbytehq/airbyte/pull/30438)  | Add workaround to always stream logs properly with --is-local.                                                               |
| 1.2.1   | [#30384](https://github.com/airbytehq/airbyte/pull/30384)  | Java connector test performance fixes.                                                                                       |
| 1.2.0   | [#30330](https://github.com/airbytehq/airbyte/pull/30330)  | Add `--metadata-query` option to connectors command                                                                          |
| 1.1.3   | [#30314](https://github.com/airbytehq/airbyte/pull/30314)  | Stop patching gradle files to make them work with airbyte-ci.                                                                |
| 1.1.2   | [#30279](https://github.com/airbytehq/airbyte/pull/30279)  | Fix correctness issues in layer caching by making atomic execution groupings                                                 |
| 1.1.1   | [#30252](https://github.com/airbytehq/airbyte/pull/30252)  | Fix redundancies and broken logic in GradleTask, to speed up the CI runs.                                                    |
| 1.1.0   | [#29509](https://github.com/airbytehq/airbyte/pull/29509)  | Refactor the airbyte-ci test command to run tests on any poetry package.                                                     |
| 1.0.0   | [#28000](https://github.com/airbytehq/airbyte/pull/29232)  | Remove release stages in favor of support level from airbyte-ci.                                                             |
| 0.5.0   | [#28000](https://github.com/airbytehq/airbyte/pull/28000)  | Run connector acceptance tests with dagger-in-dagger.                                                                        |
| 0.4.7   | [#29156](https://github.com/airbytehq/airbyte/pull/29156)  | Improve how we check existence of requirement.txt or setup.py file to not raise early pip install errors.                    |
| 0.4.6   | [#28729](https://github.com/airbytehq/airbyte/pull/28729)  | Use keyword args instead of positional argument for optional paramater in Dagger's API                                       |
| 0.4.5   | [#29034](https://github.com/airbytehq/airbyte/pull/29034)  | Disable Dagger terminal UI when running publish.                                                                             |
| 0.4.4   | [#29064](https://github.com/airbytehq/airbyte/pull/29064)  | Make connector modified files a frozen set.                                                                                  |
| 0.4.3   | [#29033](https://github.com/airbytehq/airbyte/pull/29033)  | Disable dependency scanning for Java connectors.                                                                             |
| 0.4.2   | [#29030](https://github.com/airbytehq/airbyte/pull/29030)  | Make report path always have the same prefix: `airbyte-ci/`.                                                                 |
| 0.4.1   | [#28855](https://github.com/airbytehq/airbyte/pull/28855)  | Improve the selected connectors detection for connectors commands.                                                           |
| 0.4.0   | [#28947](https://github.com/airbytehq/airbyte/pull/28947)  | Show Dagger Cloud run URLs in CI                                                                                             |
| 0.3.2   | [#28789](https://github.com/airbytehq/airbyte/pull/28789)  | Do not consider empty reports as successfull.                                                                                |
| 0.3.1   | [#28938](https://github.com/airbytehq/airbyte/pull/28938)  | Handle 5 status code on MetadataUpload as skipped                                                                            |
| 0.3.0   | [#28869](https://github.com/airbytehq/airbyte/pull/28869)  | Enable the Dagger terminal UI on local `airbyte-ci` execution                                                                |
| 0.2.3   | [#28907](https://github.com/airbytehq/airbyte/pull/28907)  | Make dagger-in-dagger work for `airbyte-ci tests` command                                                                    |
| 0.2.2   | [#28897](https://github.com/airbytehq/airbyte/pull/28897)  | Sentry: Ignore error logs without exceptions from reporting                                                                  |
| 0.2.1   | [#28767](https://github.com/airbytehq/airbyte/pull/28767)  | Improve pytest step result evaluation to prevent false negative/positive.                                                    |
| 0.2.0   | [#28857](https://github.com/airbytehq/airbyte/pull/28857)  | Add the `airbyte-ci tests` command to run the test suite on any `airbyte-ci` poetry package.                                 |
| 0.1.1   | [#28858](https://github.com/airbytehq/airbyte/pull/28858)  | Increase the max duration of Connector Package install to 20mn.                                                              |
| 0.1.0   |                                                            | Alpha version not in production yet. All the commands described in this doc are available.                                   |

## More info

This project is owned by the Connectors Operations team. We share project updates and remaining
stories before its release to production in this
[EPIC](https://github.com/airbytehq/airbyte/issues/24403).

# Troubleshooting

## Commands

### `make tools.airbyte-ci.check`

This command checks if the `airbyte-ci` command is appropriately installed.

### `make tools.airbyte-ci.clean`

This command removes the `airbyte-ci` command from your system.

## Common issues

### `airbyte-ci` is not found

If you get the following error when running `airbyte-ci`:

```bash
$ airbyte-ci
zsh: command not found: airbyte-ci
```

It means that the `airbyte-ci` command is not in your PATH.

Try running

```bash
make make tools.airbyte-ci.check
```

For some hints on how to fix this.

But when in doubt it can be best to run

```bash
make tools.airbyte-ci.clean
```

Then reinstall the CLI with

```bash
make tools.airbyte-ci.install
```

## Development

### `airbyte-ci` is not found

To fix this, you can either:

- Ensure that airbyte-ci is installed with pipx. Run `pipx list` to check if airbyte-ci is
  installed.
- Run `pipx ensurepath` to add the pipx binary directory to your PATH.
- Add the pipx binary directory to your PATH manually. The pipx binary directory is usually
  `~/.local/bin`.

### python3.10 not found

If you get the following error when running
`pipx install --editable --force --python=python3.10 airbyte-ci/connectors/pipelines/`:

```bash
$ pipx install --editable --force --python=python3.10 airbyte-ci/connectors/pipelines/
Error: Python 3.10 not found on your system.
```

It means that you don't have Python 3.10 installed on your system.

To fix this, you can either:

- Install Python 3.10 with pyenv. Run `pyenv install 3.10` to install the latest Python version.
- Install Python 3.10 with your system package manager. For instance, on Ubuntu you can run
  `sudo apt install python3.10`.
- Ensure that Python 3.10 is in your PATH. Run `which python3.10` to check if Python 3.10 is
  installed and in your PATH.

### Any type of pipeline failure

First you should check that the version of the CLI you are using is the latest one. You can check
the version of the CLI with the `--version` option:

```bash
$ airbyte-ci --version
airbyte-ci, version 0.1.0
```

and compare it with the version in the pyproject.toml file:

```bash
$ cat airbyte-ci/connectors/pipelines/pyproject.toml | grep version
```

If you get any type of pipeline failure, you can run the pipeline with the `--show-dagger-logs`
option to get more information about the failure.

```bash
$ airbyte-ci --show-dagger-logs connectors --name=source-pokeapi test
```

and when in doubt, you can reinstall the CLI with the `--force` option:

```bash
$ pipx reinstall pipelines --force
```<|MERGE_RESOLUTION|>--- conflicted
+++ resolved
@@ -850,11 +850,8 @@
 
 | Version | PR                                                         | Description                                                                                                                  |
 | ------- | ---------------------------------------------------------- | ---------------------------------------------------------------------------------------------------------------------------- |
-<<<<<<< HEAD
 | 4.45.0  | [#48790](https://github.com/airbytehq/airbyte/pull/48790)  | Add unit tests step for manifest-only connectors                                                                             |
-=======
 | 4.44.1  | [#48836](https://github.com/airbytehq/airbyte/pull/48836)  | Manifest-only connector build: give ownership of copied file to the current user.                                            |
->>>>>>> 542655d0
 | 4.44.0  | [#48818](https://github.com/airbytehq/airbyte/pull/48818)  | Use local CDK or CDK ref for manifest only connector build.                                                                  |
 | 4.43.1  | [#48824](https://github.com/airbytehq/airbyte/pull/48824)  | Allow uploading CI reports to GCS with fewer permissions set.                                                                |
 | 4.43.0  | [#36545](https://github.com/airbytehq/airbyte/pull/36545)  | Switch to `airbyte` user when available in Python base image.                                                                |
