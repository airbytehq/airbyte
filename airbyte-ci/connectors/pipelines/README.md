# Airbyte CI CLI

## What is it?

`airbyte-ci` is a command line interface to run CI/CD pipelines. The goal of this CLI is to offer
developers a tool to run these pipelines locally and in a CI context with the same guarantee. It can
prevent unnecessary commit -> push cycles developers typically go through when they when to test
their changes against a remote CI. This is made possible thanks to the use of
[Dagger](https://dagger.io), a CI/CD engine relying on Docker Buildkit to provide reproducible
builds. Our pipeline are declared with Python code, the main entrypoint is
[here](https://github.com/airbytehq/airbyte/blob/master/airbyte-ci/connector_ops/connector_ops/pipelines/commands/airbyte_ci.py).
This documentation should be helpful for both local and CI use of the CLI. We indeed
[power connector testing in the CI with this CLI](https://github.com/airbytehq/airbyte/blob/master/.github/workflows/connector_integration_test_single_dagger.yml#L78).

## How to install

### Requirements

- A running Docker engine with version >= 20.10.23

## Install or Update

The recommended way to install `airbyte-ci` is using the [Makefile](../../../Makefile).

```sh
# from the root of the airbyte repository
make tools.airbyte-ci.install
```

### Setting up connector secrets access

If you plan to use Airbyte CI to run CAT (Connector Acceptance Tests), we recommend setting up GSM
access so that Airbyte CI can pull remote secrets from GSM. For setup instructions, see the CI
Credentials package (which Airbyte CI uses under the hood) README's
[Get GSM Access](https://github.com/airbytehq/airbyte/blob/master/airbyte-ci/connectors/ci_credentials/README.md#get-gsm-access)
instructions.

### Updating the airbyte-ci tool

To reinstall airbyte-ci, run the following command:

```sh
airbyte-ci update
```

or if that fails, you can reinstall it with the following command:

```sh
# from the root of the airbyte repository
make tools.airbyte-ci.install
```

## Checking the airbyte-ci install

To check that airbyte-ci is installed correctly, run the following command:

```sh
make tools.airbyte-ci.check
```

## Cleaning the airbyte-ci install

To clean the airbyte-ci install, run the following command:

```sh
make tools.airbyte-ci.clean
```

## Disabling telemetry

We collect anonymous usage data to help improve the tool. If you would like to disable this, you can
set the `AIRBYTE_CI_DISABLE_TELEMETRY` environment variable to `true`.

## Installation for development

#### Pre-requisites

- Poetry >= 1.1.8
- Python >= 3.10

#### Installation

If you are developing on pipelines, we recommend installing airbyte-ci with poetry:

```bash
cd airbyte-ci/connectors/pipelines/
poetry install
poetry shell
cd ../../
```

**Alternatively**, you can install airbyte-ci with pipx so that the entrypoint is available in your
PATH:

```bash
make tools.airbyte-ci.install
```

However, this will not automatically install the dependencies for the local dependencies of
airbyte-ci, or respect the lockfile.

Its often best to use the `poetry` steps instead.

#### Running Tests

From `airbyte-ci/connectors/pipelines`:

```bash
poetry run pytest tests
```

You can also run a subset of tests:

```bash
poetry run pytest pipelines/models/steps.py
```

More options, such as running test by keyword matching, are available - see the
[pytest CLI documentation](https://docs.pytest.org/en/6.2.x/usage.html) for all the available
options.```

#### Checking Code Format (Pipelines)

```bash
poetry run ruff check pipelines
```

## Commands reference

At this point you can run `airbyte-ci` commands.

- [Airbyte CI CLI](#airbyte-ci-cli)
  - [What is it?](#what-is-it)
  - [How to install](#how-to-install)
    - [Requirements](#requirements)
  - [Install or Update](#install-or-update)
    - [Setting up connector secrets access](#setting-up-connector-secrets-access)
    - [Updating the airbyte-ci tool](#updating-the-airbyte-ci-tool)
  - [Checking the airbyte-ci install](#checking-the-airbyte-ci-install)
  - [Cleaning the airbyte-ci install](#cleaning-the-airbyte-ci-install)
  - [Disabling telemetry](#disabling-telemetry)
  - [Installation for development](#installation-for-development)
    - [Pre-requisites](#pre-requisites)
    - [Installation](#installation)
    - [Running Tests](#running-tests)
    - [Checking Code Format (Pipelines)](#checking-code-format-pipelines)
  - [Commands reference](#commands-reference)
    - [`airbyte-ci` command group](#airbyte-ci-command-group)
      - [Options](#options)
    - [`connectors` command subgroup](#connectors-command-subgroup)
      - [Options](#options-1)
    - [`connectors list` command](#connectors-list-command)
      - [Examples](#examples)
    - [`connectors test` command](#connectors-test-command)
      - [Examples](#examples-1)
      - [What it runs](#what-it-runs)
      - [Options](#options-2)
      - [Extra parameters](#extra-parameters)
    - [`connectors build` command](#connectors-build-command)
      - [What it runs](#what-it-runs-1)
    - [Options](#options-3)
    - [`connectors publish` command](#connectors-publish-command)
    - [Examples](#examples-2)
    - [Options](#options-4)
      - [What it runs](#what-it-runs-2)
      - [Python registry publishing](#python-registry-publishing)
    - [`connectors up-to-date` command](#connectors-up-to-date-command)
    - [Examples](#examples-3)
    - [Other things it could do](#other-things-it-could-do)
    - [`connectors bump-version` command](#connectors-bump-version-command)
    - [Examples](#examples-4)
      - [Arguments](#arguments)
    - [`connectors upgrade_cdk` command](#connectors-upgrade_cdk-command)
    - [Examples](#examples-5)
      - [Arguments](#arguments-1)
    - [`connectors migrate-to-base-image` command](#connectors-migrate-to-base-image-command)
      - [Examples](#examples-6)
    - [`connectors migrate-to-poetry` command](#connectors-migrate-to-poetry-command)
      - [Examples](#examples-7)
    - [`connectors migrate-to-inline-schemas` command](#connectors-migrate-to-inline-schemas-command)
      - [Examples](#examples-8)
    - [`connectors pull-request` command](#connectors-pull-request-command)
      - [Examples](#examples-9)
    - [`format` command subgroup](#format-command-subgroup)
    - [Options](#options-6)
    - [Examples](#examples-10)
    - [`format check all` command](#format-check-all-command)
    - [`format fix all` command](#format-fix-all-command)
    - [`poetry` command subgroup](#poetry-command-subgroup)
    - [Options](#options-7)
    - [Examples](#examples-11)
    - [`publish` command](#publish-command)
      - [Options](#options-8)
    - [`metadata` command subgroup](#metadata-command-subgroup)
    - [`metadata deploy orchestrator` command](#metadata-deploy-orchestrator-command)
      - [Example](#example)
      - [What it runs](#what-it-runs-3)
    - [`tests` command](#tests-command)
      - [Options](#options-9)
      - [Examples](#examples-12)
    - [`migrate-to-manifest-only` command](#migrate-to-manifest-only-command)
      - [Examples](#examples-13)
  - [Changelog](#changelog)
  - [More info](#more-info)
- [Troubleshooting](#troubleshooting)
  - [Commands](#commands)
    - [`make tools.airbyte-ci.check`](#make-toolsairbyte-cicheck)
    - [`make tools.airbyte-ci.clean`](#make-toolsairbyte-ciclean)
  - [Common issues](#common-issues)
    - [`airbyte-ci` is not found](#airbyte-ci-is-not-found)
  - [Development](#development)
    - [`airbyte-ci` is not found](#airbyte-ci-is-not-found-1)
    - [python3.10 not found](#python310-not-found)
    - [Any type of pipeline failure](#any-type-of-pipeline-failure)

### <a id="airbyte-ci-command-group"></a>`airbyte-ci` command group

**The main command group option has sensible defaults. In local use cases you're not likely to pass
options to the `airbyte-ci` command group.**

#### Options

| Option                                         | Default value                   | Mapped environment variable   | Description                                                                                 |
| ---------------------------------------------- | ------------------------------- | ----------------------------- | ------------------------------------------------------------------------------------------- |
| `--yes/--y`                                    | False                           |                               | Agrees to all prompts.                                                                      |
| `--yes-auto-update/--no-auto-update`           | True                            |                               | Agrees to the auto update prompts.                                                          |
| `--enable-update-check/--disable-update-check` | True                            |                               | Turns on the update check feature                                                           |
| `--enable-dagger-run/--disable-dagger-run`     | `--enable-dagger-run`           |                               | Disables the Dagger terminal UI.                                                            |
| `--is-local/--is-ci`                           | `--is-local`                    |                               | Determines the environment in which the CLI runs: local environment or CI environment.      |
| `--git-branch`                                 | The checked out git branch name | `CI_GIT_BRANCH`               | The git branch on which the pipelines will run.                                             |
| `--git-revision`                               | The current branch head         | `CI_GIT_REVISION`             | The commit hash on which the pipelines will run.                                            |
| `--diffed-branch`                              | `master`                        |                               | Branch to which the git diff will happen to detect new or modified files.                   |
| `--gha-workflow-run-id`                        |                                 |                               | GHA CI only - The run id of the GitHub action workflow                                      |
| `--ci-context`                                 | `manual`                        |                               | The current CI context: `manual` for manual run, `pull-request`, `nightly_builds`, `master` |
| `--pipeline-start-timestamp`                   | Current epoch time              | `CI_PIPELINE_START_TIMESTAMP` | Start time of the pipeline as epoch time. Used for pipeline run duration computation.       |
| `--show-dagger-logs/--hide-dagger-logs`        | `--hide-dagger-logs`            |                               | Flag to show or hide the dagger logs.                                                       |

### <a id="connectors-command-subgroup"></a>`connectors` command subgroup

Available commands:

- `airbyte-ci connectors test`: Run tests for one or multiple connectors.
- `airbyte-ci connectors build`: Build docker images for one or multiple connectors.
- `airbyte-ci connectors publish`: Publish a connector to Airbyte's DockerHub.

#### Options

| Option                                                         | Multiple | Default value                    | Mapped Environment Variable | Description                                                                                                                                                                                                                                                                                                                                                                                                                                                                               |
| -------------------------------------------------------------- | -------- | -------------------------------- | --------------------------- | ----------------------------------------------------------------------------------------------------------------------------------------------------------------------------------------------------------------------------------------------------------------------------------------------------------------------------------------------------------------------------------------------------------------------------------------------------------------------------------------- |
| `--use-remote-secrets/--use-local-secrets`                     | False    |                                  |                             | If --use-remote-secrets, connectors configuration will be pulled from Google Secret Manager. Requires the `GCP_GSM_CREDENTIALS` environment variable to be set with a service account with permission to read GSM secrets. If --use-local-secrets the connector configuration will be read from the local connector `secrets` folder. If this flag is not used and a `GCP_GSM_CREDENTIALS` environment variable is set remote secrets will be used, local secrets will be used otherwise. |
| `--name`                                                       | True     |                                  |                             | Select a specific connector for which the pipeline will run. Can be used multiple times to select multiple connectors. The expected name is the connector technical name. e.g. `source-pokeapi`                                                                                                                                                                                                                                                                                           |
| `--support-level`                                              | True     |                                  |                             | Select connectors with a specific support level: `community`, `certified`. Can be used multiple times to select multiple support levels.                                                                                                                                                                                                                                                                                                                                                  |
| `--metadata-query`                                             | False    |                                  |                             | Filter connectors by the `data` field in the metadata file using a [simpleeval](https://github.com/danthedeckie/simpleeval) query. e.g. 'data.ab_internal.ql == 200'                                                                                                                                                                                                                                                                                                                      |
| `--use-local-cdk`                                              | False    | False                            |                             | Build with the airbyte-cdk from the local repository. " "This is useful for testing changes to the CDK.                                                                                                                                                                                                                                                                                                                                                                                   |
| `--language`                                                   | True     |                                  |                             | Select connectors with a specific language: `python`, `low-code`, `java`. Can be used multiple times to select multiple languages.                                                                                                                                                                                                                                                                                                                                                        |
| `--modified`                                                   | False    | False                            |                             | Run the pipeline on only the modified connectors on the branch or previous commit (depends on the pipeline implementation). Archived connectors are ignored.                                                                                                                                                                                                                                                                                                                              |
| `--concurrency`                                                | False    | 5                                |                             | Control the number of connector pipelines that can run in parallel. Useful to speed up pipelines or control their resource usage.                                                                                                                                                                                                                                                                                                                                                         |
| `--metadata-change-only/--not-metadata-change-only`            | False    | `--not-metadata-change-only`     |                             | Only run the pipeline on connectors with changes on their metadata.yaml file.                                                                                                                                                                                                                                                                                                                                                                                                             |
| `--enable-dependency-scanning / --disable-dependency-scanning` | False    | ` --disable-dependency-scanning` |                             | When enabled the dependency scanning will be performed to detect the connectors to select according to a dependency change.                                                                                                                                                                                                                                                                                                                                                               |
| `--docker-hub-username`                                        |          |                                  | DOCKER_HUB_USERNAME         | Your username to connect to DockerHub. Required for the publish subcommand.                                                                                                                                                                                                                                                                                                                                                                                                               |
| `--docker-hub-password`                                        |          |                                  | DOCKER_HUB_PASSWORD         | Your password to connect to DockerHub. Required for the publish subcommand.                                                                                                                                                                                                                                                                                                                                                                                                               |

### <a id="connectors-list-command"></a>`connectors list` command

Retrieve the list of connectors satisfying the provided filters.

#### Examples

List all connectors:

`airbyte-ci connectors list`

List all connectors and write the output to a file:
`airbyte-ci connectors list --output=connectors.json`

List certified connectors:

`airbyte-ci connectors --support-level=certified list`

List connectors changed on the current branch:

`airbyte-ci connectors --modified list`

List connectors with a specific language:

`airbyte-ci connectors --language=python list`

List connectors with multiple filters:

`airbyte-ci connectors --language=low-code --support-level=certified list`

### <a id="connectors-test-command"></a>`connectors test` command

Run a test pipeline for one or multiple connectors.

#### Examples

Test a single connector: `airbyte-ci connectors --name=source-pokeapi test`

Test multiple connectors: `airbyte-ci connectors --name=source-pokeapi --name=source-bigquery test`

Test certified connectors: `airbyte-ci connectors --support-level=certified test`

Test connectors changed on the current branch: `airbyte-ci connectors --modified test`

Run acceptance test only on the modified connectors, just run its full refresh tests:
`airbyte-ci connectors --modified test --only-step="acceptance" --acceptance.-k=test_full_refresh`

#### What it runs

```mermaid
flowchart TD
    entrypoint[[For each selected connector]]
    subgraph static ["Static code analysis"]
      qa[Run QA checks]
      sem["Check version follows semantic versioning"]
      incr["Check version is incremented"]
      metadata_validation["Run metadata validation on metadata.yaml"]
      sem --> incr
    end
    subgraph tests ["Tests"]
        build[Build connector docker image]
        unit[Run unit tests]
        integration[Run integration tests]
        pyairbyte_validation[Python CLI smoke tests via PyAirbyte]
        cat[Run connector acceptance tests]
        secret[Load connector configuration]

        unit-->secret
        unit-->build
        secret-->integration
        secret-->cat
        secret-->pyairbyte_validation
        build-->integration
        build-->cat
    end
    entrypoint-->static
    entrypoint-->tests
    report["Build test report"]
    tests-->report
    static-->report
```

#### Options

| Option                                                  | Multiple | Default value | Description                                                                                                                                                                                              |
| ------------------------------------------------------- | -------- | ------------- | -------------------------------------------------------------------------------------------------------------------------------------------------------------------------------------------------------- | ------------------------------------------------------------------------------------------- |
| `--skip-step/-x`                                        | True     |               | Skip steps by id e.g. `-x unit -x acceptance`                                                                                                                                                            |
| `--only-step/-k`                                        | True     |               | Only run specific steps by id e.g. `-k unit -k acceptance`                                                                                                                                               |
| `--fail-fast`                                           | False    | False         | Abort after any tests fail, rather than continuing to run additional tests. Use this setting to confirm a known bug is fixed (or not), or when you only require a pass/fail result.                      |
| `--code-tests-only`                                     | True     | False         | Skip any tests not directly related to code updates. For instance, metadata checks, version bump checks, changelog verification, etc. Use this setting to help focus on code quality during development. |
| `--concurrent-cat`                                      | False    | False         | Make CAT tests run concurrently using pytest-xdist. Be careful about source or destination API rate limits.                                                                                              |
| `--<step-id>.<extra-parameter>=<extra-parameter-value>` | True     |               | You can pass extra parameters for specific test steps. More details in the extra parameters section below                                                                                                |
| `--ci-requirements`                                     | False    |               |                                                                                                                                                                                                          | Output the CI requirements as a JSON payload. It is used to determine the CI runner to use. |

Note:

- The above options are implemented for Java connectors but may not be available for Python
  connectors. If an option is not supported, the pipeline will not fail but instead the 'default'
  behavior will be executed.

#### Extra parameters

You can pass extra parameters to the following steps:

- `unit`
- `integration`
- `acceptance`

This allows you to override the default parameters of these steps. For example, you can only run the
`test_read` test of the acceptance test suite with:
`airbyte-ci connectors --name=source-pokeapi test --acceptance.-k=test_read` Here the `-k` parameter
is passed to the pytest command running acceptance tests. Please keep in mind that the extra
parameters are not validated by the CLI: if you pass an invalid parameter, you'll face a late
failure during the pipeline execution.

### <a id="connectors-build-command"></a>`connectors build` command

Run a build pipeline for one or multiple connectors and export the built docker image to the local
docker host. It's mainly purposed for local use.

Build a single connector: `airbyte-ci connectors --name=source-pokeapi build`

Build a single connector with a custom image tag:
`airbyte-ci connectors --name=source-pokeapi build --tag=my-custom-tag`

Build a single connector for multiple architectures:
`airbyte-ci connectors --name=source-pokeapi build --architecture=linux/amd64 --architecture=linux/arm64`

You will get:

- `airbyte/source-pokeapi:dev-linux-amd64`
- `airbyte/source-pokeapi:dev-linux-arm64`

Build multiple connectors:
`airbyte-ci connectors --name=source-pokeapi --name=source-bigquery build`

Build certified connectors: `airbyte-ci connectors --support-level=certified build`

Build connectors changed on the current branch: `airbyte-ci connectors --modified build`

#### What it runs

For Python and Low Code connectors:

```mermaid
flowchart TD
    arch(For each platform amd64/arm64)
    connector[Build connector image]
    load[Load to docker host with :dev tag, current platform]
    spec[Get spec]
    arch-->connector-->spec--"if success"-->load
```

For Java connectors:

```mermaid
flowchart TD
    arch(For each platform amd64/arm64)
    distTar[Gradle distTar task run]
    base[Build integration base]
    java_base[Build integration base Java]
    normalization[Build Normalization]
    connector[Build connector image]

    arch-->base-->java_base-->connector
    distTar-->connector
    normalization--"if supports normalization"-->connector

    load[Load to docker host with :dev tag]
    spec[Get spec]
    connector-->spec--"if success"-->load
```

### Options

| Option                | Multiple | Default value  | Description                                                          |
| --------------------- | -------- | -------------- | -------------------------------------------------------------------- |
| `--architecture`/`-a` | True     | Local platform | Defines for which architecture(s) the connector image will be built. |
| `--tag`               | False    | `dev`          | Image tag for the built image.                                       |

### <a id="connectors-publish-command"></a>`connectors publish` command

Run a publish pipeline for one or multiple connectors. It's mainly purposed for CI use to release a
connector update.

### Examples

Publish all connectors modified in the head commit: `airbyte-ci connectors --modified publish`

### Options

| Option                               | Required | Default                         | Mapped environment variable        | Description                                                                                                                                                                               |
| ------------------------------------ | -------- | ------------------------------- | ---------------------------------- | ----------------------------------------------------------------------------------------------------------------------------------------------------------------------------------------- |
| `--pre-release/--main-release`       | False    | `--pre-release`                 |                                    | Whether to publish the pre-release or the main release version of a connector. Defaults to pre-release. For main release you have to set the credentials to interact with the GCS bucket. |
| `--spec-cache-gcs-credentials`       | False    |                                 | `SPEC_CACHE_GCS_CREDENTIALS`       | The service account key to upload files to the GCS bucket hosting spec cache.                                                                                                             |
| `--spec-cache-bucket-name`           | False    |                                 | `SPEC_CACHE_BUCKET_NAME`           | The name of the GCS bucket where specs will be cached.                                                                                                                                    |
| `--metadata-service-gcs-credentials` | False    |                                 | `METADATA_SERVICE_GCS_CREDENTIALS` | The service account key to upload files to the GCS bucket hosting the metadata files.                                                                                                     |
| `--metadata-service-bucket-name`     | False    |                                 | `METADATA_SERVICE_BUCKET_NAME`     | The name of the GCS bucket where metadata files will be uploaded.                                                                                                                         |
| `--slack-webhook`                    | False    |                                 | `SLACK_WEBHOOK`                    | The Slack webhook URL to send notifications to.                                                                                                                                           |
| `--slack-channel`                    | False    |                                 | `SLACK_CHANNEL`                    | The Slack channel name to send notifications to.                                                                                                                                          |
| `--ci-requirements`                  | False    |                                 |                                    | Output the CI requirements as a JSON payload. It is used to determine the CI runner to use.                                                                                               |
| `--python-registry-token`            | False    |                                 | `PYTHON_REGISTRY_TOKEN`            | The API token to authenticate with the registry. For pypi, the `pypi-` prefix needs to be specified                                                                                       |
| `--python-registry-url`              | False    | https://upload.pypi.org/legacy/ | `PYTHON_REGISTRY_URL`              | The python registry to publish to. Defaults to main pypi                                                                                                                                  |
| `--python-registry-check-url`        | False    | https://pypi.org/pypi           | `PYTHON_REGISTRY_CHECK_URL`        | The python registry url to check whether a package is published already                                                                                                                   |
| `--promote-release-candidate`        | False    | False                           |                                    | Promote the release candidate version of selected connectors as main version.                                                                                                             |
| `--rollback-release-candidate`       | False    | False                           |                                    | Rollback the release candidate version of the selector connectors.                                                                                                                        |

I've added an empty "Default" column, and you can fill in the default values as needed.

#### What it runs

```mermaid
flowchart TD
    validate[Validate the metadata file]
    check[Check if the connector image already exists]
    build[Build the connector image for all platform variants]
    publish_to_python_registry[Push the connector image to the python registry if enabled]
    upload_spec[Upload connector spec to the spec cache bucket]
    push[Push the connector image from DockerHub, with platform variants]
    pull[Pull the connector image from DockerHub to check SPEC can be run and the image layers are healthy]
    upload_metadata[Upload its metadata file to the metadata service bucket]

    validate-->check-->build-->upload_spec-->publish_to_python_registry-->push-->pull-->upload_metadata
```

#### Python registry publishing

If `remoteRegistries.pypi.enabled` in the connector metadata is set to `true`, the connector will be
published to the python registry. To do so, the `--python-registry-token` and
`--python-registry-url` options are used to authenticate with the registry and publish the
connector. If the current version of the connector is already published to the registry, the publish
will be skipped (the `--python-registry-check-url` is used for the check).

On a pre-release, the connector will be published as a `.dev<N>` version.

The `remoteRegistries.pypi.packageName` field holds the name of the used package name. It should be
set to `airbyte-source-<package name>`. Certified Python connectors are required to have PyPI
publishing enabled.

An example `remoteRegistries` entry in a connector `metadata.yaml` looks like this:

```yaml
remoteRegistries:
  pypi:
    enabled: true
    packageName: airbyte-source-pokeapi
```

### <a id="connectors-up-to-date"></a>`connectors up-to-date` command

Meant to be run on a cron script.

Actions:

- Set the latest base image version on selected connectors
- Run `poetry update` on selected connectors
- Bump the connector version and update the changelog
- Open a PR with the changes, set `auto-merge` label on it.

```
Usage: airbyte-ci connectors up-to-date [OPTIONS]

Options:
  --no-bump    Don't bump the version or changelog.
  --dep TEXT  Give a specific set of `poetry add` dependencies to update. For
              example: --dep airbyte-cdk==0.80.0 --dep pytest@^6.2
  --open-reports    Auto open reports in the browser.
  --create-prs      Create pull requests for each updated connector.
  --auto-merge    Set the auto-merge label on created PRs.
  --help      Show this message and exit.
```

### Examples

Get source-openweather up to date. If there are changes, bump the version and add to changelog:

- `airbyte-ci connectors --name=source-openweather up-to-date`: upgrades main dependecies
- `airbyte-ci connectors --name=source-openweather up-to-date`
- `airbyte-ci connectors --name=source-openweather up-to-date --create-prs`: make a pull request for it
- `airbyte-ci connectors --name=source-openweather up-to-date --no-bump`: don't change the version or changelog

### <a id="connectors-bump-version"></a>`connectors bump-version` command

Bump the version of the selected connectors.
A placeholder will be added to the changelog file for the new entry PR number.
Use the `connectors pull-request` command to create a PR, it will update the changelog entry with the PR number.

### Examples

Bump source-openweather:
`airbyte-ci connectors --name=source-openweather bump-version patch "<changelog-entry>"`

#### Arguments

| Argument          | Description                                                            |
| ----------------- | ---------------------------------------------------------------------- |
| `BUMP_TYPE`       | major, minor, patch, rc, or version:<explicit-version>                 |
| `CHANGELOG_ENTRY` | The changelog entry that will get added to the connector documentation |

#### Options

| Option      | Description                                                                               |
| ----------- | ----------------------------------------------------------------------------------------- |
| --pr-number | Explicitly set the PR number in the changelog entry, a placeholder will be set otherwise. |
| --rc        | Bump the version by the specified bump type and append the release candidate suffix.      |

### <a id="connectors-upgrade-cdk"></a>`connectors upgrade-cdk` command

Updates the CDK version of the selected connectors.
For Python connectors, sets the `airbyte-cdk` dependency in `pyproject.toml` and refreshes the lockfile, updating only essential dependencies.

### Examples

`airbyte-ci connectors --language=python upgrade-cdk` -> Updates all python connectors to the caret range of the latest version.
`airbyte-ci connectors --name=source-openweather upgrade-cdk "3.0.0"` -> Pins source-openweather to version 3.0.0
`airbyte-ci connectors --modified upgrade-cdk "<4"` -> Updates all modified connectors to the highest available version of major version 3.x.x

#### Arguments

| Argument      | Description                                                               |
| ------------- | ------------------------------------------------------------------------- |
| `CDK_VERSION` | CDK version constraint to set (default to `^{most_recent_patch_version}`) |

#### Notes

When using < (less than) or > (greater than) for the `CDK_VERSION` argument, it must be wrapped in quotation marks ("<3"). Otherwise the shell (zsh or bash) will interprete these characters as redirection operators.

### <a id="connectors-migrate-to-base-image"></a>`connectors migrate-to-base-image` command

Make a connector using a Dockerfile migrate to the base image by:

- Removing its Dockerfile
- Updating its metadata to use the latest base image version
- Updating its documentation to explain the build process
- Bumping by a patch version

#### Examples

Migrate source-openweather to use the base image:
`airbyte-ci connectors --name=source-openweather migrate-to-base-image`

### <a id="connectors-migrate-to-poetry"></a>`connectors migrate-to-poetry` command

Migrate connectors the poetry package manager.

#### Examples

Migrate source-openweather to use the base image:
`airbyte-ci connectors --name=source-openweather migrate-to-poetry`
`airbyte-ci connectors --name=source-openweather migrate-to-poetry --changelog --bump patch`

### <a id="connectors-migrate-to-inline-schemas"></a>`connectors migrate-to-inline-schemas` command

Migrate `.json` schemas into `manifest.yaml` files, when present.

```
Usage: airbyte-ci connectors migrate-to-inline-schemas [OPTIONS]

Options:
  --report  Auto open report browser.
  --help    Show this message and exit.
```

#### Examples

Migrate source-quickbooks to use inline schemas:
`airbyte-ci connectors --name=source-quickbooks migrate-to-inline-schemas`

### <a id="connectors-pull-request"></a>`connectors pull-request` command

Makes a pull request for all changed connectors. If the branch already exists, it will update the existing one.

```
Usage: airbyte-ci connectors pull-request [OPTIONS]

Options:
  -m, --message TEXT          Commit message and pull request title and
                              changelog (if enabled).  [required]
  -b, --branch_id TEXT        update a branch named <branch_id>/<connector-
                              name> instead generating one from the message.
                              [required]
  --report                    Auto open report browser.
  --title TEXT                Title of the PR to be created or edited
                              (optional - defaults to message or no change).
  --body TEXT                 Body of the PR to be created or edited (optional
                              - defaults to empty or not change).
  --help                      Show this message and exit.
```

#### Examples

Make a PR for all changes, bump the version and make a changelog in those PRs. They will be on the branch ci_update/round2/<connector-name>:
`airbyte-ci connectors --modified pull-request -m "upgrading connectors" -b ci_update/round2`

Do it just for a few connectors:
`airbyte-ci connectors --name source-aha --name source-quickbooks pull-request -m "upgrading connectors" -b ci_update/round2`

You can also set or set/change the title or body of the PR:
`airbyte-ci connectors --name source-aha --name source-quickbooks pull-request -m "upgrading connectors" -b ci_update/round2 --title "New title" --body "full body\n\ngoes here"`

### <a id="connectors-list-command"></a>`connectors generate-erd` command

Generates a couple of files and publish a new ERD to dbdocs. The generated files are:

- `<source code_directory>/erd/discovered_catalog.json`: the catalog used to generate the estimated relations and the dbml file
- `<source code_directory>/erd/estimated_relationships.json`: the output of the LLM trying to figure out the relationships between the different streams
- `<source code_directory>/erd/source.dbml`: the file used the upload the ERDs to dbdocs

Pre-requisites:

- The config file use to discover the catalog should be available in `<source code_directory>/secrets/config.json`

#### Create initial diagram workflow or on connector's schema change

Steps

- Ensure the pre-requisites mentioned above are met
- Run `DBDOCS_TOKEN=<token> GENAI_API_KEY=<api key> airbyte-ci connectors --name=<source name> generate-erd`
- Create a PR with files `<source code_directory>/erd/estimated_relationships.json` and `<source code_directory>/erd/source.dbml` for documentation purposes

Expected Outcome

- The diagram is available in dbdocs
- `<source code_directory>/erd/estimated_relationships.json` and `<source code_directory>/erd/source.dbml` are updated on master

#### On manual validation

Steps

- If not exists, create file `<source code_directory>/erd/confirmed_relationships.json` with the following format and add:
  - `relations` describes the relationships that we know exist
  - `false_positives` describes the relationships the LLM found that we know do not exist

```
{
    "streams": [
        {
            "name": <stream_name>,
            "relations": {
                <stream_name property>: "<target stream>.<target stream column>"
            }
            "false_positives": {
                <stream_name property>: "<target stream>.<target stream column>"
            }
        },
        <...>
    ]
}
```

- Ensure the pre-requisites mentioned above are met
- Run `DBDOCS_TOKEN=<token> airbyte-ci connectors --name=<source name> generate-erd -x llm_relationships`
- Create a PR with files `<source code_directory>/erd/confirmed_relationships.json` and `<source code_directory>/erd/source.dbml` for documentation purposes

#### Options

| Option           | Required | Default | Mapped environment variable | Description                                                 |
| ---------------- | -------- | ------- | --------------------------- | ----------------------------------------------------------- |
| `--skip-step/-x` | False    |         |                             | Skip steps by id e.g. `-x llm_relationships -x publish_erd` |

### <a id="format-subgroup"></a>`format` command subgroup

Available commands:

- `airbyte-ci format check all`
- `airbyte-ci format fix all`

### Options

| Option              | Required | Default | Mapped environment variable | Description                                                                                 |
| ------------------- | -------- | ------- | --------------------------- | ------------------------------------------------------------------------------------------- |
| `--quiet/-q`        | False    | False   |                             | Hide formatter execution details in reporting.                                              |
| `--ci-requirements` | False    |         |                             | Output the CI requirements as a JSON payload. It is used to determine the CI runner to use. |

### Examples

- Check for formatting errors in the repository: `airbyte-ci format check all`
- Fix formatting for only python files: `airbyte-ci format fix python`

### <a id="format-check-command"></a>`format check all` command

This command runs formatting checks, but does not format the code in place. It will exit 1 as soon
as a failure is encountered. To fix errors, use `airbyte-ci format fix all`.

Running `airbyte-ci format check` will run checks on all different types of code. Run
`airbyte-ci format check --help` for subcommands to check formatting for only certain types of
files.

### <a id="format-fix-command"></a>`format fix all` command

This command runs formatting checks and reformats any code that would be reformatted, so it's
recommended to stage changes you might have before running this command.

Running `airbyte-ci format fix all` will format all of the different types of code. Run
`airbyte-ci format fix --help` for subcommands to format only certain types of files.

### <a id="poetry-subgroup"></a>`poetry` command subgroup

Available commands:

- `airbyte-ci poetry publish`

### Options

| Option           | Required | Default | Mapped environment variable | Description                                                    |
| ---------------- | -------- | ------- | --------------------------- | -------------------------------------------------------------- |
| `--package-path` | True     |         |                             | The path to the python package to execute a poetry command on. |

### Examples

- Publish a python package:
  `airbyte-ci poetry --package-path=path/to/package publish --publish-name=my-package --publish-version="1.2.3" --python-registry-token="..." --registry-url="http://host.docker.internal:8012/"`

### <a id="format-check-command"></a>`publish` command

This command publishes poetry packages (using `pyproject.toml`) or python packages (using
`setup.py`) to a python registry.

For poetry packages, the package name and version can be taken from the `pyproject.toml` file or be
specified as options.

#### Options

| Option                    | Required | Default                         | Mapped environment variable | Description                                                                                              |
| ------------------------- | -------- | ------------------------------- | --------------------------- | -------------------------------------------------------------------------------------------------------- |
| `--publish-name`          | False    |                                 |                             | The name of the package. Not required for poetry packages that define it in the `pyproject.toml` file    |
| `--publish-version`       | False    |                                 |                             | The version of the package. Not required for poetry packages that define it in the `pyproject.toml` file |
| `--python-registry-token` | True     |                                 | PYTHON_REGISTRY_TOKEN       | The API token to authenticate with the registry. For pypi, the `pypi-` prefix needs to be specified      |
| `--python-registry-url`   | False    | https://upload.pypi.org/legacy/ | PYTHON_REGISTRY_URL         | The python registry to publish to. Defaults to main pypi                                                 |

### <a id="metadata-validate-command-subgroup"></a>`metadata` command subgroup

Available commands:

- `airbyte-ci metadata deploy orchestrator`

### <a id="metadata-upload-orchestrator"></a>`metadata deploy orchestrator` command

This command deploys the metadata service orchestrator to production. The
`DAGSTER_CLOUD_METADATA_API_TOKEN` environment variable must be set.

#### Example

`airbyte-ci metadata deploy orchestrator`

#### What it runs

```mermaid
flowchart TD
    test[Run orchestrator tests] --> deploy[Deploy orchestrator to Dagster Cloud]
```

### <a id="tests-command"></a>`tests` command

This command runs the poe tasks declared in the `[tool.airbyte-ci]` section of our internal poetry
packages. Feel free to checkout this
[Pydantic model](https://github.com/airbytehq/airbyte/blob/main/airbyte-ci/connectors/pipelines/pipelines/airbyte_ci/test/models.py#L9)
to see the list of available options in `[tool.airbyte-ci]` section.

You can find the list of internal packages
[here](https://github.com/airbytehq/airbyte/blob/master/airbyte-ci/connectors/pipelines/pipelines/airbyte_ci/test/__init__.py#L1)

#### Options

| Option                     | Required | Multiple | Description                                                                                 |
| -------------------------- | -------- | -------- | ------------------------------------------------------------------------------------------- |
| `--poetry-package-path/-p` | False    | True     | Poetry packages path to run the poe tasks for.                                              |
| `--modified`               | False    | False    | Run poe tasks of modified internal poetry packages.                                         |
| `--ci-requirements`        | False    | False    | Output the CI requirements as a JSON payload. It is used to determine the CI runner to use. |

#### Examples

You can pass multiple `--poetry-package-path` options to run poe tasks.

E.G.: running Poe tasks on the modified internal packages of the current branch:
`airbyte-ci test --modified`

### <a id="migrate-to-manifest-only-command"></a>`migrate-to-manifest-only` command

This command migrates valid connectors to the `manifest-only` format. It contains two steps:

1. Check: Validates whether a connector is a candidate for the migration. If not, the operation will be skipped.
2. Migrate: Strips out all unneccessary files/folders, leaving only the root-level manifest, metadata, icon, and acceptance/integration test files. Unwraps the manifest (references and `$parameters`) so it's compatible with Connector Builder.

#### Examples

```bash
airbyte-ci connectors --name=source-pokeapi migrate-to-manifest-only
airbyte-ci connectors --language=low-code migrate-to-manifest-only
```

## Changelog

| Version | PR                                                         | Description                                                                                                                  |
<<<<<<< HEAD
| ------- | ---------------------------------------------------------- | ---------------------------------------------------------------------------------------------------------------------------- |
| 4.48.0  | [#49827](https://github.com/airbytehq/airbyte/pull/49827)  | Bypasses CI checks for promoted release candidate PRs.                                                         |
=======
|---------|------------------------------------------------------------| ---------------------------------------------------------------------------------------------------------------------------- |
| 4.48.2  | [#50871](https://github.com/airbytehq/airbyte/pull/50871)  | Speed up connector modification detection.                                                                                   |
| 4.48.1  | [#50410](https://github.com/airbytehq/airbyte/pull/50410)  | Java connector build: give ownership of built artifacts to the current image user.                                                                                          |
| 4.48.0  | [#49960](https://github.com/airbytehq/airbyte/pull/49960)  | Deprecate airbyte-ci format command                                                                                          |
>>>>>>> 14aee8b1
| 4.47.0  | [#49832](https://github.com/airbytehq/airbyte/pull/49462)  | Build java connectors from the base image declared in `metadata.yaml`.                                                       |
| 4.46.5  | [#49835](https://github.com/airbytehq/airbyte/pull/49835)  | Fix connector language discovery for projects with Kotlin Gradle build scripts.                                              |
| 4.46.4  | [#49462](https://github.com/airbytehq/airbyte/pull/49462)  | Support Kotlin Gradle build scripts in connectors.                                                                           |
| 4.46.3  | [#49465](https://github.com/airbytehq/airbyte/pull/49465)  | Fix `--use-local-cdk` on rootless connectors.                                                                                |
| 4.46.2  | [#49136](https://github.com/airbytehq/airbyte/pull/49136)  | Fix failed install of python components due to non-root permissions.                                                         |
| 4.46.1  | [#49146](https://github.com/airbytehq/airbyte/pull/49146)  | Update `crane` image address as the one we were using has been deleted by the maintainer.                                    |
| 4.46.0  | [#48790](https://github.com/airbytehq/airbyte/pull/48790)  | Add unit tests step for manifest-only connectors                                                                             |
| 4.45.3  | [#48927](https://github.com/airbytehq/airbyte/pull/48927)  | Fix bug in determine_changelog_entry_comment                                                                                 |
| 4.45.2  | [#48868](https://github.com/airbytehq/airbyte/pull/48868)  | Fix ownership issues while using `--use-local-cdk`                                                                           |
| 4.45.1  | [#48872](https://github.com/airbytehq/airbyte/pull/48872)  | Make the `connectors list` command write its output to a JSON file.                                                          |
| 4.45.0  | [#48866](https://github.com/airbytehq/airbyte/pull/48866)  | Adds `--rc` option to `bump-version` command                                                                                 |
| 4.44.2  | [#48725](https://github.com/airbytehq/airbyte/pull/48725)  | up-to-date: specific changelog comment for base image upgrade to rootless.                                                   |
| 4.44.1  | [#48836](https://github.com/airbytehq/airbyte/pull/48836)  | Manifest-only connector build: give ownership of copied file to the current user.                                            |
| 4.44.0  | [#48818](https://github.com/airbytehq/airbyte/pull/48818)  | Use local CDK or CDK ref for manifest only connector build.                                                                  |
| 4.43.1  | [#48824](https://github.com/airbytehq/airbyte/pull/48824)  | Allow uploading CI reports to GCS with fewer permissions set.                                                                |
| 4.43.0  | [#36545](https://github.com/airbytehq/airbyte/pull/36545)  | Switch to `airbyte` user when available in Python base image.                                                                |
| 4.42.2  | [#48404](https://github.com/airbytehq/airbyte/pull/48404)  | Include `advanced_auth` in spec migration for manifest-only pipeline                                                         |
| 4.42.1  | [#47316](https://github.com/airbytehq/airbyte/pull/47316)  | Connector testing: skip incremental acceptance test when the connector is not released.                                      |
| 4.42.0  | [#47386](https://github.com/airbytehq/airbyte/pull/47386)  | Version increment check: make sure consecutive RC remain on the same version.                                                |
| 4.41.9  | [#47483](https://github.com/airbytehq/airbyte/pull/47483)  | Fix build logic used in `up-to-date` to support any connector language.                                                      |
| 4.41.8  | [#47447](https://github.com/airbytehq/airbyte/pull/47447)  | Use `cache_ttl` for base image registry listing in `up-to-date`.                                                             |
| 4.41.7  | [#47444](https://github.com/airbytehq/airbyte/pull/47444)  | Remove redundant `--ignore-connector` error from up-to-date. `--metadata-query` can be used instead.                         |
| 4.41.6  | [#47308](https://github.com/airbytehq/airbyte/pull/47308)  | Connector testing: skip incremental acceptance test when the connector is not released.                                      |
| 4.41.5  | [#47255](https://github.com/airbytehq/airbyte/pull/47255)  | Fix `DisableProgressiveRollout` following Dagger API change.                                                                 |
| 4.41.4  | [#47203](https://github.com/airbytehq/airbyte/pull/47203)  | Fix some `with_exec` and entrypoint usage following Dagger upgrade                                                           |
| 4.41.3  | [#47189](https://github.com/airbytehq/airbyte/pull/47189)  | Fix up-to-date which did not export doc to the right path                                                                    |
| 4.41.2  | [#47185](https://github.com/airbytehq/airbyte/pull/47185)  | Fix the bump version command which did not update the changelog.                                                             |
| 4.41.1  | [#46914](https://github.com/airbytehq/airbyte/pull/46914)  | Upgrade to Dagger 0.13.3                                                                                                     |
| 4.41.0  | [#46914](https://github.com/airbytehq/airbyte/pull/46914)  | Rework the connector rollback pipeline for progressive rollout                                                               |
| 4.40.0  | [#46380](https://github.com/airbytehq/airbyte/pull/46380)  | The `bump-version` command now allows the `rc` bump type.                                                                    |
| 4.39.0  | [#46696](https://github.com/airbytehq/airbyte/pull/46696)  | Bump PyAirbyte dependency and replace `airbyte-lib-validate-source` CLI command with new `validate` command                  |
| 4.38.0  | [#46380](https://github.com/airbytehq/airbyte/pull/46380)  | `connectors up-to-date` now supports manifest-only connectors!                                                               |
| 4.37.0  | [#46380](https://github.com/airbytehq/airbyte/pull/46380)  | Include custom components file handling in manifest-only migrations                                                          |
| 4.36.2  | [#46278](https://github.com/airbytehq/airbyte/pull/46278)  | Fixed a bug in RC rollout and promote not taking `semaphore`                                                                 |
| 4.36.1  | [#46274](https://github.com/airbytehq/airbyte/pull/46274)  | `airbyte-ci format js` respects `.prettierc` and `.prettierignore`                                                           |
| 4.36.0  | [#44877](https://github.com/airbytehq/airbyte/pull/44877)  | Implement `--promote/rollback-release-candidate` in `connectors publish`.                                                    |
| 4.35.6  | [#45632](https://github.com/airbytehq/airbyte/pull/45632)  | Add entry to format file ignore list (`destination-*/expected-spec.json`)                                                    |
| 4.35.5  | [#45672](https://github.com/airbytehq/airbyte/pull/45672)  | Fix docs mount during publish                                                                                                |
| 4.35.4  | [#42584](https://github.com/airbytehq/airbyte/pull/42584)  | Mount connector directory to metadata validation                                                                             |
| 4.35.3  | [#45393](https://github.com/airbytehq/airbyte/pull/45393)  | Resolve symlinks in `SimpleDockerStep`.                                                                                      |
| 4.35.2  | [#45360](https://github.com/airbytehq/airbyte/pull/45360)  | Updated dependencies.                                                                                                        |
| 4.35.1  | [#45160](https://github.com/airbytehq/airbyte/pull/45160)  | Remove deps.toml dependency for java connectors.                                                                             |
| 4.35.0  | [#44879](https://github.com/airbytehq/airbyte/pull/44879)  | Mount `components.py` when building manifest-only connector image                                                            |
| 4.34.2  | [#44786](https://github.com/airbytehq/airbyte/pull/44786)  | Pre-emptively skip archived connectors when searching for modified files                                                     |
| 4.34.1  | [#44557](https://github.com/airbytehq/airbyte/pull/44557)  | Conditionally propagate parameters in manifest-only migration                                                                |
| 4.34.0  | [#44551](https://github.com/airbytehq/airbyte/pull/44551)  | `connectors publish` do not push the `latest` tag when the current version is a release candidate.                           |
| 4.33.1  | [#44465](https://github.com/airbytehq/airbyte/pull/44465)  | Ignore version check if only erd folder is changed                                                                           |
| 4.33.0  | [#44377](https://github.com/airbytehq/airbyte/pull/44377)  | Upload connector SBOM to metadata service bucket on publish.                                                                 |
| 4.32.5  | [#44173](https://github.com/airbytehq/airbyte/pull/44173)  | Bug fix for live tests' --should-read-with-state handling.                                                                   |
| 4.32.4  | [#44025](https://github.com/airbytehq/airbyte/pull/44025)  | Ignore third party connectors on `publish`.                                                                                  |
| 4.32.3  | [#44118](https://github.com/airbytehq/airbyte/pull/44118)  | Improve error handling in live tests.                                                                                        |
| 4.32.2  | [#43970](https://github.com/airbytehq/airbyte/pull/43970)  | Make `connectors publish` early exit if no connectors are selected.                                                          |
| 4.32.1  | [#41642](https://github.com/airbytehq/airbyte/pull/41642)  | Avoid transient publish failures by increasing `POETRY_REQUESTS_TIMEOUT` and setting retries on `PublishToPythonRegistry`.   |
| 4.32.0  | [#43969](https://github.com/airbytehq/airbyte/pull/43969)  | Add an `--ignore-connector` option to `up-to-date`                                                                           |
| 4.31.5  | [#43934](https://github.com/airbytehq/airbyte/pull/43934)  | Track deleted files when generating pull-request                                                                             |
| 4.31.4  | [#43724](https://github.com/airbytehq/airbyte/pull/43724)  | Do not send slack message on connector pre-release.                                                                          |
| 4.31.3  | [#43426](https://github.com/airbytehq/airbyte/pull/43426)  | Ignore archived connectors on connector selection from modified files.                                                       |
| 4.31.2  | [#43433](https://github.com/airbytehq/airbyte/pull/43433)  | Fix 'changed_file' indentation in 'pull-request' command                                                                     |
| 4.31.1  | [#43442](https://github.com/airbytehq/airbyte/pull/43442)  | Resolve type check failure in bump version                                                                                   |
| 4.31.0  | [#42970](https://github.com/airbytehq/airbyte/pull/42970)  | Add explicit version set to bump version                                                                                     |
| 4.30.1  | [#43386](https://github.com/airbytehq/airbyte/pull/43386)  | Fix 'format' command usage bug in airbyte-enterprise.                                                                        |
| 4.30.0  | [#42583](https://github.com/airbytehq/airbyte/pull/42583)  | Updated dependencies                                                                                                         |
| 4.29.0  | [#42576](https://github.com/airbytehq/airbyte/pull/42576)  | New command: `migrate-to-manifest-only`                                                                                      |
| 4.28.3  | [#42046](https://github.com/airbytehq/airbyte/pull/42046)  | Trigger connector tests on doc change.                                                                                       |
| 4.28.2  | [#43297](https://github.com/airbytehq/airbyte/pull/43297)  | `migrate-to-inline_schemas` removes unused schema files and empty schema dirs.                                               |
| 4.28.1  | [#42972](https://github.com/airbytehq/airbyte/pull/42972)  | Add airbyte-enterprise support for format commandi                                                                           |
| 4.28.0  | [#42849](https://github.com/airbytehq/airbyte/pull/42849)  | Couple selection of strict-encrypt variants (e vice versa)                                                                   |
| 4.27.0  | [#42574](https://github.com/airbytehq/airbyte/pull/42574)  | Live tests: run from connectors test pipeline for connectors with sandbox connections                                        |
| 4.26.1  | [#42905](https://github.com/airbytehq/airbyte/pull/42905)  | Rename the docker cache volume to avoid using the corrupted previous volume.                                                 |
| 4.26.0  | [#42849](https://github.com/airbytehq/airbyte/pull/42849)  | Send publish failures messages to `#connector-publish-failures`                                                              |
| 4.25.4  | [#42463](https://github.com/airbytehq/airbyte/pull/42463)  | Add validation before live test runs                                                                                         |
| 4.25.3  | [#42437](https://github.com/airbytehq/airbyte/pull/42437)  | Ugrade-cdk: Update to work with Python connectors using poetry                                                               |
| 4.25.2  | [#42077](https://github.com/airbytehq/airbyte/pull/42077)  | Live/regression tests: add status check for regression test runs                                                             |
| 4.25.1  | [#42410](https://github.com/airbytehq/airbyte/pull/42410)  | Live/regression tests: disable approval requirement on forks                                                                 |
| 4.25.0  | [#42044](https://github.com/airbytehq/airbyte/pull/42044)  | Live/regression tests: add support for selecting from a subset of connections                                                |
| 4.24.3  | [#42040](https://github.com/airbytehq/airbyte/pull/42040)  | Always send regression test approval status check; skip on auto-merge PRs.                                                   |
| 4.24.2  | [#41676](https://github.com/airbytehq/airbyte/pull/41676)  | Send regression test approval status check when skipped.                                                                     |
| 4.24.1  | [#41642](https://github.com/airbytehq/airbyte/pull/41642)  | Use the AIRBYTE_GITHUB_REPO environment variable to run airbyte-ci in other repos.                                           |
| 4.24.0  | [#41627](https://github.com/airbytehq/airbyte/pull/41627)  | Require manual regression test approval for certified connectors                                                             |
| 4.23.1  | [#41541](https://github.com/airbytehq/airbyte/pull/41541)  | Add support for submodule use-case.                                                                                          |
| 4.23.0  | [#39906](https://github.com/airbytehq/airbyte/pull/39906)  | Add manifest only build pipeline                                                                                             |
| 4.22.0  | [#41623](https://github.com/airbytehq/airbyte/pull/41623)  | Make `airbyte-ci` run on private forks.                                                                                      |
| 4.21.1  | [#41029](https://github.com/airbytehq/airbyte/pull/41029)  | `up-to-date`: mount local docker config to `Syft` to pull private images and benefit from increased DockerHub rate limits.   |
| 4.21.0  | [#40547](https://github.com/airbytehq/airbyte/pull/40547)  | Make bump-version accept a `--pr-number` option.                                                                             |
| 4.20.3  | [#40754](https://github.com/airbytehq/airbyte/pull/40754)  | Accept and ignore additional args in `migrate-to-poetry` pipeline                                                            |
| 4.20.2  | [#40709](https://github.com/airbytehq/airbyte/pull/40709)  | Fix use of GH token.                                                                                                         |
| 4.20.1  | [#40698](https://github.com/airbytehq/airbyte/pull/40698)  | Add live tests evaluation mode options.                                                                                      |
| 4.20.0  | [#38816](https://github.com/airbytehq/airbyte/pull/38816)  | Add command for running all live tests (validation + regression).                                                            |
| 4.19.0  | [#39600](https://github.com/airbytehq/airbyte/pull/39600)  | Productionize the `up-to-date` command                                                                                       |
| 4.18.3  | [#39341](https://github.com/airbytehq/airbyte/pull/39341)  | Fix `--use-local-cdk` option: change `no-deps` to `force-reinstall`                                                          |
| 4.18.2  | [#39483](https://github.com/airbytehq/airbyte/pull/39483)  | Skip IncrementalAcceptanceTests when AcceptanceTests succeed.                                                                |
| 4.18.1  | [#39457](https://github.com/airbytehq/airbyte/pull/39457)  | Make slugify consistent with live-test                                                                                       |
| 4.18.0  | [#39366](https://github.com/airbytehq/airbyte/pull/39366)  | Implement IncrementalAcceptance tests to only fail CI on community connectors when there's an Acceptance tests regression.   |
| 4.17.0  | [#39321](https://github.com/airbytehq/airbyte/pull/39321)  | Bust the java connector build cache flow to get fresh yum packages on a daily basis.                                         |
| 4.16.0  | [#38772](https://github.com/airbytehq/airbyte/pull/38232)  | Add pipeline to replace usage of AirbyteLogger.                                                                              |
| 4.15.7  | [#38772](https://github.com/airbytehq/airbyte/pull/38772)  | Fix regression test connector image retrieval.                                                                               |
| 4.15.6  | [#38783](https://github.com/airbytehq/airbyte/pull/38783)  | Fix a variable access error with `repo_dir` in the `bump-version` command.                                                   |
| 4.15.5  | [#38732](https://github.com/airbytehq/airbyte/pull/38732)  | Update metadata deploy pipeline to 3.10                                                                                      |
| 4.15.4  | [#38646](https://github.com/airbytehq/airbyte/pull/38646)  | Make airbyte-ci able to test external repos.                                                                                 |
| 4.15.3  | [#38645](https://github.com/airbytehq/airbyte/pull/38645)  | Fix typo preventing correct secret mounting on Python connectors integration tests.                                          |
| 4.15.2  | [#38628](https://github.com/airbytehq/airbyte/pull/38628)  | Introduce ConnectorTestContext to avoid trying fetching connector secret in the PublishContext.                              |
| 4.15.1  | [#38615](https://github.com/airbytehq/airbyte/pull/38615)  | Do not eagerly fetch connector secrets.                                                                                      |
| 4.15.0  | [#38322](https://github.com/airbytehq/airbyte/pull/38322)  | Introduce a SecretStore abstraction to fetch connector secrets from metadata files.                                          |
| 4.14.1  | [#38582](https://github.com/airbytehq/airbyte/pull/38582)  | Fixed bugs in `up-to-date` flags, `pull-request` version change logic.                                                       |
| 4.14.0  | [#38281](https://github.com/airbytehq/airbyte/pull/38281)  | Conditionally run test suites according to `connectorTestSuitesOptions` in metadata files.                                   |
| 4.13.3  | [#38221](https://github.com/airbytehq/airbyte/pull/38221)  | Add dagster cloud dev deployment pipeline opitions                                                                           |
| 4.13.2  | [#38246](https://github.com/airbytehq/airbyte/pull/38246)  | Remove invalid connector test step options.                                                                                  |
| 4.13.1  | [#38020](https://github.com/airbytehq/airbyte/pull/38020)  | Add `auto_merge` as an internal package to test.                                                                             |
| 4.13.0  | [#32715](https://github.com/airbytehq/airbyte/pull/32715)  | Tag connector metadata with git info                                                                                         |
| 4.12.7  | [#37787](https://github.com/airbytehq/airbyte/pull/37787)  | Remove requirements on dockerhub credentials to run QA checks.                                                               |
| 4.12.6  | [#36497](https://github.com/airbytehq/airbyte/pull/36497)  | Add airbyte-cdk to list of poetry packages for testing                                                                       |
| 4.12.5  | [#37785](https://github.com/airbytehq/airbyte/pull/37785)  | Set the `--yes-auto-update` flag to `True` by default.                                                                       |
| 4.12.4  | [#37786](https://github.com/airbytehq/airbyte/pull/37786)  | (fixed 4.12.2): Do not upload dagger log to GCP when no credentials are available.                                           |
| 4.12.3  | [#37783](https://github.com/airbytehq/airbyte/pull/37783)  | Revert 4.12.2                                                                                                                |
| 4.12.2  | [#37778](https://github.com/airbytehq/airbyte/pull/37778)  | Do not upload dagger log to GCP when no credentials are available.                                                           |
| 4.12.1  | [#37765](https://github.com/airbytehq/airbyte/pull/37765)  | Relax the required env var to run in CI and handle their absence gracefully.                                                 |
| 4.12.0  | [#37690](https://github.com/airbytehq/airbyte/pull/37690)  | Pass custom CI status name in `connectors test`                                                                              |
| 4.11.0  | [#37641](https://github.com/airbytehq/airbyte/pull/37641)  | Updates to run regression tests in GitHub Actions.                                                                           |
| 4.10.5  | [#37641](https://github.com/airbytehq/airbyte/pull/37641)  | Reintroduce changes from 4.10.0 with a fix.                                                                                  |
| 4.10.4  | [#37641](https://github.com/airbytehq/airbyte/pull/37641)  | Temporarily revert changes from version 4.10.0                                                                               |
| 4.10.3  | [#37615](https://github.com/airbytehq/airbyte/pull/37615)  | Fix `KeyError` when running `migrate-to-poetry`                                                                              |
| 4.10.2  | [#37614](https://github.com/airbytehq/airbyte/pull/37614)  | Fix `UnboundLocalError: local variable 'add_changelog_entry_result' referenced before assignment` in `migrate-to-base-image` |
| 4.10.1  | [#37622](https://github.com/airbytehq/airbyte/pull/37622)  | Temporarily disable regression tests in CI                                                                                   |
| 4.10.0  | [#37616](https://github.com/airbytehq/airbyte/pull/37616)  | Improve modified files comparison when the target branch is from a fork.                                                     |
| 4.9.0   | [#37440](https://github.com/airbytehq/airbyte/pull/37440)  | Run regression tests with `airbyte-ci connectors test`                                                                       |
| 4.8.0   | [#37404](https://github.com/airbytehq/airbyte/pull/37404)  | Accept a `git-repo-url` option on the `airbyte-ci` root command to checkout forked repo.                                     |
| 4.7.4   | [#37485](https://github.com/airbytehq/airbyte/pull/37485)  | Allow java connectors to be written in kotlin.                                                                               |
| 4.7.3   | [#37101](https://github.com/airbytehq/airbyte/pull/37101)  | Pin PyAirbyte version.                                                                                                       |
| 4.7.2   | [#36962](https://github.com/airbytehq/airbyte/pull/36962)  | Re-enable connector dependencies upload on publish.                                                                          |
| 4.7.1   | [#36961](https://github.com/airbytehq/airbyte/pull/36961)  | Temporarily disable python connectors dependencies upload until we find a schema the data team can work with.                |
| 4.7.0   | [#36892](https://github.com/airbytehq/airbyte/pull/36892)  | Upload Python connectors dependencies list to GCS on publish.                                                                |
| 4.6.5   | [#36722](https://github.com/airbytehq/airbyte/pull/36527)  | Fix incorrect pipeline names                                                                                                 |
| 4.6.4   | [#36480](https://github.com/airbytehq/airbyte/pull/36480)  | Burst the Gradle Task cache if a new CDK version was released                                                                |
| 4.6.3   | [#36527](https://github.com/airbytehq/airbyte/pull/36527)  | Handle extras as well as groups in `airbyte ci test` [poetry packages]                                                       |
| 4.6.2   | [#36220](https://github.com/airbytehq/airbyte/pull/36220)  | Allow using `migrate-to-base-image` without PULL_REQUEST_NUMBER                                                              |
| 4.6.1   | [#36319](https://github.com/airbytehq/airbyte/pull/36319)  | Fix `ValueError` related to PR number in migrate-to-poetry                                                                   |
| 4.6.0   | [#35583](https://github.com/airbytehq/airbyte/pull/35583)  | Implement the `airbyte-ci connectors migrate-to-poetry` command.                                                             |
| 4.5.4   | [#36206](https://github.com/airbytehq/airbyte/pull/36206)  | Revert poetry cache removal during nightly builds                                                                            |
| 4.5.3   | [#34586](https://github.com/airbytehq/airbyte/pull/34586)  | Extract connector changelog modification logic into its own class                                                            |
| 4.5.2   | [#35802](https://github.com/airbytehq/airbyte/pull/35802)  | Fix bug with connectors bump-version command                                                                                 |
| 4.5.1   | [#35786](https://github.com/airbytehq/airbyte/pull/35786)  | Declare `live_tests` as an internal poetry package.                                                                          |
| 4.5.0   | [#35784](https://github.com/airbytehq/airbyte/pull/35784)  | Format command supports kotlin                                                                                               |
| 4.4.0   | [#35317](https://github.com/airbytehq/airbyte/pull/35317)  | Augment java connector reports to include full logs and junit test results                                                   |
| 4.3.2   | [#35536](https://github.com/airbytehq/airbyte/pull/35536)  | Make QA checks run correctly on `*-strict-encrypt` connectors.                                                               |
| 4.3.1   | [#35437](https://github.com/airbytehq/airbyte/pull/35437)  | Do not run QA checks on publish, just MetadataValidation.                                                                    |
| 4.3.0   | [#35438](https://github.com/airbytehq/airbyte/pull/35438)  | Optionally disable telemetry with environment variable.                                                                      |
| 4.2.4   | [#35325](https://github.com/airbytehq/airbyte/pull/35325)  | Use `connectors_qa` for QA checks and remove redundant checks.                                                               |
| 4.2.3   | [#35322](https://github.com/airbytehq/airbyte/pull/35322)  | Declare `connectors_qa` as an internal package for testing.                                                                  |
| 4.2.2   | [#35364](https://github.com/airbytehq/airbyte/pull/35364)  | Fix connector tests following gradle changes in #35307.                                                                      |
| 4.2.1   | [#35204](https://github.com/airbytehq/airbyte/pull/35204)  | Run `poetry check` before `poetry install` on poetry package install.                                                        |
| 4.2.0   | [#35103](https://github.com/airbytehq/airbyte/pull/35103)  | Java 21 support.                                                                                                             |
| 4.1.4   | [#35039](https://github.com/airbytehq/airbyte/pull/35039)  | Fix bug which prevented gradle test reports from being added.                                                                |
| 4.1.3   | [#35010](https://github.com/airbytehq/airbyte/pull/35010)  | Use `poetry install --no-root` in the builder container.                                                                     |
| 4.1.2   | [#34945](https://github.com/airbytehq/airbyte/pull/34945)  | Only install main dependencies when running poetry install.                                                                  |
| 4.1.1   | [#34430](https://github.com/airbytehq/airbyte/pull/34430)  | Speed up airbyte-ci startup (and airbyte-ci format).                                                                         |
| 4.1.0   | [#34923](https://github.com/airbytehq/airbyte/pull/34923)  | Include gradle test reports in HTML connector test report.                                                                   |
| 4.0.0   | [#34736](https://github.com/airbytehq/airbyte/pull/34736)  | Run poe tasks declared in internal poetry packages.                                                                          |
| 3.10.4  | [#34867](https://github.com/airbytehq/airbyte/pull/34867)  | Remove connector ops team                                                                                                    |
| 3.10.3  | [#34836](https://github.com/airbytehq/airbyte/pull/34836)  | Add check for python registry publishing enabled for certified python sources.                                               |
| 3.10.2  | [#34044](https://github.com/airbytehq/airbyte/pull/34044)  | Add pypi validation testing.                                                                                                 |
| 3.10.1  | [#34756](https://github.com/airbytehq/airbyte/pull/34756)  | Enable connectors tests in draft PRs.                                                                                        |
| 3.10.0  | [#34606](https://github.com/airbytehq/airbyte/pull/34606)  | Allow configuration of separate check URL to check whether package exists already.                                           |
| 3.9.0   | [#34606](https://github.com/airbytehq/airbyte/pull/34606)  | Allow configuration of python registry URL via environment variable.                                                         |
| 3.8.1   | [#34607](https://github.com/airbytehq/airbyte/pull/34607)  | Improve gradle dependency cache volume protection.                                                                           |
| 3.8.0   | [#34316](https://github.com/airbytehq/airbyte/pull/34316)  | Expose Dagger engine image name in `--ci-requirements` and add `--ci-requirements` to the `airbyte-ci` root command group.   |
| 3.7.3   | [#34560](https://github.com/airbytehq/airbyte/pull/34560)  | Simplify Gradle task execution framework by removing local maven repo support.                                               |
| 3.7.2   | [#34555](https://github.com/airbytehq/airbyte/pull/34555)  | Override secret masking in some very specific special cases.                                                                 |
| 3.7.1   | [#34441](https://github.com/airbytehq/airbyte/pull/34441)  | Support masked secret scrubbing for java CDK v0.15+                                                                          |
| 3.7.0   | [#34343](https://github.com/airbytehq/airbyte/pull/34343)  | allow running connector upgrade_cdk for java connectors                                                                      |
| 3.6.1   | [#34490](https://github.com/airbytehq/airbyte/pull/34490)  | Fix inconsistent dagger log path typing                                                                                      |
| 3.6.0   | [#34111](https://github.com/airbytehq/airbyte/pull/34111)  | Add python registry publishing                                                                                               |
| 3.5.3   | [#34339](https://github.com/airbytehq/airbyte/pull/34339)  | only do minimal changes on a connector version_bump                                                                          |
| 3.5.2   | [#34381](https://github.com/airbytehq/airbyte/pull/34381)  | Bind a sidecar docker host for `airbyte-ci test`                                                                             |
| 3.5.1   | [#34321](https://github.com/airbytehq/airbyte/pull/34321)  | Upgrade to Dagger 0.9.6 .                                                                                                    |
| 3.5.0   | [#33313](https://github.com/airbytehq/airbyte/pull/33313)  | Pass extra params after Gradle tasks.                                                                                        |
| 3.4.2   | [#34301](https://github.com/airbytehq/airbyte/pull/34301)  | Pass extra params after Gradle tasks.                                                                                        |
| 3.4.1   | [#34067](https://github.com/airbytehq/airbyte/pull/34067)  | Use dagster-cloud 1.5.7 for deploy                                                                                           |
| 3.4.0   | [#34276](https://github.com/airbytehq/airbyte/pull/34276)  | Introduce `--only-step` option for connector tests.                                                                          |
| 3.3.0   | [#34218](https://github.com/airbytehq/airbyte/pull/34218)  | Introduce `--ci-requirements` option for client defined CI runners.                                                          |
| 3.2.0   | [#34050](https://github.com/airbytehq/airbyte/pull/34050)  | Connector test steps can take extra parameters                                                                               |
| 3.1.3   | [#34136](https://github.com/airbytehq/airbyte/pull/34136)  | Fix issue where dagger excludes were not being properly applied                                                              |
| 3.1.2   | [#33972](https://github.com/airbytehq/airbyte/pull/33972)  | Remove secrets scrubbing hack for --is-local and other small tweaks.                                                         |
| 3.1.1   | [#33979](https://github.com/airbytehq/airbyte/pull/33979)  | Fix AssertionError on report existence again                                                                                 |
| 3.1.0   | [#33994](https://github.com/airbytehq/airbyte/pull/33994)  | Log more context information in CI.                                                                                          |
| 3.0.2   | [#33987](https://github.com/airbytehq/airbyte/pull/33987)  | Fix type checking issue when running --help                                                                                  |
| 3.0.1   | [#33981](https://github.com/airbytehq/airbyte/pull/33981)  | Fix issues with deploying dagster, pin pendulum version in dagster-cli install                                               |
| 3.0.0   | [#33582](https://github.com/airbytehq/airbyte/pull/33582)  | Upgrade to Dagger 0.9.5                                                                                                      |
| 2.14.3  | [#33964](https://github.com/airbytehq/airbyte/pull/33964)  | Reintroduce mypy with fixes for AssertionError on publish and missing report URL on connector test commit status.            |
| 2.14.2  | [#33954](https://github.com/airbytehq/airbyte/pull/33954)  | Revert mypy changes                                                                                                          |
| 2.14.1  | [#33956](https://github.com/airbytehq/airbyte/pull/33956)  | Exclude pnpm lock files from auto-formatting                                                                                 |
| 2.14.0  | [#33941](https://github.com/airbytehq/airbyte/pull/33941)  | Enable in-connector normalization in destination-postgres                                                                    |
| 2.13.1  | [#33920](https://github.com/airbytehq/airbyte/pull/33920)  | Report different sentry environments                                                                                         |
| 2.13.0  | [#33784](https://github.com/airbytehq/airbyte/pull/33784)  | Make `airbyte-ci test` able to run any poetry command                                                                        |
| 2.12.0  | [#33313](https://github.com/airbytehq/airbyte/pull/33313)  | Add upgrade CDK command                                                                                                      |
| 2.11.0  | [#32188](https://github.com/airbytehq/airbyte/pull/32188)  | Add -x option to connector test to allow for skipping steps                                                                  |
| 2.10.12 | [#33419](https://github.com/airbytehq/airbyte/pull/33419)  | Make ClickPipelineContext handle dagger logging.                                                                             |
| 2.10.11 | [#33497](https://github.com/airbytehq/airbyte/pull/33497)  | Consider nested .gitignore rules in format.                                                                                  |
| 2.10.10 | [#33449](https://github.com/airbytehq/airbyte/pull/33449)  | Add generated metadata models to the default format ignore list.                                                             |
| 2.10.9  | [#33370](https://github.com/airbytehq/airbyte/pull/33370)  | Fix bug that broke airbyte-ci test                                                                                           |
| 2.10.8  | [#33249](https://github.com/airbytehq/airbyte/pull/33249)  | Exclude git ignored files from formatting.                                                                                   |
| 2.10.7  | [#33248](https://github.com/airbytehq/airbyte/pull/33248)  | Fix bug which broke airbyte-ci connectors tests when optional DockerHub credentials env vars are not set.                    |
| 2.10.6  | [#33170](https://github.com/airbytehq/airbyte/pull/33170)  | Remove Dagger logs from console output of `format`.                                                                          |
| 2.10.5  | [#33097](https://github.com/airbytehq/airbyte/pull/33097)  | Improve `format` performances, exit with 1 status code when `fix` changes files.                                             |
| 2.10.4  | [#33206](https://github.com/airbytehq/airbyte/pull/33206)  | Add "-y/--yes" Flag to allow preconfirmation of prompts                                                                      |
| 2.10.3  | [#33080](https://github.com/airbytehq/airbyte/pull/33080)  | Fix update failing due to SSL error on install.                                                                              |
| 2.10.2  | [#33008](https://github.com/airbytehq/airbyte/pull/33008)  | Fix local `connector build`.                                                                                                 |
| 2.10.1  | [#32928](https://github.com/airbytehq/airbyte/pull/32928)  | Fix BuildConnectorImages constructor.                                                                                        |
| 2.10.0  | [#32819](https://github.com/airbytehq/airbyte/pull/32819)  | Add `--tag` option to connector build.                                                                                       |
| 2.9.0   | [#32816](https://github.com/airbytehq/airbyte/pull/32816)  | Add `--architecture` option to connector build.                                                                              |
| 2.8.1   | [#32999](https://github.com/airbytehq/airbyte/pull/32999)  | Improve Java code formatting speed                                                                                           |
| 2.8.0   | [#31930](https://github.com/airbytehq/airbyte/pull/31930)  | Move pipx install to `airbyte-ci-dev`, and add auto-update feature targeting binary                                          |
| 2.7.3   | [#32847](https://github.com/airbytehq/airbyte/pull/32847)  | Improve --modified behaviour for pull requests.                                                                              |
| 2.7.2   | [#32839](https://github.com/airbytehq/airbyte/pull/32839)  | Revert changes in v2.7.1.                                                                                                    |
| 2.7.1   | [#32806](https://github.com/airbytehq/airbyte/pull/32806)  | Improve --modified behaviour for pull requests.                                                                              |
| 2.7.0   | [#31930](https://github.com/airbytehq/airbyte/pull/31930)  | Merge airbyte-ci-internal into airbyte-ci                                                                                    |
| 2.6.0   | [#31831](https://github.com/airbytehq/airbyte/pull/31831)  | Add `airbyte-ci format` commands, remove connector-specific formatting check                                                 |
| 2.5.9   | [#32427](https://github.com/airbytehq/airbyte/pull/32427)  | Re-enable caching for source-postgres                                                                                        |
| 2.5.8   | [#32402](https://github.com/airbytehq/airbyte/pull/32402)  | Set Dagger Cloud token for airbyters only                                                                                    |
| 2.5.7   | [#31628](https://github.com/airbytehq/airbyte/pull/31628)  | Add ClickPipelineContext class                                                                                               |
| 2.5.6   | [#32139](https://github.com/airbytehq/airbyte/pull/32139)  | Test coverage report on Python connector UnitTest.                                                                           |
| 2.5.5   | [#32114](https://github.com/airbytehq/airbyte/pull/32114)  | Create cache mount for `/var/lib/docker` to store images in `dind` context.                                                  |
| 2.5.4   | [#32090](https://github.com/airbytehq/airbyte/pull/32090)  | Do not cache `docker login`.                                                                                                 |
| 2.5.3   | [#31974](https://github.com/airbytehq/airbyte/pull/31974)  | Fix latest CDK install and pip cache mount on connector install.                                                             |
| 2.5.2   | [#31871](https://github.com/airbytehq/airbyte/pull/31871)  | Deactivate PR comments, add HTML report links to the PR status when its ready.                                               |
| 2.5.1   | [#31774](https://github.com/airbytehq/airbyte/pull/31774)  | Add a docker configuration check on `airbyte-ci` startup.                                                                    |
| 2.5.0   | [#31766](https://github.com/airbytehq/airbyte/pull/31766)  | Support local connectors secrets.                                                                                            |
| 2.4.0   | [#31716](https://github.com/airbytehq/airbyte/pull/31716)  | Enable pre-release publish with local CDK.                                                                                   |
| 2.3.1   | [#31748](https://github.com/airbytehq/airbyte/pull/31748)  | Use AsyncClick library instead of base Click.                                                                                |
| 2.3.0   | [#31699](https://github.com/airbytehq/airbyte/pull/31699)  | Support optional concurrent CAT execution.                                                                                   |
| 2.2.6   | [#31752](https://github.com/airbytehq/airbyte/pull/31752)  | Only authenticate when secrets are available.                                                                                |
| 2.2.5   | [#31718](https://github.com/airbytehq/airbyte/pull/31718)  | Authenticate the sidecar docker daemon to DockerHub.                                                                         |
| 2.2.4   | [#31535](https://github.com/airbytehq/airbyte/pull/31535)  | Improve gradle caching when building java connectors.                                                                        |
| 2.2.3   | [#31688](https://github.com/airbytehq/airbyte/pull/31688)  | Fix failing `CheckBaseImageUse` step when not running on PR.                                                                 |
| 2.2.2   | [#31659](https://github.com/airbytehq/airbyte/pull/31659)  | Support builds on x86_64 platform                                                                                            |
| 2.2.1   | [#31653](https://github.com/airbytehq/airbyte/pull/31653)  | Fix CheckBaseImageIsUsed failing on non certified connectors.                                                                |
| 2.2.0   | [#30527](https://github.com/airbytehq/airbyte/pull/30527)  | Add a new check for python connectors to make sure certified connectors use our base image.                                  |
| 2.1.1   | [#31488](https://github.com/airbytehq/airbyte/pull/31488)  | Improve `airbyte-ci` start time with Click Lazy load                                                                         |
| 2.1.0   | [#31412](https://github.com/airbytehq/airbyte/pull/31412)  | Run airbyte-ci from any where in airbyte project                                                                             |
| 2.0.4   | [#31487](https://github.com/airbytehq/airbyte/pull/31487)  | Allow for third party connector selections                                                                                   |
| 2.0.3   | [#31525](https://github.com/airbytehq/airbyte/pull/31525)  | Refactor folder structure                                                                                                    |
| 2.0.2   | [#31533](https://github.com/airbytehq/airbyte/pull/31533)  | Pip cache volume by python version.                                                                                          |
| 2.0.1   | [#31545](https://github.com/airbytehq/airbyte/pull/31545)  | Reword the changelog entry when using `migrate-to-base-image`.                                                               |
| 2.0.0   | [#31424](https://github.com/airbytehq/airbyte/pull/31424)  | Remove `airbyte-ci connectors format` command.                                                                               |
| 1.9.4   | [#31478](https://github.com/airbytehq/airbyte/pull/31478)  | Fix running tests for connector-ops package.                                                                                 |
| 1.9.3   | [#31457](https://github.com/airbytehq/airbyte/pull/31457)  | Improve the connector documentation for connectors migrated to our base image.                                               |
| 1.9.2   | [#31426](https://github.com/airbytehq/airbyte/pull/31426)  | Concurrent execution of java connectors tests.                                                                               |
| 1.9.1   | [#31455](https://github.com/airbytehq/airbyte/pull/31455)  | Fix `None` docker credentials on publish.                                                                                    |
| 1.9.0   | [#30520](https://github.com/airbytehq/airbyte/pull/30520)  | New commands: `bump-version`, `upgrade_base_image`, `migrate-to-base-image`.                                                 |
| 1.8.0   | [#30520](https://github.com/airbytehq/airbyte/pull/30520)  | New commands: `bump-version`, `upgrade_base_image`, `migrate-to-base-image`.                                                 |
| 1.7.2   | [#31343](https://github.com/airbytehq/airbyte/pull/31343)  | Bind Pytest integration tests to a dockerhost.                                                                               |
| 1.7.1   | [#31332](https://github.com/airbytehq/airbyte/pull/31332)  | Disable Gradle step caching on source-postgres.                                                                              |
| 1.7.0   | [#30526](https://github.com/airbytehq/airbyte/pull/30526)  | Implement pre/post install hooks support.                                                                                    |
| 1.6.0   | [#30474](https://github.com/airbytehq/airbyte/pull/30474)  | Test connector inside their containers.                                                                                      |
| 1.5.1   | [#31227](https://github.com/airbytehq/airbyte/pull/31227)  | Use python 3.11 in amazoncorretto-bazed gradle containers, run 'test' gradle task instead of 'check'.                        |
| 1.5.0   | [#30456](https://github.com/airbytehq/airbyte/pull/30456)  | Start building Python connectors using our base images.                                                                      |
| 1.4.6   | [ #31087](https://github.com/airbytehq/airbyte/pull/31087) | Throw error if airbyte-ci tools is out of date                                                                               |
| 1.4.5   | [#31133](https://github.com/airbytehq/airbyte/pull/31133)  | Fix bug when building containers using `with_integration_base_java_and_normalization`.                                       |
| 1.4.4   | [#30743](https://github.com/airbytehq/airbyte/pull/30743)  | Add `--disable-report-auto-open` and `--use-host-gradle-dist-tar` to allow gradle integration.                               |
| 1.4.3   | [#30595](https://github.com/airbytehq/airbyte/pull/30595)  | Add --version and version check                                                                                              |
| 1.4.2   | [#30595](https://github.com/airbytehq/airbyte/pull/30595)  | Remove directory name requirement                                                                                            |
| 1.4.1   | [#30595](https://github.com/airbytehq/airbyte/pull/30595)  | Load base migration guide into QA Test container for strict encrypt variants                                                 |
| 1.4.0   | [#30330](https://github.com/airbytehq/airbyte/pull/30330)  | Add support for pyproject.toml as the prefered entry point for a connector package                                           |
| 1.3.0   | [#30461](https://github.com/airbytehq/airbyte/pull/30461)  | Add `--use-local-cdk` flag to all connectors commands                                                                        |
| 1.2.3   | [#30477](https://github.com/airbytehq/airbyte/pull/30477)  | Fix a test regression introduced the previous version.                                                                       |
| 1.2.2   | [#30438](https://github.com/airbytehq/airbyte/pull/30438)  | Add workaround to always stream logs properly with --is-local.                                                               |
| 1.2.1   | [#30384](https://github.com/airbytehq/airbyte/pull/30384)  | Java connector test performance fixes.                                                                                       |
| 1.2.0   | [#30330](https://github.com/airbytehq/airbyte/pull/30330)  | Add `--metadata-query` option to connectors command                                                                          |
| 1.1.3   | [#30314](https://github.com/airbytehq/airbyte/pull/30314)  | Stop patching gradle files to make them work with airbyte-ci.                                                                |
| 1.1.2   | [#30279](https://github.com/airbytehq/airbyte/pull/30279)  | Fix correctness issues in layer caching by making atomic execution groupings                                                 |
| 1.1.1   | [#30252](https://github.com/airbytehq/airbyte/pull/30252)  | Fix redundancies and broken logic in GradleTask, to speed up the CI runs.                                                    |
| 1.1.0   | [#29509](https://github.com/airbytehq/airbyte/pull/29509)  | Refactor the airbyte-ci test command to run tests on any poetry package.                                                     |
| 1.0.0   | [#28000](https://github.com/airbytehq/airbyte/pull/29232)  | Remove release stages in favor of support level from airbyte-ci.                                                             |
| 0.5.0   | [#28000](https://github.com/airbytehq/airbyte/pull/28000)  | Run connector acceptance tests with dagger-in-dagger.                                                                        |
| 0.4.7   | [#29156](https://github.com/airbytehq/airbyte/pull/29156)  | Improve how we check existence of requirement.txt or setup.py file to not raise early pip install errors.                    |
| 0.4.6   | [#28729](https://github.com/airbytehq/airbyte/pull/28729)  | Use keyword args instead of positional argument for optional paramater in Dagger's API                                       |
| 0.4.5   | [#29034](https://github.com/airbytehq/airbyte/pull/29034)  | Disable Dagger terminal UI when running publish.                                                                             |
| 0.4.4   | [#29064](https://github.com/airbytehq/airbyte/pull/29064)  | Make connector modified files a frozen set.                                                                                  |
| 0.4.3   | [#29033](https://github.com/airbytehq/airbyte/pull/29033)  | Disable dependency scanning for Java connectors.                                                                             |
| 0.4.2   | [#29030](https://github.com/airbytehq/airbyte/pull/29030)  | Make report path always have the same prefix: `airbyte-ci/`.                                                                 |
| 0.4.1   | [#28855](https://github.com/airbytehq/airbyte/pull/28855)  | Improve the selected connectors detection for connectors commands.                                                           |
| 0.4.0   | [#28947](https://github.com/airbytehq/airbyte/pull/28947)  | Show Dagger Cloud run URLs in CI                                                                                             |
| 0.3.2   | [#28789](https://github.com/airbytehq/airbyte/pull/28789)  | Do not consider empty reports as successfull.                                                                                |
| 0.3.1   | [#28938](https://github.com/airbytehq/airbyte/pull/28938)  | Handle 5 status code on MetadataUpload as skipped                                                                            |
| 0.3.0   | [#28869](https://github.com/airbytehq/airbyte/pull/28869)  | Enable the Dagger terminal UI on local `airbyte-ci` execution                                                                |
| 0.2.3   | [#28907](https://github.com/airbytehq/airbyte/pull/28907)  | Make dagger-in-dagger work for `airbyte-ci tests` command                                                                    |
| 0.2.2   | [#28897](https://github.com/airbytehq/airbyte/pull/28897)  | Sentry: Ignore error logs without exceptions from reporting                                                                  |
| 0.2.1   | [#28767](https://github.com/airbytehq/airbyte/pull/28767)  | Improve pytest step result evaluation to prevent false negative/positive.                                                    |
| 0.2.0   | [#28857](https://github.com/airbytehq/airbyte/pull/28857)  | Add the `airbyte-ci tests` command to run the test suite on any `airbyte-ci` poetry package.                                 |
| 0.1.1   | [#28858](https://github.com/airbytehq/airbyte/pull/28858)  | Increase the max duration of Connector Package install to 20mn.                                                              |
| 0.1.0   |                                                            | Alpha version not in production yet. All the commands described in this doc are available.                                   |

## More info

This project is owned by the Connectors Operations team. We share project updates and remaining
stories before its release to production in this
[EPIC](https://github.com/airbytehq/airbyte/issues/24403).

# Troubleshooting

## Commands

### `make tools.airbyte-ci.check`

This command checks if the `airbyte-ci` command is appropriately installed.

### `make tools.airbyte-ci.clean`

This command removes the `airbyte-ci` command from your system.

## Common issues

### `airbyte-ci` is not found

If you get the following error when running `airbyte-ci`:

```bash
$ airbyte-ci
zsh: command not found: airbyte-ci
```

It means that the `airbyte-ci` command is not in your PATH.

Try running

```bash
make make tools.airbyte-ci.check
```

For some hints on how to fix this.

But when in doubt it can be best to run

```bash
make tools.airbyte-ci.clean
```

Then reinstall the CLI with

```bash
make tools.airbyte-ci.install
```

## Development

### `airbyte-ci` is not found

To fix this, you can either:

- Ensure that airbyte-ci is installed with pipx. Run `pipx list` to check if airbyte-ci is
  installed.
- Run `pipx ensurepath` to add the pipx binary directory to your PATH.
- Add the pipx binary directory to your PATH manually. The pipx binary directory is usually
  `~/.local/bin`.

### python3.10 not found

If you get the following error when running
`pipx install --editable --force --python=python3.10 airbyte-ci/connectors/pipelines/`:

```bash
$ pipx install --editable --force --python=python3.10 airbyte-ci/connectors/pipelines/
Error: Python 3.10 not found on your system.
```

It means that you don't have Python 3.10 installed on your system.

To fix this, you can either:

- Install Python 3.10 with pyenv. Run `pyenv install 3.10` to install the latest Python version.
- Install Python 3.10 with your system package manager. For instance, on Ubuntu you can run
  `sudo apt install python3.10`.
- Ensure that Python 3.10 is in your PATH. Run `which python3.10` to check if Python 3.10 is
  installed and in your PATH.

### Any type of pipeline failure

First you should check that the version of the CLI you are using is the latest one. You can check
the version of the CLI with the `--version` option:

```bash
$ airbyte-ci --version
airbyte-ci, version 0.1.0
```

and compare it with the version in the pyproject.toml file:

```bash
$ cat airbyte-ci/connectors/pipelines/pyproject.toml | grep version
```

If you get any type of pipeline failure, you can run the pipeline with the `--show-dagger-logs`
option to get more information about the failure.

```bash
$ airbyte-ci --show-dagger-logs connectors --name=source-pokeapi test
```

and when in doubt, you can reinstall the CLI with the `--force` option:

```bash
$ pipx reinstall pipelines --force
```<|MERGE_RESOLUTION|>--- conflicted
+++ resolved
@@ -853,15 +853,11 @@
 ## Changelog
 
 | Version | PR                                                         | Description                                                                                                                  |
-<<<<<<< HEAD
 | ------- | ---------------------------------------------------------- | ---------------------------------------------------------------------------------------------------------------------------- |
-| 4.48.0  | [#49827](https://github.com/airbytehq/airbyte/pull/49827)  | Bypasses CI checks for promoted release candidate PRs.                                                         |
-=======
-|---------|------------------------------------------------------------| ---------------------------------------------------------------------------------------------------------------------------- |
+| 4.48.3  | [#49827](https://github.com/airbytehq/airbyte/pull/49827)  | Bypasses CI checks for promoted release candidate PRs.                                                         |
 | 4.48.2  | [#50871](https://github.com/airbytehq/airbyte/pull/50871)  | Speed up connector modification detection.                                                                                   |
 | 4.48.1  | [#50410](https://github.com/airbytehq/airbyte/pull/50410)  | Java connector build: give ownership of built artifacts to the current image user.                                                                                          |
 | 4.48.0  | [#49960](https://github.com/airbytehq/airbyte/pull/49960)  | Deprecate airbyte-ci format command                                                                                          |
->>>>>>> 14aee8b1
 | 4.47.0  | [#49832](https://github.com/airbytehq/airbyte/pull/49462)  | Build java connectors from the base image declared in `metadata.yaml`.                                                       |
 | 4.46.5  | [#49835](https://github.com/airbytehq/airbyte/pull/49835)  | Fix connector language discovery for projects with Kotlin Gradle build scripts.                                              |
 | 4.46.4  | [#49462](https://github.com/airbytehq/airbyte/pull/49462)  | Support Kotlin Gradle build scripts in connectors.                                                                           |
