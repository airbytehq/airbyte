# Airbyte CI CLI

## What is it?

`airbyte-ci` is a command line interface to run CI/CD pipelines. The goal of this CLI is to offer
developers a tool to run these pipelines locally and in a CI context with the same guarantee. It can
prevent unnecessary commit -> push cycles developers typically go through when they when to test
their changes against a remote CI. This is made possible thanks to the use of
[Dagger](https://dagger.io), a CI/CD engine relying on Docker Buildkit to provide reproducible
builds. Our pipeline are declared with Python code, the main entrypoint is
[here](https://github.com/airbytehq/airbyte/blob/master/airbyte-ci/connector_ops/connector_ops/pipelines/commands/airbyte_ci.py).
This documentation should be helpful for both local and CI use of the CLI. We indeed
[power connector testing in the CI with this CLI](https://github.com/airbytehq/airbyte/blob/master/.github/workflows/connector_integration_test_single_dagger.yml#L78).

## How to install

### Requirements

- A running Docker engine with version >= 20.10.23

## Install or Update

The recommended way to install `airbyte-ci` is using the [Makefile](../../../Makefile).

```sh
# from the root of the airbyte repository
make tools.airbyte-ci.install
```

### Setting up connector secrets access

If you plan to use Airbyte CI to run CAT (Connector Acceptance Tests), we recommend setting up GSM
access so that Airbyte CI can pull remote secrets from GSM. For setup instructions, see the CI
Credentials package (which Airbyte CI uses under the hood) README's
[Get GSM Access](https://github.com/airbytehq/airbyte/blob/master/airbyte-ci/connectors/ci_credentials/README.md#get-gsm-access)
instructions.

### Updating the airbyte-ci tool

To reinstall airbyte-ci, run the following command:

```sh
airbyte-ci update
```

or if that fails, you can reinstall it with the following command:

```sh
# from the root of the airbyte repository
make tools.airbyte-ci.install
```

## Checking the airbyte-ci install

To check that airbyte-ci is installed correctly, run the following command:

```sh
make tools.airbyte-ci.check
```

## Cleaning the airbyte-ci install

To clean the airbyte-ci install, run the following command:

```sh
make tools.airbyte-ci.clean
```

## Disabling telemetry

We collect anonymous usage data to help improve the tool. If you would like to disable this, you can
set the `AIRBYTE_CI_DISABLE_TELEMETRY` environment variable to `true`.

## Installation for development

#### Pre-requisites

- Poetry >= 1.1.8
- Python >= 3.10

#### Installation

If you are developing on pipelines, we recommend installing airbyte-ci with poetry:

```bash
cd airbyte-ci/connectors/pipelines/
poetry install
poetry shell
cd ../../
```

**Alternatively**, you can install airbyte-ci with pipx so that the entrypoint is available in your
PATH:

```bash
make tools.airbyte-ci.install
```

However, this will not automatically install the dependencies for the local dependencies of
airbyte-ci, or respect the lockfile.

Its often best to use the `poetry` steps instead.

#### Running Tests

From `airbyte-ci/connectors/pipelines`:

```bash
poetry run pytest tests
```

You can also run a subset of tests:

```bash
poetry run pytest pipelines/models/steps.py
```

More options, such as running test by keyword matching, are available - see the
[pytest CLI documentation](https://docs.pytest.org/en/6.2.x/usage.html) for all the available
options.```

#### Checking Code Format (Pipelines)

```bash
poetry run ruff check pipelines
```

## Commands reference

At this point you can run `airbyte-ci` commands.

- [Airbyte CI CLI](#airbyte-ci-cli)
  - [What is it?](#what-is-it)
  - [How to install](#how-to-install)
    - [Requirements](#requirements)
  - [Install or Update](#install-or-update)
    - [Setting up connector secrets access](#setting-up-connector-secrets-access)
    - [Updating the airbyte-ci tool](#updating-the-airbyte-ci-tool)
  - [Checking the airbyte-ci install](#checking-the-airbyte-ci-install)
  - [Cleaning the airbyte-ci install](#cleaning-the-airbyte-ci-install)
  - [Disabling telemetry](#disabling-telemetry)
  - [Installation for development](#installation-for-development)
      - [Pre-requisites](#pre-requisites)
      - [Installation](#installation)
      - [Running Tests](#running-tests)
      - [Checking Code Format (Pipelines)](#checking-code-format-pipelines)
  - [Commands reference](#commands-reference)
    - [`airbyte-ci` command group](#airbyte-ci-command-group)
      - [Options](#options)
    - [`connectors` command subgroup](#connectors-command-subgroup)
      - [Options](#options-1)
    - [`connectors list` command](#connectors-list-command)
      - [Examples](#examples)
    - [`connectors test` command](#connectors-test-command)
      - [Examples](#examples-1)
      - [What it runs](#what-it-runs)
      - [Options](#options-2)
      - [Extra parameters](#extra-parameters)
    - [`connectors build` command](#connectors-build-command)
      - [What it runs](#what-it-runs-1)
    - [Options](#options-3)
    - [`connectors publish` command](#connectors-publish-command)
    - [Examples](#examples-2)
    - [Options](#options-4)
      - [What it runs](#what-it-runs-2)
      - [Python registry publishing](#python-registry-publishing)
    - [`connectors up-to-date` command](#connectors-up-to-date-command)
    - [Examples](#examples-3)
    - [Other things it could do](#other-things-it-could-do)
    - [`connectors bump-version` command](#connectors-bump-version-command)
    - [Examples](#examples-4)
      - [Arguments](#arguments)
    - [`connectors upgrade_cdk` command](#connectors-upgrade_cdk-command)
    - [Examples](#examples-5)
      - [Arguments](#arguments-1)
    - [`connectors migrate-to-base-image` command](#connectors-migrate-to-base-image-command)
      - [Examples](#examples-6)
    - [`connectors migrate-to-poetry` command](#connectors-migrate-to-poetry-command)
      - [Examples](#examples-7)
    - [`connectors migrate-to-inline-schemas` command](#connectors-migrate-to-inline-schemas-command)
      - [Examples](#examples-8)
    - [`connectors pull-request` command](#connectors-pull-request-command)
      - [Examples](#examples-9)
    - [`format` command subgroup](#format-command-subgroup)
    - [Options](#options-6)
    - [Examples](#examples-10)
    - [`format check all` command](#format-check-all-command)
    - [`format fix all` command](#format-fix-all-command)
    - [`poetry` command subgroup](#poetry-command-subgroup)
    - [Options](#options-7)
    - [Examples](#examples-11)
    - [`publish` command](#publish-command)
      - [Options](#options-8)
    - [`metadata` command subgroup](#metadata-command-subgroup)
    - [`metadata deploy orchestrator` command](#metadata-deploy-orchestrator-command)
      - [Example](#example)
      - [What it runs](#what-it-runs-3)
    - [`tests` command](#tests-command)
      - [Options](#options-9)
      - [Examples](#examples-12)
    - [`migrate-to-manifest-only` command](#migrate-to-manifest-only-command)
      - [Examples](#examples-13)
  - [Changelog](#changelog)
  - [More info](#more-info)
- [Troubleshooting](#troubleshooting)
  - [Commands](#commands)
    - [`make tools.airbyte-ci.check`](#make-toolsairbyte-cicheck)
    - [`make tools.airbyte-ci.clean`](#make-toolsairbyte-ciclean)
  - [Common issues](#common-issues)
    - [`airbyte-ci` is not found](#airbyte-ci-is-not-found)
  - [Development](#development)
    - [`airbyte-ci` is not found](#airbyte-ci-is-not-found-1)
    - [python3.10 not found](#python310-not-found)
    - [Any type of pipeline failure](#any-type-of-pipeline-failure)

### <a id="airbyte-ci-command-group"></a>`airbyte-ci` command group

**The main command group option has sensible defaults. In local use cases you're not likely to pass
options to the `airbyte-ci` command group.**

#### Options

| Option                                         | Default value                   | Mapped environment variable   | Description                                                                                 |
| ---------------------------------------------- | ------------------------------- | ----------------------------- | ------------------------------------------------------------------------------------------- |
| `--yes/--y`                                    | False                           |                               | Agrees to all prompts.                                                                      |
| `--yes-auto-update/--no-auto-update`           | True                            |                               | Agrees to the auto update prompts.                                                          |
| `--enable-update-check/--disable-update-check` | True                            |                               | Turns on the update check feature                                                           |
| `--enable-dagger-run/--disable-dagger-run`     | `--enable-dagger-run`           |                               | Disables the Dagger terminal UI.                                                            |
| `--is-local/--is-ci`                           | `--is-local`                    |                               | Determines the environment in which the CLI runs: local environment or CI environment.      |
| `--git-branch`                                 | The checked out git branch name | `CI_GIT_BRANCH`               | The git branch on which the pipelines will run.                                             |
| `--git-revision`                               | The current branch head         | `CI_GIT_REVISION`             | The commit hash on which the pipelines will run.                                            |
| `--diffed-branch`                              | `master`                        |                               | Branch to which the git diff will happen to detect new or modified files.                   |
| `--gha-workflow-run-id`                        |                                 |                               | GHA CI only - The run id of the GitHub action workflow                                      |
| `--ci-context`                                 | `manual`                        |                               | The current CI context: `manual` for manual run, `pull-request`, `nightly_builds`, `master` |
| `--pipeline-start-timestamp`                   | Current epoch time              | `CI_PIPELINE_START_TIMESTAMP` | Start time of the pipeline as epoch time. Used for pipeline run duration computation.       |
| `--show-dagger-logs/--hide-dagger-logs`        | `--hide-dagger-logs`            |                               | Flag to show or hide the dagger logs.                                                       |

### <a id="connectors-command-subgroup"></a>`connectors` command subgroup

Available commands:

- `airbyte-ci connectors test`: Run tests for one or multiple connectors.
- `airbyte-ci connectors build`: Build docker images for one or multiple connectors.
- `airbyte-ci connectors publish`: Publish a connector to Airbyte's DockerHub.

#### Options

| Option                                                         | Multiple | Default value                    | Mapped Environment Variable | Description                                                                                                                                                                                                                                                                                                                                                                                                                                                                               |
| -------------------------------------------------------------- | -------- | -------------------------------- | --------------------------- | ----------------------------------------------------------------------------------------------------------------------------------------------------------------------------------------------------------------------------------------------------------------------------------------------------------------------------------------------------------------------------------------------------------------------------------------------------------------------------------------- |
| `--use-remote-secrets/--use-local-secrets`                     | False    |                                  |                             | If --use-remote-secrets, connectors configuration will be pulled from Google Secret Manager. Requires the `GCP_GSM_CREDENTIALS` environment variable to be set with a service account with permission to read GSM secrets. If --use-local-secrets the connector configuration will be read from the local connector `secrets` folder. If this flag is not used and a `GCP_GSM_CREDENTIALS` environment variable is set remote secrets will be used, local secrets will be used otherwise. |
| `--name`                                                       | True     |                                  |                             | Select a specific connector for which the pipeline will run. Can be used multiple times to select multiple connectors. The expected name is the connector technical name. e.g. `source-pokeapi`                                                                                                                                                                                                                                                                                           |
| `--support-level`                                              | True     |                                  |                             | Select connectors with a specific support level: `community`, `certified`. Can be used multiple times to select multiple support levels.                                                                                                                                                                                                                                                                                                                                                  |
| `--metadata-query`                                             | False    |                                  |                             | Filter connectors by the `data` field in the metadata file using a [simpleeval](https://github.com/danthedeckie/simpleeval) query. e.g. 'data.ab_internal.ql == 200'                                                                                                                                                                                                                                                                                                                      |
| `--use-local-cdk`                                              | False    | False                            |                             | Build with the airbyte-cdk from the local repository. " "This is useful for testing changes to the CDK.                                                                                                                                                                                                                                                                                                                                                                                   |
| `--language`                                                   | True     |                                  |                             | Select connectors with a specific language: `python`, `low-code`, `java`. Can be used multiple times to select multiple languages.                                                                                                                                                                                                                                                                                                                                                        |
| `--modified`                                                   | False    | False                            |                             | Run the pipeline on only the modified connectors on the branch or previous commit (depends on the pipeline implementation).                                                                                                                                                                                                                                                                                                                                                               |
| `--concurrency`                                                | False    | 5                                |                             | Control the number of connector pipelines that can run in parallel. Useful to speed up pipelines or control their resource usage.                                                                                                                                                                                                                                                                                                                                                         |
| `--metadata-change-only/--not-metadata-change-only`            | False    | `--not-metadata-change-only`     |                             | Only run the pipeline on connectors with changes on their metadata.yaml file.                                                                                                                                                                                                                                                                                                                                                                                                             |
| `--enable-dependency-scanning / --disable-dependency-scanning` | False    | ` --disable-dependency-scanning` |                             | When enabled the dependency scanning will be performed to detect the connectors to select according to a dependency change.                                                                                                                                                                                                                                                                                                                                                               |
| `--docker-hub-username`                                        |          |                                  | DOCKER_HUB_USERNAME         | Your username to connect to DockerHub. Required for the publish subcommand.                                                                                                                                                                                                                                                                                                                                                                                                               |
| `--docker-hub-password`                                        |          |                                  | DOCKER_HUB_PASSWORD         | Your password to connect to DockerHub. Required for the publish subcommand.                                                                                                                                                                                                                                                                                                                                                                                                               |

### <a id="connectors-list-command"></a>`connectors list` command

Retrieve the list of connectors satisfying the provided filters.

#### Examples

List all connectors:

`airbyte-ci connectors list`

List certified connectors:

`airbyte-ci connectors --support-level=certified list`

List connectors changed on the current branch:

`airbyte-ci connectors --modified list`

List connectors with a specific language:

`airbyte-ci connectors --language=python list`

List connectors with multiple filters:

`airbyte-ci connectors --language=low-code --support-level=certified list`

### <a id="connectors-test-command"></a>`connectors test` command

Run a test pipeline for one or multiple connectors.

#### Examples

Test a single connector: `airbyte-ci connectors --name=source-pokeapi test`

Test multiple connectors: `airbyte-ci connectors --name=source-pokeapi --name=source-bigquery test`

Test certified connectors: `airbyte-ci connectors --support-level=certified test`

Test connectors changed on the current branch: `airbyte-ci connectors --modified test`

Run acceptance test only on the modified connectors, just run its full refresh tests:
`airbyte-ci connectors --modified test --only-step="acceptance" --acceptance.-k=test_full_refresh`

#### What it runs

```mermaid
flowchart TD
    entrypoint[[For each selected connector]]
    subgraph static ["Static code analysis"]
      qa[Run QA checks]
      sem["Check version follows semantic versionning"]
      incr["Check version is incremented"]
      metadata_validation["Run metadata validation on metadata.yaml"]
      sem --> incr
    end
    subgraph tests ["Tests"]
        build[Build connector docker image]
        unit[Run unit tests]
        integration[Run integration tests]
        pyairbyte_validation[Run PyAirbyte validation tests]
        cat[Run connector acceptance tests]
        secret[Load connector configuration]

        unit-->secret
        unit-->build
        secret-->integration
        secret-->cat
        secret-->pyairbyte_validation
        build-->integration
        build-->cat
    end
    entrypoint-->static
    entrypoint-->tests
    report["Build test report"]
    tests-->report
    static-->report
```

#### Options

| Option                                                  | Multiple | Default value | Description                                                                                                                                                                                              |
| ------------------------------------------------------- | -------- | ------------- | -------------------------------------------------------------------------------------------------------------------------------------------------------------------------------------------------------- |
| `--skip-step/-x`                                        | True     |               | Skip steps by id e.g. `-x unit -x acceptance`                                                                                                                                                            |
| `--only-step/-k`                                        | True     |               | Only run specific steps by id e.g. `-k unit -k acceptance`                                                                                                                                               |
| `--fail-fast`                                           | False    | False         | Abort after any tests fail, rather than continuing to run additional tests. Use this setting to confirm a known bug is fixed (or not), or when you only require a pass/fail result.                      |
| `--code-tests-only`                                     | True     | False         | Skip any tests not directly related to code updates. For instance, metadata checks, version bump checks, changelog verification, etc. Use this setting to help focus on code quality during development. |
| `--concurrent-cat`                                      | False    | False         | Make CAT tests run concurrently using pytest-xdist. Be careful about source or destination API rate limits.                                                                                              |
| `--<step-id>.<extra-parameter>=<extra-parameter-value>` | True     |               | You can pass extra parameters for specific test steps. More details in the extra parameters section below                                                                                                |
| `--ci-requirements`                                     | False    |               |                                                                                                                                                                                                          | Output the CI requirements as a JSON payload. It is used to determine the CI runner to use.

Note:

- The above options are implemented for Java connectors but may not be available for Python
  connectors. If an option is not supported, the pipeline will not fail but instead the 'default'
  behavior will be executed.

#### Extra parameters

You can pass extra parameters to the following steps:

- `unit`
- `integration`
- `acceptance`

This allows you to override the default parameters of these steps. For example, you can only run the
`test_read` test of the acceptance test suite with:
`airbyte-ci connectors --name=source-pokeapi test --acceptance.-k=test_read` Here the `-k` parameter
is passed to the pytest command running acceptance tests. Please keep in mind that the extra
parameters are not validated by the CLI: if you pass an invalid parameter, you'll face a late
failure during the pipeline execution.

### <a id="connectors-build-command"></a>`connectors build` command

Run a build pipeline for one or multiple connectors and export the built docker image to the local
docker host. It's mainly purposed for local use.

Build a single connector: `airbyte-ci connectors --name=source-pokeapi build`

Build a single connector with a custom image tag:
`airbyte-ci connectors --name=source-pokeapi build --tag=my-custom-tag`

Build a single connector for multiple architectures:
`airbyte-ci connectors --name=source-pokeapi build --architecture=linux/amd64 --architecture=linux/arm64`

You will get:

- `airbyte/source-pokeapi:dev-linux-amd64`
- `airbyte/source-pokeapi:dev-linux-arm64`

Build multiple connectors:
`airbyte-ci connectors --name=source-pokeapi --name=source-bigquery build`

Build certified connectors: `airbyte-ci connectors --support-level=certified build`

Build connectors changed on the current branch: `airbyte-ci connectors --modified build`

#### What it runs

For Python and Low Code connectors:

```mermaid
flowchart TD
    arch(For each platform amd64/arm64)
    connector[Build connector image]
    load[Load to docker host with :dev tag, current platform]
    spec[Get spec]
    arch-->connector-->spec--"if success"-->load
```

For Java connectors:

```mermaid
flowchart TD
    arch(For each platform amd64/arm64)
    distTar[Gradle distTar task run]
    base[Build integration base]
    java_base[Build integration base Java]
    normalization[Build Normalization]
    connector[Build connector image]

    arch-->base-->java_base-->connector
    distTar-->connector
    normalization--"if supports normalization"-->connector

    load[Load to docker host with :dev tag]
    spec[Get spec]
    connector-->spec--"if success"-->load
```

### Options

| Option                | Multiple | Default value  | Description                                                          |
| --------------------- | -------- | -------------- | -------------------------------------------------------------------- |
| `--architecture`/`-a` | True     | Local platform | Defines for which architecture(s) the connector image will be built. |
| `--tag`               | False    | `dev`          | Image tag for the built image.                                       |

### <a id="connectors-publish-command"></a>`connectors publish` command

Run a publish pipeline for one or multiple connectors. It's mainly purposed for CI use to release a
connector update.

### Examples

Publish all connectors modified in the head commit: `airbyte-ci connectors --modified publish`

### Options

| Option                               | Required | Default                         | Mapped environment variable        | Description                                                                                                                                                                               |
| ------------------------------------ | -------- | ------------------------------- | ---------------------------------- | ----------------------------------------------------------------------------------------------------------------------------------------------------------------------------------------- |
| `--pre-release/--main-release`       | False    | `--pre-release`                 |                                    | Whether to publish the pre-release or the main release version of a connector. Defaults to pre-release. For main release you have to set the credentials to interact with the GCS bucket. |
| `--spec-cache-gcs-credentials`       | False    |                                 | `SPEC_CACHE_GCS_CREDENTIALS`       | The service account key to upload files to the GCS bucket hosting spec cache.                                                                                                             |
| `--spec-cache-bucket-name`           | False    |                                 | `SPEC_CACHE_BUCKET_NAME`           | The name of the GCS bucket where specs will be cached.                                                                                                                                    |
| `--metadata-service-gcs-credentials` | False    |                                 | `METADATA_SERVICE_GCS_CREDENTIALS` | The service account key to upload files to the GCS bucket hosting the metadata files.                                                                                                     |
| `--metadata-service-bucket-name`     | False    |                                 | `METADATA_SERVICE_BUCKET_NAME`     | The name of the GCS bucket where metadata files will be uploaded.                                                                                                                         |
| `--slack-webhook`                    | False    |                                 | `SLACK_WEBHOOK`                    | The Slack webhook URL to send notifications to.                                                                                                                                           |
| `--slack-channel`                    | False    |                                 | `SLACK_CHANNEL`                    | The Slack channel name to send notifications to.                                                                                                                                          |
| `--ci-requirements`                  | False    |                                 |                                    | Output the CI requirements as a JSON payload. It is used to determine the CI runner to use.                                                                                               |
| `--python-registry-token`            | False    |                                 | `PYTHON_REGISTRY_TOKEN`            | The API token to authenticate with the registry. For pypi, the `pypi-` prefix needs to be specified                                                                                       |
| `--python-registry-url`              | False    | https://upload.pypi.org/legacy/ | `PYTHON_REGISTRY_URL`              | The python registry to publish to. Defaults to main pypi                                                                                                                                  |
| `--python-registry-check-url`        | False    | https://pypi.org/pypi           | `PYTHON_REGISTRY_CHECK_URL`        | The python registry url to check whether a package is published already                                                                                                                   |

I've added an empty "Default" column, and you can fill in the default values as needed.

#### What it runs

```mermaid
flowchart TD
    validate[Validate the metadata file]
    check[Check if the connector image already exists]
    build[Build the connector image for all platform variants]
    publish_to_python_registry[Push the connector image to the python registry if enabled]
    upload_spec[Upload connector spec to the spec cache bucket]
    push[Push the connector image from DockerHub, with platform variants]
    pull[Pull the connector image from DockerHub to check SPEC can be run and the image layers are healthy]
    upload_metadata[Upload its metadata file to the metadata service bucket]

    validate-->check-->build-->upload_spec-->publish_to_python_registry-->push-->pull-->upload_metadata
```

#### Python registry publishing

If `remoteRegistries.pypi.enabled` in the connector metadata is set to `true`, the connector will be
published to the python registry. To do so, the `--python-registry-token` and
`--python-registry-url` options are used to authenticate with the registry and publish the
connector. If the current version of the connector is already published to the registry, the publish
will be skipped (the `--python-registry-check-url` is used for the check).

On a pre-release, the connector will be published as a `.dev<N>` version.

The `remoteRegistries.pypi.packageName` field holds the name of the used package name. It should be
set to `airbyte-source-<package name>`. Certified Python connectors are required to have PyPI
publishing enabled.

An example `remoteRegistries` entry in a connector `metadata.yaml` looks like this:

```yaml
remoteRegistries:
  pypi:
    enabled: true
    packageName: airbyte-source-pokeapi
```

### <a id="connectors-up-to-date"></a>`connectors up-to-date` command

Meant to be run on a cron script.

Actions:

- Set the latest base image version on selected connectors
- Run `poetry update` on selected connectors
- Bump the connector version and update the changelog
- Open a PR with the changes, set `auto-merge` label on it.

```
Usage: airbyte-ci connectors up-to-date [OPTIONS]

Options:
  --no-bump    Don't bump the version or changelog.
  --dep TEXT  Give a specific set of `poetry add` dependencies to update. For
              example: --dep airbyte-cdk==0.80.0 --dep pytest@^6.2
  --open-reports    Auto open reports in the browser.
  --create-prs      Create pull requests for each updated connector.
  --auto-merge    Set the auto-merge label on created PRs.
  --help      Show this message and exit.
```

### Examples

Get source-openweather up to date. If there are changes, bump the version and add to changelog:

- `airbyte-ci connectors --name=source-openweather up-to-date`: upgrades main dependecies
- `airbyte-ci connectors --name=source-openweather up-to-date`
- `airbyte-ci connectors --name=source-openweather up-to-date --create-prs`: make a pull request for it
- `airbyte-ci connectors --name=source-openweather up-to-date --no-bump`: don't change the version or changelog


### <a id="connectors-bump-version"></a>`connectors bump-version` command

Bump the version of the selected connectors.
A placeholder will be added to the changelog file for the new entry PR number.
Use the `connectors pull-request` command to create a PR, it will update the changelog entry with the PR number.

### Examples

Bump source-openweather:
`airbyte-ci connectors --name=source-openweather bump-version patch "<changelog-entry>"`

#### Arguments

| Argument          | Description                                                            |
| ----------------- | ---------------------------------------------------------------------- |
| `BUMP_TYPE`       | major, minor or patch                                                  |
| `CHANGELOG_ENTRY` | The changelog entry that will get added to the connector documentation |

#### Options

| Option      | Description                                                                               |
| ----------- | ----------------------------------------------------------------------------------------- |
| --pr-number | Explicitly set the PR number in the changelog entry, a placeholder will be set otherwise. |

### <a id="connectors-upgrade-cdk"></a>`connectors upgrade-cdk` command

Updates the CDK version of the selected connectors.
For Python connectors, sets the `airbyte-cdk` dependency in `pyproject.toml` and refreshes the lockfile, updating only essential dependencies.

### Examples

`airbyte-ci connectors --language=python upgrade-cdk` -> Updates all python connectors to the caret range of the latest version.
`airbyte-ci connectors --name=source-openweather upgrade-cdk "3.0.0"` -> Pins source-openweather to version 3.0.0
`airbyte-ci connectors --modified upgrade-cdk "<4"` -> Updates all modified connectors to the highest available version of major version 3.x.x

#### Arguments

| Argument      | Description                                                               |
| ------------- | ------------------------------------------------------------------------- |
| `CDK_VERSION` | CDK version constraint to set (default to `^{most_recent_patch_version}`) |

#### Notes

When using < (less than) or > (greater than) for the `CDK_VERSION` argument, it must be wrapped in quotation marks ("<3"). Otherwise the shell (zsh or bash) will interprete these characters as redirection operators.

### <a id="connectors-migrate-to-base-image"></a>`connectors migrate-to-base-image` command

Make a connector using a Dockerfile migrate to the base image by:

- Removing its Dockerfile
- Updating its metadata to use the latest base image version
- Updating its documentation to explain the build process
- Bumping by a patch version

#### Examples

Migrate source-openweather to use the base image:
`airbyte-ci connectors --name=source-openweather migrate-to-base-image`

### <a id="connectors-migrate-to-poetry"></a>`connectors migrate-to-poetry` command

Migrate connectors the poetry package manager.

#### Examples

Migrate source-openweather to use the base image:
`airbyte-ci connectors --name=source-openweather migrate-to-poetry`
`airbyte-ci connectors --name=source-openweather migrate-to-poetry --changelog --bump patch`

### <a id="connectors-migrate-to-inline-schemas"></a>`connectors migrate-to-inline-schemas` command

Migrate `.json` schemas into `manifest.yaml` files, when present.

```
Usage: airbyte-ci connectors migrate-to-inline-schemas [OPTIONS]

Options:
  --report  Auto open report browser.
  --help    Show this message and exit.
```

#### Examples

Migrate source-quickbooks to use inline schemas:
`airbyte-ci connectors --name=source-quickbooks migrate-to-inline-schemas`

### <a id="connectors-pull-request"></a>`connectors pull-request` command

Makes a pull request for all changed connectors. If the branch already exists, it will update the existing one.

```
Usage: airbyte-ci connectors pull-request [OPTIONS]

Options:
  -m, --message TEXT          Commit message and pull request title and
                              changelog (if enabled).  [required]
  -b, --branch_id TEXT        update a branch named <branch_id>/<connector-
                              name> instead generating one from the message.
                              [required]
  --report                    Auto open report browser.
  --title TEXT                Title of the PR to be created or edited
                              (optional - defaults to message or no change).
  --body TEXT                 Body of the PR to be created or edited (optional
                              - defaults to empty or not change).
  --help                      Show this message and exit.
```

#### Examples

Make a PR for all changes, bump the version and make a changelog in those PRs. They will be on the branch ci_update/round2/<connector-name>:
`airbyte-ci connectors --modified pull-request -m "upgrading connectors" -b ci_update/round2`

Do it just for a few connectors:
`airbyte-ci connectors --name source-aha --name source-quickbooks pull-request -m "upgrading connectors" -b ci_update/round2`

You can also set or set/change the title or body of the PR:
`airbyte-ci connectors --name source-aha --name source-quickbooks pull-request -m "upgrading connectors" -b ci_update/round2 --title "New title" --body "full body\n\ngoes here"`

### <a id="format-subgroup"></a>`format` command subgroup

Available commands:

- `airbyte-ci format check all`
- `airbyte-ci format fix all`

### Options

| Option              | Required | Default | Mapped environment variable | Description                                                                                 |
| ------------------- | -------- | ------- | --------------------------- | ------------------------------------------------------------------------------------------- |
| `--quiet/-q`        | False    | False   |                             | Hide formatter execution details in reporting.                                              |
| `--ci-requirements` | False    |         |                             | Output the CI requirements as a JSON payload. It is used to determine the CI runner to use. |

### Examples

- Check for formatting errors in the repository: `airbyte-ci format check all`
- Fix formatting for only python files: `airbyte-ci format fix python`

### <a id="format-check-command"></a>`format check all` command

This command runs formatting checks, but does not format the code in place. It will exit 1 as soon
as a failure is encountered. To fix errors, use `airbyte-ci format fix all`.

Running `airbyte-ci format check` will run checks on all different types of code. Run
`airbyte-ci format check --help` for subcommands to check formatting for only certain types of
files.

### <a id="format-fix-command"></a>`format fix all` command

This command runs formatting checks and reformats any code that would be reformatted, so it's
recommended to stage changes you might have before running this command.

Running `airbyte-ci format fix all` will format all of the different types of code. Run
`airbyte-ci format fix --help` for subcommands to format only certain types of files.

### <a id="poetry-subgroup"></a>`poetry` command subgroup

Available commands:

- `airbyte-ci poetry publish`

### Options

| Option           | Required | Default | Mapped environment variable | Description                                                    |
| ---------------- | -------- | ------- | --------------------------- | -------------------------------------------------------------- |
| `--package-path` | True     |         |                             | The path to the python package to execute a poetry command on. |

### Examples

- Publish a python package:
  `airbyte-ci poetry --package-path=path/to/package publish --publish-name=my-package --publish-version="1.2.3" --python-registry-token="..." --registry-url="http://host.docker.internal:8012/"`

### <a id="format-check-command"></a>`publish` command

This command publishes poetry packages (using `pyproject.toml`) or python packages (using
`setup.py`) to a python registry.

For poetry packages, the package name and version can be taken from the `pyproject.toml` file or be
specified as options.

#### Options

| Option                    | Required | Default                         | Mapped environment variable | Description                                                                                              |
| ------------------------- | -------- | ------------------------------- | --------------------------- | -------------------------------------------------------------------------------------------------------- |
| `--publish-name`          | False    |                                 |                             | The name of the package. Not required for poetry packages that define it in the `pyproject.toml` file    |
| `--publish-version`       | False    |                                 |                             | The version of the package. Not required for poetry packages that define it in the `pyproject.toml` file |
| `--python-registry-token` | True     |                                 | PYTHON_REGISTRY_TOKEN       | The API token to authenticate with the registry. For pypi, the `pypi-` prefix needs to be specified      |
| `--python-registry-url`   | False    | https://upload.pypi.org/legacy/ | PYTHON_REGISTRY_URL         | The python registry to publish to. Defaults to main pypi                                                 |

### <a id="metadata-validate-command-subgroup"></a>`metadata` command subgroup

Available commands:

- `airbyte-ci metadata deploy orchestrator`

### <a id="metadata-upload-orchestrator"></a>`metadata deploy orchestrator` command

This command deploys the metadata service orchestrator to production. The
`DAGSTER_CLOUD_METADATA_API_TOKEN` environment variable must be set.

#### Example

`airbyte-ci metadata deploy orchestrator`

#### What it runs

```mermaid
flowchart TD
    test[Run orchestrator tests] --> deploy[Deploy orchestrator to Dagster Cloud]
```

### <a id="tests-command"></a>`tests` command

This command runs the poe tasks declared in the `[tool.airbyte-ci]` section of our internal poetry
packages. Feel free to checkout this
[Pydantic model](https://github.com/airbytehq/airbyte/blob/main/airbyte-ci/connectors/pipelines/pipelines/airbyte_ci/test/models.py#L9)
to see the list of available options in `[tool.airbyte-ci]` section.

You can find the list of internal packages
[here](https://github.com/airbytehq/airbyte/blob/master/airbyte-ci/connectors/pipelines/pipelines/airbyte_ci/test/__init__.py#L1)

#### Options

| Option                     | Required | Multiple | Description                                                                                 |
| -------------------------- | -------- | -------- | ------------------------------------------------------------------------------------------- |
| `--poetry-package-path/-p` | False    | True     | Poetry packages path to run the poe tasks for.                                              |
| `--modified`               | False    | False    | Run poe tasks of modified internal poetry packages.                                         |
| `--ci-requirements`        | False    | False    | Output the CI requirements as a JSON payload. It is used to determine the CI runner to use. |

#### Examples

You can pass multiple `--poetry-package-path` options to run poe tasks.

E.G.: running Poe tasks on the modified internal packages of the current branch:
`airbyte-ci test --modified`

### <a id="migrate-to-manifest-only-command"></a>`migrate-to-manifest-only` command

This command migrates valid connectors to the `manifest-only` format. It contains three steps:

1. Check -> Validates whether a connector is a candidate for the migration. If not, the operation will be skipped.
2. Strip -> Strips out all unneccessary files/folders, leaving only the root-level manifest, metadata, icon, and acceptance/integration test files
3. Update -> Updates the connector's metadata and test-config, and generates a templated README

#### Examples

```bash
airbyte-ci connectors --name=source-pokeapi migrate-to-manifest-only
airbyte-ci connectors --language=low-code migrate-to-manifest-only
```

## Changelog

| Version | PR                                                         | Description                                                                                                                  |
| ------- | ---------------------------------------------------------- | ---------------------------------------------------------------------------------------------------------------------------- |
<<<<<<< HEAD
| 4.27.0  | [#42576](https://github.com/airbytehq/airbyte/pull/42576)  | New command: `migrate-to-manifest-only`                                                                                      |
=======
| 4.28.2  | [#43297](https://github.com/airbytehq/airbyte/pull/43297)  | `migrate-to-inline_schemas` removes unused schema files and empty schema dirs.                                               |
| 4.28.1  | [#42972](https://github.com/airbytehq/airbyte/pull/42972)  | Add airbyte-enterprise support for format commandi                                                                           |
| 4.28.0  | [#42849](https://github.com/airbytehq/airbyte/pull/42849)  | Couple selection of strict-encrypt variants (e vice versa)                                                                   |
| 4.27.0  | [#42574](https://github.com/airbytehq/airbyte/pull/42574)  | Live tests: run from connectors test pipeline for connectors with sandbox connections                                        |
>>>>>>> ca97b2fe
| 4.26.1  | [#42905](https://github.com/airbytehq/airbyte/pull/42905)  | Rename the docker cache volume to avoid using the corrupted previous volume.                                                 |
| 4.26.0  | [#42849](https://github.com/airbytehq/airbyte/pull/42849)  | Send publish failures messages to `#connector-publish-failures`                                                              |
| 4.25.4  | [#42463](https://github.com/airbytehq/airbyte/pull/42463) | Add validation before live test runs                                                                                         |
| 4.25.3  | [#42437](https://github.com/airbytehq/airbyte/pull/42437)  | Ugrade-cdk: Update to work with Python connectors using poetry                                                               |
| 4.25.2  | [#42077](https://github.com/airbytehq/airbyte/pull/42077)  | Live/regression tests: add status check for regression test runs                                                             |
| 4.25.1  | [#42410](https://github.com/airbytehq/airbyte/pull/42410)  | Live/regression tests: disable approval requirement on forks                                                                 |
| 4.25.0  | [#42044](https://github.com/airbytehq/airbyte/pull/42044)  | Live/regression tests: add support for selecting from a subset of connections                                                |
| 4.24.3  | [#42040](https://github.com/airbytehq/airbyte/pull/42040)  | Always send regression test approval status check; skip on auto-merge PRs.                                                   |
| 4.24.2  | [#41676](https://github.com/airbytehq/airbyte/pull/41676)  | Send regression test approval status check when skipped.                                                                     |
| 4.24.1  | [#41642](https://github.com/airbytehq/airbyte/pull/41642)  | Use the AIRBYTE_GITHUB_REPO environment variable to run airbyte-ci in other repos.                                           |
| 4.24.0  | [#41627](https://github.com/airbytehq/airbyte/pull/41627)  | Require manual regression test approval for certified connectors                                                             |
| 4.23.1  | [#41541](https://github.com/airbytehq/airbyte/pull/41541)  | Add support for submodule use-case.                                                                                          |
| 4.23.0  | [#39906](https://github.com/airbytehq/airbyte/pull/39906)  | Add manifest only build pipeline                                                                                             |
| 4.22.0  | [#41623](https://github.com/airbytehq/airbyte/pull/41623)  | Make `airbyte-ci` run on private forks.                                                                                      |
| 4.21.1  | [#41029](https://github.com/airbytehq/airbyte/pull/41029)  | `up-to-date`: mount local docker config to `Syft` to pull private images and benefit from increased DockerHub rate limits.   |
| 4.21.0  | [#40547](https://github.com/airbytehq/airbyte/pull/40547)  | Make bump-version accept a `--pr-number` option.                                                                             |
| 4.20.3  | [#40754](https://github.com/airbytehq/airbyte/pull/40754)  | Accept and ignore additional args in `migrate-to-poetry` pipeline                                                            |
| 4.20.2  | [#40709](https://github.com/airbytehq/airbyte/pull/40709)  | Fix use of GH token.                                                                                                         |
| 4.20.1  | [#40698](https://github.com/airbytehq/airbyte/pull/40698)  | Add live tests evaluation mode options.                                                                                      |
| 4.20.0  | [#38816](https://github.com/airbytehq/airbyte/pull/38816)  | Add command for running all live tests (validation + regression).                                                            |
| 4.19.0  | [#39600](https://github.com/airbytehq/airbyte/pull/39600)  | Productionize the `up-to-date` command                                                                                       |
| 4.18.3  | [#39341](https://github.com/airbytehq/airbyte/pull/39341)  | Fix `--use-local-cdk` option: change `no-deps` to `force-reinstall`                                                          |
| 4.18.2  | [#39483](https://github.com/airbytehq/airbyte/pull/39483)  | Skip IncrementalAcceptanceTests when AcceptanceTests succeed.                                                                |
| 4.18.1  | [#39457](https://github.com/airbytehq/airbyte/pull/39457)  | Make slugify consistent with live-test                                                                                       |
| 4.18.0  | [#39366](https://github.com/airbytehq/airbyte/pull/39366)  | Implement IncrementalAcceptance tests to only fail CI on community connectors when there's an Acceptance tests regression.   |
| 4.17.0  | [#39321](https://github.com/airbytehq/airbyte/pull/39321)  | Bust the java connector build cache flow to get fresh yum packages on a daily basis.                                         |
| 4.16.0  | [#38772](https://github.com/airbytehq/airbyte/pull/38232)  | Add pipeline to replace usage of AirbyteLogger.                                                                              |
| 4.15.7  | [#38772](https://github.com/airbytehq/airbyte/pull/38772)  | Fix regression test connector image retrieval.                                                                               |
| 4.15.6  | [#38783](https://github.com/airbytehq/airbyte/pull/38783)  | Fix a variable access error with `repo_dir` in the `bump-version` command.                                                   |
| 4.15.5  | [#38732](https://github.com/airbytehq/airbyte/pull/38732)  | Update metadata deploy pipeline to 3.10                                                                                      |
| 4.15.4  | [#38646](https://github.com/airbytehq/airbyte/pull/38646)  | Make airbyte-ci able to test external repos.                                                                                 |
| 4.15.3  | [#38645](https://github.com/airbytehq/airbyte/pull/38645)  | Fix typo preventing correct secret mounting on Python connectors integration tests.                                          |
| 4.15.2  | [#38628](https://github.com/airbytehq/airbyte/pull/38628)  | Introduce ConnectorTestContext to avoid trying fetching connector secret in the PublishContext.                              |
| 4.15.1  | [#38615](https://github.com/airbytehq/airbyte/pull/38615)  | Do not eagerly fetch connector secrets.                                                                                      |
| 4.15.0  | [#38322](https://github.com/airbytehq/airbyte/pull/38322)  | Introduce a SecretStore abstraction to fetch connector secrets from metadata files.                                          |
| 4.14.1  | [#38582](https://github.com/airbytehq/airbyte/pull/38582)  | Fixed bugs in `up-to-date` flags, `pull-request` version change logic.                                                       |
| 4.14.0  | [#38281](https://github.com/airbytehq/airbyte/pull/38281)  | Conditionally run test suites according to `connectorTestSuitesOptions` in metadata files.                                   |
| 4.13.3  | [#38221](https://github.com/airbytehq/airbyte/pull/38221)  | Add dagster cloud dev deployment pipeline opitions                                                                           |
| 4.13.2  | [#38246](https://github.com/airbytehq/airbyte/pull/38246)  | Remove invalid connector test step options.                                                                                  |
| 4.13.1  | [#38020](https://github.com/airbytehq/airbyte/pull/38020)  | Add `auto_merge` as an internal package to test.                                                                             |
| 4.13.0  | [#32715](https://github.com/airbytehq/airbyte/pull/32715)  | Tag connector metadata with git info                                                                                         |
| 4.12.7  | [#37787](https://github.com/airbytehq/airbyte/pull/37787)  | Remove requirements on dockerhub credentials to run QA checks.                                                               |
| 4.12.6  | [#36497](https://github.com/airbytehq/airbyte/pull/36497)  | Add airbyte-cdk to list of poetry packages for testing                                                                       |
| 4.12.5  | [#37785](https://github.com/airbytehq/airbyte/pull/37785)  | Set the `--yes-auto-update` flag to `True` by default.                                                                       |
| 4.12.4  | [#37786](https://github.com/airbytehq/airbyte/pull/37786)  | (fixed 4.12.2): Do not upload dagger log to GCP when no credentials are available.                                           |
| 4.12.3  | [#37783](https://github.com/airbytehq/airbyte/pull/37783)  | Revert 4.12.2                                                                                                                |
| 4.12.2  | [#37778](https://github.com/airbytehq/airbyte/pull/37778)  | Do not upload dagger log to GCP when no credentials are available.                                                           |
| 4.12.1  | [#37765](https://github.com/airbytehq/airbyte/pull/37765)  | Relax the required env var to run in CI and handle their absence gracefully.                                                 |
| 4.12.0  | [#37690](https://github.com/airbytehq/airbyte/pull/37690)  | Pass custom CI status name in `connectors test`                                                                              |
| 4.11.0  | [#37641](https://github.com/airbytehq/airbyte/pull/37641)  | Updates to run regression tests in GitHub Actions.                                                                           |
| 4.10.5  | [#37641](https://github.com/airbytehq/airbyte/pull/37641)  | Reintroduce changes from 4.10.0 with a fix.                                                                                  |
| 4.10.4  | [#37641](https://github.com/airbytehq/airbyte/pull/37641)  | Temporarily revert changes from version 4.10.0                                                                               |
| 4.10.3  | [#37615](https://github.com/airbytehq/airbyte/pull/37615)  | Fix `KeyError` when running `migrate-to-poetry`                                                                              |
| 4.10.2  | [#37614](https://github.com/airbytehq/airbyte/pull/37614)  | Fix `UnboundLocalError: local variable 'add_changelog_entry_result' referenced before assignment` in `migrate-to-base-image` |
| 4.10.1  | [#37622](https://github.com/airbytehq/airbyte/pull/37622)  | Temporarily disable regression tests in CI                                                                                   |
| 4.10.0  | [#37616](https://github.com/airbytehq/airbyte/pull/37616)  | Improve modified files comparison when the target branch is from a fork.                                                     |
| 4.9.0   | [#37440](https://github.com/airbytehq/airbyte/pull/37440)  | Run regression tests with `airbyte-ci connectors test`                                                                       |
| 4.8.0   | [#37404](https://github.com/airbytehq/airbyte/pull/37404)  | Accept a `git-repo-url` option on the `airbyte-ci` root command to checkout forked repo.                                     |
| 4.7.4   | [#37485](https://github.com/airbytehq/airbyte/pull/37485)  | Allow java connectors to be written in kotlin.                                                                               |
| 4.7.3   | [#37101](https://github.com/airbytehq/airbyte/pull/37101)  | Pin PyAirbyte version.                                                                                                       |
| 4.7.2   | [#36962](https://github.com/airbytehq/airbyte/pull/36962)  | Re-enable connector dependencies upload on publish.                                                                          |
| 4.7.1   | [#36961](https://github.com/airbytehq/airbyte/pull/36961)  | Temporarily disable python connectors dependencies upload until we find a schema the data team can work with.                |
| 4.7.0   | [#36892](https://github.com/airbytehq/airbyte/pull/36892)  | Upload Python connectors dependencies list to GCS on publish.                                                                |
| 4.6.5   | [#36722](https://github.com/airbytehq/airbyte/pull/36527)  | Fix incorrect pipeline names                                                                                                 |
| 4.6.4   | [#36480](https://github.com/airbytehq/airbyte/pull/36480)  | Burst the Gradle Task cache if a new CDK version was released                                                                |
| 4.6.3   | [#36527](https://github.com/airbytehq/airbyte/pull/36527)  | Handle extras as well as groups in `airbyte ci test` [poetry packages]                                                       |
| 4.6.2   | [#36220](https://github.com/airbytehq/airbyte/pull/36220)  | Allow using `migrate-to-base-image` without PULL_REQUEST_NUMBER                                                              |
| 4.6.1   | [#36319](https://github.com/airbytehq/airbyte/pull/36319)  | Fix `ValueError` related to PR number in migrate-to-poetry                                                                   |
| 4.6.0   | [#35583](https://github.com/airbytehq/airbyte/pull/35583)  | Implement the `airbyte-ci connectors migrate-to-poetry` command.                                                             |
| 4.5.4   | [#36206](https://github.com/airbytehq/airbyte/pull/36206)  | Revert poetry cache removal during nightly builds                                                                            |
| 4.5.3   | [#34586](https://github.com/airbytehq/airbyte/pull/34586)  | Extract connector changelog modification logic into its own class                                                            |
| 4.5.2   | [#35802](https://github.com/airbytehq/airbyte/pull/35802)  | Fix bug with connectors bump-version command                                                                                 |
| 4.5.1   | [#35786](https://github.com/airbytehq/airbyte/pull/35786)  | Declare `live_tests` as an internal poetry package.                                                                          |
| 4.5.0   | [#35784](https://github.com/airbytehq/airbyte/pull/35784)  | Format command supports kotlin                                                                                               |
| 4.4.0   | [#35317](https://github.com/airbytehq/airbyte/pull/35317)  | Augment java connector reports to include full logs and junit test results                                                   |
| 4.3.2   | [#35536](https://github.com/airbytehq/airbyte/pull/35536)  | Make QA checks run correctly on `*-strict-encrypt` connectors.                                                               |
| 4.3.1   | [#35437](https://github.com/airbytehq/airbyte/pull/35437)  | Do not run QA checks on publish, just MetadataValidation.                                                                    |
| 4.3.0   | [#35438](https://github.com/airbytehq/airbyte/pull/35438)  | Optionally disable telemetry with environment variable.                                                                      |
| 4.2.4   | [#35325](https://github.com/airbytehq/airbyte/pull/35325)  | Use `connectors_qa` for QA checks and remove redundant checks.                                                               |
| 4.2.3   | [#35322](https://github.com/airbytehq/airbyte/pull/35322)  | Declare `connectors_qa` as an internal package for testing.                                                                  |
| 4.2.2   | [#35364](https://github.com/airbytehq/airbyte/pull/35364)  | Fix connector tests following gradle changes in #35307.                                                                      |
| 4.2.1   | [#35204](https://github.com/airbytehq/airbyte/pull/35204)  | Run `poetry check` before `poetry install` on poetry package install.                                                        |
| 4.2.0   | [#35103](https://github.com/airbytehq/airbyte/pull/35103)  | Java 21 support.                                                                                                             |
| 4.1.4   | [#35039](https://github.com/airbytehq/airbyte/pull/35039)  | Fix bug which prevented gradle test reports from being added.                                                                |
| 4.1.3   | [#35010](https://github.com/airbytehq/airbyte/pull/35010)  | Use `poetry install --no-root` in the builder container.                                                                     |
| 4.1.2   | [#34945](https://github.com/airbytehq/airbyte/pull/34945)  | Only install main dependencies when running poetry install.                                                                  |
| 4.1.1   | [#34430](https://github.com/airbytehq/airbyte/pull/34430)  | Speed up airbyte-ci startup (and airbyte-ci format).                                                                         |
| 4.1.0   | [#34923](https://github.com/airbytehq/airbyte/pull/34923)  | Include gradle test reports in HTML connector test report.                                                                   |
| 4.0.0   | [#34736](https://github.com/airbytehq/airbyte/pull/34736)  | Run poe tasks declared in internal poetry packages.                                                                          |
| 3.10.4  | [#34867](https://github.com/airbytehq/airbyte/pull/34867)  | Remove connector ops team                                                                                                    |
| 3.10.3  | [#34836](https://github.com/airbytehq/airbyte/pull/34836)  | Add check for python registry publishing enabled for certified python sources.                                               |
| 3.10.2  | [#34044](https://github.com/airbytehq/airbyte/pull/34044)  | Add pypi validation testing.                                                                                                 |
| 3.10.1  | [#34756](https://github.com/airbytehq/airbyte/pull/34756)  | Enable connectors tests in draft PRs.                                                                                        |
| 3.10.0  | [#34606](https://github.com/airbytehq/airbyte/pull/34606)  | Allow configuration of separate check URL to check whether package exists already.                                           |
| 3.9.0   | [#34606](https://github.com/airbytehq/airbyte/pull/34606)  | Allow configuration of python registry URL via environment variable.                                                         |
| 3.8.1   | [#34607](https://github.com/airbytehq/airbyte/pull/34607)  | Improve gradle dependency cache volume protection.                                                                           |
| 3.8.0   | [#34316](https://github.com/airbytehq/airbyte/pull/34316)  | Expose Dagger engine image name in `--ci-requirements` and add `--ci-requirements` to the `airbyte-ci` root command group.   |
| 3.7.3   | [#34560](https://github.com/airbytehq/airbyte/pull/34560)  | Simplify Gradle task execution framework by removing local maven repo support.                                               |
| 3.7.2   | [#34555](https://github.com/airbytehq/airbyte/pull/34555)  | Override secret masking in some very specific special cases.                                                                 |
| 3.7.1   | [#34441](https://github.com/airbytehq/airbyte/pull/34441)  | Support masked secret scrubbing for java CDK v0.15+                                                                          |
| 3.7.0   | [#34343](https://github.com/airbytehq/airbyte/pull/34343)  | allow running connector upgrade_cdk for java connectors                                                                      |
| 3.6.1   | [#34490](https://github.com/airbytehq/airbyte/pull/34490)  | Fix inconsistent dagger log path typing                                                                                      |
| 3.6.0   | [#34111](https://github.com/airbytehq/airbyte/pull/34111)  | Add python registry publishing                                                                                               |
| 3.5.3   | [#34339](https://github.com/airbytehq/airbyte/pull/34339)  | only do minimal changes on a connector version_bump                                                                          |
| 3.5.2   | [#34381](https://github.com/airbytehq/airbyte/pull/34381)  | Bind a sidecar docker host for `airbyte-ci test`                                                                             |
| 3.5.1   | [#34321](https://github.com/airbytehq/airbyte/pull/34321)  | Upgrade to Dagger 0.9.6 .                                                                                                    |
| 3.5.0   | [#33313](https://github.com/airbytehq/airbyte/pull/33313)  | Pass extra params after Gradle tasks.                                                                                        |
| 3.4.2   | [#34301](https://github.com/airbytehq/airbyte/pull/34301)  | Pass extra params after Gradle tasks.                                                                                        |
| 3.4.1   | [#34067](https://github.com/airbytehq/airbyte/pull/34067)  | Use dagster-cloud 1.5.7 for deploy                                                                                           |
| 3.4.0   | [#34276](https://github.com/airbytehq/airbyte/pull/34276)  | Introduce `--only-step` option for connector tests.                                                                          |
| 3.3.0   | [#34218](https://github.com/airbytehq/airbyte/pull/34218)  | Introduce `--ci-requirements` option for client defined CI runners.                                                          |
| 3.2.0   | [#34050](https://github.com/airbytehq/airbyte/pull/34050)  | Connector test steps can take extra parameters                                                                               |
| 3.1.3   | [#34136](https://github.com/airbytehq/airbyte/pull/34136)  | Fix issue where dagger excludes were not being properly applied                                                              |
| 3.1.2   | [#33972](https://github.com/airbytehq/airbyte/pull/33972)  | Remove secrets scrubbing hack for --is-local and other small tweaks.                                                         |
| 3.1.1   | [#33979](https://github.com/airbytehq/airbyte/pull/33979)  | Fix AssertionError on report existence again                                                                                 |
| 3.1.0   | [#33994](https://github.com/airbytehq/airbyte/pull/33994)  | Log more context information in CI.                                                                                          |
| 3.0.2   | [#33987](https://github.com/airbytehq/airbyte/pull/33987)  | Fix type checking issue when running --help                                                                                  |
| 3.0.1   | [#33981](https://github.com/airbytehq/airbyte/pull/33981)  | Fix issues with deploying dagster, pin pendulum version in dagster-cli install                                               |
| 3.0.0   | [#33582](https://github.com/airbytehq/airbyte/pull/33582)  | Upgrade to Dagger 0.9.5                                                                                                      |
| 2.14.3  | [#33964](https://github.com/airbytehq/airbyte/pull/33964)  | Reintroduce mypy with fixes for AssertionError on publish and missing report URL on connector test commit status.            |
| 2.14.2  | [#33954](https://github.com/airbytehq/airbyte/pull/33954)  | Revert mypy changes                                                                                                          |
| 2.14.1  | [#33956](https://github.com/airbytehq/airbyte/pull/33956)  | Exclude pnpm lock files from auto-formatting                                                                                 |
| 2.14.0  | [#33941](https://github.com/airbytehq/airbyte/pull/33941)  | Enable in-connector normalization in destination-postgres                                                                    |
| 2.13.1  | [#33920](https://github.com/airbytehq/airbyte/pull/33920)  | Report different sentry environments                                                                                         |
| 2.13.0  | [#33784](https://github.com/airbytehq/airbyte/pull/33784)  | Make `airbyte-ci test` able to run any poetry command                                                                        |
| 2.12.0  | [#33313](https://github.com/airbytehq/airbyte/pull/33313)  | Add upgrade CDK command                                                                                                      |
| 2.11.0  | [#32188](https://github.com/airbytehq/airbyte/pull/32188)  | Add -x option to connector test to allow for skipping steps                                                                  |
| 2.10.12 | [#33419](https://github.com/airbytehq/airbyte/pull/33419)  | Make ClickPipelineContext handle dagger logging.                                                                             |
| 2.10.11 | [#33497](https://github.com/airbytehq/airbyte/pull/33497)  | Consider nested .gitignore rules in format.                                                                                  |
| 2.10.10 | [#33449](https://github.com/airbytehq/airbyte/pull/33449)  | Add generated metadata models to the default format ignore list.                                                             |
| 2.10.9  | [#33370](https://github.com/airbytehq/airbyte/pull/33370)  | Fix bug that broke airbyte-ci test                                                                                           |
| 2.10.8  | [#33249](https://github.com/airbytehq/airbyte/pull/33249)  | Exclude git ignored files from formatting.                                                                                   |
| 2.10.7  | [#33248](https://github.com/airbytehq/airbyte/pull/33248)  | Fix bug which broke airbyte-ci connectors tests when optional DockerHub credentials env vars are not set.                    |
| 2.10.6  | [#33170](https://github.com/airbytehq/airbyte/pull/33170)  | Remove Dagger logs from console output of `format`.                                                                          |
| 2.10.5  | [#33097](https://github.com/airbytehq/airbyte/pull/33097)  | Improve `format` performances, exit with 1 status code when `fix` changes files.                                             |
| 2.10.4  | [#33206](https://github.com/airbytehq/airbyte/pull/33206)  | Add "-y/--yes" Flag to allow preconfirmation of prompts                                                                      |
| 2.10.3  | [#33080](https://github.com/airbytehq/airbyte/pull/33080)  | Fix update failing due to SSL error on install.                                                                              |
| 2.10.2  | [#33008](https://github.com/airbytehq/airbyte/pull/33008)  | Fix local `connector build`.                                                                                                 |
| 2.10.1  | [#32928](https://github.com/airbytehq/airbyte/pull/32928)  | Fix BuildConnectorImages constructor.                                                                                        |
| 2.10.0  | [#32819](https://github.com/airbytehq/airbyte/pull/32819)  | Add `--tag` option to connector build.                                                                                       |
| 2.9.0   | [#32816](https://github.com/airbytehq/airbyte/pull/32816)  | Add `--architecture` option to connector build.                                                                              |
| 2.8.1   | [#32999](https://github.com/airbytehq/airbyte/pull/32999)  | Improve Java code formatting speed                                                                                           |
| 2.8.0   | [#31930](https://github.com/airbytehq/airbyte/pull/31930)  | Move pipx install to `airbyte-ci-dev`, and add auto-update feature targeting binary                                          |
| 2.7.3   | [#32847](https://github.com/airbytehq/airbyte/pull/32847)  | Improve --modified behaviour for pull requests.                                                                              |
| 2.7.2   | [#32839](https://github.com/airbytehq/airbyte/pull/32839)  | Revert changes in v2.7.1.                                                                                                    |
| 2.7.1   | [#32806](https://github.com/airbytehq/airbyte/pull/32806)  | Improve --modified behaviour for pull requests.                                                                              |
| 2.7.0   | [#31930](https://github.com/airbytehq/airbyte/pull/31930)  | Merge airbyte-ci-internal into airbyte-ci                                                                                    |
| 2.6.0   | [#31831](https://github.com/airbytehq/airbyte/pull/31831)  | Add `airbyte-ci format` commands, remove connector-specific formatting check                                                 |
| 2.5.9   | [#32427](https://github.com/airbytehq/airbyte/pull/32427)  | Re-enable caching for source-postgres                                                                                        |
| 2.5.8   | [#32402](https://github.com/airbytehq/airbyte/pull/32402)  | Set Dagger Cloud token for airbyters only                                                                                    |
| 2.5.7   | [#31628](https://github.com/airbytehq/airbyte/pull/31628)  | Add ClickPipelineContext class                                                                                               |
| 2.5.6   | [#32139](https://github.com/airbytehq/airbyte/pull/32139)  | Test coverage report on Python connector UnitTest.                                                                           |
| 2.5.5   | [#32114](https://github.com/airbytehq/airbyte/pull/32114)  | Create cache mount for `/var/lib/docker` to store images in `dind` context.                                                  |
| 2.5.4   | [#32090](https://github.com/airbytehq/airbyte/pull/32090)  | Do not cache `docker login`.                                                                                                 |
| 2.5.3   | [#31974](https://github.com/airbytehq/airbyte/pull/31974)  | Fix latest CDK install and pip cache mount on connector install.                                                             |
| 2.5.2   | [#31871](https://github.com/airbytehq/airbyte/pull/31871)  | Deactivate PR comments, add HTML report links to the PR status when its ready.                                               |
| 2.5.1   | [#31774](https://github.com/airbytehq/airbyte/pull/31774)  | Add a docker configuration check on `airbyte-ci` startup.                                                                    |
| 2.5.0   | [#31766](https://github.com/airbytehq/airbyte/pull/31766)  | Support local connectors secrets.                                                                                            |
| 2.4.0   | [#31716](https://github.com/airbytehq/airbyte/pull/31716)  | Enable pre-release publish with local CDK.                                                                                   |
| 2.3.1   | [#31748](https://github.com/airbytehq/airbyte/pull/31748)  | Use AsyncClick library instead of base Click.                                                                                |
| 2.3.0   | [#31699](https://github.com/airbytehq/airbyte/pull/31699)  | Support optional concurrent CAT execution.                                                                                   |
| 2.2.6   | [#31752](https://github.com/airbytehq/airbyte/pull/31752)  | Only authenticate when secrets are available.                                                                                |
| 2.2.5   | [#31718](https://github.com/airbytehq/airbyte/pull/31718)  | Authenticate the sidecar docker daemon to DockerHub.                                                                         |
| 2.2.4   | [#31535](https://github.com/airbytehq/airbyte/pull/31535)  | Improve gradle caching when building java connectors.                                                                        |
| 2.2.3   | [#31688](https://github.com/airbytehq/airbyte/pull/31688)  | Fix failing `CheckBaseImageUse` step when not running on PR.                                                                 |
| 2.2.2   | [#31659](https://github.com/airbytehq/airbyte/pull/31659)  | Support builds on x86_64 platform                                                                                            |
| 2.2.1   | [#31653](https://github.com/airbytehq/airbyte/pull/31653)  | Fix CheckBaseImageIsUsed failing on non certified connectors.                                                                |
| 2.2.0   | [#30527](https://github.com/airbytehq/airbyte/pull/30527)  | Add a new check for python connectors to make sure certified connectors use our base image.                                  |
| 2.1.1   | [#31488](https://github.com/airbytehq/airbyte/pull/31488)  | Improve `airbyte-ci` start time with Click Lazy load                                                                         |
| 2.1.0   | [#31412](https://github.com/airbytehq/airbyte/pull/31412)  | Run airbyte-ci from any where in airbyte project                                                                             |
| 2.0.4   | [#31487](https://github.com/airbytehq/airbyte/pull/31487)  | Allow for third party connector selections                                                                                   |
| 2.0.3   | [#31525](https://github.com/airbytehq/airbyte/pull/31525)  | Refactor folder structure                                                                                                    |
| 2.0.2   | [#31533](https://github.com/airbytehq/airbyte/pull/31533)  | Pip cache volume by python version.                                                                                          |
| 2.0.1   | [#31545](https://github.com/airbytehq/airbyte/pull/31545)  | Reword the changelog entry when using `migrate-to-base-image`.                                                               |
| 2.0.0   | [#31424](https://github.com/airbytehq/airbyte/pull/31424)  | Remove `airbyte-ci connectors format` command.                                                                               |
| 1.9.4   | [#31478](https://github.com/airbytehq/airbyte/pull/31478)  | Fix running tests for connector-ops package.                                                                                 |
| 1.9.3   | [#31457](https://github.com/airbytehq/airbyte/pull/31457)  | Improve the connector documentation for connectors migrated to our base image.                                               |
| 1.9.2   | [#31426](https://github.com/airbytehq/airbyte/pull/31426)  | Concurrent execution of java connectors tests.                                                                               |
| 1.9.1   | [#31455](https://github.com/airbytehq/airbyte/pull/31455)  | Fix `None` docker credentials on publish.                                                                                    |
| 1.9.0   | [#30520](https://github.com/airbytehq/airbyte/pull/30520)  | New commands: `bump-version`, `upgrade_base_image`, `migrate-to-base-image`.                                                 |
| 1.8.0   | [#30520](https://github.com/airbytehq/airbyte/pull/30520)  | New commands: `bump-version`, `upgrade_base_image`, `migrate-to-base-image`.                                                 |
| 1.7.2   | [#31343](https://github.com/airbytehq/airbyte/pull/31343)  | Bind Pytest integration tests to a dockerhost.                                                                               |
| 1.7.1   | [#31332](https://github.com/airbytehq/airbyte/pull/31332)  | Disable Gradle step caching on source-postgres.                                                                              |
| 1.7.0   | [#30526](https://github.com/airbytehq/airbyte/pull/30526)  | Implement pre/post install hooks support.                                                                                    |
| 1.6.0   | [#30474](https://github.com/airbytehq/airbyte/pull/30474)  | Test connector inside their containers.                                                                                      |
| 1.5.1   | [#31227](https://github.com/airbytehq/airbyte/pull/31227)  | Use python 3.11 in amazoncorretto-bazed gradle containers, run 'test' gradle task instead of 'check'.                        |
| 1.5.0   | [#30456](https://github.com/airbytehq/airbyte/pull/30456)  | Start building Python connectors using our base images.                                                                      |
| 1.4.6   | [ #31087](https://github.com/airbytehq/airbyte/pull/31087) | Throw error if airbyte-ci tools is out of date                                                                               |
| 1.4.5   | [#31133](https://github.com/airbytehq/airbyte/pull/31133)  | Fix bug when building containers using `with_integration_base_java_and_normalization`.                                       |
| 1.4.4   | [#30743](https://github.com/airbytehq/airbyte/pull/30743)  | Add `--disable-report-auto-open` and `--use-host-gradle-dist-tar` to allow gradle integration.                               |
| 1.4.3   | [#30595](https://github.com/airbytehq/airbyte/pull/30595)  | Add --version and version check                                                                                              |
| 1.4.2   | [#30595](https://github.com/airbytehq/airbyte/pull/30595)  | Remove directory name requirement                                                                                            |
| 1.4.1   | [#30595](https://github.com/airbytehq/airbyte/pull/30595)  | Load base migration guide into QA Test container for strict encrypt variants                                                 |
| 1.4.0   | [#30330](https://github.com/airbytehq/airbyte/pull/30330)  | Add support for pyproject.toml as the prefered entry point for a connector package                                           |
| 1.3.0   | [#30461](https://github.com/airbytehq/airbyte/pull/30461)  | Add `--use-local-cdk` flag to all connectors commands                                                                        |
| 1.2.3   | [#30477](https://github.com/airbytehq/airbyte/pull/30477)  | Fix a test regression introduced the previous version.                                                                       |
| 1.2.2   | [#30438](https://github.com/airbytehq/airbyte/pull/30438)  | Add workaround to always stream logs properly with --is-local.                                                               |
| 1.2.1   | [#30384](https://github.com/airbytehq/airbyte/pull/30384)  | Java connector test performance fixes.                                                                                       |
| 1.2.0   | [#30330](https://github.com/airbytehq/airbyte/pull/30330)  | Add `--metadata-query` option to connectors command                                                                          |
| 1.1.3   | [#30314](https://github.com/airbytehq/airbyte/pull/30314)  | Stop patching gradle files to make them work with airbyte-ci.                                                                |
| 1.1.2   | [#30279](https://github.com/airbytehq/airbyte/pull/30279)  | Fix correctness issues in layer caching by making atomic execution groupings                                                 |
| 1.1.1   | [#30252](https://github.com/airbytehq/airbyte/pull/30252)  | Fix redundancies and broken logic in GradleTask, to speed up the CI runs.                                                    |
| 1.1.0   | [#29509](https://github.com/airbytehq/airbyte/pull/29509)  | Refactor the airbyte-ci test command to run tests on any poetry package.                                                     |
| 1.0.0   | [#28000](https://github.com/airbytehq/airbyte/pull/29232)  | Remove release stages in favor of support level from airbyte-ci.                                                             |
| 0.5.0   | [#28000](https://github.com/airbytehq/airbyte/pull/28000)  | Run connector acceptance tests with dagger-in-dagger.                                                                        |
| 0.4.7   | [#29156](https://github.com/airbytehq/airbyte/pull/29156)  | Improve how we check existence of requirement.txt or setup.py file to not raise early pip install errors.                    |
| 0.4.6   | [#28729](https://github.com/airbytehq/airbyte/pull/28729)  | Use keyword args instead of positional argument for optional paramater in Dagger's API                                       |
| 0.4.5   | [#29034](https://github.com/airbytehq/airbyte/pull/29034)  | Disable Dagger terminal UI when running publish.                                                                             |
| 0.4.4   | [#29064](https://github.com/airbytehq/airbyte/pull/29064)  | Make connector modified files a frozen set.                                                                                  |
| 0.4.3   | [#29033](https://github.com/airbytehq/airbyte/pull/29033)  | Disable dependency scanning for Java connectors.                                                                             |
| 0.4.2   | [#29030](https://github.com/airbytehq/airbyte/pull/29030)  | Make report path always have the same prefix: `airbyte-ci/`.                                                                 |
| 0.4.1   | [#28855](https://github.com/airbytehq/airbyte/pull/28855)  | Improve the selected connectors detection for connectors commands.                                                           |
| 0.4.0   | [#28947](https://github.com/airbytehq/airbyte/pull/28947)  | Show Dagger Cloud run URLs in CI                                                                                             |
| 0.3.2   | [#28789](https://github.com/airbytehq/airbyte/pull/28789)  | Do not consider empty reports as successfull.                                                                                |
| 0.3.1   | [#28938](https://github.com/airbytehq/airbyte/pull/28938)  | Handle 5 status code on MetadataUpload as skipped                                                                            |
| 0.3.0   | [#28869](https://github.com/airbytehq/airbyte/pull/28869)  | Enable the Dagger terminal UI on local `airbyte-ci` execution                                                                |
| 0.2.3   | [#28907](https://github.com/airbytehq/airbyte/pull/28907)  | Make dagger-in-dagger work for `airbyte-ci tests` command                                                                    |
| 0.2.2   | [#28897](https://github.com/airbytehq/airbyte/pull/28897)  | Sentry: Ignore error logs without exceptions from reporting                                                                  |
| 0.2.1   | [#28767](https://github.com/airbytehq/airbyte/pull/28767)  | Improve pytest step result evaluation to prevent false negative/positive.                                                    |
| 0.2.0   | [#28857](https://github.com/airbytehq/airbyte/pull/28857)  | Add the `airbyte-ci tests` command to run the test suite on any `airbyte-ci` poetry package.                                 |
| 0.1.1   | [#28858](https://github.com/airbytehq/airbyte/pull/28858)  | Increase the max duration of Connector Package install to 20mn.                                                              |
| 0.1.0   |                                                            | Alpha version not in production yet. All the commands described in this doc are available.                                   |

## More info

This project is owned by the Connectors Operations team. We share project updates and remaining
stories before its release to production in this
[EPIC](https://github.com/airbytehq/airbyte/issues/24403).

# Troubleshooting

## Commands

### `make tools.airbyte-ci.check`

This command checks if the `airbyte-ci` command is appropriately installed.

### `make tools.airbyte-ci.clean`

This command removes the `airbyte-ci` command from your system.

## Common issues

### `airbyte-ci` is not found

If you get the following error when running `airbyte-ci`:

```bash
$ airbyte-ci
zsh: command not found: airbyte-ci
```

It means that the `airbyte-ci` command is not in your PATH.

Try running

```bash
make make tools.airbyte-ci.check
```

For some hints on how to fix this.

But when in doubt it can be best to run

```bash
make tools.airbyte-ci.clean
```

Then reinstall the CLI with

```bash
make tools.airbyte-ci.install
```

## Development

### `airbyte-ci` is not found

To fix this, you can either:

- Ensure that airbyte-ci is installed with pipx. Run `pipx list` to check if airbyte-ci is
  installed.
- Run `pipx ensurepath` to add the pipx binary directory to your PATH.
- Add the pipx binary directory to your PATH manually. The pipx binary directory is usually
  `~/.local/bin`.

### python3.10 not found

If you get the following error when running
`pipx install --editable --force --python=python3.10 airbyte-ci/connectors/pipelines/`:

```bash
$ pipx install --editable --force --python=python3.10 airbyte-ci/connectors/pipelines/
Error: Python 3.10 not found on your system.
```

It means that you don't have Python 3.10 installed on your system.

To fix this, you can either:

- Install Python 3.10 with pyenv. Run `pyenv install 3.10` to install the latest Python version.
- Install Python 3.10 with your system package manager. For instance, on Ubuntu you can run
  `sudo apt install python3.10`.
- Ensure that Python 3.10 is in your PATH. Run `which python3.10` to check if Python 3.10 is
  installed and in your PATH.

### Any type of pipeline failure

First you should check that the version of the CLI you are using is the latest one. You can check
the version of the CLI with the `--version` option:

```bash
$ airbyte-ci --version
airbyte-ci, version 0.1.0
```

and compare it with the version in the pyproject.toml file:

```bash
$ cat airbyte-ci/connectors/pipelines/pyproject.toml | grep version
```

If you get any type of pipeline failure, you can run the pipeline with the `--show-dagger-logs`
option to get more information about the failure.

```bash
$ airbyte-ci --show-dagger-logs connectors --name=source-pokeapi test
```

and when in doubt, you can reinstall the CLI with the `--force` option:

```bash
$ pipx reinstall pipelines --force
```<|MERGE_RESOLUTION|>--- conflicted
+++ resolved
@@ -790,14 +790,11 @@
 
 | Version | PR                                                         | Description                                                                                                                  |
 | ------- | ---------------------------------------------------------- | ---------------------------------------------------------------------------------------------------------------------------- |
-<<<<<<< HEAD
-| 4.27.0  | [#42576](https://github.com/airbytehq/airbyte/pull/42576)  | New command: `migrate-to-manifest-only`                                                                                      |
-=======
+| 4.29.0  | [#42576](https://github.com/airbytehq/airbyte/pull/42576)  | New command: `migrate-to-manifest-only`                                                                                      |
 | 4.28.2  | [#43297](https://github.com/airbytehq/airbyte/pull/43297)  | `migrate-to-inline_schemas` removes unused schema files and empty schema dirs.                                               |
 | 4.28.1  | [#42972](https://github.com/airbytehq/airbyte/pull/42972)  | Add airbyte-enterprise support for format commandi                                                                           |
 | 4.28.0  | [#42849](https://github.com/airbytehq/airbyte/pull/42849)  | Couple selection of strict-encrypt variants (e vice versa)                                                                   |
 | 4.27.0  | [#42574](https://github.com/airbytehq/airbyte/pull/42574)  | Live tests: run from connectors test pipeline for connectors with sandbox connections                                        |
->>>>>>> ca97b2fe
 | 4.26.1  | [#42905](https://github.com/airbytehq/airbyte/pull/42905)  | Rename the docker cache volume to avoid using the corrupted previous volume.                                                 |
 | 4.26.0  | [#42849](https://github.com/airbytehq/airbyte/pull/42849)  | Send publish failures messages to `#connector-publish-failures`                                                              |
 | 4.25.4  | [#42463](https://github.com/airbytehq/airbyte/pull/42463) | Add validation before live test runs                                                                                         |
