# Airbyte CI CLI

## What is it?
`airbyte-ci` is a command line interface to run CI/CD pipelines.
The goal of this CLI is to offer developers a tool to run these pipelines locally and in a CI context with the same guarantee.
It can prevent unnecessary commit -> push cycles developers typically go through when they when to test their changes against a remote CI.
This is made possible thanks to the use of [Dagger](https://dagger.io), a CI/CD engine relying on Docker Buildkit to provide reproducible builds.
Our pipeline are declared with Python code, the main entrypoint is [here](https://github.com/airbytehq/airbyte/blob/master/airbyte-ci/connector_ops/connector_ops/pipelines/commands/airbyte_ci.py).
This documentation should be helpful for both local and CI use of the CLI. We indeed [power connector testing in the CI with this CLI](https://github.com/airbytehq/airbyte/blob/master/.github/workflows/connector_integration_test_single_dagger.yml#L78).

## How to install
### Requirements
* A running Docker engine
* Python >= 3.10
* [pipx](https://pypa.github.io/pipx/installation/)

## Requirements

This project requires Python 3.10 and pipx.

## Install or Update

The recommended way to install `airbyte-ci` is using pipx. This ensures the tool and its dependencies are isolated from your other Python projects.

If you haven't installed pipx, you can do it with pip:

```bash
python -m pip install --user pipx
python -m pipx ensurepath
```

Once pipx is installed, navigate to the root directory of the project, then run:

```bash
pipx install airbyte-ci/connectors/pipelines/ --force
```

This command installs `airbyte-ci` and makes it globally available in your terminal.

_Note: `--force` is required to ensure updates are applied on subsequent installs._

If you face any installation problem feel free to reach out the Airbyte Connectors Operations team.

## Installation for development

#### Pre-requisites
* Poetry >= 1.1.8
* Python >= 3.10

#### Installation

If you are developing on pipelines, we recommend installing airbyte-ci in editable mode:

```bash
cd airbyte-ci/connectors/pipelines/
poetry install
poetry shell
cd ../../
```

At this point you can run `airbyte-ci` commands from the root of the repository.

## Commands reference
- [`airbyte-ci` command group](#airbyte-ci)
  * [Options](#options)
- [`connectors` command subgroup](#connectors-command-subgroup)
  * [Options](#options-1)
- [`connectors list` command](#connectors-list-command)
- [`connectors format` command](#connectors-format-command)
- [`connectors test` command](#connectors-test-command)
  * [Examples](#examples-)
  * [What it runs](#what-it-runs-)
- [`connectors build` command](#connectors-build-command)
  * [What it runs](#what-it-runs)
- [`connectors publish` command](#connectors-publish-command)
- [Examples](#examples)
- [Options](#options-2)
  * [What it runs](#what-it-runs-1)
- [`metadata` command subgroup](#metadata-command-subgroup)
- [`metadata validate` command](#metadata-validate-command)
  * [Example](#example)
  * [Options](#options-3)
- [`metadata upload` command](#metadata-upload-command)
  * [Example](#example-1)
  * [Options](#options-4)
- [`metadata deploy orchestrator` command](#metadata-deploy-orchestrator-command)
  * [Example](#example-2)
  * [What it runs](#what-it-runs--1)
- [`metadata test lib` command](#metadata-test-lib-command)
  * [Example](#example-3)
- [`metadata test orchestrator` command](#metadata-test-orchestrator-command)
  * [Example](#example-4)
- [`tests` command](#test-command)
  * [Example](#example-5)
### <a id="airbyte-ci-command-group"></a>`airbyte-ci` command group
**The main command group option has sensible defaults. In local use cases you're not likely to pass options to the `airbyte-ci` command group.**

#### Options

| Option                                  | Default value                   | Mapped environment variable   | Description                                                                                 |
| --------------------------------------- | ------------------------------- | ----------------------------- | ------------------------------------------------------------------------------------------- |
| `--no-tui`                              |                                 |                               | Disables the Dagger terminal UI.                                                            |
| `--is-local/--is-ci`                    | `--is-local`                    |                               | Determines the environment in which the CLI runs: local environment or CI environment.      |
| `--git-branch`                          | The checked out git branch name | `CI_GIT_BRANCH`               | The git branch on which the pipelines will run.                                             |
| `--git-revision`                        | The current branch head         | `CI_GIT_REVISION`             | The commit hash on which the pipelines will run.                                            |
| `--diffed-branch`                       | `origin/master`                 |                               | Branch to which the git diff will happen to detect new or modified files.                   |
| `--gha-workflow-run-id`                 |                                 |                               | GHA CI only - The run id of the GitHub action workflow                                      |
| `--ci-context`                          | `manual`                        |                               | The current CI context: `manual` for manual run, `pull_request`, `nightly_builds`, `master` |
| `--pipeline-start-timestamp`            | Current epoch time              | `CI_PIPELINE_START_TIMESTAMP` | Start time of the pipeline as epoch time. Used for pipeline run duration computation.       |
| `--show-dagger-logs/--hide-dagger-logs` | `--hide-dagger-logs`            |                               | Flag to show or hide the dagger logs.                                                       |

### <a id="connectors-command-subgroup"></a>`connectors` command subgroup

Available commands:
* `airbyte-ci connectors test`: Run tests for one or multiple connectors.
* `airbyte-ci connectors build`: Build docker images for one or multiple connectors.
* `airbyte-ci connectors publish`: Publish a connector to Airbyte's DockerHub.

#### Options
| Option                                                         | Multiple | Default value                    | Description                                                                                                                                                                                                                                                                                           |
| -------------------------------------------------------------- | -------- | -------------------------------- | ----------------------------------------------------------------------------------------------------------------------------------------------------------------------------------------------------------------------------------------------------------------------------------------------------- |
| `--use-remote-secrets`                                         | False    | True                             | If True, connectors configuration will be pulled from Google Secret Manager. Requires the GCP_GSM_CREDENTIALS environment variable to be set with a service account with permission to read GSM secrets. If False the connector configuration will be read from the local connector `secrets` folder. |
| `--name`                                                       | True     |                                  | Select a specific connector for which the pipeline will run. Can be used multiple time to select multiple connectors. The expected name is the connector technical name. e.g. `source-pokeapi`                                                                                                        |
| `--support-level`                                              | True     |                                  | Select connectors with a specific support level: `community`, `certified`.  Can be used multiple times to select multiple support levels.                                                                                                                                                             |
| `--metadata-query`                                             | False    |                                  | Filter connectors by the `data` field in the metadata file using a [simpleeval](https://github.com/danthedeckie/simpleeval) query. e.g. 'data.ab_internal.ql == 200' |
| `--use-local-cdk`                                              | False    | False                            | Build with the airbyte-cdk from the local repository. " "This is useful for testing changes to the CDK. |
| `--language`                                                   | True     |                                  | Select connectors with a specific language: `python`, `low-code`, `java`. Can be used multiple times to select multiple languages.                                                                                                                                                                    |
| `--modified`                                                    | False    | False                            | Run the pipeline on only the modified connectors on the branch or previous commit (depends on the pipeline implementation).                                                                                                                                                                           |
| `--concurrency`                                                | False    | 5                                | Control the number of connector pipelines that can run in parallel. Useful to speed up pipelines or control their resource usage.                                                                                                                                                                     |
| `--metadata-change-only/--not-metadata-change-only`            | False    | `--not-metadata-change-only`     | Only run the pipeline on connectors with changes on their metadata.yaml file.                                                                                                                                                                                                                         |
| `--enable-dependency-scanning / --disable-dependency-scanning` | False    | ` --disable-dependency-scanning` | When enabled the dependency scanning will be performed to detect the connectors to select according to a dependency change.                                                                                                                                                                           |

### <a id="connectors-list-command"></a>`connectors list` command
Retrieve the list of connectors satisfying the provided filters.

#### Examples
List all connectors:

`airbyte-ci connectors list`

List certified connectors:

`airbyte-ci connectors --support-level=certified list`

List connectors changed on the current branch:

`airbyte-ci connectors --modified list`

List connectors with a specific language:

`airbyte-ci connectors --language=python list`

List connectors with multiple filters:

`airbyte-ci connectors --language=low-code --support-level=certified list`

### <a id="connectors-list-command"></a>`connectors format` command
Run a code formatter on one or multiple connectors.

For Python connectors we run the following tools, using the configuration defined in `pyproject.toml`:
* `black` for code formatting
* `isort` for import sorting
* `licenseheaders` for adding license headers

For Java connectors we run `./gradlew format`.

In local CLI execution the formatted code is exported back the local repository. No commit or push is performed.
In CI execution the formatted code is pushed to the remote branch. One format commit per connector.

#### Examples
Format a specific connector:

`airbyte-ci connectors --name=source-pokeapi format`

Format all Python connectors:

`airbyte-ci connectors --language=python format`

Format all connectors modified on the current branch:

`airbyte-ci connectors --modified format`


### <a id="connectors-test-command"></a>`connectors test` command
Run a test pipeline for one or multiple connectors.

#### Examples

Test a single connector:
`airbyte-ci connectors --name=source-pokeapi test`

Test multiple connectors:
`airbyte-ci connectors --name=source-pokeapi --name=source-bigquery test`

Test certified connectors:
`airbyte-ci connectors --support-level=certified test`

Test connectors changed on the current branch:
`airbyte-ci connectors --modified test`

#### What it runs
```mermaid
flowchart TD
    entrypoint[[For each selected connector]]
    subgraph static ["Static code analysis"]
      qa[Run QA checks]
      fmt[Run code format checks]
      sem["Check version follows semantic versionning"]
      incr["Check version is incremented"]
      metadata_validation["Run metadata validation on metadata.yaml"]
      sem --> incr
    end
    subgraph tests ["Tests"]
        build[Build connector docker image]
        unit[Run unit tests]
        integration[Run integration tests]
        cat[Run connector acceptance tests]
        secret[Load connector configuration]

        unit-->secret
        unit-->build
        secret-->integration
        secret-->cat
        build-->integration
        build-->cat
    end
    entrypoint-->static
    entrypoint-->tests
    report["Build test report"]
    tests-->report
    static-->report
```

#### Options

| Option              | Multiple | Default value | Description                                                                                                                                                                                             |
| ------------------- | -------- | ------------- | ------------------------------------------------------------------------------------------------------------------------------------------------------------------------------------------------------- |
| `--fail-fast`       | False    | False         | Abort after any tests fail, rather than continuing to run additional tests. Use this setting to confirm a known bug is fixed (or not), or when you only require a pass/fail result.                     |
| `--fast-tests-only` | True     | False         | Run unit tests only, skipping integration tests or any tests explicitly tagged as slow. Use this for more frequent checks, when it is not feasible to run the entire test suite.                        |
| `--code-tests-only` | True     | False         | Skip any tests not directly related to code updates. For instance, metadata checks, version bump checks, changelog verification, etc. Use this setting to help focus on code quality during development.|

Note:

* The above options are implemented for Java connectors but may not be available for Python connectors. If an option is not supported, the pipeline will not fail but instead the 'default' behavior will be executed.

### <a id="connectors-build-command"></a>`connectors build` command
Run a build pipeline for one or multiple connectors and export the built docker image to the local docker host.
It's mainly purposed for local use.

Build a single connector:
`airbyte-ci connectors --name=source-pokeapi build`

Build multiple connectors:
`airbyte-ci connectors --name=source-pokeapi --name=source-bigquery build`

Build certified connectors:
`airbyte-ci connectors --support-level=certified build`

Build connectors changed on the current branch:
`airbyte-ci connectors --modified build`

#### What it runs

For Python and Low Code connectors:

```mermaid
flowchart TD
    arch(For each platform amd64/arm64)
    connector[Build connector image]
    load[Load to docker host with :dev tag, current platform]
    spec[Get spec]
    arch-->connector-->spec--"if success"-->load
```

For Java connectors:
```mermaid
flowchart TD
    arch(For each platform amd64/arm64)
    distTar[Gradle distTar task run]
    base[Build integration base]
    java_base[Build integration base Java]
    normalization[Build Normalization]
    connector[Build connector image]

    arch-->base-->java_base-->connector
    distTar-->connector
    normalization--"if supports normalization"-->connector

    load[Load to docker host with :dev tag, current platform]
    spec[Get spec]
    connector-->spec--"if success"-->load
```

### <a id="connectors-publish-command"></a>`connectors publish` command
Run a publish pipeline for one or multiple connectors.
It's mainly purposed for CI use to release a connector update.

### Examples
Publish all connectors modified in the head commit: `airbyte-ci connectors --modified publish`

### Options

| Option                               | Required | Default         | Mapped environment variable        | Description                                                                                                                                                                               |
| ------------------------------------ | -------- | --------------- | ---------------------------------- | ----------------------------------------------------------------------------------------------------------------------------------------------------------------------------------------- |
| `--pre-release/--main-release`       | False    | `--pre-release` |                                    | Whether to publish the pre-release or the main release version of a connector. Defaults to pre-release. For main release you have to set the credentials to interact with the GCS bucket. |
| `--docker-hub-username`              | True     |                 | `DOCKER_HUB_USERNAME`              | Your username to connect to DockerHub.                                                                                                                                                    |
| `--docker-hub-password`              | True     |                 | `DOCKER_HUB_PASSWORD`              | Your password to connect to DockerHub.                                                                                                                                                    |
| `--spec-cache-gcs-credentials`       | False    |                 | `SPEC_CACHE_GCS_CREDENTIALS`       | The service account key to upload files to the GCS bucket hosting spec cache.                                                                                                             |
| `--spec-cache-bucket-name`           | False    |                 | `SPEC_CACHE_BUCKET_NAME`           | The name of the GCS bucket where specs will be cached.                                                                                                                                    |
| `--metadata-service-gcs-credentials` | False    |                 | `METADATA_SERVICE_GCS_CREDENTIALS` | The service account key to upload files to the GCS bucket hosting the metadata files.                                                                                                     |
| `--metadata-service-bucket-name`     | False    |                 | `METADATA_SERVICE_BUCKET_NAME`     | The name of the GCS bucket where metadata files will be uploaded.                                                                                                                         |
| `--slack-webhook`                    | False    |                 | `SLACK_WEBHOOK`                    | The Slack webhook URL to send notifications to.                                                                                                                                           |
| `--slack-channel`                    | False    |                 | `SLACK_CHANNEL`                    | The Slack channel name to send notifications to.                                                                                                                                          |

I've added an empty "Default" column, and you can fill in the default values as needed.
#### What it runs
```mermaid
flowchart TD
    validate[Validate the metadata file]
    check[Check if the connector image already exists]
    build[Build the connector image for all platform variants]
    upload_spec[Upload connector spec to the spec cache bucket]
    push[Push the connector image from DockerHub, with platform variants]
    pull[Pull the connector image from DockerHub to check SPEC can be run and the image layers are healthy]
    upload_metadata[Upload its metadata file to the metadata service bucket]

    validate-->check-->build-->upload_spec-->push-->pull-->upload_metadata
```

### <a id="metadata-validate-command-subgroup"></a>`metadata` command subgroup

Available commands:
* `airbyte-ci metadata validate`
* `airbyte-ci metadata upload`
* `airbyte-ci metadata test lib`
* `airbyte-ci metadata test orchestrator`
* `airbyte-ci metadata deploy orchestrator`

### <a id="metadata-validate-command"></a>`metadata validate` command
This commands validates the modified `metadata.yaml` files in the head commit, or all the `metadata.yaml` files.

#### Example
Validate all `metadata.yaml` files in the repo:
`airbyte-ci metadata validate --all`

#### Options
| Option             | Default      | Description                                                                                                                |
| ------------------ | ------------ | -------------------------------------------------------------------------------------------------------------------------- |
| `--modified/--all` | `--modified` | Flag to run validation of `metadata.yaml` files on the modified files in the head commit or all the `metadata.yaml` files. |

### <a id="metadata-upload-command"></a>`metadata upload` command
This command upload the modified `metadata.yaml` files in the head commit, or all the `metadata.yaml` files, to a GCS bucket.

#### Example
Upload all the `metadata.yaml` files to a GCS bucket:
`airbyte-ci metadata upload --all <gcs-bucket-name>`

#### Options
| Option              | Required | Default      | Mapped environment variable | Description                                                                                                              |
| ------------------- | -------- | ------------ | --------------------------- | ------------------------------------------------------------------------------------------------------------------------ |
| `--gcs-credentials` | True     |              | `GCS_CREDENTIALS`           | Service account credentials in JSON format with permission to get and upload on the GCS bucket                           |
| `--modified/--all`  | True     | `--modified` |                             | Flag to upload the modified `metadata.yaml` files in the head commit or all the  `metadata.yaml`  files to a GCS bucket. |

### <a id="metadata-upload-orchestrator"></a>`metadata deploy orchestrator` command
This command deploys the metadata service orchestrator to production.
The `DAGSTER_CLOUD_METADATA_API_TOKEN` environment variable must be set.

#### Example
`airbyte-ci metadata deploy orchestrator`

#### What it runs
```mermaid
flowchart TD
    test[Run orchestrator tests] --> deploy[Deploy orchestrator to Dagster Cloud]
```

### <a id="metadata-test-lib-command"></a>`metadata test lib` command
This command runs tests for the metadata service library.

#### Example
`airbyte-ci metadata test lib`

### <a id="metadata-test-orchestrator-command"></a>`metadata test orchestrator` command
This command runs tests for the metadata service orchestrator.

#### Example
`airbyte-ci metadata test orchestrator`

### <a id="tests-command"></a>`tests` command
This command runs the Python tests for a airbyte-ci poetry package.

#### Arguments
| Option             | Required | Default | Mapped environment variable | Description                                                      |
| ------------------ | -------- | ------- | --------------------------- | ---------------------------------------------------------------- |
| `poetry_package_path` | True    |    |                             | The path to poetry package to test. |

#### Options
| Option             | Required | Default | Mapped environment variable | Description                                                      |
| ------------------ | -------- | ------- | --------------------------- | ---------------------------------------------------------------- |
| `--test-directory` | False    | tests   |                             | The path to the directory on which pytest should discover tests, relative to the poetry package. |


#### Example
`airbyte-ci test airbyte-ci/connectors/pipelines --test-directory=tests`
`airbyte-ci tests airbyte-integrations/bases/connector-acceptance-test --test-directory=unit_tests`

## Changelog
| Version | PR                                                        | Description                                                                                               |
|---------| --------------------------------------------------------- |-----------------------------------------------------------------------------------------------------------|
<<<<<<< HEAD
| 1.3.0   | [#30330](https://github.com/airbytehq/airbyte/pull/30330) | Add support for pyproject.toml as the prefered entry point for a connector package                        |
=======
| 1.3.0   | [#30461](https://github.com/airbytehq/airbyte/pull/30461) | Add `--use-local-cdk` flag to all connectors commands                                                      |
>>>>>>> 07a79897
| 1.2.3   | [#30477](https://github.com/airbytehq/airbyte/pull/30477) | Fix a test regression introduced the previous version.                                            |
| 1.2.2   | [#30438](https://github.com/airbytehq/airbyte/pull/30438) | Add workaround to always stream logs properly with --is-local.                                            |
| 1.2.1   | [#30384](https://github.com/airbytehq/airbyte/pull/30384) | Java connector test performance fixes.                                                                    |
| 1.2.0   | [#30330](https://github.com/airbytehq/airbyte/pull/30330) | Add `--metadata-query` option to connectors command                                                       |
| 1.1.3   | [#30314](https://github.com/airbytehq/airbyte/pull/30314) | Stop patching gradle files to make them work with airbyte-ci.                                             |
| 1.1.2   | [#30279](https://github.com/airbytehq/airbyte/pull/30279) | Fix correctness issues in layer caching by making atomic execution groupings                              |
| 1.1.1   | [#30252](https://github.com/airbytehq/airbyte/pull/30252) | Fix redundancies and broken logic in GradleTask, to speed up the CI runs.                                 |
| 1.1.0   | [#29509](https://github.com/airbytehq/airbyte/pull/29509) | Refactor the airbyte-ci test command to run tests on any poetry package.                                  |
| 1.0.0   | [#28000](https://github.com/airbytehq/airbyte/pull/29232) | Remove release stages in favor of support level from airbyte-ci.                                          |
| 0.5.0   | [#28000](https://github.com/airbytehq/airbyte/pull/28000) | Run connector acceptance tests with dagger-in-dagger.                                                     |
| 0.4.7   | [#29156](https://github.com/airbytehq/airbyte/pull/29156) | Improve how we check existence of requirement.txt or setup.py file to not raise early pip install errors. |
| 0.4.6   | [#28729](https://github.com/airbytehq/airbyte/pull/28729) | Use keyword args instead of positional argument for optional  paramater in Dagger's API                   |
| 0.4.5   | [#29034](https://github.com/airbytehq/airbyte/pull/29034) | Disable Dagger terminal UI when running publish.                                                          |
| 0.4.4   | [#29064](https://github.com/airbytehq/airbyte/pull/29064) | Make connector modified files a frozen set.                                                               |
| 0.4.3   | [#29033](https://github.com/airbytehq/airbyte/pull/29033) | Disable dependency scanning for Java connectors.                                                          |
| 0.4.2   | [#29030](https://github.com/airbytehq/airbyte/pull/29030) | Make report path always have the same prefix: `airbyte-ci/`.                                              |
| 0.4.1   | [#28855](https://github.com/airbytehq/airbyte/pull/28855) | Improve the selected connectors detection for connectors commands.                                        |
| 0.4.0   | [#28947](https://github.com/airbytehq/airbyte/pull/28947) | Show Dagger Cloud run URLs in CI                                                                          |
| 0.3.2   | [#28789](https://github.com/airbytehq/airbyte/pull/28789) | Do not consider empty reports as successfull.                                                             |
| 0.3.1   | [#28938](https://github.com/airbytehq/airbyte/pull/28938) | Handle 5 status code on MetadataUpload as skipped                                                         |
| 0.3.0   | [#28869](https://github.com/airbytehq/airbyte/pull/28869) | Enable the Dagger terminal UI on local `airbyte-ci` execution                                             |
| 0.2.3   | [#28907](https://github.com/airbytehq/airbyte/pull/28907) | Make dagger-in-dagger work for `airbyte-ci tests` command                                                 |
| 0.2.2   | [#28897](https://github.com/airbytehq/airbyte/pull/28897) | Sentry: Ignore error logs without exceptions from reporting                                               |
| 0.2.1   | [#28767](https://github.com/airbytehq/airbyte/pull/28767) | Improve pytest step result evaluation to prevent false negative/positive.                                 |
| 0.2.0   | [#28857](https://github.com/airbytehq/airbyte/pull/28857) | Add the `airbyte-ci tests` command to run the test suite on any `airbyte-ci` poetry package.              |
| 0.1.1   | [#28858](https://github.com/airbytehq/airbyte/pull/28858) | Increase the max duration of Connector Package install to 20mn.                                           |
| 0.1.0   |                                                           | Alpha version not in production yet. All the commands described in this doc are available.                |

## More info
This project is owned by the Connectors Operations team.
We share project updates and remaining stories before its release to production in this [EPIC](https://github.com/airbytehq/airbyte/issues/24403).<|MERGE_RESOLUTION|>--- conflicted
+++ resolved
@@ -407,11 +407,8 @@
 ## Changelog
 | Version | PR                                                        | Description                                                                                               |
 |---------| --------------------------------------------------------- |-----------------------------------------------------------------------------------------------------------|
-<<<<<<< HEAD
-| 1.3.0   | [#30330](https://github.com/airbytehq/airbyte/pull/30330) | Add support for pyproject.toml as the prefered entry point for a connector package                        |
-=======
+| 1.4.0   | [#30330](https://github.com/airbytehq/airbyte/pull/30330) | Add support for pyproject.toml as the prefered entry point for a connector package                        |
 | 1.3.0   | [#30461](https://github.com/airbytehq/airbyte/pull/30461) | Add `--use-local-cdk` flag to all connectors commands                                                      |
->>>>>>> 07a79897
 | 1.2.3   | [#30477](https://github.com/airbytehq/airbyte/pull/30477) | Fix a test regression introduced the previous version.                                            |
 | 1.2.2   | [#30438](https://github.com/airbytehq/airbyte/pull/30438) | Add workaround to always stream logs properly with --is-local.                                            |
 | 1.2.1   | [#30384](https://github.com/airbytehq/airbyte/pull/30384) | Java connector test performance fixes.                                                                    |
