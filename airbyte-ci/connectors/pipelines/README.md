--- conflicted
+++ resolved
@@ -854,13 +854,9 @@
 
 | Version | PR                                                         | Description                                                                                                                  |
 | ------- | ---------------------------------------------------------- | ---------------------------------------------------------------------------------------------------------------------------- |
-<<<<<<< HEAD
-| 4.45.4  | [#49136](https://github.com/airbytehq/airbyte/pull/49136)      | Fix failed install of python components due to non-root permissions.    |
-| 4.45.3  | [#48927](https://github.com/airbytehq/airbyte/pull/48927)      | Fix bug in determine_changelog_entry_comment                                                                                 |
-=======
+| 4.46.1  | [#49136](https://github.com/airbytehq/airbyte/pull/49136)  | Fix failed install of python components due to non-root permissions.                                                         |
 | 4.46.0  | [#48790](https://github.com/airbytehq/airbyte/pull/48790)  | Add unit tests step for manifest-only connectors                                                                             |
-| 4.45.3  | [#48927](https://github.com/airbytehq/airbyte/pull/48927)      | Fix bug in determine_changelog_entry_comment                                                                             |
->>>>>>> e6a56d31
+| 4.45.3  | [#48927](https://github.com/airbytehq/airbyte/pull/48927)  | Fix bug in determine_changelog_entry_comment                                                                                 |
 | 4.45.2  | [#48868](https://github.com/airbytehq/airbyte/pull/48868)  | Fix ownership issues while using `--use-local-cdk`                                                                           |
 | 4.45.1  | [#48872](https://github.com/airbytehq/airbyte/pull/48872)  | Make the `connectors list` command write its output to a JSON file.                                                          |
 | 4.45.0  | [#48866](https://github.com/airbytehq/airbyte/pull/48866)  | Adds `--rc` option to `bump-version` command                                                                                 |
