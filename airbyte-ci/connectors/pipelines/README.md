--- conflicted
+++ resolved
@@ -854,14 +854,10 @@
 
 | Version | PR                                                         | Description                                                                                                                  |
 | ------- | ---------------------------------------------------------- | ---------------------------------------------------------------------------------------------------------------------------- |
-<<<<<<< HEAD
-| 4.46.5  | [#XXXXX](https://github.com/airbytehq/airbyte/pull/XXXXX)  | Bypasses CI checks for promoted release candidate PRs.                                                         |
-| 4.46.4  | [#49462](https://github.com/airbytehq/airbyte/pull/49462)  | Support Kotlin Gradle build scripts in connectors.                                                                            |
-=======
+| 4.48.0  | [#49827](https://github.com/airbytehq/airbyte/pull/49827)  | Bypasses CI checks for promoted release candidate PRs.                                                         |
 | 4.47.0  | [#49832](https://github.com/airbytehq/airbyte/pull/49462)  | Build java connectors from the base image declared in `metadata.yaml`.                                                       |
 | 4.46.5  | [#49835](https://github.com/airbytehq/airbyte/pull/49835)  | Fix connector language discovery for projects with Kotlin Gradle build scripts.                                              |
 | 4.46.4  | [#49462](https://github.com/airbytehq/airbyte/pull/49462)  | Support Kotlin Gradle build scripts in connectors.                                                                           |
->>>>>>> 9bff3673
 | 4.46.3  | [#49465](https://github.com/airbytehq/airbyte/pull/49465)  | Fix `--use-local-cdk` on rootless connectors.                                                                                |
 | 4.46.2  | [#49136](https://github.com/airbytehq/airbyte/pull/49136)  | Fix failed install of python components due to non-root permissions.                                                         |
 | 4.46.1  | [#49146](https://github.com/airbytehq/airbyte/pull/49146)  | Update `crane` image address as the one we were using has been deleted by the maintainer.                                    |
