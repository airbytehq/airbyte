# Airbyte CI CLI

## What is it?
`airbyte-ci` is a command line interface to run CI/CD pipelines.
The goal of this CLI is to offer developers a tool to run these pipelines locally and in a CI context with the same guarantee.
It can prevent unnecessary commit -> push cycles developers typically go through when they when to test their changes against a remote CI.
This is made possible thanks to the use of [Dagger](https://dagger.io), a CI/CD engine relying on Docker Buildkit to provide reproducible builds.
Our pipeline are declared with Python code, the main entrypoint is [here](https://github.com/airbytehq/airbyte/blob/master/airbyte-ci/connector_ops/connector_ops/pipelines/commands/airbyte_ci.py).
This documentation should be helpful for both local and CI use of the CLI. We indeed [power connector testing in the CI with this CLI](https://github.com/airbytehq/airbyte/blob/master/.github/workflows/connector_integration_test_single_dagger.yml#L78).

## How to install
### Requirements
* A running Docker engine with version >= 20.10.23
* Python >= 3.10
* [pipx](https://pypa.github.io/pipx/installation/)


## Install or Update

The recommended way to install `airbyte-ci` is using pipx. This ensures the tool and its dependencies are isolated from your other Python projects.

If you havent installed pyenv, you can do it with brew:

```bash
brew update
brew install pyenv
```

If you haven't installed pipx, you can do it with pip:

```bash
pyenv install # ensure you have the correct python version
python -m pip install --user pipx
python -m pipx ensurepath
```

Once pyenv and pipx is installed then run the following:

```bash
# install airbyte-ci
pipx install --editable --force --python=python3.10 airbyte-ci/connectors/pipelines/
```

This command installs `airbyte-ci` and makes it globally available in your terminal.

_Note: `--force` is required to ensure updates are applied on subsequent installs._
_Note: `--python=python3.10` is required to ensure the correct python version is used._
_Note: `--editable` is required to ensure the correct python version is used._

If you face any installation problem feel free to reach out the Airbyte Connectors Operations team.

### Updating the airbyte-ci tool
To reinstall airbyte-ci:

```sh
pipx reinstall pipelines
```

## Installation for development

#### Pre-requisites
* Poetry >= 1.1.8
* Python >= 3.10

#### Installation

If you are developing on pipelines, we recommend installing airbyte-ci in editable mode:

```bash
cd airbyte-ci/connectors/pipelines/
poetry install
poetry shell
cd ../../
```

At this point you can run `airbyte-ci` commands from the root of the repository.

## Commands reference
- [`airbyte-ci` command group](#airbyte-ci)
  * [Options](#options)
- [`connectors` command subgroup](#connectors-command-subgroup)
  * [Options](#options-1)
- [`connectors list` command](#connectors-list-command)
- [`connectors test` command](#connectors-test-command)
  * [Examples](#examples-)
  * [What it runs](#what-it-runs-)
- [`connectors build` command](#connectors-build-command)
  * [What it runs](#what-it-runs)
- [`connectors publish` command](#connectors-publish-command)
- [Examples](#examples)
- [Options](#options-2)
- [`connectors bump-version` command](#connectors-bump-version)
- [`connectors upgrade-base-image` command](#connectors-upgrade-base-image)
- [`connectors migrate-to-base-image` command](#connectors-migrate-to-base-image)
- [`metadata` command subgroup](#metadata-command-subgroup)
- [`metadata validate` command](#metadata-validate-command)
  * [Example](#example)
  * [Options](#options-3)
- [`metadata upload` command](#metadata-upload-command)
  * [Example](#example-1)
  * [Options](#options-4)
- [`metadata deploy orchestrator` command](#metadata-deploy-orchestrator-command)
  * [Example](#example-2)
  * [What it runs](#what-it-runs--1)
- [`metadata test lib` command](#metadata-test-lib-command)
  * [Example](#example-3)
- [`metadata test orchestrator` command](#metadata-test-orchestrator-command)
  * [Example](#example-4)
- [`tests` command](#test-command)
  * [Example](#example-5)
### <a id="airbyte-ci-command-group"></a>`airbyte-ci` command group
**The main command group option has sensible defaults. In local use cases you're not likely to pass options to the `airbyte-ci` command group.**

#### Options

| Option                                  | Default value                   | Mapped environment variable   | Description                                                                                 |
| --------------------------------------- | ------------------------------- | ----------------------------- | ------------------------------------------------------------------------------------------- |
| `--no-tui`                              |                                 |                               | Disables the Dagger terminal UI.                                                            |
| `--is-local/--is-ci`                    | `--is-local`                    |                               | Determines the environment in which the CLI runs: local environment or CI environment.      |
| `--git-branch`                          | The checked out git branch name | `CI_GIT_BRANCH`               | The git branch on which the pipelines will run.                                             |
| `--git-revision`                        | The current branch head         | `CI_GIT_REVISION`             | The commit hash on which the pipelines will run.                                            |
| `--diffed-branch`                       | `origin/master`                 |                               | Branch to which the git diff will happen to detect new or modified files.                   |
| `--gha-workflow-run-id`                 |                                 |                               | GHA CI only - The run id of the GitHub action workflow                                      |
| `--ci-context`                          | `manual`                        |                               | The current CI context: `manual` for manual run, `pull_request`, `nightly_builds`, `master` |
| `--pipeline-start-timestamp`            | Current epoch time              | `CI_PIPELINE_START_TIMESTAMP` | Start time of the pipeline as epoch time. Used for pipeline run duration computation.       |
| `--show-dagger-logs/--hide-dagger-logs` | `--hide-dagger-logs`            |                               | Flag to show or hide the dagger logs.                                                       |

### <a id="connectors-command-subgroup"></a>`connectors` command subgroup

Available commands:
* `airbyte-ci connectors test`: Run tests for one or multiple connectors.
* `airbyte-ci connectors build`: Build docker images for one or multiple connectors.
* `airbyte-ci connectors publish`: Publish a connector to Airbyte's DockerHub.

#### Options
| Option                                                         | Multiple | Default value                    | Description                                                                                                                                                                                                                                                                                           |
| -------------------------------------------------------------- | -------- | -------------------------------- | ----------------------------------------------------------------------------------------------------------------------------------------------------------------------------------------------------------------------------------------------------------------------------------------------------- |
| `--use-remote-secrets`                                         | False    | True                             | If True, connectors configuration will be pulled from Google Secret Manager. Requires the GCP_GSM_CREDENTIALS environment variable to be set with a service account with permission to read GSM secrets. If False the connector configuration will be read from the local connector `secrets` folder. |
| `--name`                                                       | True     |                                  | Select a specific connector for which the pipeline will run. Can be used multiple time to select multiple connectors. The expected name is the connector technical name. e.g. `source-pokeapi`                                                                                                        |
| `--support-level`                                              | True     |                                  | Select connectors with a specific support level: `community`, `certified`.  Can be used multiple times to select multiple support levels.                                                                                                                                                             |
| `--metadata-query`                                             | False    |                                  | Filter connectors by the `data` field in the metadata file using a [simpleeval](https://github.com/danthedeckie/simpleeval) query. e.g. 'data.ab_internal.ql == 200'                                                                                                                                  |
| `--use-local-cdk`                                              | False    | False                            | Build with the airbyte-cdk from the local repository. " "This is useful for testing changes to the CDK.                                                                                                                                                                                               |
| `--language`                                                   | True     |                                  | Select connectors with a specific language: `python`, `low-code`, `java`. Can be used multiple times to select multiple languages.                                                                                                                                                                    |
| `--modified`                                                   | False    | False                            | Run the pipeline on only the modified connectors on the branch or previous commit (depends on the pipeline implementation).                                                                                                                                                                           |
| `--concurrency`                                                | False    | 5                                | Control the number of connector pipelines that can run in parallel. Useful to speed up pipelines or control their resource usage.                                                                                                                                                                     |
| `--metadata-change-only/--not-metadata-change-only`            | False    | `--not-metadata-change-only`     | Only run the pipeline on connectors with changes on their metadata.yaml file.                                                                                                                                                                                                                         |
| `--enable-dependency-scanning / --disable-dependency-scanning` | False    | ` --disable-dependency-scanning` | When enabled the dependency scanning will be performed to detect the connectors to select according to a dependency change.                                                                                                                                                                           |

### <a id="connectors-list-command"></a>`connectors list` command
Retrieve the list of connectors satisfying the provided filters.

#### Examples
List all connectors:

`airbyte-ci connectors list`

List certified connectors:

`airbyte-ci connectors --support-level=certified list`

List connectors changed on the current branch:

`airbyte-ci connectors --modified list`

List connectors with a specific language:

`airbyte-ci connectors --language=python list`

List connectors with multiple filters:

`airbyte-ci connectors --language=low-code --support-level=certified list`


### <a id="connectors-test-command"></a>`connectors test` command
Run a test pipeline for one or multiple connectors.

#### Examples

Test a single connector:
`airbyte-ci connectors --name=source-pokeapi test`

Test multiple connectors:
`airbyte-ci connectors --name=source-pokeapi --name=source-bigquery test`

Test certified connectors:
`airbyte-ci connectors --support-level=certified test`

Test connectors changed on the current branch:
`airbyte-ci connectors --modified test`

#### What it runs
```mermaid
flowchart TD
    entrypoint[[For each selected connector]]
    subgraph static ["Static code analysis"]
      qa[Run QA checks]
      fmt[Run code format checks]
      sem["Check version follows semantic versionning"]
      incr["Check version is incremented"]
      metadata_validation["Run metadata validation on metadata.yaml"]
      sem --> incr
    end
    subgraph tests ["Tests"]
        build[Build connector docker image]
        unit[Run unit tests]
        integration[Run integration tests]
        cat[Run connector acceptance tests]
        secret[Load connector configuration]

        unit-->secret
        unit-->build
        secret-->integration
        secret-->cat
        build-->integration
        build-->cat
    end
    entrypoint-->static
    entrypoint-->tests
    report["Build test report"]
    tests-->report
    static-->report
```

#### Options

| Option              | Multiple | Default value | Description                                                                                                                                                                                              |
| ------------------- | -------- | ------------- | -------------------------------------------------------------------------------------------------------------------------------------------------------------------------------------------------------- |
| `--fail-fast`       | False    | False         | Abort after any tests fail, rather than continuing to run additional tests. Use this setting to confirm a known bug is fixed (or not), or when you only require a pass/fail result.                      |
| `--fast-tests-only` | True     | False         | Run unit tests only, skipping integration tests or any tests explicitly tagged as slow. Use this for more frequent checks, when it is not feasible to run the entire test suite.                         |
| `--code-tests-only` | True     | False         | Skip any tests not directly related to code updates. For instance, metadata checks, version bump checks, changelog verification, etc. Use this setting to help focus on code quality during development. |

Note:

* The above options are implemented for Java connectors but may not be available for Python connectors. If an option is not supported, the pipeline will not fail but instead the 'default' behavior will be executed.

### <a id="connectors-build-command"></a>`connectors build` command
Run a build pipeline for one or multiple connectors and export the built docker image to the local docker host.
It's mainly purposed for local use.

Build a single connector:
`airbyte-ci connectors --name=source-pokeapi build`

Build multiple connectors:
`airbyte-ci connectors --name=source-pokeapi --name=source-bigquery build`

Build certified connectors:
`airbyte-ci connectors --support-level=certified build`

Build connectors changed on the current branch:
`airbyte-ci connectors --modified build`

#### What it runs

For Python and Low Code connectors:

```mermaid
flowchart TD
    arch(For each platform amd64/arm64)
    connector[Build connector image]
    load[Load to docker host with :dev tag, current platform]
    spec[Get spec]
    arch-->connector-->spec--"if success"-->load
```

For Java connectors:
```mermaid
flowchart TD
    arch(For each platform amd64/arm64)
    distTar[Gradle distTar task run]
    base[Build integration base]
    java_base[Build integration base Java]
    normalization[Build Normalization]
    connector[Build connector image]

    arch-->base-->java_base-->connector
    distTar-->connector
    normalization--"if supports normalization"-->connector

    load[Load to docker host with :dev tag, current platform]
    spec[Get spec]
    connector-->spec--"if success"-->load
```

### <a id="connectors-publish-command"></a>`connectors publish` command
Run a publish pipeline for one or multiple connectors.
It's mainly purposed for CI use to release a connector update.

### Examples
Publish all connectors modified in the head commit: `airbyte-ci connectors --modified publish`

### Options

| Option                               | Required | Default         | Mapped environment variable        | Description                                                                                                                                                                               |
| ------------------------------------ | -------- | --------------- | ---------------------------------- | ----------------------------------------------------------------------------------------------------------------------------------------------------------------------------------------- |
| `--pre-release/--main-release`       | False    | `--pre-release` |                                    | Whether to publish the pre-release or the main release version of a connector. Defaults to pre-release. For main release you have to set the credentials to interact with the GCS bucket. |
| `--docker-hub-username`              | True     |                 | `DOCKER_HUB_USERNAME`              | Your username to connect to DockerHub.                                                                                                                                                    |
| `--docker-hub-password`              | True     |                 | `DOCKER_HUB_PASSWORD`              | Your password to connect to DockerHub.                                                                                                                                                    |
| `--spec-cache-gcs-credentials`       | False    |                 | `SPEC_CACHE_GCS_CREDENTIALS`       | The service account key to upload files to the GCS bucket hosting spec cache.                                                                                                             |
| `--spec-cache-bucket-name`           | False    |                 | `SPEC_CACHE_BUCKET_NAME`           | The name of the GCS bucket where specs will be cached.                                                                                                                                    |
| `--metadata-service-gcs-credentials` | False    |                 | `METADATA_SERVICE_GCS_CREDENTIALS` | The service account key to upload files to the GCS bucket hosting the metadata files.                                                                                                     |
| `--metadata-service-bucket-name`     | False    |                 | `METADATA_SERVICE_BUCKET_NAME`     | The name of the GCS bucket where metadata files will be uploaded.                                                                                                                         |
| `--slack-webhook`                    | False    |                 | `SLACK_WEBHOOK`                    | The Slack webhook URL to send notifications to.                                                                                                                                           |
| `--slack-channel`                    | False    |                 | `SLACK_CHANNEL`                    | The Slack channel name to send notifications to.                                                                                                                                          |

I've added an empty "Default" column, and you can fill in the default values as needed.
#### What it runs
```mermaid
flowchart TD
    validate[Validate the metadata file]
    check[Check if the connector image already exists]
    build[Build the connector image for all platform variants]
    upload_spec[Upload connector spec to the spec cache bucket]
    push[Push the connector image from DockerHub, with platform variants]
    pull[Pull the connector image from DockerHub to check SPEC can be run and the image layers are healthy]
    upload_metadata[Upload its metadata file to the metadata service bucket]

    validate-->check-->build-->upload_spec-->push-->pull-->upload_metadata
```


### <a id="connectors-bump-version"></a>`connectors bump-version` command
Bump the version of the selected connectors.

### Examples
Bump source-openweather: `airbyte-ci connectors --name=source-openweather bump-version patch <pr-number> "<changelog-entry>"`

#### Arguments
| Argument              | Description                                                            |
| --------------------- | ---------------------------------------------------------------------- |
| `BUMP_TYPE`           | major, minor or patch                                                  |
| `PULL_REQUEST_NUMBER` | The GitHub pull request number, used in the changelog entry            |
| `CHANGELOG_ENTRY`     | The changelog entry that will get added to the connector documentation |

### <a id="connectors-upgrade-base-image"></a>`connectors upgrade-base-image` command
Modify the selected connector metadata to use the latest base image version.

### Examples
Upgrade the base image for source-openweather: `airbyte-ci connectors --name=source-openweather upgrade-base-image`

### Options
| Option                  | Required | Default | Mapped environment variable | Description                                                                                                     |
| ----------------------- | -------- | ------- | --------------------------- | --------------------------------------------------------------------------------------------------------------- |
| `--docker-hub-username` | True     |         | `DOCKER_HUB_USERNAME`       | Your username to connect to DockerHub. It's used to read the base image registry.                               |
| `--docker-hub-password` | True     |         | `DOCKER_HUB_PASSWORD`       | Your password to connect to DockerHub. It's used to read the base image registry.                               |
| `--set-if-not-exists`   | False    | True    |                             | Whether to set or not the baseImage metadata if no connectorBuildOptions is declared in the connector metadata. |

### <a id="connectors-migrate-to-base-image"></a>`connectors migrate-to-base-image` command
Make a connector using a Dockerfile migrate to the base image by:
* Removing its Dockerfile
* Updating its metadata to use the latest base image version
* Updating its documentation to explain the build process
* Bumping by a patch version

### Examples
Migrate source-openweather to use the base image: `airbyte-ci connectors --name=source-openweather migrate-to-base-image`

### Arguments
| Argument              | Description                                                 |
| --------------------- | ----------------------------------------------------------- |
| `PULL_REQUEST_NUMBER` | The GitHub pull request number, used in the changelog entry |

### <a id="metadata-validate-command-subgroup"></a>`metadata` command subgroup

Available commands:
* `airbyte-ci metadata deploy orchestrator`

### <a id="metadata-upload-orchestrator"></a>`metadata deploy orchestrator` command
This command deploys the metadata service orchestrator to production.
The `DAGSTER_CLOUD_METADATA_API_TOKEN` environment variable must be set.

#### Example
`airbyte-ci metadata deploy orchestrator`

#### What it runs
```mermaid
flowchart TD
    test[Run orchestrator tests] --> deploy[Deploy orchestrator to Dagster Cloud]
```

### <a id="tests-command"></a>`tests` command
This command runs the Python tests for a airbyte-ci poetry package.

#### Arguments
| Option                | Required | Default | Mapped environment variable | Description                         |
| --------------------- | -------- | ------- | --------------------------- | ----------------------------------- |
| `poetry_package_path` | True     |         |                             | The path to poetry package to test. |

#### Options
| Option             | Required | Default | Mapped environment variable | Description                                                                                      |
| ------------------ | -------- | ------- | --------------------------- | ------------------------------------------------------------------------------------------------ |
| `--test-directory` | False    | tests   |                             | The path to the directory on which pytest should discover tests, relative to the poetry package. |


#### Example
`airbyte-ci test airbyte-ci/connectors/pipelines --test-directory=tests`
`airbyte-ci tests airbyte-integrations/bases/connector-acceptance-test --test-directory=unit_tests`

## Changelog
| Version | PR                                                         | Description                                                                                               |
|---------| ---------------------------------------------------------- | --------------------------------------------------------------------------------------------------------- |
<<<<<<< HEAD
| 2.1.0   | [#31412](https://github.com/airbytehq/airbyte/pull/31412)  | Run airbyte-ci from any where in airbyte project                                                          |
=======
| 2.0.4   | [#31487](https://github.com/airbytehq/airbyte/pull/31487)  | Allow for third party connector selections                                                                |
>>>>>>> 6b5a8c2f
| 2.0.3   | [#31525](https://github.com/airbytehq/airbyte/pull/31525)  | Refactor folder structure                                                                                 |
| 2.0.2   | [#31533](https://github.com/airbytehq/airbyte/pull/31533)  | Pip cache volume by python version.                                                                       |
| 2.0.1   | [#31545](https://github.com/airbytehq/airbyte/pull/31545)  | Reword the changelog entry when using `migrate-to-base-image`.                                            |
| 2.0.0   | [#31424](https://github.com/airbytehq/airbyte/pull/31424)  | Remove `airbyte-ci connectors format` command.                                                            |
| 1.9.4   | [#31478](https://github.com/airbytehq/airbyte/pull/31478)  | Fix running tests for connector-ops package.                                                              |
| 1.9.3   | [#31457](https://github.com/airbytehq/airbyte/pull/31457)  | Improve the connector documentation for connectors migrated to our base image.                            |
| 1.9.2   | [#31426](https://github.com/airbytehq/airbyte/pull/31426)  | Concurrent execution of java connectors tests.                                                            |
| 1.9.1   | [#31455](https://github.com/airbytehq/airbyte/pull/31455)  | Fix `None` docker credentials on publish.                                                                 |
| 1.9.0   | [#30520](https://github.com/airbytehq/airbyte/pull/30520)  | New commands: `bump-version`, `upgrade-base-image`, `migrate-to-base-image`.                              |
| 1.8.0   | [#30520](https://github.com/airbytehq/airbyte/pull/30520)  | New commands: `bump-version`, `upgrade-base-image`, `migrate-to-base-image`.                              |
| 1.7.2   | [#31343](https://github.com/airbytehq/airbyte/pull/31343)  | Bind Pytest integration tests to a dockerhost.                                                            |
| 1.7.1   | [#31332](https://github.com/airbytehq/airbyte/pull/31332)  | Disable Gradle step caching on source-postgres.                                                           |
| 1.7.0   | [#30526](https://github.com/airbytehq/airbyte/pull/30526)  | Implement pre/post install hooks support.                                                                 |
| 1.6.0   | [#30474](https://github.com/airbytehq/airbyte/pull/30474)  | Test connector inside their containers.                                                                   |
| 1.5.1   | [#31227](https://github.com/airbytehq/airbyte/pull/31227)  | Use python 3.11 in amazoncorretto-bazed gradle containers, run 'test' gradle task instead of 'check'.     |
| 1.5.0   | [#30456](https://github.com/airbytehq/airbyte/pull/30456)  | Start building Python connectors using our base images.                                                   |
| 1.4.6   | [ #31087](https://github.com/airbytehq/airbyte/pull/31087) | Throw error if airbyte-ci tools is out of date                                                            |
| 1.4.5   | [#31133](https://github.com/airbytehq/airbyte/pull/31133)  | Fix bug when building containers using `with_integration_base_java_and_normalization`.                    |
| 1.4.4   | [#30743](https://github.com/airbytehq/airbyte/pull/30743)  | Add `--disable-report-auto-open` and `--use-host-gradle-dist-tar` to allow gradle integration.            |
| 1.4.3   | [#30595](https://github.com/airbytehq/airbyte/pull/30595)  | Add --version and version check                                                                           |
| 1.4.2   | [#30595](https://github.com/airbytehq/airbyte/pull/30595)  | Remove directory name requirement                                                                         |
| 1.4.1   | [#30595](https://github.com/airbytehq/airbyte/pull/30595)  | Load base migration guide into QA Test container for strict encrypt variants                              |
| 1.4.0   | [#30330](https://github.com/airbytehq/airbyte/pull/30330)  | Add support for pyproject.toml as the prefered entry point for a connector package                        |
| 1.3.0   | [#30461](https://github.com/airbytehq/airbyte/pull/30461)  | Add `--use-local-cdk` flag to all connectors commands                                                     |
| 1.2.3   | [#30477](https://github.com/airbytehq/airbyte/pull/30477)  | Fix a test regression introduced the previous version.                                                    |
| 1.2.2   | [#30438](https://github.com/airbytehq/airbyte/pull/30438)  | Add workaround to always stream logs properly with --is-local.                                            |
| 1.2.1   | [#30384](https://github.com/airbytehq/airbyte/pull/30384)  | Java connector test performance fixes.                                                                    |
| 1.2.0   | [#30330](https://github.com/airbytehq/airbyte/pull/30330)  | Add `--metadata-query` option to connectors command                                                       |
| 1.1.3   | [#30314](https://github.com/airbytehq/airbyte/pull/30314)  | Stop patching gradle files to make them work with airbyte-ci.                                             |
| 1.1.2   | [#30279](https://github.com/airbytehq/airbyte/pull/30279)  | Fix correctness issues in layer caching by making atomic execution groupings                              |
| 1.1.1   | [#30252](https://github.com/airbytehq/airbyte/pull/30252)  | Fix redundancies and broken logic in GradleTask, to speed up the CI runs.                                 |
| 1.1.0   | [#29509](https://github.com/airbytehq/airbyte/pull/29509)  | Refactor the airbyte-ci test command to run tests on any poetry package.                                  |
| 1.0.0   | [#28000](https://github.com/airbytehq/airbyte/pull/29232)  | Remove release stages in favor of support level from airbyte-ci.                                          |
| 0.5.0   | [#28000](https://github.com/airbytehq/airbyte/pull/28000)  | Run connector acceptance tests with dagger-in-dagger.                                                     |
| 0.4.7   | [#29156](https://github.com/airbytehq/airbyte/pull/29156)  | Improve how we check existence of requirement.txt or setup.py file to not raise early pip install errors. |
| 0.4.6   | [#28729](https://github.com/airbytehq/airbyte/pull/28729)  | Use keyword args instead of positional argument for optional  paramater in Dagger's API                   |
| 0.4.5   | [#29034](https://github.com/airbytehq/airbyte/pull/29034)  | Disable Dagger terminal UI when running publish.                                                          |
| 0.4.4   | [#29064](https://github.com/airbytehq/airbyte/pull/29064)  | Make connector modified files a frozen set.                                                               |
| 0.4.3   | [#29033](https://github.com/airbytehq/airbyte/pull/29033)  | Disable dependency scanning for Java connectors.                                                          |
| 0.4.2   | [#29030](https://github.com/airbytehq/airbyte/pull/29030)  | Make report path always have the same prefix: `airbyte-ci/`.                                              |
| 0.4.1   | [#28855](https://github.com/airbytehq/airbyte/pull/28855)  | Improve the selected connectors detection for connectors commands.                                        |
| 0.4.0   | [#28947](https://github.com/airbytehq/airbyte/pull/28947)  | Show Dagger Cloud run URLs in CI                                                                          |
| 0.3.2   | [#28789](https://github.com/airbytehq/airbyte/pull/28789)  | Do not consider empty reports as successfull.                                                             |
| 0.3.1   | [#28938](https://github.com/airbytehq/airbyte/pull/28938)  | Handle 5 status code on MetadataUpload as skipped                                                         |
| 0.3.0   | [#28869](https://github.com/airbytehq/airbyte/pull/28869)  | Enable the Dagger terminal UI on local `airbyte-ci` execution                                             |
| 0.2.3   | [#28907](https://github.com/airbytehq/airbyte/pull/28907)  | Make dagger-in-dagger work for `airbyte-ci tests` command                                                 |
| 0.2.2   | [#28897](https://github.com/airbytehq/airbyte/pull/28897)  | Sentry: Ignore error logs without exceptions from reporting                                               |
| 0.2.1   | [#28767](https://github.com/airbytehq/airbyte/pull/28767)  | Improve pytest step result evaluation to prevent false negative/positive.                                 |
| 0.2.0   | [#28857](https://github.com/airbytehq/airbyte/pull/28857)  | Add the `airbyte-ci tests` command to run the test suite on any `airbyte-ci` poetry package.              |
| 0.1.1   | [#28858](https://github.com/airbytehq/airbyte/pull/28858)  | Increase the max duration of Connector Package install to 20mn.                                           |
| 0.1.0   |                                                            | Alpha version not in production yet. All the commands described in this doc are available.                |

## More info
This project is owned by the Connectors Operations team.
We share project updates and remaining stories before its release to production in this [EPIC](https://github.com/airbytehq/airbyte/issues/24403).

# Troubleshooting
## `airbyte-ci` is not found
If you get the following error when running `airbyte-ci`:
```bash
$ airbyte-ci
zsh: command not found: airbyte-ci
```
It means that the `airbyte-ci` command is not in your PATH.

To fix this, you can either:
* Ensure that airbyte-ci is installed with pipx. Run `pipx list` to check if airbyte-ci is installed.
* Run `pipx ensurepath` to add the pipx binary directory to your PATH.
* Add the pipx binary directory to your PATH manually. The pipx binary directory is usually `~/.local/bin`.


## python3.10 not found
If you get the following error when running `pipx install --editable --force --python=python3.10 airbyte-ci/connectors/pipelines/`:
```bash
$ pipx install --editable --force --python=python3.10 airbyte-ci/connectors/pipelines/
Error: Python 3.10 not found on your system.
```

It means that you don't have Python 3.10 installed on your system.

To fix this, you can either:
* Install Python 3.10 with pyenv. Run `pyenv install 3.10` to install the latest Python version.
* Install Python 3.10 with your system package manager. For instance, on Ubuntu you can run `sudo apt install python3.10`.
* Ensure that Python 3.10 is in your PATH. Run `which python3.10` to check if Python 3.10 is installed and in your PATH.

## Any type of pipeline failure
First you should check that the version of the CLI you are using is the latest one.
You can check the version of the CLI with the `--version` option:
```bash
$ airbyte-ci --version
airbyte-ci, version 0.1.0
```

and compare it with the version in the pyproject.toml file:
```bash
$ cat airbyte-ci/connectors/pipelines/pyproject.toml | grep version
```

If you get any type of pipeline failure, you can run the pipeline with the `--show-dagger-logs` option to get more information about the failure.
```bash
$ airbyte-ci --show-dagger-logs connectors --name=source-pokeapi test
```

and when in doubt, you can reinstall the CLI with the `--force` option:
```bash
$ pipx reinstall pipelines --force
```
<|MERGE_RESOLUTION|>--- conflicted
+++ resolved
@@ -398,11 +398,8 @@
 ## Changelog
 | Version | PR                                                         | Description                                                                                               |
 |---------| ---------------------------------------------------------- | --------------------------------------------------------------------------------------------------------- |
-<<<<<<< HEAD
 | 2.1.0   | [#31412](https://github.com/airbytehq/airbyte/pull/31412)  | Run airbyte-ci from any where in airbyte project                                                          |
-=======
 | 2.0.4   | [#31487](https://github.com/airbytehq/airbyte/pull/31487)  | Allow for third party connector selections                                                                |
->>>>>>> 6b5a8c2f
 | 2.0.3   | [#31525](https://github.com/airbytehq/airbyte/pull/31525)  | Refactor folder structure                                                                                 |
 | 2.0.2   | [#31533](https://github.com/airbytehq/airbyte/pull/31533)  | Pip cache volume by python version.                                                                       |
 | 2.0.1   | [#31545](https://github.com/airbytehq/airbyte/pull/31545)  | Reword the changelog entry when using `migrate-to-base-image`.                                            |
