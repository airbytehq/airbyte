[build-system]
requires = ["poetry-core>=1.0.0"]
build-backend = "poetry.core.masonry.api"

[tool.poetry]
name = "pipelines"
<<<<<<< HEAD
version = "3.10.2"
=======
version = "3.10.3"
>>>>>>> 264043f4
description = "Packaged maintained by the connector operations team to perform CI for connectors' pipelines"
authors = ["Airbyte <contact@airbyte.io>"]

[tool.poetry.dependencies]
python = "~3.10"
dagger-io = "==0.9.6"
asyncer = "^0.0.2"
anyio = "^3.4.1"
more-itertools = "^8.11.0"
docker = "^6.0.0"
semver = "^3.0.1"
airbyte-protocol-models = "*"
jinja2 = "^3.0.2"
requests = "2.28.2" # Pinned as the requests 2.29.0 version is not compatible with the docker package
airbyte-connectors-base-images = {path = "../base_images", develop = true}
connector-ops = {path = "../connector_ops", develop = true}
toml = "^0.10.2"
sentry-sdk = "^1.28.1"
segment-analytics-python = "^2.2.3"
pygit2 = "^1.13.1"
asyncclick = "^8.1.3.4"
certifi = "^2023.11.17"
tomli = "^2.0.1"
tomli-w = "^1.0.0"
types-requests = "2.28.2"
dpath = "^2.1.6"

[tool.poetry.group.dev.dependencies]
freezegun = "^1.2.2"
pytest-cov = "^4.1.0"
pyinstaller = "^6.1.0"
poethepoet = "^0.24.2"
pytest = "^6.2.5"
pytest-mock = "^3.10.0"
mypy = "^1.7.1"
ruff = "^0.1.9"

[tool.poetry.scripts]
airbyte-ci = "pipelines.cli.airbyte_ci:airbyte_ci"
airbyte-ci-dev = "pipelines.cli.airbyte_ci:airbyte_ci"

[tool.poe.tasks.build-release-binary]
shell = "pyinstaller --additional-hooks-dir=pyinstaller_hooks --collect-all pipelines --collect-all beartype --collect-all dagger --hidden-import strawberry --name $ARTIFACT_NAME --onefile pipelines/cli/airbyte_ci.py"
args = [{name = "ARTIFACT_NAME", default="airbyte-ci", positional = true}]<|MERGE_RESOLUTION|>--- conflicted
+++ resolved
@@ -4,11 +4,7 @@
 
 [tool.poetry]
 name = "pipelines"
-<<<<<<< HEAD
-version = "3.10.2"
-=======
-version = "3.10.3"
->>>>>>> 264043f4
+version = "3.10.4"
 description = "Packaged maintained by the connector operations team to perform CI for connectors' pipelines"
 authors = ["Airbyte <contact@airbyte.io>"]
 
