--- conflicted
+++ resolved
@@ -4,11 +4,7 @@
 
 [tool.poetry]
 name = "pipelines"
-<<<<<<< HEAD
-version = "3.0.1"
-=======
-version = "3.0.2"
->>>>>>> 01e3bbe3
+version = "3.0.3"
 description = "Packaged maintained by the connector operations team to perform CI for connectors' pipelines"
 authors = ["Airbyte <contact@airbyte.io>"]
 
