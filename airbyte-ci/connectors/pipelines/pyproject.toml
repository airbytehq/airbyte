--- conflicted
+++ resolved
@@ -27,18 +27,14 @@
 pygit2 = "^1.13.1"
 asyncclick = "^8.1.3.4"
 certifi = "^2023.11.17"
-<<<<<<< HEAD
 dpath = "^2.1.6"
+tomli = "^2.0.1"
+tomli-w = "^1.0.0"
+types-requests = "2.28.2"
 
 [tool.poetry.group.test.dependencies]
 pytest = "^6.2.5"
 pytest-mock = "^3.10.0"
-
-=======
-tomli = "^2.0.1"
-tomli-w = "^1.0.0"
-types-requests = "2.28.2"
->>>>>>> 6c4a75da
 
 [tool.poetry.group.dev.dependencies]
 freezegun = "^1.2.2"
