[build-system]
requires = ["poetry-core>=1.0.0"]
build-backend = "poetry.core.masonry.api"

[tool.poetry]
name = "pipelines"
<<<<<<< HEAD
version = "4.33.2"
=======
version = "4.34.0"
>>>>>>> a5707cdc
description = "Packaged maintained by the connector operations team to perform CI for connectors' pipelines"
authors = ["Airbyte <contact@airbyte.io>"]

[tool.poetry.dependencies]
python = "~3.10"
dagger-io = "==0.9.6"
beartype = "<0.17.2"                                                         # dagger 0.9.6 doesn't pin this but doesn't play well with it. We should probably upgrade dagger
asyncer = "^0.0.2"
anyio = "^3.4.1"
more-itertools = "^8.11.0"
docker = "^7"
semver = "^3"
airbyte-protocol-models = "*"
jinja2 = "^3.0.2"
requests = "^2.31"
airbyte-connectors-base-images = { path = "../base_images", develop = true }
connector-ops = { path = "../connector_ops", develop = true }
toml = "^0.10.2"
types-requests = "^2.31"
sentry-sdk = "^2.12.0"
segment-analytics-python = "^2.2.3"
pygit2 = "^1.13.1"
asyncclick = "^8.1.3.4"
certifi = ">=2024"
tomli = "^2.0.1"
tomli-w = "^1.0.0"
dpath = "^2.1.6"
xmltodict = "^0.13.0"
ruamel-yaml = "^0.18.6"
google-cloud-secret-manager = "^2.20.0"
google-auth = "^2.29.0"
pygithub = "^2.3.0"
pydash = "6.0.2"
python-slugify = ">=8.0.4"
deepdiff = "^7.0.1"

[tool.poetry.group.dev.dependencies]
freezegun = "^1.2.2"
pytest-cov = "^4.1.0"
pyinstaller = "^6.1.0"
poethepoet = "^0.24.2"
pytest = "^8"
pytest-mock = "^3.10.0"
mypy = "^1.9"
ruff = "^0.5.0"
types-toml = "^0.10.8"
types-requests = "^2.31"
types-xmltodict = "^0.13.0"
types-pyyaml = "^6.0.12.20240311"

[tool.poetry.scripts]
airbyte-ci = "pipelines.cli.airbyte_ci:airbyte_ci"
airbyte-ci-dev = "pipelines.cli.airbyte_ci:airbyte_ci"


[tool.poe.tasks.build-release-binary]
shell = "pyinstaller --additional-hooks-dir=pyinstaller_hooks --collect-all pipelines --collect-all beartype --collect-all dagger --hidden-import strawberry --name $ARTIFACT_NAME --onefile pipelines/cli/airbyte_ci.py"
args = [{ name = "ARTIFACT_NAME", default = "airbyte-ci", positional = true }]

[tool.poe.tasks]
test = "pytest tests -m 'not flaky'"
type_check = "mypy pipelines --disallow-untyped-defs"
lint = "ruff check pipelines"

[tool.airbyte_ci]
python_versions = ["3.10"]
optional_poetry_groups = ["dev"]
poe_tasks = ["type_check", "test"]
mount_docker_socket = true

[tool.ruff]
ignore = ["ANN401"]<|MERGE_RESOLUTION|>--- conflicted
+++ resolved
@@ -4,11 +4,7 @@
 
 [tool.poetry]
 name = "pipelines"
-<<<<<<< HEAD
-version = "4.33.2"
-=======
-version = "4.34.0"
->>>>>>> a5707cdc
+version = "4.34.1"
 description = "Packaged maintained by the connector operations team to perform CI for connectors' pipelines"
 authors = ["Airbyte <contact@airbyte.io>"]
 
