--- conflicted
+++ resolved
@@ -25,11 +25,8 @@
 toml = "^0.10.2"
 sentry-sdk = "^1.28.1"
 segment-analytics-python = "^2.2.3"
-<<<<<<< HEAD
 pygit2 = "^1.13.1"
-=======
 asyncclick = "^8.1.3.4"
->>>>>>> df9da285
 
 [tool.poetry.group.test.dependencies]
 pytest = "^7.0.0"
