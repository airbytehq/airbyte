--- conflicted
+++ resolved
@@ -1,11 +1,8 @@
 #
 # Copyright (c) 2023 Airbyte, Inc., all rights reserved.
 #
-<<<<<<< HEAD
+import sys
 from pathlib import Path
-=======
-import sys
->>>>>>> 6103ce1a
 
 import dagger
 import git
