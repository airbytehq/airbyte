--- conflicted
+++ resolved
@@ -175,8 +175,4 @@
             result = await AirbyteLibValidation(context_for_invalid_connector)._run(mocker.MagicMock())
             assert isinstance(result, StepResult)
             assert result.status == StepStatus.FAILURE
-<<<<<<< HEAD
-            assert "does not appear to be a Python project" in result.stderr
-=======
-            assert "is not installable" in result.stderr
->>>>>>> edcd5ed8
+            assert "is not installable" in result.stderr