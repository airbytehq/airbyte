--- conflicted
+++ resolved
@@ -41,11 +41,7 @@
           client.newWorkflowStub(ConnectionManagerWorkflow.class, getConnectionManagerName(connectionId));
       connectionManagerWorkflow.deleteConnection();
     } catch (final Exception e) {
-<<<<<<< HEAD
-      log.warn("The workflow is not reachable when trying to cancel it");
-=======
       log.warn("The workflow is not reachable when trying to cancel it", e);
->>>>>>> f050abc3
     }
 
   }
